using Content.Client.UserInterface.Systems.Sandbox;
using Content.Shared.SubFloor;
using Robust.Client.GameObjects;
using Robust.Client.UserInterface;
using Robust.Shared.Player;

namespace Content.Client.SubFloor;

public sealed class SubFloorHideSystem : SharedSubFloorHideSystem
{
    [Dependency] private readonly SharedAppearanceSystem _appearance = default!;
    [Dependency] private readonly SpriteSystem _sprite = default!;
    [Dependency] private readonly IUserInterfaceManager _ui = default!;

    private bool _showAll;

    [ViewVariables(VVAccess.ReadWrite)]
    public bool ShowAll
    {
        get => _showAll;
        set
        {
            if (_showAll == value) return;
            _showAll = value;
            _ui.GetUIController<SandboxUIController>().SetToggleSubfloors(value);

            var ev = new ShowSubfloorRequestEvent()
            {
                Value = value,
            };
            RaiseNetworkEvent(ev);
        }
    }

    public override void Initialize()
    {
        base.Initialize();

        SubscribeLocalEvent<SubFloorHideComponent, AppearanceChangeEvent>(OnAppearanceChanged);
        SubscribeNetworkEvent<ShowSubfloorRequestEvent>(OnRequestReceived);
        SubscribeLocalEvent<LocalPlayerDetachedEvent>(OnPlayerDetached);
    }

    private void OnPlayerDetached(LocalPlayerDetachedEvent ev)
    {
        // Vismask resets so need to reset this.
        ShowAll = false;
    }

    private void OnRequestReceived(ShowSubfloorRequestEvent ev)
    {
        // When client receives request Queue an update on all vis.
        UpdateAll();
    }

    private void OnAppearanceChanged(EntityUid uid, SubFloorHideComponent component, ref AppearanceChangeEvent args)
    {
        if (args.Sprite == null)
            return;

        _appearance.TryGetData<bool>(uid, SubFloorVisuals.Covered, out var covered, args.Component);
        _appearance.TryGetData<bool>(uid, SubFloorVisuals.ScannerRevealed, out var scannerRevealed, args.Component);

        scannerRevealed &= !ShowAll; // no transparency for show-subfloor mode.

        var revealed = !covered || ShowAll || scannerRevealed;

        // set visibility & color of each layer
        foreach (var layer in args.Sprite.AllLayers)
        {
            // pipe connection visuals are updated AFTER this, and may re-hide some layers
            layer.Visible = revealed;
        }

        // Is there some layer that is always visible?
        var hasVisibleLayer = false;
        foreach (var layerKey in component.VisibleLayers)
        {
            if (!_sprite.LayerMapTryGet((uid, args.Sprite), layerKey, out var layerIndex, false))
                continue;

            var layer = args.Sprite[layerIndex];
            layer.Visible = true;
            layer.Color = layer.Color.WithAlpha(1f);
            hasVisibleLayer = true;
        }

        _sprite.SetVisible((uid, args.Sprite), hasVisibleLayer || revealed);

        if (ShowAll)
        {
<<<<<<< HEAD
=======
            // Allows sandbox mode to make wires visible over other stuff.
            component.OriginalDrawDepth ??= args.Sprite.DrawDepth;
            _sprite.SetDrawDepth((uid, args.Sprite), (int)Shared.DrawDepth.DrawDepth.Overdoors);
        }
        else if (scannerRevealed)
        {
            // Allows a t-ray to show wires/pipes above carpets/puddles.
>>>>>>> a594c7b6
            if (component.OriginalDrawDepth is not null)
                return;
            component.OriginalDrawDepth = args.Sprite.DrawDepth;
            var drawDepthDifference = Shared.DrawDepth.DrawDepth.ThickPipe - Shared.DrawDepth.DrawDepth.Puddles;
<<<<<<< HEAD
            args.Sprite.DrawDepth -= drawDepthDifference - 1;
=======
            _sprite.SetDrawDepth((uid, args.Sprite), args.Sprite.DrawDepth - (drawDepthDifference - 1));
>>>>>>> a594c7b6
        }
        else if (component.OriginalDrawDepth.HasValue)
        {
            _sprite.SetDrawDepth((uid, args.Sprite), component.OriginalDrawDepth.Value);
            component.OriginalDrawDepth = null;
        }
    }

    private void UpdateAll()
    {
        var query = AllEntityQuery<SubFloorHideComponent, AppearanceComponent>();
        while (query.MoveNext(out var uid, out _, out var appearance))
        {
            _appearance.QueueUpdate(uid, appearance);
        }
    }
}<|MERGE_RESOLUTION|>--- conflicted
+++ resolved
@@ -89,8 +89,6 @@
 
         if (ShowAll)
         {
-<<<<<<< HEAD
-=======
             // Allows sandbox mode to make wires visible over other stuff.
             component.OriginalDrawDepth ??= args.Sprite.DrawDepth;
             _sprite.SetDrawDepth((uid, args.Sprite), (int)Shared.DrawDepth.DrawDepth.Overdoors);
@@ -98,16 +96,11 @@
         else if (scannerRevealed)
         {
             // Allows a t-ray to show wires/pipes above carpets/puddles.
->>>>>>> a594c7b6
             if (component.OriginalDrawDepth is not null)
                 return;
             component.OriginalDrawDepth = args.Sprite.DrawDepth;
             var drawDepthDifference = Shared.DrawDepth.DrawDepth.ThickPipe - Shared.DrawDepth.DrawDepth.Puddles;
-<<<<<<< HEAD
-            args.Sprite.DrawDepth -= drawDepthDifference - 1;
-=======
             _sprite.SetDrawDepth((uid, args.Sprite), args.Sprite.DrawDepth - (drawDepthDifference - 1));
->>>>>>> a594c7b6
         }
         else if (component.OriginalDrawDepth.HasValue)
         {
