--- conflicted
+++ resolved
@@ -160,13 +160,6 @@
             }
 
             var door = _entMan.GetComponent<DoorComponent>(component.Owner);
-<<<<<<< HEAD
-            var unlitVisible = true;
-            var baseVisible = true;
-            var boltedVisible = false;
-            var emergencyLightsVisible = false;
-=======
->>>>>>> b54de4b8
 
             if (component.TryGetData(DoorVisuals.BaseRSI, out string baseRsi))
             {
@@ -191,8 +184,6 @@
                     if (_openUnlitVisible && !_simpleVisuals)
                     {
                         sprite.LayerSetState(DoorVisualLayers.BaseUnlit, "open_unlit");
-                        sprite.LayerSetState(DoorVisualLayers.BaseBolted, "bolted_open_unlit");
-                        sprite.LayerSetState(DoorVisualLayers.BaseEmergencyAccess, "emergency_open_unlit");
                     }
                     break;
                 case DoorState.Closed:
@@ -201,7 +192,6 @@
                     {
                         sprite.LayerSetState(DoorVisualLayers.BaseUnlit, "closed_unlit");
                         sprite.LayerSetState(DoorVisualLayers.BaseBolted, "bolted_unlit");
-                        sprite.LayerSetState(DoorVisualLayers.BaseEmergencyAccess, "emergency_unlit");
                     }
                     break;
                 case DoorState.Opening:
@@ -243,26 +233,6 @@
                     || (component.TryGetData(DoorVisuals.ClosedLights, out bool closedLights) && closedLights);
             }
 
-<<<<<<< HEAD
-            if ((state == DoorState.Open || state == DoorState.Closed) && (emergencyLightsVisible || boltedVisible))
-            {
-                baseVisible = false;
-            }
-
-            if (boltedVisible || state == DoorState.Opening || state == DoorState.Closing)
-            {
-                emergencyLightsVisible = false;
-            }
-
-            if (!_simpleVisuals)
-            {
-                sprite.LayerSetVisible(DoorVisualLayers.BaseUnlit, unlitVisible && baseVisible);
-                sprite.LayerSetVisible(DoorVisualLayers.BaseBolted, unlitVisible && boltedVisible);
-                if (_emergencyAccessLayer)
-                {
-                    sprite.LayerSetVisible(DoorVisualLayers.BaseEmergencyAccess, unlitVisible && emergencyLightsVisible);
-                }
-=======
             sprite.LayerSetVisible(DoorVisualLayers.BaseUnlit, unlitVisible);
             sprite.LayerSetVisible(DoorVisualLayers.BaseBolted, boltedVisible);
             if (_emergencyAccessLayer)
@@ -272,7 +242,6 @@
                         && state != DoorState.Open
                         && state != DoorState.Opening
                         && state != DoorState.Closing);
->>>>>>> b54de4b8
             }
         }
     }
