--- conflicted
+++ resolved
@@ -86,11 +86,7 @@
             state = DoorState.Closed;
 
         if (AppearanceSystem.TryGetData<string>(entity, DoorVisuals.BaseRSI, out var baseRsi, args.Component))
-<<<<<<< HEAD
-            UpdateSpriteLayers(args.Sprite, baseRsi);
-=======
             UpdateSpriteLayers((entity.Owner, args.Sprite), baseRsi);
->>>>>>> a594c7b6
 
         if (_animationSystem.HasRunningAnimation(entity, DoorComponent.AnimationKey))
             _animationSystem.Stop(entity.Owner, DoorComponent.AnimationKey);
@@ -100,33 +96,21 @@
 
     private void UpdateAppearanceForDoorState(Entity<DoorComponent> entity, SpriteComponent sprite, DoorState state)
     {
-<<<<<<< HEAD
-        sprite.DrawDepth = state is DoorState.Open ? entity.Comp.OpenDrawDepth : entity.Comp.ClosedDrawDepth;
-=======
         _sprite.SetDrawDepth((entity.Owner, sprite), state is DoorState.Open ? entity.Comp.OpenDrawDepth : entity.Comp.ClosedDrawDepth);
->>>>>>> a594c7b6
 
         switch (state)
         {
             case DoorState.Open:
                 foreach (var (layer, layerState) in entity.Comp.OpenSpriteStates)
                 {
-<<<<<<< HEAD
-                    sprite.LayerSetState(layer, layerState);
-=======
                     _sprite.LayerSetRsiState((entity.Owner, sprite), layer, layerState);
->>>>>>> a594c7b6
                 }
 
                 return;
             case DoorState.Closed:
                 foreach (var (layer, layerState) in entity.Comp.ClosedSpriteStates)
                 {
-<<<<<<< HEAD
-                    sprite.LayerSetState(layer, layerState);
-=======
                     _sprite.LayerSetRsiState((entity.Owner, sprite), layer, layerState);
->>>>>>> a594c7b6
                 }
 
                 return;
@@ -155,11 +139,7 @@
         }
     }
 
-<<<<<<< HEAD
-    private void UpdateSpriteLayers(SpriteComponent sprite, string baseRsi)
-=======
     private void UpdateSpriteLayers(Entity<SpriteComponent> sprite, string baseRsi)
->>>>>>> a594c7b6
     {
         if (!_resourceCache.TryGetResource<RSIResource>(SpriteSpecifierSerializer.TextureRoot / baseRsi, out var res))
         {
@@ -167,10 +147,6 @@
             return;
         }
 
-<<<<<<< HEAD
-        sprite.BaseRSI = res.RSI;
-=======
         _sprite.SetBaseRsi(sprite.AsNullable(), res.RSI);
->>>>>>> a594c7b6
     }
 }