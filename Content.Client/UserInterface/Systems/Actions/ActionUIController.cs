--- conflicted
+++ resolved
@@ -843,11 +843,7 @@
         var range = target.CheckCanAccess ? target.Range : -1;
 
         _interactionOutline?.SetEnabled(false);
-<<<<<<< HEAD
-        _targetOutline?.Enable(range, entityAction.CheckCanAccess, predicate, entityAction.Whitelist, entityAction.Blacklist, null);
-=======
         _targetOutline?.Enable(range, target.CheckCanAccess, predicate, entity.Whitelist, entity.Blacklist, null);
->>>>>>> a594c7b6
     }
 
     /// <summary>
