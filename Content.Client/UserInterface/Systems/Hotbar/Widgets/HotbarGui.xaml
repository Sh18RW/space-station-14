--- conflicted
+++ resolved
@@ -14,8 +14,6 @@
                       HorizontalAlignment="Center"
                       HorizontalExpand="True"
                       Margin="10">
-<<<<<<< HEAD
-=======
         </BoxContainer>
         <BoxContainer Name="DoubleStorageContainer"
                       Access="Public"
@@ -36,7 +34,6 @@
                           VerticalAlignment="Bottom"
                           Margin="10">
             </BoxContainer>
->>>>>>> a594c7b6
         </BoxContainer>
         <BoxContainer Orientation="Horizontal" Name="Hotbar" HorizontalAlignment="Center">
             <inventory:ItemSlotButtonContainer
