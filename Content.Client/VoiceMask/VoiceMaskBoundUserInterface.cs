using Content.Shared.VoiceMask;
using Robust.Client.GameObjects;
using Robust.Shared.Prototypes;

namespace Content.Client.VoiceMask;

public sealed class VoiceMaskBoundUserInterface : BoundUserInterface
{
    [Dependency] private readonly IPrototypeManager _proto = default!;

    [ViewVariables]
    private VoiceMaskNameChangeWindow? _window;

    public VoiceMaskBoundUserInterface(EntityUid owner, Enum uiKey) : base(owner, uiKey)
    {
    }

    protected override void Open()
    {
        base.Open();

        _window = new(_proto);

        _window.OpenCentered();
        _window.OnNameChange += OnNameSelected;
<<<<<<< HEAD
        _window.OnVoiceChange += (value) => SendMessage(new VoiceMaskChangeVoiceMessage(value)); // Corvax-TTS
=======
        _window.OnVerbChange += verb => SendMessage(new VoiceMaskChangeVerbMessage(verb));
>>>>>>> 19caf1d9
        _window.OnClose += Close;
    }

    private void OnNameSelected(string name)
    {
        SendMessage(new VoiceMaskChangeNameMessage(name));
    }

    protected override void UpdateState(BoundUserInterfaceState state)
    {
        if (state is not VoiceMaskBuiState cast || _window == null)
        {
            return;
        }

<<<<<<< HEAD
        _window.UpdateState(cast.Name, cast.Voice); // Corvax-TTS
=======
        _window.UpdateState(cast.Name, cast.Verb);
>>>>>>> 19caf1d9
    }

    protected override void Dispose(bool disposing)
    {
        base.Dispose(disposing);

        _window?.Close();
    }
}<|MERGE_RESOLUTION|>--- conflicted
+++ resolved
@@ -23,11 +23,8 @@
 
         _window.OpenCentered();
         _window.OnNameChange += OnNameSelected;
-<<<<<<< HEAD
-        _window.OnVoiceChange += (value) => SendMessage(new VoiceMaskChangeVoiceMessage(value)); // Corvax-TTS
-=======
         _window.OnVerbChange += verb => SendMessage(new VoiceMaskChangeVerbMessage(verb));
->>>>>>> 19caf1d9
+        _window.OnVoiceChange += voice => SendMessage(new VoiceMaskChangeVoiceMessage(voice)); // Corvax-TTS
         _window.OnClose += Close;
     }
 
@@ -43,11 +40,7 @@
             return;
         }
 
-<<<<<<< HEAD
-        _window.UpdateState(cast.Name, cast.Voice); // Corvax-TTS
-=======
-        _window.UpdateState(cast.Name, cast.Verb);
->>>>>>> 19caf1d9
+        _window.UpdateState(cast.Name, cast.Voice, cast.Verb); // Corvax-TTS
     }
 
     protected override void Dispose(bool disposing)
