--- conflicted
+++ resolved
@@ -11,12 +11,8 @@
     public sealed class RoundEndSummaryWindow : DefaultWindow
     {
 
-<<<<<<< HEAD
-        public RoundEndSummaryWindow(int roundId, string gm, string roundEnd, TimeSpan roundTimeSpan, RoundEndMessageEvent.RoundEndPlayerInfo[] info)
-=======
         public RoundEndSummaryWindow(string gm, string roundEnd, TimeSpan roundTimeSpan, int roundId,
             RoundEndMessageEvent.RoundEndPlayerInfo[] info)
->>>>>>> e769ad27
         {
             MinSize = SetSize = (520, 580);
 
@@ -29,11 +25,7 @@
             // Also good for serious info.
 
             var roundEndTabs = new TabContainer();
-<<<<<<< HEAD
-            roundEndTabs.AddChild(MakeRoundEndSummaryTab(roundId, gm, roundEnd, roundTimeSpan));
-=======
             roundEndTabs.AddChild(MakeRoundEndSummaryTab(gm, roundEnd, roundTimeSpan, roundId));
->>>>>>> e769ad27
             roundEndTabs.AddChild(MakePlayerManifestoTab(info));
 
             Contents.AddChild(roundEndTabs);
@@ -42,11 +34,7 @@
             MoveToFront();
         }
 
-<<<<<<< HEAD
-        private BoxContainer MakeRoundEndSummaryTab(int roundId, string gamemode, string roundEnd, TimeSpan roundDuration)
-=======
         private BoxContainer MakeRoundEndSummaryTab(string gamemode, string roundEnd, TimeSpan roundDuration, int roundId)
->>>>>>> e769ad27
         {
             var roundEndSummaryTab = new BoxContainer
             {
@@ -65,17 +53,11 @@
 
             //Gamemode Name
             var gamemodeLabel = new RichTextLabel();
-<<<<<<< HEAD
-            gamemodeLabel.SetMarkup(Loc.GetString("round-end-summary-window-gamemode-name-label",
-                ("id", roundId),
-                ("gamemode", gamemode)));
-=======
             var gamemodeMessage = new FormattedMessage();
             gamemodeMessage.AddMarkup(Loc.GetString("round-end-summary-window-round-id-label", ("roundId", roundId)));
             gamemodeMessage.AddText(" ");
             gamemodeMessage.AddMarkup(Loc.GetString("round-end-summary-window-gamemode-name-label", ("gamemode", gamemode)));
             gamemodeLabel.SetMessage(gamemodeMessage);
->>>>>>> e769ad27
             roundEndSummaryContainer.AddChild(gamemodeLabel);
 
             //Duration
