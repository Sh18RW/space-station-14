using Content.Client.Administration.Managers;
using Content.Client.Changelog;
using Content.Client.CharacterInterface;
using Content.Client.Chat.Managers;
using Content.Client.Options;
using Content.Client.Eui;
using Content.Client.Flash;
using Content.Client.GhostKick;
using Content.Client.HUD;
using Content.Client.Info;
using Content.Client.Input;
using Content.Client.IoC;
using Content.Client.Launcher;
using Content.Client.MainMenu;
using Content.Client.Parallax.Managers;
using Content.Client.Players.PlayTimeTracking;
using Content.Client.Preferences;
using Content.Client.Radiation;
using Content.Client.Screenshot;
using Content.Client.Singularity;
using Content.Client.Stylesheets;
using Content.Client.Viewport;
using Content.Client.Voting;
using Content.Shared.Administration;
using Content.Shared.AME;
using Content.Shared.Chemistry.Components;
using Content.Shared.Chemistry.Dispenser;
using Content.Shared.Gravity;
using Content.Shared.Lathe;
using Content.Shared.Markers;
using Robust.Client;
using Robust.Client.Graphics;
using Robust.Client.Input;
using Robust.Client.Player;
using Robust.Client.State;
using Robust.Client.UserInterface;
using Robust.Shared.Configuration;
#if FULL_RELEASE
using Robust.Shared;
using Robust.Shared.Configuration;
#endif
using Robust.Shared.ContentPack;
using Robust.Shared.Map;
using Robust.Shared.Prototypes;
using Robust.Shared.Timing;

namespace Content.Client.Entry
{
    public sealed class EntryPoint : GameClient
    {
        [Dependency] private readonly IPlayerManager _playerManager = default!;
        [Dependency] private readonly IEntityManager _entityManager = default!;
        [Dependency] private readonly IBaseClient _baseClient = default!;
        [Dependency] private readonly IGameController _gameController = default!;
        [Dependency] private readonly IStateManager _stateManager = default!;
        [Dependency] private readonly IComponentFactory _componentFactory = default!;
        [Dependency] private readonly IPrototypeManager _prototypeManager = default!;
        [Dependency] private readonly IClientAdminManager _adminManager = default!;
        [Dependency] private readonly IParallaxManager _parallaxManager = default!;
        [Dependency] private readonly IConfigurationManager _configManager = default!;
        [Dependency] private readonly IStylesheetManager _stylesheetManager = default!;
        [Dependency] private readonly IScreenshotHook _screenshotHook = default!;
        [Dependency] private readonly ChangelogManager _changelogManager = default!;
        [Dependency] private readonly RulesManager _rulesManager = default!;
        [Dependency] private readonly ViewportManager _viewportManager = default!;
        [Dependency] private readonly IUserInterfaceManager _userInterfaceManager = default!;
        [Dependency] private readonly IInputManager _inputManager = default!;
        [Dependency] private readonly IMapManager _mapManager = default!;
        [Dependency] private readonly IOverlayManager _overlayManager = default!;
        [Dependency] private readonly IChatManager _chatManager = default!;
        [Dependency] private readonly IClientPreferencesManager _clientPreferencesManager = default!;
        [Dependency] private readonly EuiManager _euiManager = default!;
        [Dependency] private readonly IVoteManager _voteManager = default!;
        [Dependency] private readonly IGamePrototypeLoadManager _gamePrototypeLoadManager = default!;
        [Dependency] private readonly NetworkResourceManager _networkResources = default!;
        [Dependency] private readonly GhostKickManager _ghostKick = default!;
        [Dependency] private readonly ExtendedDisconnectInformationManager _extendedDisconnectInformation = default!;
        [Dependency] private readonly PlayTimeTrackingManager _playTimeTracking = default!;
        [Dependency] private readonly IGameHud _gameHud = default!;

        public const int NetBufferSizeOverride = 2;

        public override void Init()
        {
<<<<<<< HEAD
            var factory = IoCManager.Resolve<IComponentFactory>();
            var prototypes = IoCManager.Resolve<IPrototypeManager>();

            factory.DoAutoRegistrations();
            factory.IgnoreMissingComponents();

            // Do not add to these, they are legacy.
            factory.RegisterClass<SharedLatheComponent>();
            factory.RegisterClass<SharedSpawnPointComponent>();
            factory.RegisterClass<SharedReagentDispenserComponent>();
            factory.RegisterClass<SharedGravityGeneratorComponent>();
            factory.RegisterClass<SharedAMEControllerComponent>();
            // Do not add to the above, they are legacy

            prototypes.RegisterIgnore("accent");
            prototypes.RegisterIgnore("material");
            prototypes.RegisterIgnore("reaction"); //Chemical reactions only needed by server. Reactions checks are server-side.
            prototypes.RegisterIgnore("gasReaction");
            prototypes.RegisterIgnore("seed"); // Seeds prototypes are server-only.
            prototypes.RegisterIgnore("barSign");
            prototypes.RegisterIgnore("objective");
            prototypes.RegisterIgnore("holiday");
            prototypes.RegisterIgnore("aiFaction");
            prototypes.RegisterIgnore("htnCompound");
            prototypes.RegisterIgnore("htnPrimitive");
            prototypes.RegisterIgnore("gameMap");
            prototypes.RegisterIgnore("behaviorSet");
            prototypes.RegisterIgnore("lobbyBackground");
            prototypes.RegisterIgnore("advertisementsPack");
            prototypes.RegisterIgnore("metabolizerType");
            prototypes.RegisterIgnore("metabolismGroup");
            prototypes.RegisterIgnore("salvageMap");
            prototypes.RegisterIgnore("gamePreset");
            prototypes.RegisterIgnore("gameRule");
            prototypes.RegisterIgnore("worldSpell");
            prototypes.RegisterIgnore("entitySpell");
            prototypes.RegisterIgnore("instantSpell");
            prototypes.RegisterIgnore("roundAnnouncement");
            prototypes.RegisterIgnore("wireLayout");
            prototypes.RegisterIgnore("alertLevels");
            prototypes.RegisterIgnore("nukeopsRole");
            prototypes.RegisterIgnore("stationGoal");
            prototypes.RegisterIgnore("flavor");

=======
>>>>>>> 038f0886
            ClientContentIoC.Register();

            foreach (var callback in TestingCallbacks)
            {
                var cast = (ClientModuleTestingCallbacks) callback;
                cast.ClientBeforeIoC?.Invoke();
            }

            IoCManager.BuildGraph();
            IoCManager.InjectDependencies(this);

#if FULL_RELEASE
            // if FULL_RELEASE, because otherwise this breaks some integration tests.
            IoCManager.Resolve<IConfigurationManager>().OverrideDefault(CVars.NetBufferSize, NetBufferSizeOverride);
#endif

            _componentFactory.DoAutoRegistrations();
            _componentFactory.IgnoreMissingComponents();

            // Do not add to these, they are legacy.
            _componentFactory.RegisterClass<SharedLatheComponent>();
            _componentFactory.RegisterClass<SharedSpawnPointComponent>();
            _componentFactory.RegisterClass<SharedReagentDispenserComponent>();
            _componentFactory.RegisterClass<SharedGravityGeneratorComponent>();
            _componentFactory.RegisterClass<SharedAMEControllerComponent>();
            // Do not add to the above, they are legacy

            _prototypeManager.RegisterIgnore("accent");
            _prototypeManager.RegisterIgnore("material");
            _prototypeManager.RegisterIgnore("reaction"); //Chemical reactions only needed by server. Reactions checks are server-side.
            _prototypeManager.RegisterIgnore("gasReaction");
            _prototypeManager.RegisterIgnore("seed"); // Seeds prototypes are server-only.
            _prototypeManager.RegisterIgnore("barSign");
            _prototypeManager.RegisterIgnore("objective");
            _prototypeManager.RegisterIgnore("holiday");
            _prototypeManager.RegisterIgnore("aiFaction");
            _prototypeManager.RegisterIgnore("htnCompound");
            _prototypeManager.RegisterIgnore("htnPrimitive");
            _prototypeManager.RegisterIgnore("gameMap");
            _prototypeManager.RegisterIgnore("faction");
            _prototypeManager.RegisterIgnore("lobbyBackground");
            _prototypeManager.RegisterIgnore("advertisementsPack");
            _prototypeManager.RegisterIgnore("metabolizerType");
            _prototypeManager.RegisterIgnore("metabolismGroup");
            _prototypeManager.RegisterIgnore("salvageMap");
            _prototypeManager.RegisterIgnore("gamePreset");
            _prototypeManager.RegisterIgnore("gameRule");
            _prototypeManager.RegisterIgnore("worldSpell");
            _prototypeManager.RegisterIgnore("entitySpell");
            _prototypeManager.RegisterIgnore("instantSpell");
            _prototypeManager.RegisterIgnore("roundAnnouncement");
            _prototypeManager.RegisterIgnore("wireLayout");
            _prototypeManager.RegisterIgnore("alertLevels");
            _prototypeManager.RegisterIgnore("nukeopsRole");
            _prototypeManager.RegisterIgnore("flavor");

            _componentFactory.GenerateNetIds();
            _adminManager.Initialize();
            _stylesheetManager.Initialize();
            _screenshotHook.Initialize();
            _changelogManager.Initialize();
            _rulesManager.Initialize();
            _viewportManager.Initialize();
            _ghostKick.Initialize();
            _extendedDisconnectInformation.Initialize();
            _playTimeTracking.Initialize();
            _baseClient.PlayerJoinedServer += (_, _) => { _mapManager.CreateNewMapEntity(MapId.Nullspace);};

            //AUTOSCALING default Setup!
            _configManager.SetCVar("interface.resolutionAutoScaleUpperCutoffX", 1080);
            _configManager.SetCVar("interface.resolutionAutoScaleUpperCutoffY", 720);
            _configManager.SetCVar("interface.resolutionAutoScaleLowerCutoffX", 520);
            _configManager.SetCVar("interface.resolutionAutoScaleLowerCutoffY", 240);
            _configManager.SetCVar("interface.resolutionAutoScaleMinimum", 0.5f);
        }

        public override void PostInit()
        {
            base.PostInit();
            // Setup key contexts
            ContentContexts.SetupContexts(_inputManager.Contexts);

            _parallaxManager.LoadDefaultParallax();

            _overlayManager.AddOverlay(new SingularityOverlay());
            _overlayManager.AddOverlay(new FlashOverlay());
            _overlayManager.AddOverlay(new RadiationPulseOverlay());

            _baseClient.PlayerJoinedServer += SubscribePlayerAttachmentEvents;
            _baseClient.PlayerLeaveServer += UnsubscribePlayerAttachmentEvents;
            _gameHud.Initialize();
            _chatManager.Initialize();
            _clientPreferencesManager.Initialize();
            _euiManager.Initialize();
            _voteManager.Initialize();
            _gamePrototypeLoadManager.Initialize();
            _networkResources.Initialize();
            _userInterfaceManager.SetDefaultTheme("SS14DefaultTheme");

            _baseClient.RunLevelChanged += (_, args) =>
            {
                if (args.NewLevel == ClientRunLevel.Initialize)
                {
                    SwitchToDefaultState(args.OldLevel == ClientRunLevel.Connected ||
                                         args.OldLevel == ClientRunLevel.InGame);
                }
            };

            // Disable engine-default viewport since we use our own custom viewport control.
            _userInterfaceManager.MainViewport.Visible = false;

            SwitchToDefaultState();
        }

        public override void Update(ModUpdateLevel level, FrameEventArgs frameEventArgs)
        {
            base.Update(level, frameEventArgs);

            switch (level)
            {
                case ModUpdateLevel.FramePreEngine:
                    // TODO: Turn IChatManager into an EntitySystem and remove the line below.
                    IoCManager.Resolve<IChatManager>().FrameUpdate(frameEventArgs);
                    break;
            }
        }

        /// <summary>
        /// Subscribe events to the player manager after the player manager is set up
        /// </summary>
        /// <param name="sender"></param>
        /// <param name="args"></param>
        public void SubscribePlayerAttachmentEvents(object? sender, EventArgs args)
        {
            if (_playerManager.LocalPlayer != null)
            {
                _playerManager.LocalPlayer.EntityAttached += AttachPlayerToEntity;
                _playerManager.LocalPlayer.EntityDetached += DetachPlayerFromEntity;
            }
        }
        public void UnsubscribePlayerAttachmentEvents(object? sender, EventArgs args)
        {
            if (_playerManager.LocalPlayer != null)
            {
                _playerManager.LocalPlayer.EntityAttached -= AttachPlayerToEntity;
                _playerManager.LocalPlayer.EntityDetached -= DetachPlayerFromEntity;
            }
        }

        public void AttachPlayerToEntity(EntityAttachedEventArgs eventArgs)
        {
            // TODO This is shitcode. Move this to an entity system, FOR FUCK'S SAKE
            _entityManager.AddComponent<CharacterInterfaceComponent>(eventArgs.NewEntity);
        }

        public void DetachPlayerFromEntity(EntityDetachedEventArgs eventArgs)
        {
            // TODO This is shitcode. Move this to an entity system, FOR FUCK'S SAKE
            if (!_entityManager.Deleted(eventArgs.OldEntity))
            {
                _entityManager.RemoveComponent<CharacterInterfaceComponent>(eventArgs.OldEntity);
            }
        }

        private void SwitchToDefaultState(bool disconnected = false)
        {
            // Fire off into state dependent on launcher or not.

            if (_gameController.LaunchState.FromLauncher)
            {
                _stateManager.RequestStateChange<LauncherConnecting>();
                var state = (LauncherConnecting) _stateManager.CurrentState;

                if (disconnected)
                {
                    state.SetDisconnected();
                }
            }
            else
            {
                _stateManager.RequestStateChange<MainScreen>();
            }
        }
    }
}<|MERGE_RESOLUTION|>--- conflicted
+++ resolved
@@ -82,53 +82,6 @@
 
         public override void Init()
         {
-<<<<<<< HEAD
-            var factory = IoCManager.Resolve<IComponentFactory>();
-            var prototypes = IoCManager.Resolve<IPrototypeManager>();
-
-            factory.DoAutoRegistrations();
-            factory.IgnoreMissingComponents();
-
-            // Do not add to these, they are legacy.
-            factory.RegisterClass<SharedLatheComponent>();
-            factory.RegisterClass<SharedSpawnPointComponent>();
-            factory.RegisterClass<SharedReagentDispenserComponent>();
-            factory.RegisterClass<SharedGravityGeneratorComponent>();
-            factory.RegisterClass<SharedAMEControllerComponent>();
-            // Do not add to the above, they are legacy
-
-            prototypes.RegisterIgnore("accent");
-            prototypes.RegisterIgnore("material");
-            prototypes.RegisterIgnore("reaction"); //Chemical reactions only needed by server. Reactions checks are server-side.
-            prototypes.RegisterIgnore("gasReaction");
-            prototypes.RegisterIgnore("seed"); // Seeds prototypes are server-only.
-            prototypes.RegisterIgnore("barSign");
-            prototypes.RegisterIgnore("objective");
-            prototypes.RegisterIgnore("holiday");
-            prototypes.RegisterIgnore("aiFaction");
-            prototypes.RegisterIgnore("htnCompound");
-            prototypes.RegisterIgnore("htnPrimitive");
-            prototypes.RegisterIgnore("gameMap");
-            prototypes.RegisterIgnore("behaviorSet");
-            prototypes.RegisterIgnore("lobbyBackground");
-            prototypes.RegisterIgnore("advertisementsPack");
-            prototypes.RegisterIgnore("metabolizerType");
-            prototypes.RegisterIgnore("metabolismGroup");
-            prototypes.RegisterIgnore("salvageMap");
-            prototypes.RegisterIgnore("gamePreset");
-            prototypes.RegisterIgnore("gameRule");
-            prototypes.RegisterIgnore("worldSpell");
-            prototypes.RegisterIgnore("entitySpell");
-            prototypes.RegisterIgnore("instantSpell");
-            prototypes.RegisterIgnore("roundAnnouncement");
-            prototypes.RegisterIgnore("wireLayout");
-            prototypes.RegisterIgnore("alertLevels");
-            prototypes.RegisterIgnore("nukeopsRole");
-            prototypes.RegisterIgnore("stationGoal");
-            prototypes.RegisterIgnore("flavor");
-
-=======
->>>>>>> 038f0886
             ClientContentIoC.Register();
 
             foreach (var callback in TestingCallbacks)
