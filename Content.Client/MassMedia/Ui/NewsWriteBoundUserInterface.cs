using JetBrains.Annotations;
using Content.Shared.MassMedia.Components;
<<<<<<< HEAD
using Content.Client.GameTicking.Managers;
using Content.Shared.CCVar;
using Robust.Shared.Configuration;
=======
using Content.Shared.MassMedia.Systems;
>>>>>>> f9a57dc1
using Robust.Shared.Utility;

namespace Content.Client.MassMedia.Ui
{
    [UsedImplicitly]
    public sealed class NewsWriteBoundUserInterface : BoundUserInterface
    {
        [ViewVariables]
        private NewsWriteMenu? _menu;

<<<<<<< HEAD
        [Dependency] private readonly IEntitySystemManager _entitySystem = default!;
        [Dependency] private readonly IConfigurationManager _cfg = default!;
        private ClientGameTicker? _gameTicker;

=======
>>>>>>> f9a57dc1
        [ViewVariables]
        private string _windowName = Loc.GetString("news-read-ui-default-title");

        public NewsWriteBoundUserInterface(EntityUid owner, Enum uiKey) : base(owner, uiKey)
        {
        }

        protected override void Open()
        {
            _menu = new NewsWriteMenu(_windowName);

            _menu.OpenCentered();
            _menu.OnClose += Close;

            _menu.ShareButtonPressed += OnShareButtonPressed;
            _menu.DeleteButtonPressed += OnDeleteButtonPressed;

            SendMessage(new NewsWriteArticlesRequestMessage());
        }

        protected override void Dispose(bool disposing)
        {
            base.Dispose(disposing);
            if (!disposing)
                return;

            _menu?.Close();
            _menu?.Dispose();
        }

        protected override void UpdateState(BoundUserInterfaceState state)
        {
            base.UpdateState(state);
            if (_menu == null || state is not NewsWriteBoundUserInterfaceState cast)
                return;

            _menu.UpdateUI(cast.Articles, cast.ShareAvalible);
        }

        private void OnShareButtonPressed()
        {
            if (_menu == null || _menu.NameInput.Text.Length == 0)
                return;

            var stringContent = Rope.Collapse(_menu.ContentInput.TextRope);

            if (stringContent.Length == 0)
                return;

<<<<<<< HEAD
            var stringName = _menu.NameInput.Text;

            var maxNameLength = _cfg.GetCVar(CCVars.NewsNameLimit);
            var maxContentLength = _cfg.GetCVar(CCVars.NewsContentLimit);

            var name = (stringName.Length <= maxNameLength ? stringName.Trim() : $"{stringName.Trim().Substring(0, maxNameLength)}...");
            var content = (stringContent.Length <= maxContentLength ? stringContent.Trim() : $"{stringContent.Trim().Substring(0, maxContentLength)}...");

=======
            var stringName = _menu.NameInput.Text.Trim();
            var name = stringName[..Math.Min(stringName.Length, (SharedNewsSystem.MaxNameLength))];
            var content = stringContent[..Math.Min(stringContent.Length, (SharedNewsSystem.MaxArticleLength))];
>>>>>>> f9a57dc1
            _menu.ContentInput.TextRope = new Rope.Leaf(string.Empty);
            _menu.NameInput.Text = string.Empty;
            SendMessage(new NewsWriteShareMessage(name, content));
        }

        private void OnDeleteButtonPressed(int articleNum)
        {
            if (_menu == null)
                return;

            SendMessage(new NewsWriteDeleteMessage(articleNum));
        }
    }
}<|MERGE_RESOLUTION|>--- conflicted
+++ resolved
@@ -1,12 +1,6 @@
 using JetBrains.Annotations;
 using Content.Shared.MassMedia.Components;
-<<<<<<< HEAD
-using Content.Client.GameTicking.Managers;
-using Content.Shared.CCVar;
-using Robust.Shared.Configuration;
-=======
 using Content.Shared.MassMedia.Systems;
->>>>>>> f9a57dc1
 using Robust.Shared.Utility;
 
 namespace Content.Client.MassMedia.Ui
@@ -17,13 +11,6 @@
         [ViewVariables]
         private NewsWriteMenu? _menu;
 
-<<<<<<< HEAD
-        [Dependency] private readonly IEntitySystemManager _entitySystem = default!;
-        [Dependency] private readonly IConfigurationManager _cfg = default!;
-        private ClientGameTicker? _gameTicker;
-
-=======
->>>>>>> f9a57dc1
         [ViewVariables]
         private string _windowName = Loc.GetString("news-read-ui-default-title");
 
@@ -73,20 +60,9 @@
             if (stringContent.Length == 0)
                 return;
 
-<<<<<<< HEAD
-            var stringName = _menu.NameInput.Text;
-
-            var maxNameLength = _cfg.GetCVar(CCVars.NewsNameLimit);
-            var maxContentLength = _cfg.GetCVar(CCVars.NewsContentLimit);
-
-            var name = (stringName.Length <= maxNameLength ? stringName.Trim() : $"{stringName.Trim().Substring(0, maxNameLength)}...");
-            var content = (stringContent.Length <= maxContentLength ? stringContent.Trim() : $"{stringContent.Trim().Substring(0, maxContentLength)}...");
-
-=======
             var stringName = _menu.NameInput.Text.Trim();
             var name = stringName[..Math.Min(stringName.Length, (SharedNewsSystem.MaxNameLength))];
             var content = stringContent[..Math.Min(stringContent.Length, (SharedNewsSystem.MaxArticleLength))];
->>>>>>> f9a57dc1
             _menu.ContentInput.TextRope = new Rope.Leaf(string.Empty);
             _menu.NameInput.Text = string.Empty;
             SendMessage(new NewsWriteShareMessage(name, content));
