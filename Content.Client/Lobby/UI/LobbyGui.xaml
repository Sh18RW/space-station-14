﻿<Control xmlns="https://spacestation14.io"
         xmlns:x="http://schemas.microsoft.com/winfx/2006/xaml"
         xmlns:gfx="clr-namespace:Robust.Client.Graphics;assembly=Robust.Client"
         xmlns:maths="clr-namespace:Robust.Shared.Maths;assembly=Robust.Shared.Maths"
         xmlns:cc="clr-namespace:Content.Client.Administration.UI.CustomControls"
         xmlns:parallax="clr-namespace:Content.Client.Parallax"
         xmlns:ui="clr-namespace:Content.Client.Voting.UI"
         xmlns:style="clr-namespace:Content.Client.Stylesheets"
         xmlns:hudUi="clr-namespace:Content.Client.HUD.UI"
         xmlns:chatUi="clr-namespace:Content.Client.Chat.UI"
         xmlns:lobbyUi="clr-namespace:Content.Client.Lobby.UI"
         xmlns:info="clr-namespace:Content.Client.Info">
    <Control>
        <!-- Parallax background -->
        <parallax:ParallaxControl />

        <Control Margin="20 20 20 20">
            <PanelContainer StyleClasses="AngleRect" />
            <BoxContainer Orientation="Vertical">
                <!-- Top row -->
                <BoxContainer Orientation="Horizontal" MinSize="0 40">
                    <Label Margin="8 0 0 0" StyleClasses="LabelHeadingBigger" VAlign="Center" Text="{Loc 'ui-lobby-title'}" />
                    <Label Name="ServerName" Access="Public" StyleClasses="LabelHeadingBigger" VAlign="Center" />
                    <ui:VoteCallMenuButton Name="CallVoteButton" StyleClasses="ButtonBig" />
                    <Button Name="OptionsButton" Access="Public" StyleClasses="ButtonBig" Text="{Loc 'ui-lobby-options-button'}" />
                    <Button Name="LeaveButton" Access="Public" StyleClasses="ButtonBig" Text="{Loc 'ui-lobby-leave-button'}" />
                </BoxContainer>
                <!-- Gold line -->
                <PanelContainer>
                    <PanelContainer.PanelOverride>
                        <gfx:StyleBoxFlat BackgroundColor="{x:Static style:StyleNano.NanoGold}"
                                          ContentMarginTopOverride="2" />
                    </PanelContainer.PanelOverride>
                </PanelContainer>
                <!-- Middle section with the two vertical panels -->
                <BoxContainer Orientation="Horizontal" VerticalExpand="True">
                    <!-- Left panel -->
                    <BoxContainer Orientation="Vertical" Name="LeftPanelContainer" HorizontalExpand="True">
                        <hudUi:StripeBack>
                            <BoxContainer Orientation="Horizontal" SeparationOverride="6" Margin="3 3 3 3">
<<<<<<< HEAD
                                <cc:UICommandButton Command="observe" Name="ObserveButton" Text="{Loc 'ui-lobby-observe-button'}" StyleClasses="ButtonBig"  WindowType="{x:Type lobbyUi:ObserveWarningWindow}"/>
=======
                                <cc:UICommandButton Command="observe" Name="ObserveButton" Access="Public" Text="{Loc 'Observe'}" StyleClasses="ButtonBig"  WindowType="{x:Type lobbyUi:ObserveWarningWindow}"/>
>>>>>>> 3e216b6e
                                <Label Name="StartTime"
                                       Access="Public"
                                       Align="Right"
                                       FontColorOverride="{x:Static maths:Color.DarkGray}"
                                       StyleClasses="LabelBig" HorizontalExpand="True" />
                                <Button Name="ReadyButton" Access="Public" ToggleMode="True" Text="{Loc 'ui-lobby-ready-up-button'}"
                                        StyleClasses="ButtonBig" />
                            </BoxContainer>
                        </hudUi:StripeBack>
                        <chatUi:ChatBox Name="Chat" Access="Public" VerticalExpand="True" Margin="3 3 3 3"/>
                    </BoxContainer>
                    <!-- Gold line -->
                    <PanelContainer MinSize="2 0">
                        <PanelContainer.PanelOverride>
                            <gfx:StyleBoxFlat BackgroundColor="{x:Static style:StyleNano.NanoGold}" />
                        </PanelContainer.PanelOverride>
                    </PanelContainer>
                    <!-- Right panel -->
                    <Control HorizontalExpand="True">
                        <BoxContainer Orientation="Vertical">
                            <!-- Player list -->
                            <hudUi:NanoHeading Text="{Loc 'ui-lobby-online-players-block'}" />
                            <lobbyUi:LobbyPlayerList Name="OnlinePlayerList"
                                                     Access="Public"
                                                     HorizontalExpand="True"
                                                     VerticalExpand="True"
                                                     Margin="3 3 3 3" />
                            <!-- Server info -->
                            <hudUi:NanoHeading Text="{Loc 'ui-lobby-server-info-block'}" />
                            <info:ServerInfo Name="ServerInfo"
                                             Access="Public"
                                             VerticalExpand="True"
                                             Margin="3 3 3 3"/>
                        </BoxContainer>
                        <BoxContainer Orientation="Vertical"
                                      Name="VoteContainer"
                                      Access="Public"
                                      HorizontalAlignment="Right"
                                      Margin="0 8 8 0" />
                    </Control>
                </BoxContainer>
            </BoxContainer>
        </Control>
    </Control>
</Control><|MERGE_RESOLUTION|>--- conflicted
+++ resolved
@@ -38,11 +38,7 @@
                     <BoxContainer Orientation="Vertical" Name="LeftPanelContainer" HorizontalExpand="True">
                         <hudUi:StripeBack>
                             <BoxContainer Orientation="Horizontal" SeparationOverride="6" Margin="3 3 3 3">
-<<<<<<< HEAD
-                                <cc:UICommandButton Command="observe" Name="ObserveButton" Text="{Loc 'ui-lobby-observe-button'}" StyleClasses="ButtonBig"  WindowType="{x:Type lobbyUi:ObserveWarningWindow}"/>
-=======
-                                <cc:UICommandButton Command="observe" Name="ObserveButton" Access="Public" Text="{Loc 'Observe'}" StyleClasses="ButtonBig"  WindowType="{x:Type lobbyUi:ObserveWarningWindow}"/>
->>>>>>> 3e216b6e
+                                <cc:UICommandButton Command="observe" Name="ObserveButton" Access="Public" Text="{Loc 'ui-lobby-observe-button'}" StyleClasses="ButtonBig"  WindowType="{x:Type lobbyUi:ObserveWarningWindow}"/>
                                 <Label Name="StartTime"
                                        Access="Public"
                                        Align="Right"
