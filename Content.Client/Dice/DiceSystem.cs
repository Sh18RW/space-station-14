--- conflicted
+++ resolved
@@ -5,17 +5,6 @@
 
 public sealed class DiceSystem : SharedDiceSystem
 {
-<<<<<<< HEAD
-    public override void Initialize()
-    {
-        base.Initialize();
-
-        SubscribeLocalEvent<DiceComponent, AfterAutoHandleStateEvent>(OnDiceAfterHandleState);
-    }
-
-    private void OnDiceAfterHandleState(Entity<DiceComponent> entity, ref AfterAutoHandleStateEvent args)
-    {
-=======
     [Dependency] private readonly SpriteSystem _sprite = default!;
 
     public override void Initialize()
@@ -27,24 +16,15 @@
 
     private void OnDiceAfterHandleState(Entity<DiceComponent> entity, ref AfterAutoHandleStateEvent args)
     {
->>>>>>> a594c7b6
         if (!TryComp<SpriteComponent>(entity, out var sprite))
             return;
 
         // TODO maybe just move each die to its own RSI?
-<<<<<<< HEAD
-        var state = sprite.LayerGetState(0).Name;
-=======
         var state = _sprite.LayerGetRsiState((entity.Owner, sprite), 0).Name;
->>>>>>> a594c7b6
         if (state == null)
             return;
 
         var prefix = state.Substring(0, state.IndexOf('_'));
-<<<<<<< HEAD
-        sprite.LayerSetState(0, $"{prefix}_{entity.Comp.CurrentValue}");
-=======
         _sprite.LayerSetRsiState((entity.Owner, sprite), 0, $"{prefix}_{entity.Comp.CurrentValue}");
->>>>>>> a594c7b6
     }
 }