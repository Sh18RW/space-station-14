--- conflicted
+++ resolved
@@ -16,11 +16,7 @@
     private readonly TimeSpan _typingTimeout = TimeSpan.FromSeconds(2);
     private TimeSpan _lastTextChange;
     private bool _isClientTyping;
-<<<<<<< HEAD
-    private bool _isClientChatFocused; // Corvax-TypingIndicator
-=======
     private bool _isClientChatFocused;
->>>>>>> 494861dc
 
     public override void Initialize()
     {
@@ -36,15 +32,8 @@
             return;
 
         // client typed something - show typing indicator
-<<<<<<< HEAD
-        // Corvax-TypingIndicator-Start
         _isClientTyping = true;
         ClientUpdateTyping();
-        // Corvax-TypingIndicator-End
-=======
-        _isClientTyping = true;
-        ClientUpdateTyping();
->>>>>>> 494861dc
         _lastTextChange = _time.CurTime;
     }
 
@@ -55,13 +44,6 @@
             return;
 
         // client submitted text - hide typing indicator
-<<<<<<< HEAD
-        // Corvax-TypingIndicator-Start
-        _isClientTyping = false;
-        _isClientChatFocused = false;
-        ClientUpdateTyping();
-        // Corvax-TypingIndicator-End
-=======
         _isClientTyping = false;
         ClientUpdateTyping();
     }
@@ -75,21 +57,7 @@
         // client submitted text - hide typing indicator
         _isClientChatFocused = isFocused;
         ClientUpdateTyping();
->>>>>>> 494861dc
     }
-
-    // Corvax-TypingIndicator-Start
-    public void ClientChangedChatFocus(bool isFocused)
-    {
-        // don't update it if player don't want to show typing
-        if (!_cfg.GetCVar(CCVars.ChatShowTypingIndicator))
-            return;
-
-        // client submitted text - hide typing indicator
-        _isClientChatFocused = isFocused;
-        ClientUpdateTyping();
-    }
-    // Corvax-TypingIndicator-End
 
     public override void Update(float frameTime)
     {
@@ -101,36 +69,6 @@
             var dif = _time.CurTime - _lastTextChange;
             if (dif > _typingTimeout)
             {
-<<<<<<< HEAD
-                // client didn't typed anything for a long time - hide indicator
-                // Corvax-TypingIndicator-Start
-                _isClientTyping = false;
-                ClientUpdateTyping();
-                // Corvax-TypingIndicator-End
-            }
-        }
-    }
-
-    private void ClientUpdateTyping() // Corvax-TypingIndicator
-    {
-        // Corvax-TypingIndicator-Start
-        // if (_isClientTyping == isClientTyping)
-        //     return;
-        // Corvax-TypingIndicator-End
-
-        // check if player controls any entity.
-        if (_playerManager.LocalEntity == null)
-            return;
-
-        // Corvax-TypingIndicator-Start
-        // _isClientTyping = isClientTyping;
-        var state = TypingIndicatorState.None;
-        if (_isClientChatFocused)
-            state = _isClientTyping ? TypingIndicatorState.Typing : TypingIndicatorState.Idle;
-        // Corvax-TypingIndicator-End
-        // send a networked event to server
-        RaisePredictiveEvent(new TypingChangedEvent(state)); // Corvax-TypingIndicator
-=======
                 // client didn't typed anything for a long time - change indicator
                 _isClientTyping = false;
                 ClientUpdateTyping();
@@ -150,7 +88,6 @@
 
         // send a networked event to server
         RaisePredictiveEvent(new TypingChangedEvent(state));
->>>>>>> 494861dc
     }
 
     private void OnShowTypingChanged(bool showTyping)
@@ -158,15 +95,8 @@
         // hide typing indicator immediately if player don't want to show it anymore
         if (!showTyping)
         {
-<<<<<<< HEAD
-            // Corvax-TypingIndicator-Start
             _isClientTyping = false;
             ClientUpdateTyping();
-            // Corvax-TypingIndicator-End
-=======
-            _isClientTyping = false;
-            ClientUpdateTyping();
->>>>>>> 494861dc
         }
     }
 }