using Content.Shared.CCVar;
using Content.Shared.Chat.TypingIndicator;
using Robust.Client.Player;
using Robust.Shared.Configuration;
using Robust.Shared.Timing;

namespace Content.Client.Chat.TypingIndicator;

// Client-side typing system tracks user input in chat box
public sealed class TypingIndicatorSystem : SharedTypingIndicatorSystem
{
    [Dependency] private readonly IGameTiming _time = default!;
    [Dependency] private readonly IPlayerManager _playerManager = default!;
    [Dependency] private readonly IConfigurationManager _cfg = default!;

    private readonly TimeSpan _typingTimeout = TimeSpan.FromSeconds(2);
    private TimeSpan _lastTextChange;
    private bool _isClientTyping;
    private bool _isClientChatFocused; // Corvax-TypingIndicator

    public override void Initialize()
    {
        base.Initialize();

        Subs.CVar(_cfg, CCVars.ChatShowTypingIndicator, OnShowTypingChanged);
    }

    public void ClientChangedChatText()
    {
        // don't update it if player don't want to show typing indicator
        if (!_cfg.GetCVar(CCVars.ChatShowTypingIndicator))
            return;

        // client typed something - show typing indicator
        // Corvax-TypingIndicator-Start
        _isClientTyping = true;
        ClientUpdateTyping();
        // Corvax-TypingIndicator-End
        _lastTextChange = _time.CurTime;
    }

    public void ClientSubmittedChatText()
    {
        // don't update it if player don't want to show typing
        if (!_cfg.GetCVar(CCVars.ChatShowTypingIndicator))
            return;

        // client submitted text - hide typing indicator
        // Corvax-TypingIndicator-Start
        _isClientTyping = false;
        _isClientChatFocused = false;
        ClientUpdateTyping();
        // Corvax-TypingIndicator-End
    }

    // Corvax-TypingIndicator-Start
    public void ClientChangedChatFocus(bool isFocused)
    {
        // don't update it if player don't want to show typing
        if (!_cfg.GetCVar(CCVars.ChatShowTypingIndicator))
            return;

        // client submitted text - hide typing indicator
        _isClientChatFocused = isFocused;
        ClientUpdateTyping();
    }
    // Corvax-TypingIndicator-End

    public override void Update(float frameTime)
    {
        base.Update(frameTime);

        // check if client didn't changed chat text box for a long time
        if (_isClientTyping)
        {
            var dif = _time.CurTime - _lastTextChange;
            if (dif > _typingTimeout)
            {
                // client didn't typed anything for a long time - hide indicator
                // Corvax-TypingIndicator-Start
                _isClientTyping = false;
                ClientUpdateTyping();
                // Corvax-TypingIndicator-End
            }
        }
    }

    private void ClientUpdateTyping() // Corvax-TypingIndicator
    {
<<<<<<< HEAD
        // Corvax-TypingIndicator-Start
        // if (_isClientTyping == isClientTyping)
        //     return;
        // _isClientTyping = isClientTyping;
        // Corvax-TypingIndicator-End
=======
        if (_isClientTyping == isClientTyping)
            return;
>>>>>>> cb87787f

        // check if player controls any entity.
        if (_playerManager.LocalEntity == null)
            return;

<<<<<<< HEAD
        // Corvax-TypingIndicator-Start
        var state = TypingIndicatorState.None;
        if (_isClientChatFocused)
            state = _isClientTyping ? TypingIndicatorState.Typing : TypingIndicatorState.Idle;
        // Corvax-TypingIndicator-End

        // send a networked event to server
        RaiseNetworkEvent(new TypingChangedEvent(state)); // Corvax-TypingIndicator
=======
        _isClientTyping = isClientTyping;
        RaisePredictiveEvent(new TypingChangedEvent(isClientTyping));
>>>>>>> cb87787f
    }

    private void OnShowTypingChanged(bool showTyping)
    {
        // hide typing indicator immediately if player don't want to show it anymore
        if (!showTyping)
        {
            // Corvax-TypingIndicator-Start
            _isClientTyping = false;
            ClientUpdateTyping();
            // Corvax-TypingIndicator-End
        }
    }
}<|MERGE_RESOLUTION|>--- conflicted
+++ resolved
@@ -87,34 +87,23 @@
 
     private void ClientUpdateTyping() // Corvax-TypingIndicator
     {
-<<<<<<< HEAD
         // Corvax-TypingIndicator-Start
         // if (_isClientTyping == isClientTyping)
         //     return;
-        // _isClientTyping = isClientTyping;
         // Corvax-TypingIndicator-End
-=======
-        if (_isClientTyping == isClientTyping)
-            return;
->>>>>>> cb87787f
 
         // check if player controls any entity.
         if (_playerManager.LocalEntity == null)
             return;
 
-<<<<<<< HEAD
         // Corvax-TypingIndicator-Start
+        // _isClientTyping = isClientTyping;
         var state = TypingIndicatorState.None;
         if (_isClientChatFocused)
             state = _isClientTyping ? TypingIndicatorState.Typing : TypingIndicatorState.Idle;
         // Corvax-TypingIndicator-End
-
         // send a networked event to server
-        RaiseNetworkEvent(new TypingChangedEvent(state)); // Corvax-TypingIndicator
-=======
-        _isClientTyping = isClientTyping;
-        RaisePredictiveEvent(new TypingChangedEvent(isClientTyping));
->>>>>>> cb87787f
+        RaisePredictiveEvent(new TypingChangedEvent(state)); // Corvax-TypingIndicator
     }
 
     private void OnShowTypingChanged(bool showTyping)
