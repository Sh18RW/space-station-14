--- conflicted
+++ resolved
@@ -20,11 +20,7 @@
             return;
         }
 
-<<<<<<< HEAD
-        // args.Component.TryGetData(TypingIndicatorVisuals.IsTyping, out bool isTyping); // Corvax-TypingIndicator
-=======
-        AppearanceSystem.TryGetData<bool>(uid, TypingIndicatorVisuals.IsTyping, out var isTyping, args.Component);
->>>>>>> 012062e8
+        //AppearanceSystem.TryGetData<bool>(uid, TypingIndicatorVisuals.IsTyping, out var isTyping, args.Component); // Corvax-TypingIndicator
         var layerExists = args.Sprite.LayerMapTryGet(TypingIndicatorLayers.Base, out var layer);
         if (!layerExists)
             layer = args.Sprite.LayerMapReserveBlank(TypingIndicatorLayers.Base);
@@ -35,7 +31,7 @@
         args.Sprite.LayerSetOffset(layer, proto.Offset);
         // args.Sprite.LayerSetVisible(layer, isTyping); // Corvax-TypingIndicator
         // Corvax-TypingIndicator-Start
-        args.Component.TryGetData(TypingIndicatorVisuals.State, out TypingIndicatorState state);
+        AppearanceSystem.TryGetData<TypingIndicatorState>(uid, TypingIndicatorVisuals.State, out var state);
         args.Sprite.LayerSetVisible(layer, state != TypingIndicatorState.None);
         switch (state)
         {
