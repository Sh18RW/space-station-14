--- conflicted
+++ resolved
@@ -39,11 +39,7 @@
 
         public LateJoinGui()
         {
-<<<<<<< HEAD
-            MinSize = SetSize = (450, 560);
-=======
-            MinSize = SetSize = new Vector2(360, 560);
->>>>>>> eba65d22
+            MinSize = SetSize = new Vector2(450, 560);
             IoCManager.InjectDependencies(this);
             _sprites = _entitySystem.GetEntitySystem<SpriteSystem>();
             _crewManifest = _entitySystem.GetEntitySystem<CrewManifestSystem>();
