using System.Linq;
using Content.Client.Gameplay;
using Content.Shared.CombatMode;
using Content.Shared.Effects;
using Content.Shared.Hands.Components;
using Content.Shared.Mobs.Components;
using Content.Shared.StatusEffect;
using Content.Shared.Weapons.Melee;
using Content.Shared.Weapons.Melee.Components;
using Content.Shared.Weapons.Melee.Events;
using Content.Shared.Weapons.Ranged.Components;
using Robust.Client.GameObjects;
using Robust.Client.Graphics;
using Robust.Client.Input;
using Robust.Client.Player;
using Robust.Client.State;
using Robust.Shared.Input;
using Robust.Shared.Map;
using Robust.Shared.Player;

namespace Content.Client.Weapons.Melee;

public sealed partial class MeleeWeaponSystem : SharedMeleeWeaponSystem
{
    [Dependency] private readonly IEyeManager _eyeManager = default!;
    [Dependency] private readonly IInputManager _inputManager = default!;
    [Dependency] private readonly IPlayerManager _player = default!;
    [Dependency] private readonly IStateManager _stateManager = default!;
    [Dependency] private readonly AnimationPlayerSystem _animation = default!;
    [Dependency] private readonly InputSystem _inputSystem = default!;
    [Dependency] private readonly SharedColorFlashEffectSystem _color = default!;
    [Dependency] private readonly MapSystem _map = default!;
    [Dependency] private readonly SpriteSystem _sprite = default!;

    private EntityQuery<TransformComponent> _xformQuery;

    private const string MeleeLungeKey = "melee-lunge";

    public override void Initialize()
    {
        base.Initialize();
        _xformQuery = GetEntityQuery<TransformComponent>();
        SubscribeNetworkEvent<MeleeLungeEvent>(OnMeleeLunge);
        UpdatesOutsidePrediction = true;
    }

    public override void FrameUpdate(float frameTime)
    {
        base.FrameUpdate(frameTime);
        UpdateEffects();
    }

    public override void Update(float frameTime)
    {
        base.Update(frameTime);

        if (!Timing.IsFirstTimePredicted)
            return;

        var entityNull = _player.LocalEntity;

        if (entityNull == null)
            return;

        var entity = entityNull.Value;

        if (!TryGetWeapon(entity, out var weaponUid, out var weapon))
            return;

        if (!CombatMode.IsInCombatMode(entity) || !Blocker.CanAttack(entity, weapon: (weaponUid, weapon)))
        {
            weapon.Attacking = false;
            return;
        }

        var useDown = _inputSystem.CmdStates.GetState(EngineKeyFunctions.Use);
        var altDown = _inputSystem.CmdStates.GetState(EngineKeyFunctions.UseSecondary);

        if (weapon.AutoAttack || useDown != BoundKeyState.Down && altDown != BoundKeyState.Down)
        {
            if (weapon.Attacking)
            {
                RaisePredictiveEvent(new StopAttackEvent(GetNetEntity(weaponUid)));
            }
        }

        if (weapon.Attacking || weapon.NextAttack > Timing.CurTime)
        {
            return;
        }

        // TODO using targeted actions while combat mode is enabled should NOT trigger attacks.

        var mousePos = _eyeManager.PixelToMap(_inputManager.MouseScreenPosition);

        if (mousePos.MapId == MapId.Nullspace)
        {
            return;
        }

        EntityCoordinates coordinates;

        if (MapManager.TryFindGridAt(mousePos, out var gridUid, out _))
        {
            coordinates = TransformSystem.ToCoordinates(gridUid, mousePos);
        }
        else
        {
            coordinates = TransformSystem.ToCoordinates(_map.GetMap(mousePos.MapId), mousePos);
        }
        
        // If the gun has AltFireComponent, it can be used to attack.
        if (TryComp<GunComponent>(weaponUid, out var gun) && gun.UseKey)
        {
            if (!TryComp<AltFireMeleeComponent>(weaponUid, out var altFireComponent) || altDown != BoundKeyState.Down)
                return;
            
            switch(altFireComponent.AttackType)
            {
                case AltFireAttackType.Light:
                    ClientLightAttack(entity, mousePos, coordinates, weaponUid, weapon);
                    break;
                
                case AltFireAttackType.Heavy:
                    ClientHeavyAttack(entity, coordinates, weaponUid, weapon);
                    break;
                
                case AltFireAttackType.Disarm:
                    ClientDisarm(entity, mousePos, coordinates);
                    break;
            }
            
            return;
        }

        // If the gun has AltFireComponent, it can be used to attack.
        if (TryComp<GunComponent>(weaponUid, out var gun) && gun.UseKey)
        {
            if (!TryComp<AltFireMeleeComponent>(weaponUid, out var altFireComponent) || altDown != BoundKeyState.Down)
                return;

            switch(altFireComponent.AttackType)
            {
<<<<<<< HEAD
                ClientDisarm(entity, mousePos, coordinates);
                return;
=======
                case AltFireAttackType.Light:
                    ClientLightAttack(entity, mousePos, coordinates, weaponUid, weapon);
                    break;

                case AltFireAttackType.Heavy:
                    ClientHeavyAttack(entity, coordinates, weaponUid, weapon);
                    break;

                case AltFireAttackType.Disarm:
                    ClientDisarm(entity, mousePos, coordinates);
                    break;
>>>>>>> a594c7b6
            }

            return;
        }

<<<<<<< HEAD
=======
        // Heavy attack.
        if (altDown == BoundKeyState.Down)
        {
            // If it's an unarmed attack then do a disarm
            if (weapon.AltDisarm && weaponUid == entity)
            {
                ClientDisarm(entity, mousePos, coordinates);
                return;
            }

            ClientHeavyAttack(entity, coordinates, weaponUid, weapon);
            return;
        }

>>>>>>> a594c7b6
        // Light attack
        if (useDown == BoundKeyState.Down)
            ClientLightAttack(entity, mousePos, coordinates, weaponUid, weapon);
    }

    protected override bool InRange(EntityUid user, EntityUid target, float range, ICommonSession? session)
    {
        var xform = Transform(target);
        var targetCoordinates = xform.Coordinates;
        var targetLocalAngle = xform.LocalRotation;

        return Interaction.InRangeUnobstructed(user, target, targetCoordinates, targetLocalAngle, range, overlapCheck: false);
    }

    protected override void DoDamageEffect(List<EntityUid> targets, EntityUid? user, TransformComponent targetXform)
    {
        // Server never sends the event to us for predictiveeevent.
        _color.RaiseEffect(Color.Red, targets, Filter.Local());
    }

    /// <summary>
    /// Raises a heavy attack event with the relevant attacked entities.
    /// This is to avoid lag effecting the client's perspective too much.
    /// </summary>
    private void ClientHeavyAttack(EntityUid user, EntityCoordinates coordinates, EntityUid meleeUid, MeleeWeaponComponent component)
    {
        // Only run on first prediction to avoid the potential raycast entities changing.
        if (!_xformQuery.TryGetComponent(user, out var userXform) ||
            !Timing.IsFirstTimePredicted)
        {
            return;
        }

        var targetMap = TransformSystem.ToMapCoordinates(coordinates);

        if (targetMap.MapId != userXform.MapID)
            return;

        var userPos = TransformSystem.GetWorldPosition(userXform);
        var direction = targetMap.Position - userPos;
        var distance = MathF.Min(component.Range, direction.Length());

        // This should really be improved. GetEntitiesInArc uses pos instead of bounding boxes.
        // Server will validate it with InRangeUnobstructed.
        var entities = GetNetEntityList(ArcRayCast(userPos, direction.ToWorldAngle(), component.Angle, distance, userXform.MapID, user).ToList());
        RaisePredictiveEvent(new HeavyAttackEvent(GetNetEntity(meleeUid), entities.GetRange(0, Math.Min(MaxTargets, entities.Count)), GetNetCoordinates(coordinates)));
    }
    
    private void ClientDisarm(EntityUid attacker, MapCoordinates mousePos, EntityCoordinates coordinates)
    {
        EntityUid? target = null;

        if (_stateManager.CurrentState is GameplayStateBase screen)
            target = screen.GetClickedEntity(mousePos);

        RaisePredictiveEvent(new DisarmAttackEvent(GetNetEntity(target), GetNetCoordinates(coordinates)));
    }
    
    private void ClientLightAttack(EntityUid attacker, MapCoordinates mousePos, EntityCoordinates coordinates, EntityUid weaponUid, MeleeWeaponComponent meleeComponent)
    {
        var attackerPos = TransformSystem.GetMapCoordinates(attacker);

        if (mousePos.MapId != attackerPos.MapId || (attackerPos.Position - mousePos.Position).Length() > meleeComponent.Range)
            return;

        EntityUid? target = null;

        if (_stateManager.CurrentState is GameplayStateBase screen)
            target = screen.GetClickedEntity(mousePos);

        // Don't light-attack if interaction will be handling this instead
        if (Interaction.CombatModeCanHandInteract(attacker, target))
            return;

        RaisePredictiveEvent(new LightAttackEvent(GetNetEntity(target), GetNetEntity(weaponUid), GetNetCoordinates(coordinates)));
    }

    private void ClientDisarm(EntityUid attacker, MapCoordinates mousePos, EntityCoordinates coordinates)
    {
        EntityUid? target = null;

        if (_stateManager.CurrentState is GameplayStateBase screen)
            target = screen.GetClickedEntity(mousePos);

        RaisePredictiveEvent(new DisarmAttackEvent(GetNetEntity(target), GetNetCoordinates(coordinates)));
    }

    private void ClientLightAttack(EntityUid attacker, MapCoordinates mousePos, EntityCoordinates coordinates, EntityUid weaponUid, MeleeWeaponComponent meleeComponent)
    {
        var attackerPos = TransformSystem.GetMapCoordinates(attacker);

        if (mousePos.MapId != attackerPos.MapId || (attackerPos.Position - mousePos.Position).Length() > meleeComponent.Range)
            return;

        EntityUid? target = null;

        if (_stateManager.CurrentState is GameplayStateBase screen)
            target = screen.GetClickedEntity(mousePos);

        // Don't light-attack if interaction will be handling this instead
        if (Interaction.CombatModeCanHandInteract(attacker, target))
            return;

        RaisePredictiveEvent(new LightAttackEvent(GetNetEntity(target), GetNetEntity(weaponUid), GetNetCoordinates(coordinates)));
    }

    private void OnMeleeLunge(MeleeLungeEvent ev)
    {
        var ent = GetEntity(ev.Entity);
        var entWeapon = GetEntity(ev.Weapon);

        // Entity might not have been sent by PVS.
        if (Exists(ent) && Exists(entWeapon))
            DoLunge(ent, entWeapon, ev.Angle, ev.LocalPos, ev.Animation);
    }
}<|MERGE_RESOLUTION|>--- conflicted
+++ resolved
@@ -141,44 +141,36 @@
 
             switch(altFireComponent.AttackType)
             {
-<<<<<<< HEAD
+                case AltFireAttackType.Light:
+                    ClientLightAttack(entity, mousePos, coordinates, weaponUid, weapon);
+                    break;
+
+                case AltFireAttackType.Heavy:
+                    ClientHeavyAttack(entity, coordinates, weaponUid, weapon);
+                    break;
+
+                case AltFireAttackType.Disarm:
+                    ClientDisarm(entity, mousePos, coordinates);
+                    break;
+            }
+
+            return;
+        }
+
+        // Heavy attack.
+        if (altDown == BoundKeyState.Down)
+        {
+            // If it's an unarmed attack then do a disarm
+            if (weapon.AltDisarm && weaponUid == entity)
+            {
                 ClientDisarm(entity, mousePos, coordinates);
                 return;
-=======
-                case AltFireAttackType.Light:
-                    ClientLightAttack(entity, mousePos, coordinates, weaponUid, weapon);
-                    break;
-
-                case AltFireAttackType.Heavy:
-                    ClientHeavyAttack(entity, coordinates, weaponUid, weapon);
-                    break;
-
-                case AltFireAttackType.Disarm:
-                    ClientDisarm(entity, mousePos, coordinates);
-                    break;
->>>>>>> a594c7b6
-            }
-
-            return;
-        }
-
-<<<<<<< HEAD
-=======
-        // Heavy attack.
-        if (altDown == BoundKeyState.Down)
-        {
-            // If it's an unarmed attack then do a disarm
-            if (weapon.AltDisarm && weaponUid == entity)
-            {
-                ClientDisarm(entity, mousePos, coordinates);
-                return;
             }
 
             ClientHeavyAttack(entity, coordinates, weaponUid, weapon);
             return;
         }
 
->>>>>>> a594c7b6
         // Light attack
         if (useDown == BoundKeyState.Down)
             ClientLightAttack(entity, mousePos, coordinates, weaponUid, weapon);
