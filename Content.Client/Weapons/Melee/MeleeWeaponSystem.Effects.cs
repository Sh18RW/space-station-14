using System.Numerics;
using Content.Client.Animations;
using Content.Client.Weapons.Melee.Components;
using Content.Shared.Weapons.Melee;
using Robust.Client.Animations;
using Robust.Client.GameObjects;
using Robust.Shared.Animations;
using Robust.Shared.Map;

namespace Content.Client.Weapons.Melee;

public sealed partial class MeleeWeaponSystem
{
    private const string FadeAnimationKey = "melee-fade";
    private const string SlashAnimationKey = "melee-slash";
    private const string ThrustAnimationKey = "melee-thrust";

    /// <summary>
    /// Does all of the melee effects for a player that are predicted, i.e. character lunge and weapon animation.
    /// </summary>
    public override void DoLunge(EntityUid user, EntityUid weapon, Angle angle, Vector2 localPos, string? animation, bool predicted = true)
    {
        if (!Timing.IsFirstTimePredicted)
            return;

        var lunge = GetLungeAnimation(localPos);

        // Stop any existing lunges on the user.
        _animation.Stop(user, MeleeLungeKey);
        _animation.Play(user, lunge, MeleeLungeKey);

        if (localPos == Vector2.Zero || animation == null)
            return;

        if (!_xformQuery.TryGetComponent(user, out var userXform) || userXform.MapID == MapId.Nullspace)
            return;

        var animationUid = Spawn(animation, userXform.Coordinates);

        if (!TryComp<SpriteComponent>(animationUid, out var sprite)
            || !TryComp<WeaponArcVisualsComponent>(animationUid, out var arcComponent))
        {
            return;
        }

        var spriteRotation = Angle.Zero;
        if (arcComponent.Animation != WeaponArcAnimation.None
            && TryComp(weapon, out MeleeWeaponComponent? meleeWeaponComponent))
        {
            if (user != weapon
                && TryComp(weapon, out SpriteComponent? weaponSpriteComponent))
                _sprite.CopySprite((weapon, weaponSpriteComponent), (animationUid, sprite));

            spriteRotation = meleeWeaponComponent.WideAnimationRotation;

            if (meleeWeaponComponent.SwingLeft)
                angle *= -1;
        }
        _sprite.SetRotation((animationUid, sprite), localPos.ToWorldAngle());
        var distance = Math.Clamp(localPos.Length() / 2f, 0.2f, 1f);

        var xform = _xformQuery.GetComponent(animationUid);
        TrackUserComponent track;

        switch (arcComponent.Animation)
        {
            case WeaponArcAnimation.Slash:
                track = EnsureComp<TrackUserComponent>(animationUid);
                track.User = user;
                _animation.Play(animationUid, GetSlashAnimation(sprite, angle, spriteRotation), SlashAnimationKey);
                if (arcComponent.Fadeout)
                    _animation.Play(animationUid, GetFadeAnimation(sprite, 0.065f, 0.065f + 0.05f), FadeAnimationKey);
                break;
            case WeaponArcAnimation.Thrust:
                track = EnsureComp<TrackUserComponent>(animationUid);
                track.User = user;
                _animation.Play(animationUid, GetThrustAnimation((animationUid, sprite), distance, spriteRotation), ThrustAnimationKey);
                if (arcComponent.Fadeout)
                    _animation.Play(animationUid, GetFadeAnimation(sprite, 0.05f, 0.15f), FadeAnimationKey);
                break;
            case WeaponArcAnimation.None:
                var (mapPos, mapRot) = TransformSystem.GetWorldPositionRotation(userXform);
                var worldPos = mapPos + (mapRot - userXform.LocalRotation).RotateVec(localPos);
                var newLocalPos = Vector2.Transform(worldPos, TransformSystem.GetInvWorldMatrix(xform.ParentUid));
                TransformSystem.SetLocalPositionNoLerp(animationUid, newLocalPos, xform);
                if (arcComponent.Fadeout)
                    _animation.Play(animationUid, GetFadeAnimation(sprite, 0f, 0.15f), FadeAnimationKey);
                break;
        }
    }

    private Animation GetSlashAnimation(SpriteComponent sprite, Angle arc, Angle spriteRotation)
    {
        const float slashStart = 0.03f;
        const float slashEnd = 0.065f;
        const float length = slashEnd + 0.05f;
        var startRotation = sprite.Rotation + arc / 2;
        var endRotation = sprite.Rotation - arc / 2;
        var startRotationOffset = startRotation.RotateVec(new Vector2(0f, -1f));
        var endRotationOffset = endRotation.RotateVec(new Vector2(0f, -1f));
        startRotation += spriteRotation;
        endRotation += spriteRotation;

        return new Animation()
        {
            Length = TimeSpan.FromSeconds(length),
            AnimationTracks =
            {
                new AnimationTrackComponentProperty()
                {
                    ComponentType = typeof(SpriteComponent),
                    Property = nameof(SpriteComponent.Rotation),
                    KeyFrames =
                    {
                        new AnimationTrackProperty.KeyFrame(startRotation, 0f),
                        new AnimationTrackProperty.KeyFrame(startRotation, slashStart),
                        new AnimationTrackProperty.KeyFrame(endRotation, slashEnd)
                    }
                },
                new AnimationTrackComponentProperty()
                {
                    ComponentType = typeof(SpriteComponent),
                    Property = nameof(SpriteComponent.Offset),
                    KeyFrames =
                    {
                        new AnimationTrackProperty.KeyFrame(startRotationOffset, 0f),
                        new AnimationTrackProperty.KeyFrame(startRotationOffset, slashStart),
                        new AnimationTrackProperty.KeyFrame(endRotationOffset, slashEnd)
                    }
                },
            }
        };
    }

    private Animation GetThrustAnimation(Entity<SpriteComponent> sprite, float distance, Angle spriteRotation)
    {
        const float thrustEnd = 0.05f;
        const float length = 0.15f;
<<<<<<< HEAD
        var startOffset = sprite.Rotation.RotateVec(new Vector2(0f, -distance / 5f));
        var endOffset = sprite.Rotation.RotateVec(new Vector2(0f, -distance));
        sprite.Rotation += spriteRotation;
=======
        var startOffset = sprite.Comp.Rotation.RotateVec(new Vector2(0f, -distance / 5f));
        var endOffset = sprite.Comp.Rotation.RotateVec(new Vector2(0f, -distance));
        _sprite.SetRotation(sprite.AsNullable(), sprite.Comp.Rotation + spriteRotation);
>>>>>>> a594c7b6

        return new Animation()
        {
            Length = TimeSpan.FromSeconds(length),
            AnimationTracks =
            {
                new AnimationTrackComponentProperty()
                {
                    ComponentType = typeof(SpriteComponent),
                    Property = nameof(SpriteComponent.Offset),
                    KeyFrames =
                    {
                        new AnimationTrackProperty.KeyFrame(startOffset, 0f),
                        new AnimationTrackProperty.KeyFrame(endOffset, thrustEnd),
                        new AnimationTrackProperty.KeyFrame(endOffset, length),
                    }
                },
            }
        };
    }

    private Animation GetFadeAnimation(SpriteComponent sprite, float start, float end)
    {
        return new Animation
        {
            Length = TimeSpan.FromSeconds(end),
            AnimationTracks =
            {
                new AnimationTrackComponentProperty()
                {
                    ComponentType = typeof(SpriteComponent),
                    Property = nameof(SpriteComponent.Color),
                    KeyFrames =
                    {
                        new AnimationTrackProperty.KeyFrame(sprite.Color, start),
                        new AnimationTrackProperty.KeyFrame(sprite.Color.WithAlpha(0f), end)
                    }
                }
            }
        };
    }

    /// <summary>
    /// Get the sprite offset animation to use for mob lunges.
    /// </summary>
    private Animation GetLungeAnimation(Vector2 direction)
    {
        const float length = 0.1f;

        return new Animation
        {
            Length = TimeSpan.FromSeconds(length),
            AnimationTracks =
            {
                new AnimationTrackComponentProperty()
                {
                    ComponentType = typeof(SpriteComponent),
                    Property = nameof(SpriteComponent.Offset),
                    InterpolationMode = AnimationInterpolationMode.Linear,
                    KeyFrames =
                    {
                        new AnimationTrackProperty.KeyFrame(direction.Normalized() * 0.15f, 0f),
                        new AnimationTrackProperty.KeyFrame(Vector2.Zero, length)
                    }
                }
            }
        };
    }

    /// <summary>
    /// Updates the effect positions to follow the user
    /// </summary>
    private void UpdateEffects()
    {
        var query = EntityQueryEnumerator<TrackUserComponent, TransformComponent>();
        while (query.MoveNext(out var uid, out var arcComponent, out var xform))
        {
            if (arcComponent.User == null)
                continue;

            Vector2 targetPos = TransformSystem.GetWorldPosition(arcComponent.User.Value);

            if (arcComponent.Offset != Vector2.Zero)
            {
                var entRotation = TransformSystem.GetWorldRotation(xform);
                targetPos += entRotation.RotateVec(arcComponent.Offset);
            }

            TransformSystem.SetWorldPosition(uid, targetPos);
        }
    }
}<|MERGE_RESOLUTION|>--- conflicted
+++ resolved
@@ -136,15 +136,9 @@
     {
         const float thrustEnd = 0.05f;
         const float length = 0.15f;
-<<<<<<< HEAD
-        var startOffset = sprite.Rotation.RotateVec(new Vector2(0f, -distance / 5f));
-        var endOffset = sprite.Rotation.RotateVec(new Vector2(0f, -distance));
-        sprite.Rotation += spriteRotation;
-=======
         var startOffset = sprite.Comp.Rotation.RotateVec(new Vector2(0f, -distance / 5f));
         var endOffset = sprite.Comp.Rotation.RotateVec(new Vector2(0f, -distance));
         _sprite.SetRotation(sprite.AsNullable(), sprite.Comp.Rotation + spriteRotation);
->>>>>>> a594c7b6
 
         return new Animation()
         {
