using Content.Shared.Weapons.Misc;
using Robust.Client.GameObjects;
using Robust.Client.Graphics;
using Robust.Client.Input;
using Robust.Client.Player;
using Robust.Shared.Map;
using Robust.Shared.Timing;

namespace Content.Client.Weapons.Misc;

public sealed class TetherGunSystem : SharedTetherGunSystem
{
    [Dependency] private readonly IEyeManager _eyeManager = default!;
    [Dependency] private readonly IGameTiming _timing = default!;
    [Dependency] private readonly IInputManager _input = default!;
    [Dependency] private readonly IMapManager _mapManager = default!;
    [Dependency] private readonly IOverlayManager _overlay = default!;
    [Dependency] private readonly IPlayerManager _player = default!;
    [Dependency] private readonly MapSystem _mapSystem = default!;
<<<<<<< HEAD
=======
    [Dependency] private readonly SpriteSystem _sprite = default!;
>>>>>>> a594c7b6

    public override void Initialize()
    {
        base.Initialize();
        SubscribeLocalEvent<TetheredComponent, ComponentStartup>(OnTetheredStartup);
        SubscribeLocalEvent<TetheredComponent, ComponentShutdown>(OnTetheredShutdown);
        SubscribeLocalEvent<TetherGunComponent, AfterAutoHandleStateEvent>(OnAfterState);
        SubscribeLocalEvent<ForceGunComponent, AfterAutoHandleStateEvent>(OnAfterState);
        _overlay.AddOverlay(new TetherGunOverlay(EntityManager));
    }

    private void OnAfterState(EntityUid uid, BaseForceGunComponent component, ref AfterAutoHandleStateEvent args)
    {
        if (!TryComp<SpriteComponent>(component.Tethered, out var sprite))
            return;

        _sprite.SetColor((component.Tethered.Value, sprite), component.LineColor);
    }

    public override void Shutdown()
    {
        base.Shutdown();
        _overlay.RemoveOverlay<TetherGunOverlay>();
    }

    protected override bool CanTether(EntityUid uid, BaseForceGunComponent component, EntityUid target, EntityUid? user)
    {
        // Need powercells predicted sadly :<
        return false;
    }

    public override void Update(float frameTime)
    {
        base.Update(frameTime);

        if (!_timing.IsFirstTimePredicted)
            return;

        var player = _player.LocalEntity;

        if (player == null ||
            !TryGetTetherGun(player.Value, out _, out var gun) ||
            gun.TetherEntity == null)
        {
            return;
        }

        var mousePos = _input.MouseScreenPosition;
        var mouseWorldPos = _eyeManager.PixelToMap(mousePos);

        if (mouseWorldPos.MapId == MapId.Nullspace)
            return;

        EntityCoordinates coords;

        if (_mapManager.TryFindGridAt(mouseWorldPos, out var gridUid, out _))
        {
            coords = TransformSystem.ToCoordinates(gridUid, mouseWorldPos);
        }
        else
        {
            coords = TransformSystem.ToCoordinates(_mapSystem.GetMap(mouseWorldPos.MapId), mouseWorldPos);
        }

        const float bufferDistance = 0.1f;

        if (TryComp(gun.TetherEntity, out TransformComponent? tetherXform) &&
            tetherXform.Coordinates.TryDistance(EntityManager, TransformSystem, coords, out var distance) &&
            distance < bufferDistance)
        {
            return;
        }

        RaisePredictiveEvent(new RequestTetherMoveEvent()
        {
            Coordinates = GetNetCoordinates(coords)
        });
    }

    private void OnTetheredStartup(EntityUid uid, TetheredComponent component, ComponentStartup args)
    {
        if (!TryComp<SpriteComponent>(uid, out var sprite))
        {
            return;
        }

        if (TryComp<ForceGunComponent>(component.Tetherer, out var force))
        {
            _sprite.SetColor((uid, sprite), force.LineColor);
        }
        else if (TryComp<TetherGunComponent>(component.Tetherer, out var tether))
        {
            _sprite.SetColor((uid, sprite), tether.LineColor);
        }
    }

    private void OnTetheredShutdown(EntityUid uid, TetheredComponent component, ComponentShutdown args)
    {
        if (!TryComp<SpriteComponent>(uid, out var sprite))
            return;

        _sprite.SetColor((uid, sprite), Color.White);
    }
}<|MERGE_RESOLUTION|>--- conflicted
+++ resolved
@@ -17,10 +17,7 @@
     [Dependency] private readonly IOverlayManager _overlay = default!;
     [Dependency] private readonly IPlayerManager _player = default!;
     [Dependency] private readonly MapSystem _mapSystem = default!;
-<<<<<<< HEAD
-=======
     [Dependency] private readonly SpriteSystem _sprite = default!;
->>>>>>> a594c7b6
 
     public override void Initialize()
     {
