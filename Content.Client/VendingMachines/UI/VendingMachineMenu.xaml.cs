using System.Linq;
using System.Numerics;
using Content.Shared.VendingMachines;
using Robust.Client.AutoGenerated;
using Robust.Client.UserInterface.Controls;
using Robust.Client.UserInterface.XAML;
using Robust.Shared.Prototypes;
using FancyWindow = Content.Client.UserInterface.Controls.FancyWindow;
using Robust.Client.UserInterface;
using Content.Client.UserInterface.Controls;
using Content.Shared.IdentityManagement;
using Robust.Client.Graphics;
using Robust.Shared.Utility;

namespace Content.Client.VendingMachines.UI
{
    [GenerateTypedNameReferences]
    public sealed partial class VendingMachineMenu : FancyWindow
    {
        [Dependency] private readonly IPrototypeManager _prototypeManager = default!;
        [Dependency] private readonly IEntityManager _entityManager = default!;

        private readonly Dictionary<EntProtoId, EntityUid> _dummies = [];
        private readonly Dictionary<EntProtoId, (ListContainerButton Button, VendingMachineItem Item)> _listItems = new();
        private readonly Dictionary<EntProtoId, uint> _amounts = new();

        /// <summary>
        /// Whether the vending machine is able to be interacted with or not.
        /// </summary>
        private bool _enabled;

        public event Action<GUIBoundKeyEventArgs, ListData>? OnItemSelected;

        public VendingMachineMenu()
        {
            MinSize = SetSize = new Vector2(250, 150);
            RobustXamlLoader.Load(this);
            IoCManager.InjectDependencies(this);

            VendingContents.SearchBar = SearchBar;
            VendingContents.DataFilterCondition += DataFilterCondition;
            VendingContents.GenerateItem += GenerateButton;
            VendingContents.ItemKeyBindDown += (args, data) => OnItemSelected?.Invoke(args, data);
        }

        protected override void Dispose(bool disposing)
        {
            base.Dispose(disposing);

            // Don't clean up dummies during disposal or we'll just have to spawn them again
            if (!disposing)
                return;

            // Delete any dummy items we spawned
            foreach (var entity in _dummies.Values)
            {
                _entityManager.QueueDeleteEntity(entity);
            }
            _dummies.Clear();
        }

        private bool DataFilterCondition(string filter, ListData data)
        {
            if (data is not VendorItemsListData { ItemText: var text })
                return false;

            if (string.IsNullOrEmpty(filter))
                return true;

            return text.Contains(filter, StringComparison.CurrentCultureIgnoreCase);
        }

        private void GenerateButton(ListData data, ListContainerButton button)
        {
            if (data is not VendorItemsListData { ItemProtoID: var protoID, ItemText: var text })
                return;

            var item = new VendingMachineItem(protoID, text);
            _listItems[protoID] = (button, item);
            button.AddChild(item);
            button.AddStyleClass("ButtonSquare");
            button.Disabled = !_enabled || _amounts[protoID] == 0;
        }

        /// <summary>
        /// Populates the list of available items on the vending machine interface
        /// and sets icons based on their prototypes
        /// </summary>
        public void Populate(List<VendingMachineInventoryEntry> inventory, bool enabled)
        {
            _enabled = enabled;
            _listItems.Clear();
            _amounts.Clear();

            if (inventory.Count == 0 && VendingContents.Visible)
            {
                SearchBar.Visible = false;
                VendingContents.Visible = false;

                var outOfStockLabel = new Label()
                {
                    Text = Loc.GetString("vending-machine-component-try-eject-out-of-stock"),
                    Margin = new Thickness(4, 4),
                    HorizontalExpand = true,
                    VerticalAlignment = VAlignment.Stretch,
                    HorizontalAlignment = HAlignment.Center
                };

                MainContainer.AddChild(outOfStockLabel);

                SetSizeAfterUpdate(outOfStockLabel.Text.Length, 0);

                return;
            }

            var longestEntry = string.Empty;
            var listData = new List<VendorItemsListData>();

            for (var i = 0; i < inventory.Count; i++)
            {
                var entry = inventory[i];

                if (!_prototypeManager.TryIndex(entry.ID, out var prototype))
                {
                    _amounts[entry.ID] = 0;
                    continue;
                }

                if (!_dummies.TryGetValue(entry.ID, out var dummy))
                {
                    dummy = _entityManager.Spawn(entry.ID);
                    _dummies.Add(entry.ID, dummy);
                }

                var itemName = Identity.Name(dummy, _entityManager);
                var itemText = $"{itemName} [{entry.Amount}]";
                _amounts[entry.ID] = entry.Amount;

                if (itemText.Length > longestEntry.Length)
                    longestEntry = itemText;

                listData.Add(new VendorItemsListData(prototype.ID, i)
                {
                    ItemText = itemText,
                });
            }

            VendingContents.PopulateList(listData);

            SetSizeAfterUpdate(longestEntry.Length, inventory.Count);
        }

        /// <summary>
        /// Updates text entries for vending data in place without modifying the list controls.
        /// </summary>
        public void UpdateAmounts(List<VendingMachineInventoryEntry> cachedInventory, bool enabled)
        {
            _enabled = enabled;

            foreach (var proto in _dummies.Keys)
            {
                if (!_listItems.TryGetValue(proto, out var button))
                    continue;

                var dummy = _dummies[proto];
<<<<<<< HEAD
                var amount = cachedInventory.First(o => o.ID == proto).Amount;
=======
                if (!cachedInventory.TryFirstOrDefault(o => o.ID == proto, out var entry))
                    continue;
                var amount = entry.Amount;
>>>>>>> a594c7b6
                // Could be better? Problem is all inventory entries get squashed.
                var text = GetItemText(dummy, amount);

                button.Item.SetText(text);
                button.Button.Disabled = !enabled || amount == 0;
            }
        }

        private string GetItemText(EntityUid dummy, uint amount)
        {
            var itemName = Identity.Name(dummy, _entityManager);
            return $"{itemName} [{amount}]";
        }

        private void SetSizeAfterUpdate(int longestEntryLength, int contentCount)
        {
            SetSize = new Vector2(Math.Clamp((longestEntryLength + 2) * 12, 250, 400),
                Math.Clamp(contentCount * 50, 150, 350));
        }
    }

    public record VendorItemsListData(EntProtoId ItemProtoID, int ItemIndex) : ListData
    {
        public string ItemText = string.Empty;
    }
}<|MERGE_RESOLUTION|>--- conflicted
+++ resolved
@@ -163,13 +163,9 @@
                     continue;
 
                 var dummy = _dummies[proto];
-<<<<<<< HEAD
-                var amount = cachedInventory.First(o => o.ID == proto).Amount;
-=======
                 if (!cachedInventory.TryFirstOrDefault(o => o.ID == proto, out var entry))
                     continue;
                 var amount = entry.Amount;
->>>>>>> a594c7b6
                 // Could be better? Problem is all inventory entries get squashed.
                 var text = GetItemText(dummy, amount);
 
