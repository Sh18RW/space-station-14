using System.IO;
using System.Linq;
using Content.Shared.Actions;
using Content.Shared.Actions.Components;
using Content.Shared.Charges.Systems;
using Content.Shared.Mapping;
using Content.Shared.Maps;
using JetBrains.Annotations;
using Robust.Client.Player;
using Robust.Shared.ContentPack;
using Robust.Shared.GameStates;
using Robust.Shared.Input.Binding;
using Robust.Shared.Player;
using Robust.Shared.Prototypes;
using Robust.Shared.Serialization.Manager;
using Robust.Shared.Serialization.Markdown;
using Robust.Shared.Serialization.Markdown.Mapping;
using Robust.Shared.Serialization.Markdown.Sequence;
using Robust.Shared.Serialization.Markdown.Value;
using Robust.Shared.Timing;
using Robust.Shared.Utility;
using YamlDotNet.RepresentationModel;

namespace Content.Client.Actions
{
    [UsedImplicitly]
    public sealed class ActionsSystem : SharedActionsSystem
    {
        public delegate void OnActionReplaced(EntityUid actionId);

        [Dependency] private readonly SharedChargesSystem _sharedCharges = default!;
        [Dependency] private readonly IPlayerManager _playerManager = default!;
        [Dependency] private readonly IPrototypeManager _proto = default!;
        [Dependency] private readonly IResourceManager _resources = default!;
        [Dependency] private readonly MetaDataSystem _metaData = default!;

        public event Action<EntityUid>? OnActionAdded;
        public event Action<EntityUid>? OnActionRemoved;
        public event Action? ActionsUpdated;
        public event Action<ActionsComponent>? LinkActions;
        public event Action? UnlinkActions;
        public event Action? ClearAssignments;
        public event Action<List<SlotAssignment>>? AssignSlot;

        private readonly List<EntityUid> _removed = new();
        private readonly List<Entity<ActionComponent>> _added = new();

        public static readonly EntProtoId MappingEntityAction = "BaseMappingEntityAction";

        public override void Initialize()
        {
            base.Initialize();

            SubscribeLocalEvent<ActionsComponent, LocalPlayerAttachedEvent>(OnPlayerAttached);
            SubscribeLocalEvent<ActionsComponent, LocalPlayerDetachedEvent>(OnPlayerDetached);
<<<<<<< HEAD
            SubscribeLocalEvent<ActionsComponent, ComponentHandleState>(HandleComponentState);

            SubscribeLocalEvent<InstantActionComponent, ComponentHandleState>(OnInstantHandleState);
            SubscribeLocalEvent<EntityTargetActionComponent, ComponentHandleState>(OnEntityTargetHandleState);
            SubscribeLocalEvent<WorldTargetActionComponent, ComponentHandleState>(OnWorldTargetHandleState);
            SubscribeLocalEvent<EntityWorldTargetActionComponent, ComponentHandleState>(OnEntityWorldTargetHandleState);
        }

        public override void FrameUpdate(float frameTime)
        {
            base.FrameUpdate(frameTime);

            var worldActionQuery = EntityQueryEnumerator<WorldTargetActionComponent>();
            while (worldActionQuery.MoveNext(out var uid, out var action))
            {
                UpdateAction(uid, action);
            }

            var instantActionQuery = EntityQueryEnumerator<InstantActionComponent>();
            while (instantActionQuery.MoveNext(out var uid, out var action))
            {
                UpdateAction(uid, action);
            }

            var entityActionQuery = EntityQueryEnumerator<EntityTargetActionComponent>();
            while (entityActionQuery.MoveNext(out var uid, out var action))
            {
                UpdateAction(uid, action);
            }
        }

        private void OnInstantHandleState(EntityUid uid, InstantActionComponent component, ref ComponentHandleState args)
        {
            if (args.Current is not InstantActionComponentState state)
                return;

            BaseHandleState<InstantActionComponent>(uid, component, state);
        }

        private void OnEntityTargetHandleState(EntityUid uid, EntityTargetActionComponent component, ref ComponentHandleState args)
        {
            if (args.Current is not EntityTargetActionComponentState state)
                return;

            component.Whitelist = state.Whitelist;
            component.Blacklist = state.Blacklist;
            component.CanTargetSelf = state.CanTargetSelf;
            BaseHandleState<EntityTargetActionComponent>(uid, component, state);
        }
=======
            SubscribeLocalEvent<ActionsComponent, ComponentHandleState>(OnHandleState);
>>>>>>> a594c7b6

            SubscribeLocalEvent<ActionComponent, AfterAutoHandleStateEvent>(OnActionAutoHandleState);

            SubscribeLocalEvent<EntityTargetActionComponent, ActionTargetAttemptEvent>(OnEntityTargetAttempt);
            SubscribeLocalEvent<WorldTargetActionComponent, ActionTargetAttemptEvent>(OnWorldTargetAttempt);
        }


        private void OnActionAutoHandleState(Entity<ActionComponent> ent, ref AfterAutoHandleStateEvent args)
        {
<<<<<<< HEAD
            // TODO ACTIONS use auto comp states
            component.Icon = state.Icon;
            component.IconOn = state.IconOn;
            component.IconColor = state.IconColor;
            component.OriginalIconColor = state.OriginalIconColor;
            component.DisabledIconColor = state.DisabledIconColor;
            component.Keywords.Clear();
            component.Keywords.UnionWith(state.Keywords);
            component.Enabled = state.Enabled;
            component.Toggled = state.Toggled;
            component.Cooldown = state.Cooldown;
            component.UseDelay = state.UseDelay;
            component.Charges = state.Charges;
            component.MaxCharges = state.MaxCharges;
            component.RenewCharges = state.RenewCharges;
            component.Container = EnsureEntity<T>(state.Container, uid);
            component.EntityIcon = EnsureEntity<T>(state.EntityIcon, uid);
            component.CheckCanInteract = state.CheckCanInteract;
            component.CheckConsciousness = state.CheckConsciousness;
            component.ClientExclusive = state.ClientExclusive;
            component.Priority = state.Priority;
            component.AttachedEntity = EnsureEntity<T>(state.AttachedEntity, uid);
            component.RaiseOnUser = state.RaiseOnUser;
            component.RaiseOnAction = state.RaiseOnAction;
            component.AutoPopulate = state.AutoPopulate;
            component.Temporary = state.Temporary;
            component.ItemIconStyle = state.ItemIconStyle;
            component.Sound = state.Sound;

            UpdateAction(uid, component);
=======
            UpdateAction(ent);
>>>>>>> a594c7b6
        }

        public override void UpdateAction(Entity<ActionComponent> ent)
        {
            // TODO: Decouple this.
            ent.Comp.IconColor = _sharedCharges.GetCurrentCharges(ent.Owner) == 0 ? ent.Comp.DisabledIconColor : ent.Comp.OriginalIconColor;
            base.UpdateAction(ent);
            if (_playerManager.LocalEntity != ent.Comp.AttachedEntity)
                return;

            ActionsUpdated?.Invoke();
        }

        private void OnHandleState(Entity<ActionsComponent> ent, ref ComponentHandleState args)
        {
            if (args.Current is not ActionsComponentState state)
                return;

            var (uid, comp) = ent;
            _added.Clear();
            _removed.Clear();
            var stateEnts = EnsureEntitySet<ActionsComponent>(state.Actions, uid);
            foreach (var act in comp.Actions)
            {
                if (!stateEnts.Contains(act) && !IsClientSide(act))
                    _removed.Add(act);
            }
            comp.Actions.ExceptWith(_removed);

            foreach (var actionId in stateEnts)
            {
                if (!actionId.IsValid())
                    continue;

                if (!comp.Actions.Add(actionId))
                    continue;

                if (GetAction(actionId) is {} action)
                    _added.Add(action);
            }

            if (_playerManager.LocalEntity != uid)
                return;

            foreach (var action in _removed)
            {
                OnActionRemoved?.Invoke(action);
            }

            _added.Sort(ActionComparer);

            foreach (var action in _added)
            {
                OnActionAdded?.Invoke(action);
            }

            ActionsUpdated?.Invoke();
        }

        public static int ActionComparer(Entity<ActionComponent> a, Entity<ActionComponent> b)
        {
            var priorityA = a.Comp?.Priority ?? 0;
            var priorityB = b.Comp?.Priority ?? 0;
            if (priorityA != priorityB)
                return priorityA - priorityB;

            priorityA = a.Comp?.Container?.Id ?? 0;
            priorityB = b.Comp?.Container?.Id ?? 0;
            return priorityA - priorityB;
        }

        protected override void ActionAdded(Entity<ActionsComponent> performer, Entity<ActionComponent> action)
        {
            if (_playerManager.LocalEntity != performer.Owner)
                return;

            OnActionAdded?.Invoke(action);
            ActionsUpdated?.Invoke();
        }

        protected override void ActionRemoved(Entity<ActionsComponent> performer, Entity<ActionComponent> action)
        {
            if (_playerManager.LocalEntity != performer.Owner)
                return;

            OnActionRemoved?.Invoke(action);
            ActionsUpdated?.Invoke();
        }

        public IEnumerable<Entity<ActionComponent>> GetClientActions()
        {
            if (_playerManager.LocalEntity is not { } user)
                return Enumerable.Empty<Entity<ActionComponent>>();

            return GetActions(user);
        }

        private void OnPlayerAttached(EntityUid uid, ActionsComponent component, LocalPlayerAttachedEvent args)
        {
            LinkAllActions(component);
        }

        private void OnPlayerDetached(EntityUid uid, ActionsComponent component, LocalPlayerDetachedEvent? args = null)
        {
            UnlinkAllActions();
        }

        public void UnlinkAllActions()
        {
            UnlinkActions?.Invoke();
        }

        public void LinkAllActions(ActionsComponent? actions = null)
        {
            if (_playerManager.LocalEntity is not { } user ||
                !Resolve(user, ref actions, false))
            {
                return;
            }

            LinkActions?.Invoke(actions);
        }

        public override void Shutdown()
        {
            base.Shutdown();
            CommandBinds.Unregister<ActionsSystem>();
        }

        public void TriggerAction(Entity<ActionComponent> action)
        {
            if (_playerManager.LocalEntity is not { } user)
                return;

            // TODO: unhardcode this somehow

            if (!HasComp<InstantActionComponent>(action))
                return;

            if (action.Comp.ClientExclusive)
            {
                PerformAction(user, action);
            }
            else
            {
                var request = new RequestPerformActionEvent(GetNetEntity(action));
                EntityManager.RaisePredictiveEvent(request);
            }
        }

        /// <summary>
        ///     Load actions and their toolbar assignments from a file.
        /// </summary>
        public void LoadActionAssignments(string path, bool userData)
        {
            if (_playerManager.LocalEntity is not { } user)
                return;

            var file = new ResPath(path).ToRootedPath();
            TextReader reader = userData
                ? _resources.UserData.OpenText(file)
                : _resources.ContentFileReadText(file);

            var yamlStream = new YamlStream();
            yamlStream.Load(reader);

            if (yamlStream.Documents[0].RootNode.ToDataNode() is not SequenceDataNode sequence)
                return;

            var actions = EnsureComp<ActionsComponent>(user);

            ClearAssignments?.Invoke();

            var assignments = new List<SlotAssignment>();
            foreach (var entry in sequence.Sequence)
            {
                if (entry is not MappingDataNode map)
                    continue;

                if (!map.TryGet("assignments", out var assignmentNode))
                    continue;

                var actionId = EntityUid.Invalid;
                if (map.TryGet<ValueDataNode>("action", out var actionNode))
                {
                    var id = new EntProtoId(actionNode.Value);
                    actionId = Spawn(id);
                }
                else if (map.TryGet<ValueDataNode>("entity", out var entityNode))
                {
                    var id = new EntProtoId(entityNode.Value);
                    var proto = _proto.Index(id);
                    actionId = Spawn(MappingEntityAction);
                    SetIcon(actionId, new SpriteSpecifier.EntityPrototype(id));
                    SetEvent(actionId, new StartPlacementActionEvent()
                    {
                        PlacementOption = "SnapgridCenter",
                        EntityType = id
                    });
                    _metaData.SetEntityName(actionId, proto.Name);
                }
                else if (map.TryGet<ValueDataNode>("tileId", out var tileNode))
                {
                    var id = new ProtoId<ContentTileDefinition>(tileNode.Value);
                    var proto = _proto.Index(id);
                    actionId = Spawn(MappingEntityAction);
                    if (proto.Sprite is {} sprite)
                        SetIcon(actionId, new SpriteSpecifier.Texture(sprite));
                    SetEvent(actionId, new StartPlacementActionEvent()
                    {
                        PlacementOption = "AlignTileAny",
                        TileId = id
                    });
                    _metaData.SetEntityName(actionId, Loc.GetString(proto.Name));
                }
                else
                {
                    Log.Error($"Mapping actions from {path} had unknown action data!");
                    continue;
                }

                AddActionDirect((user, actions), actionId);
            }
        }

        private void OnWorldTargetAttempt(Entity<WorldTargetActionComponent> ent, ref ActionTargetAttemptEvent args)
        {
            if (args.Handled)
                return;

            args.Handled = true;

            var (uid, comp) = ent;
            var action = args.Action;
            var coords = args.Input.Coordinates;
            var user = args.User;

            if (!ValidateWorldTarget(user, coords, ent))
                return;

            // optionally send the clicked entity too, if it matches its whitelist etc
            // this is the actual entity-world targeting magic
            EntityUid? targetEnt = null;
            if (TryComp<EntityTargetActionComponent>(ent, out var entity) &&
                args.Input.EntityUid != null &&
                ValidateEntityTarget(user, args.Input.EntityUid, (uid, entity)))
            {
                targetEnt = args.Input.EntityUid;
            }

            if (action.ClientExclusive)
            {
                // TODO: abstract away from single event or maybe just RaiseLocalEvent?
                if (comp.Event is {} ev)
                {
                    ev.Target = coords;
                    ev.Entity = targetEnt;
                }

                PerformAction((user, user.Comp), (uid, action));
            }
            else
                RaisePredictiveEvent(new RequestPerformActionEvent(GetNetEntity(uid), GetNetEntity(targetEnt), GetNetCoordinates(coords)));

            args.FoundTarget = true;
        }

        private void OnEntityTargetAttempt(Entity<EntityTargetActionComponent> ent, ref ActionTargetAttemptEvent args)
        {
            if (args.Handled || args.Input.EntityUid is not { Valid: true } entity)
                return;

            // let world target component handle it
            var (uid, comp) = ent;
            if (comp.Event is not {} ev)
            {
                DebugTools.Assert(HasComp<WorldTargetActionComponent>(ent), $"Action {ToPrettyString(ent)} requires WorldTargetActionComponent for entity-world targeting");
                return;
            }

            args.Handled = true;

            var action = args.Action;
            var user = args.User;

            if (!ValidateEntityTarget(user, entity, ent))
                return;

            if (action.ClientExclusive)
            {
                ev.Target = entity;

                PerformAction((user, user.Comp), (uid, action));
            }
            else
            {
                RaisePredictiveEvent(new RequestPerformActionEvent(GetNetEntity(uid), GetNetEntity(entity)));
            }

            args.FoundTarget = true;
        }

        public record struct SlotAssignment(byte Hotbar, byte Slot, EntityUid ActionId);
    }
}<|MERGE_RESOLUTION|>--- conflicted
+++ resolved
@@ -53,59 +53,7 @@
 
             SubscribeLocalEvent<ActionsComponent, LocalPlayerAttachedEvent>(OnPlayerAttached);
             SubscribeLocalEvent<ActionsComponent, LocalPlayerDetachedEvent>(OnPlayerDetached);
-<<<<<<< HEAD
-            SubscribeLocalEvent<ActionsComponent, ComponentHandleState>(HandleComponentState);
-
-            SubscribeLocalEvent<InstantActionComponent, ComponentHandleState>(OnInstantHandleState);
-            SubscribeLocalEvent<EntityTargetActionComponent, ComponentHandleState>(OnEntityTargetHandleState);
-            SubscribeLocalEvent<WorldTargetActionComponent, ComponentHandleState>(OnWorldTargetHandleState);
-            SubscribeLocalEvent<EntityWorldTargetActionComponent, ComponentHandleState>(OnEntityWorldTargetHandleState);
-        }
-
-        public override void FrameUpdate(float frameTime)
-        {
-            base.FrameUpdate(frameTime);
-
-            var worldActionQuery = EntityQueryEnumerator<WorldTargetActionComponent>();
-            while (worldActionQuery.MoveNext(out var uid, out var action))
-            {
-                UpdateAction(uid, action);
-            }
-
-            var instantActionQuery = EntityQueryEnumerator<InstantActionComponent>();
-            while (instantActionQuery.MoveNext(out var uid, out var action))
-            {
-                UpdateAction(uid, action);
-            }
-
-            var entityActionQuery = EntityQueryEnumerator<EntityTargetActionComponent>();
-            while (entityActionQuery.MoveNext(out var uid, out var action))
-            {
-                UpdateAction(uid, action);
-            }
-        }
-
-        private void OnInstantHandleState(EntityUid uid, InstantActionComponent component, ref ComponentHandleState args)
-        {
-            if (args.Current is not InstantActionComponentState state)
-                return;
-
-            BaseHandleState<InstantActionComponent>(uid, component, state);
-        }
-
-        private void OnEntityTargetHandleState(EntityUid uid, EntityTargetActionComponent component, ref ComponentHandleState args)
-        {
-            if (args.Current is not EntityTargetActionComponentState state)
-                return;
-
-            component.Whitelist = state.Whitelist;
-            component.Blacklist = state.Blacklist;
-            component.CanTargetSelf = state.CanTargetSelf;
-            BaseHandleState<EntityTargetActionComponent>(uid, component, state);
-        }
-=======
             SubscribeLocalEvent<ActionsComponent, ComponentHandleState>(OnHandleState);
->>>>>>> a594c7b6
 
             SubscribeLocalEvent<ActionComponent, AfterAutoHandleStateEvent>(OnActionAutoHandleState);
 
@@ -116,40 +64,7 @@
 
         private void OnActionAutoHandleState(Entity<ActionComponent> ent, ref AfterAutoHandleStateEvent args)
         {
-<<<<<<< HEAD
-            // TODO ACTIONS use auto comp states
-            component.Icon = state.Icon;
-            component.IconOn = state.IconOn;
-            component.IconColor = state.IconColor;
-            component.OriginalIconColor = state.OriginalIconColor;
-            component.DisabledIconColor = state.DisabledIconColor;
-            component.Keywords.Clear();
-            component.Keywords.UnionWith(state.Keywords);
-            component.Enabled = state.Enabled;
-            component.Toggled = state.Toggled;
-            component.Cooldown = state.Cooldown;
-            component.UseDelay = state.UseDelay;
-            component.Charges = state.Charges;
-            component.MaxCharges = state.MaxCharges;
-            component.RenewCharges = state.RenewCharges;
-            component.Container = EnsureEntity<T>(state.Container, uid);
-            component.EntityIcon = EnsureEntity<T>(state.EntityIcon, uid);
-            component.CheckCanInteract = state.CheckCanInteract;
-            component.CheckConsciousness = state.CheckConsciousness;
-            component.ClientExclusive = state.ClientExclusive;
-            component.Priority = state.Priority;
-            component.AttachedEntity = EnsureEntity<T>(state.AttachedEntity, uid);
-            component.RaiseOnUser = state.RaiseOnUser;
-            component.RaiseOnAction = state.RaiseOnAction;
-            component.AutoPopulate = state.AutoPopulate;
-            component.Temporary = state.Temporary;
-            component.ItemIconStyle = state.ItemIconStyle;
-            component.Sound = state.Sound;
-
-            UpdateAction(uid, component);
-=======
             UpdateAction(ent);
->>>>>>> a594c7b6
         }
 
         public override void UpdateAction(Entity<ActionComponent> ent)
