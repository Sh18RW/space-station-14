--- conflicted
+++ resolved
@@ -12,14 +12,8 @@
   <Import Project="..\RobustToolbox\MSBuild\Robust.DefineConstants.targets" />
   <ItemGroup>
     <PackageReference Include="Nett" Version="0.13.0" />
-<<<<<<< HEAD
     <PackageReference Include="SixLabors.ImageSharp" Version="1.0.0-rc0002" />
     <PackageReference Include="SixLabors.ImageSharp.Drawing" Version="1.0.0-beta0009" />
-    <PackageReference Include="System.ValueTuple" Version="4.5.0" />
-=======
-    <PackageReference Include="SixLabors.Core" Version="1.0.0-beta0007" />
-    <PackageReference Include="SixLabors.ImageSharp" Version="1.0.0-beta0006" />
->>>>>>> 29365353
     <PackageReference Include="YamlDotNet" Version="8.1.0" />
   </ItemGroup>
   <ItemGroup>
