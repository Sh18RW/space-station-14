<<<<<<< HEAD
﻿using System;
using System.Collections.Generic;
=======
>>>>>>> e769ad27
using Content.Client.Lobby;
using Content.Client.RoundEnd;
using Content.Client.Viewport;
using Content.Shared.GameTicking;
using Content.Shared.GameWindow;
using Content.Shared.Station;
using JetBrains.Annotations;
using Robust.Client.Graphics;
using Robust.Client.State;
using Robust.Shared.Network;
using Robust.Shared.Utility;

namespace Content.Client.GameTicking.Managers
{
    [UsedImplicitly]
    public sealed class ClientGameTicker : SharedGameTicker
    {
        [Dependency] private readonly IStateManager _stateManager = default!;
        [ViewVariables] private bool _initialized;
        private Dictionary<StationId, Dictionary<string, int>>  _jobsAvailable = new();
        private Dictionary<StationId, string> _stationNames = new();

        [ViewVariables] public bool AreWeReady { get; private set; }
        [ViewVariables] public bool IsGameStarted { get; private set; }
        [ViewVariables] public string? LobbySong { get; private set; }
        [ViewVariables] public string? LobbyBackground { get; private set; }
        [ViewVariables] public bool DisallowedLateJoin { get; private set; }
        [ViewVariables] public string? ServerInfoBlob { get; private set; }
        [ViewVariables] public TimeSpan StartTime { get; private set; }
        [ViewVariables] public new bool Paused { get; private set; }
        [ViewVariables] public Dictionary<NetUserId, LobbyPlayerStatus> Status { get; private set; } = new();
        [ViewVariables] public IReadOnlyDictionary<StationId, Dictionary<string, int>> JobsAvailable => _jobsAvailable;
        [ViewVariables] public IReadOnlyDictionary<StationId, string> StationNames => _stationNames;

        public event Action? InfoBlobUpdated;
        public event Action? LobbyStatusUpdated;
        public event Action? LobbyReadyUpdated;
        public event Action? LobbyLateJoinStatusUpdated;
        public event Action<IReadOnlyDictionary<StationId, Dictionary<string, int>>>? LobbyJobsAvailableUpdated;

        public override void Initialize()
        {
            DebugTools.Assert(!_initialized);

            SubscribeNetworkEvent<TickerJoinLobbyEvent>(JoinLobby);
            SubscribeNetworkEvent<TickerJoinGameEvent>(JoinGame);
            SubscribeNetworkEvent<TickerLobbyStatusEvent>(LobbyStatus);
            SubscribeNetworkEvent<TickerLobbyInfoEvent>(LobbyInfo);
            SubscribeNetworkEvent<TickerLobbyCountdownEvent>(LobbyCountdown);
            SubscribeNetworkEvent<TickerLobbyReadyEvent>(LobbyReady);
            SubscribeNetworkEvent<RoundEndMessageEvent>(RoundEnd);
            SubscribeNetworkEvent<RequestWindowAttentionEvent>(msg =>
            {
                IoCManager.Resolve<IClyde>().RequestWindowAttention();
            });
            SubscribeNetworkEvent<TickerLateJoinStatusEvent>(LateJoinStatus);
            SubscribeNetworkEvent<TickerJobsAvailableEvent>(UpdateJobsAvailable);

            Status = new Dictionary<NetUserId, LobbyPlayerStatus>();
            _initialized = true;
        }

        private void LateJoinStatus(TickerLateJoinStatusEvent message)
        {
            DisallowedLateJoin = message.Disallowed;
            LobbyLateJoinStatusUpdated?.Invoke();
        }

        private void UpdateJobsAvailable(TickerJobsAvailableEvent message)
        {
            _jobsAvailable = message.JobsAvailableByStation;
            _stationNames = message.StationNames;
            LobbyJobsAvailableUpdated?.Invoke(JobsAvailable);
        }

        private void JoinLobby(TickerJoinLobbyEvent message)
        {
            _stateManager.RequestStateChange<LobbyState>();
        }

        private void LobbyStatus(TickerLobbyStatusEvent message)
        {
            StartTime = message.StartTime;
            IsGameStarted = message.IsRoundStarted;
            AreWeReady = message.YouAreReady;
            LobbySong = message.LobbySong;
            LobbyBackground = message.LobbyBackground;
            Paused = message.Paused;
            if (IsGameStarted)
                Status.Clear();

            LobbyStatusUpdated?.Invoke();
        }

        private void LobbyInfo(TickerLobbyInfoEvent message)
        {
            ServerInfoBlob = message.TextBlob;

            InfoBlobUpdated?.Invoke();
        }

        private void JoinGame(TickerJoinGameEvent message)
        {
            _stateManager.RequestStateChange<GameScreen>();
        }

        private void LobbyCountdown(TickerLobbyCountdownEvent message)
        {
            StartTime = message.StartTime;
            Paused = message.Paused;
        }

        private void LobbyReady(TickerLobbyReadyEvent message)
        {
            // Merge the Dictionaries
            foreach (var p in message.Status)
            {
                Status[p.Key] = p.Value;
            }
            LobbyReadyUpdated?.Invoke();
        }

        private void RoundEnd(RoundEndMessageEvent message)
        {
            //This is not ideal at all, but I don't see an immediately better fit anywhere else.
<<<<<<< HEAD
            var roundEnd = new RoundEndSummaryWindow(message.RoundId, message.GamemodeTitle, message.RoundEndText, message.RoundDuration, message.AllPlayersEndInfo);
=======
            var roundEnd = new RoundEndSummaryWindow(message.GamemodeTitle, message.RoundEndText, message.RoundDuration, message.RoundId, message.AllPlayersEndInfo);
>>>>>>> e769ad27
        }
    }
}<|MERGE_RESOLUTION|>--- conflicted
+++ resolved
@@ -1,8 +1,3 @@
-<<<<<<< HEAD
-﻿using System;
-using System.Collections.Generic;
-=======
->>>>>>> e769ad27
 using Content.Client.Lobby;
 using Content.Client.RoundEnd;
 using Content.Client.Viewport;
@@ -128,11 +123,7 @@
         private void RoundEnd(RoundEndMessageEvent message)
         {
             //This is not ideal at all, but I don't see an immediately better fit anywhere else.
-<<<<<<< HEAD
-            var roundEnd = new RoundEndSummaryWindow(message.RoundId, message.GamemodeTitle, message.RoundEndText, message.RoundDuration, message.AllPlayersEndInfo);
-=======
             var roundEnd = new RoundEndSummaryWindow(message.GamemodeTitle, message.RoundEndText, message.RoundDuration, message.RoundId, message.AllPlayersEndInfo);
->>>>>>> e769ad27
         }
     }
 }