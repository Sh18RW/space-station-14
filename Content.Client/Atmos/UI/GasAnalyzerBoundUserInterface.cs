<<<<<<< HEAD
﻿using Robust.Client.GameObjects;
=======
using Robust.Client.GameObjects;
>>>>>>> a594c7b6
using Robust.Client.UserInterface;
using static Content.Shared.Atmos.Components.GasAnalyzerComponent;

namespace Content.Client.Atmos.UI
{
    public sealed class GasAnalyzerBoundUserInterface : BoundUserInterface
    {
        [ViewVariables]
        private GasAnalyzerWindow? _window;

        public GasAnalyzerBoundUserInterface(EntityUid owner, Enum uiKey) : base(owner, uiKey)
        {
        }

        protected override void Open()
        {
            base.Open();

            _window = this.CreateWindowCenteredLeft<GasAnalyzerWindow>();
<<<<<<< HEAD
=======
            _window.OnClose += Close;
>>>>>>> a594c7b6
        }

        protected override void ReceiveMessage(BoundUserInterfaceMessage message)
        {
            if (_window == null)
                return;
            if (message is not GasAnalyzerUserMessage cast)
                return;
            _window.Populate(cast);
        }

        protected override void Dispose(bool disposing)
        {
            base.Dispose(disposing);

            if (disposing)
                _window?.Dispose();
        }
    }
}<|MERGE_RESOLUTION|>--- conflicted
+++ resolved
@@ -1,8 +1,4 @@
-<<<<<<< HEAD
-﻿using Robust.Client.GameObjects;
-=======
 using Robust.Client.GameObjects;
->>>>>>> a594c7b6
 using Robust.Client.UserInterface;
 using static Content.Shared.Atmos.Components.GasAnalyzerComponent;
 
@@ -22,10 +18,7 @@
             base.Open();
 
             _window = this.CreateWindowCenteredLeft<GasAnalyzerWindow>();
-<<<<<<< HEAD
-=======
             _window.OnClose += Close;
->>>>>>> a594c7b6
         }
 
         protected override void ReceiveMessage(BoundUserInterfaceMessage message)
