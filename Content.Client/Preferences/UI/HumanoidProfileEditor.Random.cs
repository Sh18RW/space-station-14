using Content.Shared.CharacterAppearance;
using Content.Shared.Dataset;
using Content.Shared.Preferences;
using Content.Shared.Random.Helpers;
using Robust.Shared.Prototypes;
using Robust.Shared.Random;

namespace Content.Client.Preferences.UI
{
    public sealed partial class HumanoidProfileEditor
    {
        private readonly IRobustRandom _random;
        private readonly IPrototypeManager _prototypeManager;

        private void RandomizeEverything()
        {
            Profile = HumanoidCharacterProfile.Random();
            UpdateSexControls();
            UpdateGenderControls();
            UpdateClothingControls();
            UpdateAgeEdit();
            UpdateNameEdit();
            UpdateHairPickers();
            UpdateEyePickers();

            _skinColor.Value = _random.Next(0, 100);
        }

        private void RandomizeName()
        {
            if (Profile == null) return;
<<<<<<< HEAD
            var firstName = _random.Pick(Profile.Sex.FirstNames(_prototypeManager).Values);
            var lastName = _random.Pick(Profile.Sex.LastNames(_prototypeManager).Values);
            SetName($"{firstName} {lastName}");
=======
            var name = Profile.Sex.GetName(Profile.Species, _prototypeManager, _random);
            SetName(name);
>>>>>>> ac1a859e
            UpdateNameEdit();
        }
    }
}<|MERGE_RESOLUTION|>--- conflicted
+++ resolved
@@ -29,14 +29,8 @@
         private void RandomizeName()
         {
             if (Profile == null) return;
-<<<<<<< HEAD
-            var firstName = _random.Pick(Profile.Sex.FirstNames(_prototypeManager).Values);
-            var lastName = _random.Pick(Profile.Sex.LastNames(_prototypeManager).Values);
-            SetName($"{firstName} {lastName}");
-=======
             var name = Profile.Sex.GetName(Profile.Species, _prototypeManager, _random);
             SetName(name);
->>>>>>> ac1a859e
             UpdateNameEdit();
         }
     }
