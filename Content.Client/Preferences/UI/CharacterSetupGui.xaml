<Control xmlns="https://spacestation14.io"
         xmlns:x="http://schemas.microsoft.com/winfx/2006/xaml"
         xmlns:gfx="clr-namespace:Robust.Client.Graphics;assembly=Robust.Client"
         xmlns:style="clr-namespace:Content.Client.Stylesheets"
         VerticalExpand="True">
    <Control>
        <PanelContainer Name="BackgroundPanel" />
        <BoxContainer Orientation="Vertical" SeparationOverride="0">
            <BoxContainer Orientation="Horizontal" MinSize="0 40">
                <Label Text="{Loc 'character-setup-gui-character-setup-label'}"
                       Margin="8 0 0 0" VAlign="Center"
                       StyleClasses="LabelHeadingBigger" />
                <Button Name="StatsButton" HorizontalExpand="True"
                        Text="{Loc 'character-setup-gui-character-setup-stats-button'}"
                        StyleClasses="ButtonBig"
                        HorizontalAlignment="Right" />
<<<<<<< HEAD
                <Button Name="SponsorButton"
                        Text="{Loc 'character-setup-gui-character-setup-sponsor-button'}"
                        Visible="False"
                        StyleClasses="ButtonBig" />
=======
                <Button Name="RulesButton"
                        Text="{Loc 'character-setup-gui-character-setup-rules-button'}"
                        StyleClasses="ButtonBig"/>
>>>>>>> 5a3476f8
                <Button Name="SaveButton"
                        Access="Public"
                        Text="{Loc 'character-setup-gui-character-setup-save-button'}"
                        StyleClasses="ButtonBig"/>
                <Button Name="CloseButton"
                        Access="Public"
                        Text="{Loc 'character-setup-gui-character-setup-close-button'}"
                        StyleClasses="ButtonBig"/>
            </BoxContainer>
            <PanelContainer>
                <PanelContainer.PanelOverride>
                    <gfx:StyleBoxFlat BackgroundColor="{x:Static style:StyleNano.NanoGold}" ContentMarginTopOverride="2" />
                </PanelContainer.PanelOverride>
            </PanelContainer>
            <BoxContainer Orientation="Horizontal" VerticalExpand="True" SeparationOverride="0">
                <ScrollContainer MinSize="325 0" Margin="5 5 0 0">
                    <BoxContainer Name="Characters" Orientation="Vertical" />
                </ScrollContainer>
                <PanelContainer MinSize="2 0">
                    <PanelContainer.PanelOverride>
                        <gfx:StyleBoxFlat BackgroundColor="{x:Static style:StyleNano.NanoGold}" ContentMarginTopOverride="2" />
                    </PanelContainer.PanelOverride>
                </PanelContainer>
                <BoxContainer Name="CharEditor" />
            </BoxContainer>
        </BoxContainer>
    </Control>
</Control><|MERGE_RESOLUTION|>--- conflicted
+++ resolved
@@ -14,16 +14,15 @@
                         Text="{Loc 'character-setup-gui-character-setup-stats-button'}"
                         StyleClasses="ButtonBig"
                         HorizontalAlignment="Right" />
-<<<<<<< HEAD
+                <!-- Corvax-Sponsor-Start -->
                 <Button Name="SponsorButton"
                         Text="{Loc 'character-setup-gui-character-setup-sponsor-button'}"
                         Visible="False"
                         StyleClasses="ButtonBig" />
-=======
+                <!-- Corvax-Sponsor-End -->
                 <Button Name="RulesButton"
                         Text="{Loc 'character-setup-gui-character-setup-rules-button'}"
                         StyleClasses="ButtonBig"/>
->>>>>>> 5a3476f8
                 <Button Name="SaveButton"
                         Access="Public"
                         Text="{Loc 'character-setup-gui-character-setup-save-button'}"
