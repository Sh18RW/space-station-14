--- conflicted
+++ resolved
@@ -96,7 +96,12 @@
                                     <Control HorizontalExpand="True"/>
                                     <OptionButton Name="CBackpackButton" HorizontalAlignment="Right" />
                                 </BoxContainer>
-<<<<<<< HEAD
+                                <!-- Spawn Priority -->
+                                <BoxContainer HorizontalExpand="True">
+                                    <Label Text="{Loc 'humanoid-profile-editor-spawn-priority-label'}" />
+                                    <Control HorizontalExpand="True"/>
+                                    <OptionButton Name="CSpawnPriorityButton" HorizontalAlignment="Right" />
+                                </BoxContainer>
                                 <!-- Corvax-TTS-Start -->
                                 <BoxContainer HorizontalExpand="True">
                                     <Label Text="{Loc 'humanoid-profile-editor-voice-label'}" />
@@ -105,14 +110,6 @@
 									<Button Name="CVoicePlayButton" Text="{Loc 'humanoid-profile-editor-voice-play'}" MaxWidth="80" />
                                 </BoxContainer>
                                 <!-- Corvax-TTS-End -->
-=======
-                                <!-- Spawn Priority -->
-                                <BoxContainer HorizontalExpand="True">
-                                    <Label Text="{Loc 'humanoid-profile-editor-spawn-priority-label'}" />
-                                    <Control HorizontalExpand="True"/>
-                                    <OptionButton Name="CSpawnPriorityButton" HorizontalAlignment="Right" />
-                                </BoxContainer>
->>>>>>> 84c5057b
                             </BoxContainer>
                             <!-- Skin -->
                             <BoxContainer Margin="10" HorizontalExpand="True" Orientation="Vertical">
