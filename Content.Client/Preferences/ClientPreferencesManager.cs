using System;
using System.Collections.Generic;
using System.Linq;
using Content.Corvax.Interfaces.Client;
using Content.Shared.Preferences;
using Robust.Client;
using Robust.Shared.Configuration;
using Robust.Shared.IoC;
using Robust.Shared.Network;
using Robust.Shared.Prototypes;
using Robust.Shared.Utility;

namespace Content.Client.Preferences
{
    /// <summary>
    ///     Receives <see cref="PlayerPreferences" /> and <see cref="GameSettings" /> from the server during the initial
    ///     connection.
    ///     Stores preferences on the server through <see cref="SelectCharacter" /> and <see cref="UpdateCharacter" />.
    /// </summary>
    public sealed class ClientPreferencesManager : IClientPreferencesManager
    {
        [Dependency] private readonly IClientNetManager _netManager = default!;
        [Dependency] private readonly IBaseClient _baseClient = default!;
<<<<<<< HEAD
        private IClientSponsorsManager? _sponsorsManager; // Corvax-Sponsors
=======
        [Dependency] private readonly IConfigurationManager _cfg = default!;
        [Dependency] private readonly IPrototypeManager _prototypes = default!;
>>>>>>> dffd02ad

        public event Action? OnServerDataLoaded;

        public GameSettings Settings { get; private set; } = default!;
        public PlayerPreferences Preferences { get; private set; } = default!;

        public void Initialize()
        {
            IoCManager.Instance!.TryResolveType(out _sponsorsManager); // Corvax-Sponsors
            _netManager.RegisterNetMessage<MsgPreferencesAndSettings>(HandlePreferencesAndSettings);
            _netManager.RegisterNetMessage<MsgUpdateCharacter>();
            _netManager.RegisterNetMessage<MsgSelectCharacter>();
            _netManager.RegisterNetMessage<MsgDeleteCharacter>();

            _baseClient.RunLevelChanged += BaseClientOnRunLevelChanged;
        }

        private void BaseClientOnRunLevelChanged(object? sender, RunLevelChangedEventArgs e)
        {
            if (e.NewLevel == ClientRunLevel.Initialize)
            {
                Settings = default!;
                Preferences = default!;
            }
        }

        public void SelectCharacter(ICharacterProfile profile)
        {
            SelectCharacter(Preferences.IndexOfCharacter(profile));
        }

        public void SelectCharacter(int slot)
        {
            Preferences = new PlayerPreferences(Preferences.Characters, slot, Preferences.AdminOOCColor);
            var msg = new MsgSelectCharacter
            {
                SelectedCharacterIndex = slot
            };
            _netManager.ClientSendMessage(msg);
        }

        public void UpdateCharacter(ICharacterProfile profile, int slot)
        {
<<<<<<< HEAD
            // Corvax-Sponsors-Start
            var sponsorPrototypes = _sponsorsManager?.Prototypes.ToArray() ?? new string[]{};
            profile.EnsureValid(sponsorPrototypes);
            // Corvax-Sponsors-End
=======
            profile.EnsureValid(_cfg, _prototypes);
>>>>>>> dffd02ad
            var characters = new Dictionary<int, ICharacterProfile>(Preferences.Characters) {[slot] = profile};
            Preferences = new PlayerPreferences(characters, Preferences.SelectedCharacterIndex, Preferences.AdminOOCColor);
            var msg = new MsgUpdateCharacter
            {
                Profile = profile,
                Slot = slot
            };
            _netManager.ClientSendMessage(msg);
        }

        public void CreateCharacter(ICharacterProfile profile)
        {
            var characters = new Dictionary<int, ICharacterProfile>(Preferences.Characters);
            var lowest = Enumerable.Range(0, Settings.MaxCharacterSlots)
                .Except(characters.Keys)
                .FirstOrNull();

            if (lowest == null)
            {
                throw new InvalidOperationException("Out of character slots!");
            }

            var l = lowest.Value;
            characters.Add(l, profile);
            Preferences = new PlayerPreferences(characters, Preferences.SelectedCharacterIndex, Preferences.AdminOOCColor);

            UpdateCharacter(profile, l);
        }

        public void DeleteCharacter(ICharacterProfile profile)
        {
            DeleteCharacter(Preferences.IndexOfCharacter(profile));
        }

        public void DeleteCharacter(int slot)
        {
            var characters = Preferences.Characters.Where(p => p.Key != slot);
            Preferences = new PlayerPreferences(characters, Preferences.SelectedCharacterIndex, Preferences.AdminOOCColor);
            var msg = new MsgDeleteCharacter
            {
                Slot = slot
            };
            _netManager.ClientSendMessage(msg);
        }

        private void HandlePreferencesAndSettings(MsgPreferencesAndSettings message)
        {
            Preferences = message.Preferences;
            Settings = message.Settings;

            OnServerDataLoaded?.Invoke();
        }
    }
}<|MERGE_RESOLUTION|>--- conflicted
+++ resolved
@@ -21,12 +21,9 @@
     {
         [Dependency] private readonly IClientNetManager _netManager = default!;
         [Dependency] private readonly IBaseClient _baseClient = default!;
-<<<<<<< HEAD
-        private IClientSponsorsManager? _sponsorsManager; // Corvax-Sponsors
-=======
         [Dependency] private readonly IConfigurationManager _cfg = default!;
         [Dependency] private readonly IPrototypeManager _prototypes = default!;
->>>>>>> dffd02ad
+        private IClientSponsorsManager? _sponsorsManager; // Corvax-Sponsors
 
         public event Action? OnServerDataLoaded;
 
@@ -70,14 +67,10 @@
 
         public void UpdateCharacter(ICharacterProfile profile, int slot)
         {
-<<<<<<< HEAD
             // Corvax-Sponsors-Start
             var sponsorPrototypes = _sponsorsManager?.Prototypes.ToArray() ?? new string[]{};
-            profile.EnsureValid(sponsorPrototypes);
+            profile.EnsureValid(_cfg, _prototypes, sponsorPrototypes);
             // Corvax-Sponsors-End
-=======
-            profile.EnsureValid(_cfg, _prototypes);
->>>>>>> dffd02ad
             var characters = new Dictionary<int, ICharacterProfile>(Preferences.Characters) {[slot] = profile};
             Preferences = new PlayerPreferences(characters, Preferences.SelectedCharacterIndex, Preferences.AdminOOCColor);
             var msg = new MsgUpdateCharacter
