using System;
using System.Collections.Generic;
using System.Linq;
using Content.Client.Corvax.Sponsors;
using Content.Shared.Preferences;
using Robust.Client;
using Robust.Shared.IoC;
using Robust.Shared.Network;
using Robust.Shared.Utility;

namespace Content.Client.Preferences
{
    /// <summary>
    ///     Receives <see cref="PlayerPreferences" /> and <see cref="GameSettings" /> from the server during the initial
    ///     connection.
    ///     Stores preferences on the server through <see cref="SelectCharacter" /> and <see cref="UpdateCharacter" />.
    /// </summary>
    public sealed class ClientPreferencesManager : IClientPreferencesManager
    {
        [Dependency] private readonly IClientNetManager _netManager = default!;
<<<<<<< HEAD
        [Dependency] private readonly SponsorsManager _sponsorsManager = default!; // Corvax-Sponsors
=======
        [Dependency] private readonly IBaseClient _baseClient = default!;
>>>>>>> b8697d86

        public event Action? OnServerDataLoaded;

        public GameSettings Settings { get; private set; } = default!;
        public PlayerPreferences Preferences { get; private set; } = default!;

        public void Initialize()
        {
            _netManager.RegisterNetMessage<MsgPreferencesAndSettings>(HandlePreferencesAndSettings);
            _netManager.RegisterNetMessage<MsgUpdateCharacter>();
            _netManager.RegisterNetMessage<MsgSelectCharacter>();
            _netManager.RegisterNetMessage<MsgDeleteCharacter>();

            _baseClient.RunLevelChanged += BaseClientOnRunLevelChanged;
        }

        private void BaseClientOnRunLevelChanged(object? sender, RunLevelChangedEventArgs e)
        {
            if (e.NewLevel == ClientRunLevel.Initialize)
            {
                Settings = default!;
                Preferences = default!;
            }
        }

        public void SelectCharacter(ICharacterProfile profile)
        {
            SelectCharacter(Preferences.IndexOfCharacter(profile));
        }

        public void SelectCharacter(int slot)
        {
            Preferences = new PlayerPreferences(Preferences.Characters, slot, Preferences.AdminOOCColor);
            var msg = new MsgSelectCharacter
            {
                SelectedCharacterIndex = slot
            };
            _netManager.ClientSendMessage(msg);
        }

        public void UpdateCharacter(ICharacterProfile profile, int slot)
        {
            // Corvax-Sponsors-Start
            var allowedMarkings = _sponsorsManager.TryGetInfo(out var sponsor) ? sponsor.AllowedMarkings : new string[]{};
            profile.EnsureValid(allowedMarkings);
            // Corvax-Sponsors-End
            var characters = new Dictionary<int, ICharacterProfile>(Preferences.Characters) {[slot] = profile};
            Preferences = new PlayerPreferences(characters, Preferences.SelectedCharacterIndex, Preferences.AdminOOCColor);
            var msg = new MsgUpdateCharacter
            {
                Profile = profile,
                Slot = slot
            };
            _netManager.ClientSendMessage(msg);
        }

        public void CreateCharacter(ICharacterProfile profile)
        {
            var characters = new Dictionary<int, ICharacterProfile>(Preferences.Characters);
            var lowest = Enumerable.Range(0, Settings.MaxCharacterSlots)
                .Except(characters.Keys)
                .FirstOrNull();

            if (lowest == null)
            {
                throw new InvalidOperationException("Out of character slots!");
            }

            var l = lowest.Value;
            characters.Add(l, profile);
            Preferences = new PlayerPreferences(characters, Preferences.SelectedCharacterIndex, Preferences.AdminOOCColor);

            UpdateCharacter(profile, l);
        }

        public void DeleteCharacter(ICharacterProfile profile)
        {
            DeleteCharacter(Preferences.IndexOfCharacter(profile));
        }

        public void DeleteCharacter(int slot)
        {
            var characters = Preferences.Characters.Where(p => p.Key != slot);
            Preferences = new PlayerPreferences(characters, Preferences.SelectedCharacterIndex, Preferences.AdminOOCColor);
            var msg = new MsgDeleteCharacter
            {
                Slot = slot
            };
            _netManager.ClientSendMessage(msg);
        }

        private void HandlePreferencesAndSettings(MsgPreferencesAndSettings message)
        {
            Preferences = message.Preferences;
            Settings = message.Settings;

            OnServerDataLoaded?.Invoke();
        }
    }
}<|MERGE_RESOLUTION|>--- conflicted
+++ resolved
@@ -18,11 +18,8 @@
     public sealed class ClientPreferencesManager : IClientPreferencesManager
     {
         [Dependency] private readonly IClientNetManager _netManager = default!;
-<<<<<<< HEAD
+        [Dependency] private readonly IBaseClient _baseClient = default!;
         [Dependency] private readonly SponsorsManager _sponsorsManager = default!; // Corvax-Sponsors
-=======
-        [Dependency] private readonly IBaseClient _baseClient = default!;
->>>>>>> b8697d86
 
         public event Action? OnServerDataLoaded;
 
