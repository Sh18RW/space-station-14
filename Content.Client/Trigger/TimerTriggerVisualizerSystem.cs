using Content.Shared.Trigger;
using Robust.Client.Animations;
using Robust.Client.GameObjects;
using Robust.Shared.Audio;
using Robust.Shared.Audio.Systems;
using Robust.Shared.GameObjects;

namespace Content.Client.Trigger;

public sealed class TimerTriggerVisualizerSystem : VisualizerSystem<TimerTriggerVisualsComponent>
{
    [Dependency] private readonly SharedAudioSystem _audioSystem = default!;

    public override void Initialize()
    {
        base.Initialize();
        SubscribeLocalEvent<TimerTriggerVisualsComponent, ComponentInit>(OnComponentInit);
    }

    private void OnComponentInit(EntityUid uid, TimerTriggerVisualsComponent comp, ComponentInit args)
    {
        comp.PrimingAnimation = new Animation
        {
            Length = TimeSpan.MaxValue,
            AnimationTracks = {
                new AnimationTrackSpriteFlick() {
                    LayerKey = TriggerVisualLayers.Base,
                    KeyFrames = { new AnimationTrackSpriteFlick.KeyFrame(comp.PrimingSprite, 0f) }
                }
            },
        };

        if (comp.PrimingSound != null)
        {
            comp.PrimingAnimation.AnimationTracks.Add(
<<<<<<< HEAD
                new AnimationTrackPlaySound() {
=======
                new AnimationTrackPlaySound()
                {
>>>>>>> a594c7b6
                    KeyFrames = { new AnimationTrackPlaySound.KeyFrame(_audioSystem.ResolveSound(comp.PrimingSound), 0) }
                }
            );
        }
    }

    protected override void OnAppearanceChange(EntityUid uid, TimerTriggerVisualsComponent comp, ref AppearanceChangeEvent args)
    {
        if (args.Sprite == null
        || !TryComp<AnimationPlayerComponent>(uid, out var animPlayer))
            return;

        if (!AppearanceSystem.TryGetData<TriggerVisualState>(uid, TriggerVisuals.VisualState, out var state, args.Component))
            state = TriggerVisualState.Unprimed;

        switch (state)
        {
            case TriggerVisualState.Primed:
                if (!AnimationSystem.HasRunningAnimation(uid, animPlayer, TimerTriggerVisualsComponent.AnimationKey))
                    AnimationSystem.Play((uid, animPlayer), comp.PrimingAnimation, TimerTriggerVisualsComponent.AnimationKey);
                break;
            case TriggerVisualState.Unprimed:
                SpriteSystem.LayerSetRsiState((uid, args.Sprite), TriggerVisualLayers.Base, comp.UnprimedSprite);
                break;
            default:
                throw new ArgumentOutOfRangeException();
        }
    }
}

public enum TriggerVisualLayers : byte
{
    Base
}<|MERGE_RESOLUTION|>--- conflicted
+++ resolved
@@ -33,12 +33,8 @@
         if (comp.PrimingSound != null)
         {
             comp.PrimingAnimation.AnimationTracks.Add(
-<<<<<<< HEAD
-                new AnimationTrackPlaySound() {
-=======
                 new AnimationTrackPlaySound()
                 {
->>>>>>> a594c7b6
                     KeyFrames = { new AnimationTrackPlaySound.KeyFrame(_audioSystem.ResolveSound(comp.PrimingSound), 0) }
                 }
             );
