--- conflicted
+++ resolved
@@ -3,31 +3,11 @@
     xmlns:cc="clr-namespace:Content.Client.Administration.UI.CustomControls"
     xmlns:controls="clr-namespace:Content.Client.UserInterface.Controls">
     <PanelContainer StyleClasses="BackgroundDark">
-<<<<<<< HEAD
-        <SplitContainer Orientation="Horizontal" VerticalExpand="True">
-            <cc:PlayerListControl Access="Public" Name="ChannelSelector" HorizontalExpand="True" SizeFlagsStretchRatio="1" />
-            <BoxContainer Orientation="Vertical" HorizontalExpand="True" SizeFlagsStretchRatio="2">
-                <BoxContainer Access="Public" Name="BwoinkArea" VerticalExpand="True" />
-                <BoxContainer Orientation="Horizontal" HorizontalExpand="True">
-                    <CheckBox Name="AdminOnly" Access="Public" Text="{Loc 'admin-ahelp-admin-only'}" ToolTip="{Loc 'admin-ahelp-admin-only-tooltip'}" />
-                    <Control HorizontalExpand="True" MinWidth="5" />
-                    <CheckBox Name="PlaySound" Access="Public" Text="{Loc 'admin-bwoink-play-sound'}" Pressed="True" />
-                    <Control HorizontalExpand="True" MinWidth="5" />
-                    <Button Visible="True" Name="PopOut" Access="Public" Text="{Loc 'admin-logs-pop-out'}" StyleClasses="OpenBoth" HorizontalAlignment="Left" />
-                    <Control HorizontalExpand="True" />
-                    <Button Visible="False" Name="Bans" Text="{Loc 'admin-player-actions-bans'}" StyleClasses="OpenRight" />
-                    <Button Visible="False" Name="Notes" Text="{Loc 'admin-player-actions-notes'}" StyleClasses="OpenBoth" />
-                    <Button Visible="False" Name="Kick" Text="{Loc 'admin-player-actions-kick'}" StyleClasses="OpenBoth" />
-                    <Button Visible="False" Name="Ban" Text="{Loc 'admin-player-actions-ban'}" StyleClasses="OpenBoth" />
-                    <Button Visible="False" Name="Respawn" Text="{Loc 'admin-player-actions-respawn'}" StyleClasses="OpenBoth" />
-                    <Button Visible="False" Name="Follow" Text="{Loc 'admin-player-actions-follow'}" StyleClasses="OpenLeft" />
-=======
         <SplitContainer Orientation="Vertical" ResizeMode="NotResizable">
             <SplitContainer Orientation="Horizontal" VerticalExpand="True">
                 <cc:PlayerListControl Access="Public" Name="ChannelSelector" HorizontalExpand="True" SizeFlagsStretchRatio="2" />
                 <BoxContainer Orientation="Vertical" HorizontalExpand="True" SizeFlagsStretchRatio="2">
                     <BoxContainer Access="Public" Name="BwoinkArea" VerticalExpand="True" />
->>>>>>> a594c7b6
                 </BoxContainer>
             </SplitContainer>
             <BoxContainer Orientation="Horizontal" SetHeight="30" >
