﻿using Content.Client.Administration.Managers;
using Content.Client.Changelog;
using Content.Client.Chat.Managers;
using Content.Client.Clickable;
using Content.Client.Corvax.DiscordAuth;
using Content.Client.Corvax.JoinQueue;
using Content.Client.Corvax.Sponsors;
using Content.Client.Corvax.TTS;
using Content.Client.Options;
using Content.Client.Eui;
using Content.Client.GhostKick;
using Content.Client.Info;
using Content.Client.Launcher;
using Content.Client.Parallax.Managers;
using Content.Client.Players.PlayTimeTracking;
using Content.Client.Preferences;
using Content.Client.Screenshot;
using Content.Client.Stylesheets;
using Content.Client.Viewport;
using Content.Client.Voting;
using Content.Shared.Administration;
using Content.Shared.Administration.Logs;
using Content.Shared.Module;
using Content.Client.Guidebook;
using Content.Shared.Administration.Managers;

namespace Content.Client.IoC
{
    internal static class ClientContentIoC
    {
        public static void Register()
        {
            IoCManager.Register<IParallaxManager, ParallaxManager>();
            IoCManager.Register<IChatManager, ChatManager>();
            IoCManager.Register<IClientPreferencesManager, ClientPreferencesManager>();
            IoCManager.Register<IStylesheetManager, StylesheetManager>();
            IoCManager.Register<IScreenshotHook, ScreenshotHook>();
            IoCManager.Register<IClickMapManager, ClickMapManager>();
            IoCManager.Register<IClientAdminManager, ClientAdminManager>();
            IoCManager.Register<ISharedAdminManager, ClientAdminManager>();
            IoCManager.Register<EuiManager, EuiManager>();
            IoCManager.Register<IVoteManager, VoteManager>();
            IoCManager.Register<ChangelogManager, ChangelogManager>();
            IoCManager.Register<RulesManager, RulesManager>();
            IoCManager.Register<ViewportManager, ViewportManager>();
            IoCManager.Register<ISharedAdminLogManager, SharedAdminLogManager>();
            IoCManager.Register<GhostKickManager>();
            IoCManager.Register<ExtendedDisconnectInformationManager>();
<<<<<<< HEAD
            IoCManager.Register<PlayTimeTrackingManager>();
            IoCManager.Register<SponsorsManager>(); // Corvax-Sponsors
            IoCManager.Register<JoinQueueManager>(); // Corvax-Queue
            IoCManager.Register<TTSManager>(); // Corvax-TTS
            IoCManager.Register<DiscordAuthManager>(); // Corvax-DiscordAuth
=======
            IoCManager.Register<JobRequirementsManager>();
>>>>>>> af25d9a1
            IoCManager.Register<DocumentParsingManager>();
        }
    }
}<|MERGE_RESOLUTION|>--- conflicted
+++ resolved
@@ -46,15 +46,11 @@
             IoCManager.Register<ISharedAdminLogManager, SharedAdminLogManager>();
             IoCManager.Register<GhostKickManager>();
             IoCManager.Register<ExtendedDisconnectInformationManager>();
-<<<<<<< HEAD
-            IoCManager.Register<PlayTimeTrackingManager>();
+            IoCManager.Register<JobRequirementsManager>();
             IoCManager.Register<SponsorsManager>(); // Corvax-Sponsors
             IoCManager.Register<JoinQueueManager>(); // Corvax-Queue
             IoCManager.Register<TTSManager>(); // Corvax-TTS
             IoCManager.Register<DiscordAuthManager>(); // Corvax-DiscordAuth
-=======
-            IoCManager.Register<JobRequirementsManager>();
->>>>>>> af25d9a1
             IoCManager.Register<DocumentParsingManager>();
         }
     }
