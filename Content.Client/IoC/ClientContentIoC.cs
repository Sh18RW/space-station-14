--- conflicted
+++ resolved
@@ -1,4 +1,4 @@
-using Content.Client.Administration.Managers;
+﻿using Content.Client.Administration.Managers;
 using Content.Client.Changelog;
 using Content.Client.Chat.Managers;
 using Content.Client.Clickable;
@@ -46,13 +46,10 @@
             IoCManager.Register<GhostKickManager>();
             IoCManager.Register<ExtendedDisconnectInformationManager>();
             IoCManager.Register<PlayTimeTrackingManager>();
-<<<<<<< HEAD
             IoCManager.Register<SponsorsManager>(); // Corvax-Sponsors
             IoCManager.Register<JoinQueueManager>(); // Corvax-Queue
             IoCManager.Register<TTSManager>(); // Corvax-TTS
-=======
             IoCManager.Register<DocumentParsingManager>();
->>>>>>> 6e1f02b9
         }
     }
 }