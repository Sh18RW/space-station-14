<Control xmlns="https://spacestation14.io"
         xmlns:x="http://schemas.microsoft.com/winfx/2006/xaml"
         xmlns:ui="clr-namespace:Content.Client.Options.UI">
    <BoxContainer Orientation="Vertical">
        <ScrollContainer VerticalExpand="True" HScrollEnabled="False">
            <BoxContainer Orientation="Vertical" Margin="8">
                <Label Text="{Loc 'ui-options-accessability-header-visuals'}"
                       StyleClasses="LabelKeyText"/>
                <CheckBox Name="ReducedMotionCheckBox" Text="{Loc 'ui-options-reduced-motion'}" />
                <CheckBox Name="EnableColorNameCheckBox" Text="{Loc 'ui-options-enable-color-name'}" />
                <CheckBox Name="ColorblindFriendlyCheckBox" Text="{Loc 'ui-options-colorblind-friendly'}" />
                <ui:OptionSlider Name="ScreenShakeIntensitySlider" Title="{Loc 'ui-options-screen-shake-intensity'}" />
                <ui:OptionSlider Name="ChatWindowOpacitySlider" Title="{Loc 'ui-options-chat-window-opacity'}" />
                <ui:OptionSlider Name="SpeechBubbleTextOpacitySlider" Title="{Loc 'ui-options-speech-bubble-text-opacity'}" />
                <ui:OptionSlider Name="SpeechBubbleSpeakerOpacitySlider" Title="{Loc 'ui-options-speech-bubble-speaker-opacity'}" />
                <ui:OptionSlider Name="SpeechBubbleBackgroundOpacitySlider" Title="{Loc 'ui-options-speech-bubble-background-opacity'}" />
<<<<<<< HEAD
=======
                <CheckBox Name="AutoFillHighlightsCheckBox" Text="{Loc 'ui-options-auto-fill-highlights'}" />
                <ui:OptionColorSlider Name="HighlightsColorSlider" 
                    Title="{Loc 'ui-options-highlights-color'}" 
                    Example="{Loc 'ui-options-highlights-color-example'}"/>
>>>>>>> a594c7b6
                <Label Text="{Loc 'ui-options-accessability-header-content'}"
                       StyleClasses="LabelKeyText"/>
                <CheckBox Name="CensorNudityCheckBox" Text="{Loc 'ui-options-censor-nudity'}" />
            </BoxContainer>
        </ScrollContainer>
        <ui:OptionsTabControlRow Name="Control" Access="Public" />
    </BoxContainer>
</Control><|MERGE_RESOLUTION|>--- conflicted
+++ resolved
@@ -14,13 +14,10 @@
                 <ui:OptionSlider Name="SpeechBubbleTextOpacitySlider" Title="{Loc 'ui-options-speech-bubble-text-opacity'}" />
                 <ui:OptionSlider Name="SpeechBubbleSpeakerOpacitySlider" Title="{Loc 'ui-options-speech-bubble-speaker-opacity'}" />
                 <ui:OptionSlider Name="SpeechBubbleBackgroundOpacitySlider" Title="{Loc 'ui-options-speech-bubble-background-opacity'}" />
-<<<<<<< HEAD
-=======
                 <CheckBox Name="AutoFillHighlightsCheckBox" Text="{Loc 'ui-options-auto-fill-highlights'}" />
-                <ui:OptionColorSlider Name="HighlightsColorSlider" 
-                    Title="{Loc 'ui-options-highlights-color'}" 
+                <ui:OptionColorSlider Name="HighlightsColorSlider"
+                    Title="{Loc 'ui-options-highlights-color'}"
                     Example="{Loc 'ui-options-highlights-color-example'}"/>
->>>>>>> a594c7b6
                 <Label Text="{Loc 'ui-options-accessability-header-content'}"
                        StyleClasses="LabelKeyText"/>
                 <CheckBox Name="CensorNudityCheckBox" Text="{Loc 'ui-options-censor-nudity'}" />
