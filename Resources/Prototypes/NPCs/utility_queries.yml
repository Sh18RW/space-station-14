- type: utilityQuery
  id: InventoryGuns
  query:
    - !type:InventoryQuery
    - !type:ComponentFilter
      components:
        - type: Gun
  considerations:
    - !type:TargetAmmoCon
      curve: !type:QuadraticCurve

- type: utilityQuery
  id: NearbyAmmo
  query:
    - !type:ComponentQuery
      components:
        - type: Ammo
        - type: Item
  considerations:
    - !type:TargetAmmoMatchesCon
      curve: !type:BoolCurve
    - !type:TargetDistanceCon
      curve: !type:PresetCurve
        preset: TargetDistance
    # TODO: Get ammo count.
    - !type:TargetAccessibleCon
      curve: !type:BoolCurve

- type: utilityQuery
  id: NearbyFood
  query:
    - !type:ComponentQuery
      components:
      - type: Food
  considerations:
    - !type:TargetIsAliveCon
      curve: !type:InverseBoolCurve
    - !type:TargetDistanceCon
      curve: !type:PresetCurve
        preset: TargetDistance
    - !type:FoodValueCon
      curve: !type:QuadraticCurve
        slope: 1.0
        exponent: 0.4
    - !type:TargetAccessibleCon
      curve: !type:BoolCurve

- type: utilityQuery
  id: NearbyDrink
  query:
  - !type:ComponentQuery
    components:
    - type: Drink
  considerations:
  - !type:TargetIsAliveCon
    curve: !type:InverseBoolCurve
  - !type:TargetDistanceCon
    curve: !type:PresetCurve
      preset: TargetDistance
  - !type:DrinkValueCon
    curve: !type:QuadraticCurve
      slope: 1.0
      exponent: 0.4
  - !type:TargetAccessibleCon
    curve: !type:BoolCurve

- type: utilityQuery
  id: NearbyGuns
  query:
    - !type:ComponentQuery
      components:
        - type: Gun
        - type: Item
  considerations:
    # TODO: Prefer highest DPC probably?
    - !type:TargetAmmoCon
      curve: !type:BoolCurve
    - !type:TargetDistanceCon
      curve: !type:PresetCurve
        preset: TargetDistance
    - !type:TargetAccessibleCon
      curve: !type:BoolCurve

- type: utilityQuery
  id: NearbyMeleeTargets
  query:
    - !type:NearbyHostilesQuery
  considerations:
    - !type:TargetIsAliveCon
      curve: !type:BoolCurve
    - !type:TargetDistanceCon
      curve: !type:PresetCurve
        preset: TargetDistance
    - !type:TargetHealthCon
      curve: !type:PresetCurve
        preset: TargetHealth
    - !type:TargetAccessibleCon
      curve: !type:BoolCurve
    - !type:TargetInLOSOrCurrentCon
      curve: !type:BoolCurve

- type: utilityQuery
  id: NearbyColdMeleeTargets
  query:
  - !type:NearbyHostilesQuery
  considerations:
  - !type:TargetLowTempCon
    curve: !type:BoolCurve
    minTemp: 250
  - !type:TargetIsAliveCon
    curve: !type:BoolCurve
  - !type:TargetDistanceCon
    curve: !type:PresetCurve
      preset: TargetDistance
  - !type:TargetHealthCon
    curve: !type:PresetCurve
      preset: TargetHealth
  - !type:TargetAccessibleCon
    curve: !type:BoolCurve
  - !type:TargetInLOSOrCurrentCon
    curve: !type:BoolCurve

- type: utilityQuery
  id: OrderedTargets
  query:
    - !type:NearbyHostilesQuery
  considerations:
    - !type:TargetIsAliveCon
      curve: !type:BoolCurve
    - !type:TargetDistanceCon
      curve: !type:PresetCurve
        preset: TargetDistance
    - !type:TargetHealthCon
      curve: !type:PresetCurve
        preset: TargetHealth
    - !type:TargetAccessibleCon
      curve: !type:BoolCurve
    - !type:TargetInLOSOrCurrentCon
      curve: !type:BoolCurve
    # they gotta be what we ordered
    - !type:OrderedTargetCon
      curve: !type:BoolCurve

- type: utilityQuery
  id: NearbyMeleeWeapons
  query:
    - !type:ComponentQuery
      components:
        # Just serializer things
        - type: MeleeWeapon
          damage:
            types:
              Blunt: 0
        - type: Item
    - !type:RemoveAnchoredFilter
  considerations:
    - !type:TargetMeleeCon
      curve: !type:QuadraticCurve
        slope: 0.5
        exponent: 0.5
        yOffset: 0
    - !type:TargetDistanceCon
      curve: !type:PresetCurve
        preset: TargetDistance
    - !type:TargetAccessibleCon
      curve: !type:BoolCurve

- type: utilityQuery
  id: NearbyOnFire
  query:
    - !type:ComponentQuery
      components:
        - type: Flammable
          # why does Flammable even have a required damage
          damage:
            types:
              burn: 0
  considerations:
    - !type:TargetDistanceCon
      curve: !type:PresetCurve
        preset: TargetDistance
    - !type:TargetAccessibleCon
      curve: !type:BoolCurve
    - !type:TargetInLOSOrCurrentCon
      curve: !type:BoolCurve
    - !type:TargetOnFireCon
      curve: !type:BoolCurve

- type: utilityQuery
  id: NearbyPuddles
  query:
    - !type:ComponentQuery
      components:
        - type: Puddle
    - !type:PuddleFilter
  considerations:
    - !type:TargetDistanceCon
      curve: !type:PresetCurve
        preset: TargetDistance
    - !type:TargetAccessibleCon
      curve: !type:BoolCurve
    - !type:TargetInLOSOrCurrentCon
      curve: !type:BoolCurve

- type: utilityQuery
  id: NearbyGunTargets
  query:
    - !type:NearbyHostilesQuery
  considerations:
    - !type:TargetIsAliveCon
      curve: !type:BoolCurve
    - !type:TargetIsCritCon
      curve: !type:InverseBoolCurve
<<<<<<< HEAD
=======
    - !type:TargetIsStunnedCon
      curve: !type:InverseBoolCurve
>>>>>>> a594c7b6
    - !type:TurretTargetingCon
      curve: !type:BoolCurve
    - !type:TargetDistanceCon
      curve: !type:PresetCurve
        preset: TargetDistance
    - !type:TargetHealthCon
      curve: !type:PresetCurve
        preset: TargetHealth
    - !type:TargetAccessibleCon
      curve: !type:BoolCurve
    - !type:TargetInLOSOrCurrentCon
      curve: !type:BoolCurve

#- type: utilityQuery
#  id: NearbyShoes
#  query:
#    - !type:ComponentQuery
#      components:
#        - type: Clothing
#    - !type:ClothingSlotFilter
#      slotFlags: Feet
#  considerations:
#    - !type:TargetDistanceCon
#      curve: !type:PresetCurve
#        preset: TargetDistance
#    - !type:TargetAccessibleCon
#      curve: !type:BoolCurve


# Presets
- type: utilityCurvePreset
  id: TargetDistance
  curve: !type:QuadraticCurve
    slope: -1
    exponent: 1
    yOffset: 1
    xOffset: 0

- type: utilityCurvePreset
  id: TargetHealth
  curve: !type:QuadraticCurve
    slope: 1.0
    exponent: 0.4
    xOffset: -0.02<|MERGE_RESOLUTION|>--- conflicted
+++ resolved
@@ -211,11 +211,8 @@
       curve: !type:BoolCurve
     - !type:TargetIsCritCon
       curve: !type:InverseBoolCurve
-<<<<<<< HEAD
-=======
     - !type:TargetIsStunnedCon
       curve: !type:InverseBoolCurve
->>>>>>> a594c7b6
     - !type:TurretTargetingCon
       curve: !type:BoolCurve
     - !type:TargetDistanceCon
