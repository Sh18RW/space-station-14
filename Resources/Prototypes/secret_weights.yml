- type: weightedRandom
  id: Secret
  weights:
<<<<<<< HEAD
    Survival: 0.25
    Nukeops: 0.25
    Traitor: 0.75
    Zombie: 0.05
    Extended: 0.1 # Corvax
=======
    Nukeops: 0.30
    Traitor: 0.65
    Zombie: 0.05
>>>>>>> d51e0a26
<|MERGE_RESOLUTION|>--- conflicted
+++ resolved
@@ -1,14 +1,7 @@
 - type: weightedRandom
   id: Secret
   weights:
-<<<<<<< HEAD
-    Survival: 0.25
-    Nukeops: 0.25
-    Traitor: 0.75
-    Zombie: 0.05
-    Extended: 0.1 # Corvax
-=======
     Nukeops: 0.30
     Traitor: 0.65
     Zombie: 0.05
->>>>>>> d51e0a26
+    Extended: 0.1 # Corvax