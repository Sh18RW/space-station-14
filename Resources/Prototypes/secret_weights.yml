--- conflicted
+++ resolved
@@ -2,11 +2,6 @@
   id: Secret
   weights:
     Nukeops: 0.25
-<<<<<<< HEAD
-    Traitor: 0.70
-    # Zombie: 0.05
-    Extended: 0.1 # Corvax
-=======
     Traitor: 0.65
     Zombie: 0.10
->>>>>>> dc5a3c4c
+    Extended: 0.1 # Corvax-MRP