- type: weightedRandom
  id: Secret
  weights:
    Nukeops: 0.25
    Traitor: 0.65
<<<<<<< HEAD
    # TODO: remove when dynamic is a thing
    NukeopsTraitor: 0.10
    Zombie: 0.10
    Extended: 0.05 # Corvax-MRP
=======
    Zombie: 0.10
>>>>>>> 979aa8c1
<|MERGE_RESOLUTION|>--- conflicted
+++ resolved
@@ -3,11 +3,5 @@
   weights:
     Nukeops: 0.25
     Traitor: 0.65
-<<<<<<< HEAD
-    # TODO: remove when dynamic is a thing
-    NukeopsTraitor: 0.10
     Zombie: 0.10
-    Extended: 0.05 # Corvax-MRP
-=======
-    Zombie: 0.10
->>>>>>> 979aa8c1
+    Extended: 0.05 # Corvax-MRP