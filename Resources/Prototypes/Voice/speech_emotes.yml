--- conflicted
+++ resolved
@@ -424,9 +424,6 @@
   name: chat-emote-name-weh
   category: Vocal
   icon: Interface/Emotes/weh.png
-<<<<<<< HEAD
-  chatMessages: [издаёт вех!]
-=======
   chatMessages: ["chat-emote-msg-weh"]
 
 - type: emote
@@ -435,7 +432,6 @@
   category: Vocal
   icon: Interface/Emotes/hew.png
   chatMessages: ["chat-emote-msg-hew"]
->>>>>>> 392046fc
 
 - type: emote
   id: Chirp
