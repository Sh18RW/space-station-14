# vocal emotes
- type: emote
  id: Scream
  category: Vocal
  chatMessages: [кричит!] # Corvax-Localization
  chatTriggers:
    - scream
    - screams
    - screams.
    - screams!
    - screaming
    - screamed
    - shriek
    - shrieks
    - shrieks.
    - shrieks!
    - shrieking
    - shrieked
    - screech
    - screeches
    - screeches.
    - screeches!
    - screeching
    - screeched
    - yell
    - yells
    - yells.
    - yells!
    - yelled
    - yelling
    # Corvax-Localization-Start
    - крик
    - кричит
    - кричит.
    - кричит!
    - ор
    - орёт
    - орёт.
    - орёт!
    - визг
    - визжит
    - визжит.
    - визжит!
    # Corvax-Localization-End

- type: emote
  id: Laugh
  category: Vocal
  chatMessages: [смеётся] # Corvax-Localization
  chatTriggers:
    - laugh
    - laughs
    - laughs.
    - laughs!
    - laughing
    - laughed
    - chuckle
    - chuckles
    - chuckles.
    - chuckles!
    - chuckled
    - chuckling
    - giggle
    - giggles
    - giggles.
    - giggles!
    - giggling
    - giggled
    # Corvax-Localization-Start
    - смех
    - смеется
    - смеется.
    - смеется!
    - смеётся
    - смеётся.
    - смеётся!
    - хохот
    - хохочет
    - хохочет.
    - хохочет!
    - хихикает
    - хихикает.
    - хихикает!
    - хихикнул
    - хихикнула
    - ржёт
    # Corvax-Localization-End

- type: emote
  id: Sigh
  category: Vocal
  chatMessages: [вздыхает] # Corvax-Localization
  chatTriggers:
    - sigh
    - sighs
    - sighed
    - sigh.
    - sighs.
    - sighed.
    # Corvax-Localization-Start
    - вздох
    - вздох.
    - вздыхает
    - вздыхает.
    - вздохнул
    - вздохнула
    - вздохнул.
    - вздохнула.
    # Corvax-Localization-End

- type: emote
  id: Whistle
  category: Vocal
  chatMessages: [whistle]
  chatTriggers:
    - whistle
    - whistle.
    - whistle!
    - whistles
    - whistles.
    - whistles!
    - whistleblowing
    - whistleblowing.
    - whistleblowing!

- type: emote
  id: Crying
  category: Vocal
  chatMessages: [crying]
  chatTriggers:
    - cry
    - cry.
    - cry!
    - crying
    - crying.
    - crying!
    - cries
    - cries.
    - cries!

- type: emote
  id: Squish
  category: Vocal
  chatMessages: [squishing]
  chatTriggers:
    - squish
    - squish.
    - squish!
    - squishing
    - squishing.
    - squishing!
    - squishes
    - squishes.
    - squishes!

# hand emotes
- type: emote
  id: Clap
  category: Hands
  chatMessages: [хлопает!] # Corvax-Localization
  chatTriggers:
    - clap
    - claps
    - claps.
    - claps!
    - clapping
    - clapped
    # Corvax-Localization-Start
    - хлопает
    - хлопает.
    - хлопает!
    - хлопнул
    - хлопнула
    - хлопает в ладоши
    - хлопает в ладоши.
    - хлопает в ладоши!
    - хлопнул в ладоши
    - хлопнула в ладоши
    - апплодирует
    - апплодирует.
    - апплодирует!
    # Corvax-Localization-End

- type: emote
  id: Snap
  category: Hands
  chatMessages: [щёлкает пальцами] # Corvax-Localization
  chatTriggers:
    - snap
    - snaps
    - snapping
    - snapped
    - snap fingers
    - snaps fingers
    - snaps fingers.
    - snaps fingers!
    - snaps their fingers
    - snaps their fingers.
    - snaps their fingers!
    - snapping fingers
    - snapped fingers
<<<<<<< HEAD
    # Corvax-Localization-Start
    - щелкает
    - щелкает.
    - щелкает!
    - щелкнул
    - щелкнула
    - щёлкает
    - щёлкает.
    - щёлкает!
    - щёлкнул
    - щёлкнула
    - щелкает пальцами
    - щелкает пальцами.
    - щелкает пальцами!
    - щелкнул пальцами
    - щелкнула пальцами
    - щёлкает пальцами
    - щёлкает пальцами.
    - щёлкает пальцами!
    - щёлкнул пальцами
    - щёлкнула пальцами
    # Corvax-Localization-End
=======

- type: emote
  id: Salute
  category: Hands
  chatMessages: [Salute]
  chatTriggers:
    - salute
    - salute.
    - salute!
    - salutes
    - salutes.
    - salutes!
>>>>>>> 69c6ab5a
<|MERGE_RESOLUTION|>--- conflicted
+++ resolved
@@ -111,7 +111,7 @@
 - type: emote
   id: Whistle
   category: Vocal
-  chatMessages: [whistle]
+  chatMessages: [свистит]
   chatTriggers:
     - whistle
     - whistle.
@@ -122,11 +122,19 @@
     - whistleblowing
     - whistleblowing.
     - whistleblowing!
+    # Corvax-Localization-Start
+    - свистит
+    - свистит.
+    - свистит!
+    - свистнул
+    - свистнул.
+    - свистнул!
+    # Corvax-Localization-End
 
 - type: emote
   id: Crying
   category: Vocal
-  chatMessages: [crying]
+  chatMessages: [плачет] # Corvax-Localization
   chatTriggers:
     - cry
     - cry.
@@ -137,11 +145,19 @@
     - cries
     - cries.
     - cries!
+    # Corvax-Localization-Start
+    - плачет
+    - плачет.
+    - плачет!
+    - рыдает
+    - рыдает.
+    - рыдает!
+    # Corvax-Localization-End
 
 - type: emote
   id: Squish
   category: Vocal
-  chatMessages: [squishing]
+  chatMessages: [хлюпает] # Corvax-Localization
   chatTriggers:
     - squish
     - squish.
@@ -152,6 +168,11 @@
     - squishes
     - squishes.
     - squishes!
+    # Corvax-Localization-Start
+    - хлюпает
+    - хлюпает.
+    - хлюпает!
+    # Corvax-Localization-End
 
 # hand emotes
 - type: emote
@@ -199,7 +220,6 @@
     - snaps their fingers!
     - snapping fingers
     - snapped fingers
-<<<<<<< HEAD
     # Corvax-Localization-Start
     - щелкает
     - щелкает.
@@ -222,12 +242,11 @@
     - щёлкнул пальцами
     - щёлкнула пальцами
     # Corvax-Localization-End
-=======
 
 - type: emote
   id: Salute
   category: Hands
-  chatMessages: [Salute]
+  chatMessages: [салютует] # Corvax-Localization
   chatTriggers:
     - salute
     - salute.
@@ -235,4 +254,8 @@
     - salutes
     - salutes.
     - salutes!
->>>>>>> 69c6ab5a
+    # Corvax-Localization-Start
+    - салютует
+    - салютует.
+    - салютует!
+    # Corvax-Localization-End