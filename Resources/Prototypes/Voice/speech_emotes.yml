--- conflicted
+++ resolved
@@ -108,14 +108,8 @@
     components:
     - Vocal
   blacklist:
-<<<<<<< HEAD
-    components:
-    - BorgChassis
-    - Ipc #corvax-species
-=======
-    tags:
-    - SiliconEmotes
->>>>>>> 494861dc
+    tags:
+    - SiliconEmotes
   chatMessages: ["chat-emote-msg-sigh"]
   chatTriggers:
     - sigh
@@ -136,14 +130,8 @@
     components:
     - Vocal
   blacklist:
-<<<<<<< HEAD
-    components:
-    - BorgChassis
-    - Ipc #corvax-species
-=======
-    tags:
-    - SiliconEmotes
->>>>>>> 494861dc
+    tags:
+    - SiliconEmotes
   chatMessages: ["chat-emote-msg-whistle"]
   chatTriggers:
     - whistle
