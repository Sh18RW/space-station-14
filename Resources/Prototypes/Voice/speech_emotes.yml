# vocal emotes
- type: emote
  id: Scream
  category: Vocal
  chatMessages: [кричит!] # Corvax-Localization
  chatTriggers:
    - scream
    - screams
    - screams.
    - screams!
    - screaming
    - screamed
    - shriek
    - shrieks
    - shrieks.
    - shrieks!
    - shrieking
    - shrieked
    - screech
    - screeches
    - screeches.
    - screeches!
    - screeching
    - screeched
    - yell
    - yells
    - yells.
    - yells!
    - yelled
    - yelling
    # Corvax-Localization-Start
    - кричит
    - кричит.
    - кричит!
    - орёт
    - орёт.
    - орёт!
    - визжит
    - визжит.
    - визжит!
    # Corvax-Localization-End

- type: emote
  id: Laugh
  category: Vocal
  chatMessages: [смеётся.] # Corvax-Localization
  chatTriggers:
    - laugh
    - laughs
    - laughs.
    - laughs!
    - laughing
    - laughed
    - chuckle
    - chuckles
    - chuckles.
    - chuckles!
    - chuckled
    - chuckling
    - giggle
    - giggles
    - giggles.
    - giggles!
    - giggling
    - giggled
<<<<<<< HEAD
    # Corvax-Localization-Start
    - смеется
    - смеется.
    - смеется!
    - смеётся
    - смеётся.
    - смеётся!
    - хохочет
    - хохочет.
    - хохочет!
    - хихикает
    - хихикает.
    - хихикает!
    - хихикнул
    - хихикнула
    - ржёт
    # Corvax-Localization-End
=======
    - chortle
    - chortle.
    - chortle!
    - chortles
    - chortles.
    - chortles!
    - chortling
    - chortling.
    - chortling!
>>>>>>> 84c5057b

- type: emote
  id: Honk
  category: Vocal
  chatMessages: [honks]

- type: emote
  id: Sigh
  category: Vocal
  chatMessages: [вздыхает.] # Corvax-Localization
  chatTriggers:
    - sigh
    - sighs
    - sighed
    - sigh.
    - sighs.
    - sighed.
    # Corvax-Localization-Start
    - вздыхает
    - вздыхает.
    - вздохнул
    - вздохнула
    - вздохнул.
    - вздохнула.
    # Corvax-Localization-End

- type: emote
  id: Whistle
  category: Vocal
  chatMessages: [свистит.] # Corvax-Localization
  chatTriggers:
    - whistle
    - whistle.
    - whistle!
    - whistles
    - whistles.
    - whistles!
    - whistleblowing
    - whistleblowing.
    - whistleblowing!
    # Corvax-Localization-Start
    - свистит
    - свистит.
    - свистит!
    - свистнул
    - свистнул.
    - свистнул!
    # Corvax-Localization-End

- type: emote
  id: Crying
  category: Vocal
  chatMessages: [плачет.] # Corvax-Localization
  chatTriggers:
    - cry
    - cry.
    - cry!
    - crying
    - crying.
    - crying!
    - cries
    - cries.
    - cries!
<<<<<<< HEAD
    # Corvax-Localization-Start
    - плачет
    - плачет.
    - плачет!
    - рыдает
    - рыдает.
    - рыдает!
    # Corvax-Localization-End
=======
    - sob
    - sob.
    - sobs
    - sobs.
    - sobs!
    - sobbing
    - sobbing.
    - sobbing!
>>>>>>> 84c5057b

- type: emote
  id: Squish
  category: Vocal
  chatMessages: [хлюпает.] # Corvax-Localization
  chatTriggers:
    - squish
    - squish.
    - squish!
    - squishing
    - squishing.
    - squishing!
    - squishes
    - squishes.
    - squishes!
    # Corvax-Localization-Start
    - хлюпает
    - хлюпает.
    - хлюпает!
    # Corvax-Localization-End

- type: emote
  id: Chitter
  category: Vocal
  chatMessages: [стрекочет.] # Corvax-Localization
  chatTriggers:
   - chitter
   - chitter.
   - chitter!
   - chitters
   - chitters.
   - chitters!
   - chittered
   - chittered.
   - chittered!
   # Corvax-Localization-Start
   - стрекочет
   - стрекочет.
   - стрекочет!
   # Corvax-Localization-End

- type: emote
  id: Squeak
  category: Vocal
  chatMessages: [пищит.] # Corvax-Localization
  chatTriggers:
   - squeak
   - squeak.
   - squeak!
   - squeaks
   - squeaks.
   - squeaks!
   - squeaked
   - squeaked.
   - squeaked!
   # Corvax-Localization-Start
   - пищит
   - пищит.
   - пищит!
   # Corvax-Localization-End

- type: emote
  id: Click
  category: Vocal
  chatMessages: [клацает.] # Corvax-Localization
  chatTriggers:
   - click
   - click.
   - click!
   - clicks
   - clicks.
   - clicks!
   # Corvax-Localization-Start
   - клац
   - клац.
   - клац!
   - клацает
   - клацает.
   - клацает!
   # Corvax-Localization-End

# hand emotes
- type: emote
  id: Clap
  category: Hands
  chatMessages: [хлопает!] # Corvax-Localization
  chatTriggers:
    - clap
    - claps
    - claps.
    - claps!
    - clapping
    - clapped
    # Corvax-Localization-Start
    - хлопает
    - хлопает.
    - хлопает!
    - хлопнул
    - хлопнула
    - хлопает в ладоши
    - хлопает в ладоши.
    - хлопает в ладоши!
    - хлопнул в ладоши
    - хлопнула в ладоши
    - апплодирует
    - апплодирует.
    - апплодирует!
    # Corvax-Localization-End

- type: emote
  id: Snap
  category: Hands
  chatMessages: [щёлкает пальцами.] # Corvax-Localization
  chatTriggers:
    - snap
    - snaps
    - snapping
    - snapped
    - snap fingers
    - snaps fingers
    - snaps fingers.
    - snaps fingers!
    - snaps their fingers
    - snaps their fingers.
    - snaps their fingers!
    - snapping fingers
    - snapped fingers
    # Corvax-Localization-Start
    - щелкает
    - щелкает.
    - щелкает!
    - щелкнул
    - щелкнула
    - щёлкает
    - щёлкает.
    - щёлкает!
    - щёлкнул
    - щёлкнула
    - щелкает пальцами
    - щелкает пальцами.
    - щелкает пальцами!
    - щелкнул пальцами
    - щелкнула пальцами
    - щёлкает пальцами
    - щёлкает пальцами.
    - щёлкает пальцами!
    - щёлкнул пальцами
    - щёлкнула пальцами
    # Corvax-Localization-End

- type: emote
  id: Salute
  category: Hands
  chatMessages: [салютует.] # Corvax-Localization
  chatTriggers:
    - salute
    - salute.
    - salute!
    - salutes
    - salutes.
    - salutes!
    # Corvax-Localization-Start
    - салютует
    - салютует.
    - салютует!
    - отдаёт честь
    - отдаёт честь.
    - отдаёт честь!
    - отдал честь
    - отдал честь.
    - отдал честь!
    - отдала честь
    - отдала честь.
    - отдала честь!
    # Corvax-Localization-End

- type: emote
  id: DefaultDeathgasp
  chatMessages: ["emote-deathgasp"]
  chatTriggers:
  - deathgasp

- type: emote
  id: Buzz
  category: Vocal
  chatMessages: [buzz!]
  chatTriggers:
    - buzzing
    - buzzing!
    - buzzing.
    - buzz
    - buzz.
    - buzz!
    - buzzed
    - buzzed.
    - buzzed!
    - buzzes
    - buzzes.
    - buzzes!<|MERGE_RESOLUTION|>--- conflicted
+++ resolved
@@ -63,7 +63,15 @@
     - giggles!
     - giggling
     - giggled
-<<<<<<< HEAD
+    - chortle
+    - chortle.
+    - chortle!
+    - chortles
+    - chortles.
+    - chortles!
+    - chortling
+    - chortling.
+    - chortling!
     # Corvax-Localization-Start
     - смеется
     - смеется.
@@ -81,17 +89,6 @@
     - хихикнула
     - ржёт
     # Corvax-Localization-End
-=======
-    - chortle
-    - chortle.
-    - chortle!
-    - chortles
-    - chortles.
-    - chortles!
-    - chortling
-    - chortling.
-    - chortling!
->>>>>>> 84c5057b
 
 - type: emote
   id: Honk
@@ -155,16 +152,6 @@
     - cries
     - cries.
     - cries!
-<<<<<<< HEAD
-    # Corvax-Localization-Start
-    - плачет
-    - плачет.
-    - плачет!
-    - рыдает
-    - рыдает.
-    - рыдает!
-    # Corvax-Localization-End
-=======
     - sob
     - sob.
     - sobs
@@ -173,7 +160,14 @@
     - sobbing
     - sobbing.
     - sobbing!
->>>>>>> 84c5057b
+    # Corvax-Localization-Start
+    - плачет
+    - плачет.
+    - плачет!
+    - рыдает
+    - рыдает.
+    - рыдает!
+    # Corvax-Localization-End
 
 - type: emote
   id: Squish
