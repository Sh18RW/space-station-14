--- conflicted
+++ resolved
@@ -3,9 +3,6 @@
   id: Scream
   name: chat-emote-name-scream
   category: Vocal
-<<<<<<< HEAD
-  chatMessages: [кричит!] # Corvax-Localization
-=======
   icon: Interface/Actions/scream.png
   whitelist:
     components:
@@ -14,7 +11,6 @@
     components:
     - BorgChassis
   chatMessages: ["chat-emote-msg-scream"]
->>>>>>> c3a0ba9d
   chatTriggers:
     - scream
     - screams
@@ -56,9 +52,6 @@
   id: Laugh
   name: chat-emote-name-laugh
   category: Vocal
-<<<<<<< HEAD
-  chatMessages: [смеётся.] # Corvax-Localization
-=======
   icon: Interface/Actions/scream.png
   whitelist:
     components:
@@ -67,7 +60,6 @@
     components:
     - BorgChassis
   chatMessages: ["chat-emote-msg-laugh"]
->>>>>>> c3a0ba9d
   chatTriggers:
     - laugh
     - laughs
@@ -118,9 +110,6 @@
   id: Honk
   name: chat-emote-name-honk
   category: Vocal
-<<<<<<< HEAD
-  chatMessages: [издаёт хонк.] # Corvax-Localization
-=======
   icon: Interface/Actions/scream.png
   whitelist:
     requireAll: true
@@ -128,7 +117,6 @@
     - Vocal
     - BorgChassis
   chatMessages: ["chat-emote-msg-honk"]
->>>>>>> c3a0ba9d
   chatTriggers:
     - honk
     - honk.
@@ -152,9 +140,6 @@
   id: Sigh
   name: chat-emote-name-sigh
   category: Vocal
-<<<<<<< HEAD
-  chatMessages: [вздыхает.] # Corvax-Localization
-=======
   icon: Interface/Actions/scream.png
   whitelist:
     components:
@@ -163,7 +148,6 @@
     components:
     - BorgChassis
   chatMessages: ["chat-emote-msg-sigh"]
->>>>>>> c3a0ba9d
   chatTriggers:
     - sigh
     - sighs
@@ -184,9 +168,6 @@
   id: Whistle
   name: chat-emote-name-whistle
   category: Vocal
-<<<<<<< HEAD
-  chatMessages: [свистит.] # Corvax-Localization
-=======
   icon: Interface/Actions/scream.png
   whitelist:
     components:
@@ -195,7 +176,6 @@
     components:
     - BorgChassis
   chatMessages: ["chat-emote-msg-whistle"]
->>>>>>> c3a0ba9d
   chatTriggers:
     - whistle
     - whistle.
@@ -219,9 +199,6 @@
   id: Crying
   name: chat-emote-name-crying
   category: Vocal
-<<<<<<< HEAD
-  chatMessages: [плачет.] # Corvax-Localization
-=======
   icon: Interface/Actions/scream.png
   whitelist:
     components:
@@ -230,7 +207,6 @@
     components:
     - BorgChassis
   chatMessages: ["chat-emote-msg-crying"]
->>>>>>> c3a0ba9d
   chatTriggers:
     - cry
     - cry.
@@ -262,9 +238,6 @@
   id: Squish
   name: chat-emote-name-squish
   category: Vocal
-<<<<<<< HEAD
-  chatMessages: [хлюпает.] # Corvax-Localization
-=======
   available: false
   icon: Interface/Actions/scream.png
   whitelist:
@@ -274,7 +247,6 @@
     components:
     - BorgChassis
   chatMessages: ["chat-emote-msg-squish"]
->>>>>>> c3a0ba9d
   chatTriggers:
     - squish
     - squish.
@@ -295,9 +267,6 @@
   id: Chitter
   name: chat-emote-name-chitter
   category: Vocal
-<<<<<<< HEAD
-  chatMessages: [стрекочет.] # Corvax-Localization
-=======
   available: false
   icon: Interface/Actions/scream.png
   whitelist:
@@ -307,7 +276,6 @@
     components:
     - BorgChassis
   chatMessages: ["chat-emote-msg-chitter"]
->>>>>>> c3a0ba9d
   chatTriggers:
    - chitter
    - chitter.
@@ -328,9 +296,6 @@
   id: Squeak
   name: chat-emote-name-squeak
   category: Vocal
-<<<<<<< HEAD
-  chatMessages: [пищит.] # Corvax-Localization
-=======
   available: false
   whitelist:
     components:
@@ -339,7 +304,6 @@
     components:
     - BorgChassis
   chatMessages: ["chat-emote-msg-squeak"]
->>>>>>> c3a0ba9d
   chatTriggers:
    - squeak
    - squeak.
@@ -360,9 +324,6 @@
   id: Click
   name: chat-emote-name-click
   category: Vocal
-<<<<<<< HEAD
-  chatMessages: [клацает.] # Corvax-Localization
-=======
   available: false
   icon: Interface/Actions/scream.png
   whitelist:
@@ -372,7 +333,6 @@
     components:
     - BorgChassis
   chatMessages: ["chat-emote-msg-click"]
->>>>>>> c3a0ba9d
   chatTriggers:
    - click
    - click.
@@ -394,9 +354,6 @@
   id: Clap
   name: chat-emote-name-clap
   category: Hands
-<<<<<<< HEAD
-  chatMessages: [хлопает!] # Corvax-Localization
-=======
   icon: Interface/Actions/scream.png
   whitelist:
     components:
@@ -405,7 +362,6 @@
     components:
     - BorgChassis
   chatMessages: ["chat-emote-msg-clap"]
->>>>>>> c3a0ba9d
   chatTriggers:
     - clap
     - claps
@@ -433,9 +389,6 @@
   id: Snap
   name: chat-emote-name-snap
   category: Hands
-<<<<<<< HEAD
-  chatMessages: [щёлкает пальцами.] # Corvax-Localization
-=======
   icon: Interface/Actions/scream.png
   whitelist:
     components:
@@ -444,7 +397,6 @@
     components:
     - BorgChassis
   chatMessages: ["chat-emote-msg-snap"] # snaps <{THEIR($ent)}> fingers?
->>>>>>> c3a0ba9d
   chatTriggers:
     - snap
     - snaps
@@ -486,9 +438,6 @@
   id: Salute
   name: chat-emote-name-salute
   category: Hands
-<<<<<<< HEAD
-  chatMessages: [салютует.] # Corvax-Localization
-=======
   icon: Interface/Actions/scream.png
   whitelist:
     components:
@@ -497,7 +446,6 @@
     components:
     - BorgChassis
   chatMessages: ["chat-emote-msg-salute"]
->>>>>>> c3a0ba9d
   chatTriggers:
     - salute
     - salute.
@@ -541,9 +489,6 @@
   id: Buzz
   name: chat-emote-name-buzz
   category: Vocal
-<<<<<<< HEAD
-  chatMessages: [жужжит!] # Corvax-Localization
-=======
   icon: Interface/Actions/scream.png
   whitelist:
     requireAll: true
@@ -551,7 +496,6 @@
     - BorgChassis
     - Vocal
   chatMessages: ["chat-emote-msg-buzz"]
->>>>>>> c3a0ba9d
   chatTriggers:
     - buzzing
     - buzzing!
@@ -587,16 +531,12 @@
   id: Chirp
   name: chat-emote-name-chirp
   category: Vocal
-<<<<<<< HEAD
-  chatMessages: [чирикает!]
-=======
   icon: Interface/Actions/scream.png
   whitelist:
     requireAll: true
     components:
     - Nymph
   chatMessages: ["chat-emote-msg-chirp"]
->>>>>>> c3a0ba9d
   chatTriggers:
     - chirp
     - chirp!
@@ -621,9 +561,6 @@
   id: Beep
   name: chat-emote-name-beep
   category: Vocal
-<<<<<<< HEAD
-  chatMessages: [делает бип.] # Corvax-Localization
-=======
   icon: Interface/Actions/scream.png
   whitelist:
     requireAll: true
@@ -631,7 +568,6 @@
     - BorgChassis
     - Vocal
   chatMessages: ["chat-emote-msg-beep"]
->>>>>>> c3a0ba9d
   chatTriggers:
     - beep
     - beep!
@@ -655,9 +591,6 @@
   id: Chime
   name: chat-emote-name-chime
   category: Vocal
-<<<<<<< HEAD
-  chatMessages: [издаёт трель.] # Corvax-Localization
-=======
   icon: Interface/Actions/scream.png
   whitelist:
     requireAll: true
@@ -665,7 +598,6 @@
     - BorgChassis
     - Vocal
   chatMessages: ["chat-emote-msg-chime"]
->>>>>>> c3a0ba9d
   chatTriggers:
     - chime
     - chime.
@@ -689,9 +621,6 @@
   id: Buzz-Two
   name: chat-emote-name-buzztwo
   category: Vocal
-<<<<<<< HEAD
-  chatMessages: [издаёт бип-буп.] # Corvax-Localization
-=======
   icon: Interface/Actions/scream.png
   whitelist:
     requireAll: true
@@ -699,7 +628,6 @@
     - BorgChassis
     - Vocal
   chatMessages: ["chat-emote-msg-buzzestwo"]
->>>>>>> c3a0ba9d
   chatTriggers:
     - buzztwice
     - buzztwice.
@@ -756,9 +684,6 @@
   id: Ping
   name: chat-emote-name-ping
   category: Vocal
-<<<<<<< HEAD
-  chatMessages: [издаёт пинг.] # Corvax-Localization
-=======
   icon: Interface/Actions/scream.png
   whitelist:
     requireAll: true
@@ -766,7 +691,6 @@
     - BorgChassis
     - Vocal
   chatMessages: ["chat-emote-msg-ping"]
->>>>>>> c3a0ba9d
   chatTriggers:
     - ping
     - ping.
