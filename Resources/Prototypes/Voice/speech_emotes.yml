# vocal emotes
- type: emote
  id: Scream
  category: Vocal
  chatMessages: [кричит!] # Corvax-Localization
  chatTriggers:
    - scream
    - screams
    - screams.
    - screams!
    - screaming
    - screamed
    - shriek
    - shrieks
    - shrieks.
    - shrieks!
    - shrieking
    - shrieked
    - screech
    - screeches
    - screeches.
    - screeches!
    - screeching
    - screeched
    - yell
    - yells
    - yells.
    - yells!
    - yelled
    - yelling
    # Corvax-Localization-Start
    - кричит
    - кричит.
    - кричит!
    - орёт
    - орёт.
    - орёт!
    - визжит
    - визжит.
    - визжит!
    # Corvax-Localization-End

- type: emote
  id: Laugh
  category: Vocal
  chatMessages: [смеётся.] # Corvax-Localization
  chatTriggers:
    - laugh
    - laughs
    - laughs.
    - laughs!
    - laughing
    - laughed
    - chuckle
    - chuckles
    - chuckles.
    - chuckles!
    - chuckled
    - chuckling
    - giggle
    - giggles
    - giggles.
    - giggles!
    - giggling
    - giggled
    # Corvax-Localization-Start
    - смеется
    - смеется.
    - смеется!
    - смеётся
    - смеётся.
    - смеётся!
    - хохочет
    - хохочет.
    - хохочет!
    - хихикает
    - хихикает.
    - хихикает!
    - хихикнул
    - хихикнула
    - ржёт
    # Corvax-Localization-End

- type: emote
  id: Sigh
  category: Vocal
  chatMessages: [вздыхает.] # Corvax-Localization
  chatTriggers:
    - sigh
    - sighs
    - sighed
    - sigh.
    - sighs.
    - sighed.
    # Corvax-Localization-Start
    - вздыхает
    - вздыхает.
    - вздохнул
    - вздохнула
    - вздохнул.
    - вздохнула.
    # Corvax-Localization-End

- type: emote
  id: Whistle
  category: Vocal
  chatMessages: [свистит.] # Corvax-Localization
  chatTriggers:
    - whistle
    - whistle.
    - whistle!
    - whistles
    - whistles.
    - whistles!
    - whistleblowing
    - whistleblowing.
    - whistleblowing!
    # Corvax-Localization-Start
    - свистит
    - свистит.
    - свистит!
    - свистнул
    - свистнул.
    - свистнул!
    # Corvax-Localization-End

- type: emote
  id: Crying
  category: Vocal
  chatMessages: [плачет.] # Corvax-Localization
  chatTriggers:
    - cry
    - cry.
    - cry!
    - crying
    - crying.
    - crying!
    - cries
    - cries.
    - cries!
    # Corvax-Localization-Start
    - плачет
    - плачет.
    - плачет!
    - рыдает
    - рыдает.
    - рыдает!
    # Corvax-Localization-End

- type: emote
  id: Squish
  category: Vocal
  chatMessages: [хлюпает.] # Corvax-Localization
  chatTriggers:
    - squish
    - squish.
    - squish!
    - squishing
    - squishing.
    - squishing!
    - squishes
    - squishes.
    - squishes!
    # Corvax-Localization-Start
    - хлюпает
    - хлюпает.
    - хлюпает!
    # Corvax-Localization-End

- type: emote
  id: Chitter
  category: Vocal
  chatMessages: [стрекочет.] # Corvax-Localization
  chatTriggers:
   - chitter
   - chitter.
   - chitter!
   - chitters
   - chitters.
   - chitters!
   - chittered
   - chittered.
   - chittered!
<<<<<<< HEAD
   # Corvax-Localization-Start
   - стрекочет
   - стрекочет.
   - стрекочет!
   # Corvax-Localization-End
  
=======

>>>>>>> fcef5c7e
- type: emote
  id: Squeak
  category: Vocal
  chatMessages: [пищит.] # Corvax-Localization
  chatTriggers:
   - squeak
   - squeak.
   - squeak!
   - squeaks
   - squeaks.
   - squeaks!
   - squeaked
   - squeaked.
   - squeaked!
   # Corvax-Localization-Start
   - пищит
   - пищит.
   - пищит!
   # Corvax-Localization-End

# hand emotes
- type: emote
  id: Clap
  category: Hands
  chatMessages: [хлопает!] # Corvax-Localization
  chatTriggers:
    - clap
    - claps
    - claps.
    - claps!
    - clapping
    - clapped
    # Corvax-Localization-Start
    - хлопает
    - хлопает.
    - хлопает!
    - хлопнул
    - хлопнула
    - хлопает в ладоши
    - хлопает в ладоши.
    - хлопает в ладоши!
    - хлопнул в ладоши
    - хлопнула в ладоши
    - апплодирует
    - апплодирует.
    - апплодирует!
    # Corvax-Localization-End

- type: emote
  id: Snap
  category: Hands
  chatMessages: [щёлкает пальцами.] # Corvax-Localization
  chatTriggers:
    - snap
    - snaps
    - snapping
    - snapped
    - snap fingers
    - snaps fingers
    - snaps fingers.
    - snaps fingers!
    - snaps their fingers
    - snaps their fingers.
    - snaps their fingers!
    - snapping fingers
    - snapped fingers
    # Corvax-Localization-Start
    - щелкает
    - щелкает.
    - щелкает!
    - щелкнул
    - щелкнула
    - щёлкает
    - щёлкает.
    - щёлкает!
    - щёлкнул
    - щёлкнула
    - щелкает пальцами
    - щелкает пальцами.
    - щелкает пальцами!
    - щелкнул пальцами
    - щелкнула пальцами
    - щёлкает пальцами
    - щёлкает пальцами.
    - щёлкает пальцами!
    - щёлкнул пальцами
    - щёлкнула пальцами
    # Corvax-Localization-End

- type: emote
  id: Salute
  category: Hands
  chatMessages: [салютует.] # Corvax-Localization
  chatTriggers:
    - salute
    - salute.
    - salute!
    - salutes
    - salutes.
    - salutes!
<<<<<<< HEAD
    # Corvax-Localization-Start
    - салютует
    - салютует.
    - салютует!
    - отдаёт честь
    - отдаёт честь.
    - отдаёт честь!
    - отдал честь
    - отдал честь.
    - отдал честь!
    - отдала честь
    - отдала честь.
    - отдала честь!
    # Corvax-Localization-End
=======

- type: emote
  id: DefaultDeathgasp
  chatMessages: ["emote-deathgasp"]
  chatTriggers:
  - deathgasp
>>>>>>> fcef5c7e
<|MERGE_RESOLUTION|>--- conflicted
+++ resolved
@@ -181,16 +181,12 @@
    - chittered
    - chittered.
    - chittered!
-<<<<<<< HEAD
    # Corvax-Localization-Start
    - стрекочет
    - стрекочет.
    - стрекочет!
    # Corvax-Localization-End
-  
-=======
-
->>>>>>> fcef5c7e
+
 - type: emote
   id: Squeak
   category: Vocal
@@ -291,7 +287,6 @@
     - salutes
     - salutes.
     - salutes!
-<<<<<<< HEAD
     # Corvax-Localization-Start
     - салютует
     - салютует.
@@ -306,11 +301,9 @@
     - отдала честь.
     - отдала честь!
     # Corvax-Localization-End
-=======
 
 - type: emote
   id: DefaultDeathgasp
   chatMessages: ["emote-deathgasp"]
   chatTriggers:
-  - deathgasp
->>>>>>> fcef5c7e
+  - deathgasp