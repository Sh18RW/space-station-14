# vocal emotes
- type: emote
  id: Scream
  name: chat-emote-name-scream
  category: Vocal
  icon: Interface/Actions/scream.png
  whitelist:
    components:
    - Vocal
  blacklist:
    components:
    - BorgChassis
  chatMessages: ["chat-emote-msg-scream"]
  chatTriggers:
    - scream
    - screams
    - screaming
    - screamed
    - shriek
    - shrieks
    - shrieking
    - shrieked
    - screech
    - screeches
    - screeching
    - screeched
    - yell
    - yells
    - yelled
    - yelling
    # Corvax-Localization-Start
    - кричит
    - кричит.
    - кричит!
    - орёт
    - орёт.
    - орёт!
    - визжит
    - визжит.
    - визжит!
    # Corvax-Localization-End

- type: emote
  id: Laugh
  name: chat-emote-name-laugh
  category: Vocal
  icon: Interface/Emotes/laugh.png
  whitelist:
    components:
    - Vocal
  blacklist:
    components:
    - BorgChassis
  chatMessages: ["chat-emote-msg-laugh"]
  chatTriggers:
    - laugh
    - laughs
    - laughing
    - laughed
    - chuckle
    - chuckles
    - chuckled
    - chuckling
    - giggle
    - giggles
    - giggling
    - giggled
    - chortle
    - chortles
    - chortling
<<<<<<< HEAD
    - chortling.
    - chortling!
    # Corvax-Localization-Start
    - смеется
    - смеется.
    - смеется!
    - смеётся
    - смеётся.
    - смеётся!
    - хохочет
    - хохочет.
    - хохочет!
    - хихикает
    - хихикает.
    - хихикает!
    - хихикнул
    - хихикнула
    - ржёт
    # Corvax-Localization-End
=======
>>>>>>> e85ab919

- type: emote
  id: Honk
  name: chat-emote-name-honk
  category: Vocal
  icon: Interface/Emotes/honk.png
  whitelist:
    requireAll: true
    components:
    - Vocal
    - BorgChassis
  chatMessages: ["chat-emote-msg-honk"]
  chatTriggers:
    - honk
    - honks
    - honked
    - honking
<<<<<<< HEAD
    - honking.
    - honking!
    # Corvax-Localization-Start
    - хонк
    - хонк.
    - хонк!
    # Corvax-Localization-End
=======
>>>>>>> e85ab919

- type: emote
  id: Sigh
  name: chat-emote-name-sigh
  category: Vocal
  icon: Interface/Emotes/sigh.png
  whitelist:
    components:
    - Vocal
  blacklist:
    components:
    - BorgChassis
  chatMessages: ["chat-emote-msg-sigh"]
  chatTriggers:
    - sigh
    - sighs
    - sighed
<<<<<<< HEAD
    - sigh.
    - sighs.
    - sighed.
    # Corvax-Localization-Start
    - вздыхает
    - вздыхает.
    - вздохнул
    - вздохнула
    - вздохнул.
    - вздохнула.
    # Corvax-Localization-End
=======
>>>>>>> e85ab919

- type: emote
  id: Whistle
  name: chat-emote-name-whistle
  category: Vocal
  icon: Interface/Emotes/whistle.png
  whitelist:
    components:
    - Vocal
  blacklist:
    components:
    - BorgChassis
  chatMessages: ["chat-emote-msg-whistle"]
  chatTriggers:
    - whistle
    - whistles
    - whistleblowing
<<<<<<< HEAD
    - whistleblowing.
    - whistleblowing!
    # Corvax-Localization-Start
    - свистит
    - свистит.
    - свистит!
    - свистнул
    - свистнул.
    - свистнул!
    # Corvax-Localization-End
=======
>>>>>>> e85ab919

- type: emote
  id: Crying
  name: chat-emote-name-crying
  category: Vocal
  icon: Interface/Emotes/cry.png
  whitelist:
    components:
    - Vocal
  blacklist:
    components:
    - BorgChassis
  chatMessages: ["chat-emote-msg-crying"]
  chatTriggers:
    - cry
    - crying
    - cries
    - sob
    - sobs
    - sobbing
<<<<<<< HEAD
    - sobbing.
    - sobbing!
    # Corvax-Localization-Start
    - плачет
    - плачет.
    - плачет!
    - рыдает
    - рыдает.
    - рыдает!
    # Corvax-Localization-End
=======
>>>>>>> e85ab919

- type: emote
  id: Squish
  name: chat-emote-name-squish
  category: Vocal
  available: false
  icon: Interface/Emotes/squish.png
  whitelist:
    components:
    - Vocal
  blacklist:
    components:
    - BorgChassis
  chatMessages: ["chat-emote-msg-squish"]
  chatTriggers:
    - squish
    - squishing
    - squishes
<<<<<<< HEAD
    - squishes.
    - squishes!
    # Corvax-Localization-Start
    - хлюпает
    - хлюпает.
    - хлюпает!
    # Corvax-Localization-End
=======
>>>>>>> e85ab919

- type: emote
  id: Chitter
  name: chat-emote-name-chitter
  category: Vocal
  available: false
  icon: Interface/Emotes/chitter.png
  whitelist:
    components:
    - Vocal
  blacklist:
    components:
    - BorgChassis
  chatMessages: ["chat-emote-msg-chitter"]
  chatTriggers:
   - chitter
   - chitters
   - chittered
<<<<<<< HEAD
   - chittered.
   - chittered!
   # Corvax-Localization-Start
   - стрекочет
   - стрекочет.
   - стрекочет!
   # Corvax-Localization-End
=======
>>>>>>> e85ab919

- type: emote
  id: Squeak
  name: chat-emote-name-squeak
  category: Vocal
  available: false
  icon: Interface/Emotes/squeak.png
  whitelist:
    components:
      - Vocal
  blacklist:
    components:
    - BorgChassis
  chatMessages: ["chat-emote-msg-squeak"]
  chatTriggers:
   - squeak
   - squeaks
   - squeaked
<<<<<<< HEAD
   - squeaked.
   - squeaked!
   # Corvax-Localization-Start
   - пищит
   - пищит.
   - пищит!
   # Corvax-Localization-End
=======
>>>>>>> e85ab919

- type: emote
  id: Click
  name: chat-emote-name-click
  category: Vocal
  available: false
  icon: Interface/Emotes/click.png
  whitelist:
    components:
    - Vocal
  blacklist:
    components:
    - BorgChassis
  chatMessages: ["chat-emote-msg-click"]
  chatTriggers:
   - click
   - clicks
<<<<<<< HEAD
   - clicks.
   - clicks!
   # Corvax-Localization-Start
   - клац
   - клац.
   - клац!
   - клацает
   - клацает.
   - клацает!
   # Corvax-Localization-End
=======
>>>>>>> e85ab919

# hand emotes
- type: emote
  id: Clap
  name: chat-emote-name-clap
  category: Hands
  icon: Interface/Emotes/clap.png
  whitelist:
    components:
    - Hands
  blacklist:
    components:
    - BorgChassis
  chatMessages: ["chat-emote-msg-clap"]
  chatTriggers:
    - clap
    - claps
    - clapping
    - clapped
    # Corvax-Localization-Start
    - хлопает
    - хлопает.
    - хлопает!
    - хлопнул
    - хлопнула
    - хлопает в ладоши
    - хлопает в ладоши.
    - хлопает в ладоши!
    - хлопнул в ладоши
    - хлопнула в ладоши
    - апплодирует
    - апплодирует.
    - апплодирует!
    # Corvax-Localization-End

- type: emote
  id: Snap
  name: chat-emote-name-snap
  category: Hands
  icon: Interface/Emotes/snap.png
  whitelist:
    components:
    - Hands
  blacklist:
    components:
    - BorgChassis
  chatMessages: ["chat-emote-msg-snap"] # snaps <{THEIR($ent)}> fingers?
  chatTriggers:
    - snap
    - snaps
    - snapping
    - snapped
    - snap fingers
    - snaps fingers
    - snaps their fingers
    - snapping fingers
    - snapped fingers
    # Corvax-Localization-Start
    - щелкает
    - щелкает.
    - щелкает!
    - щелкнул
    - щелкнула
    - щёлкает
    - щёлкает.
    - щёлкает!
    - щёлкнул
    - щёлкнула
    - щелкает пальцами
    - щелкает пальцами.
    - щелкает пальцами!
    - щелкнул пальцами
    - щелкнула пальцами
    - щёлкает пальцами
    - щёлкает пальцами.
    - щёлкает пальцами!
    - щёлкнул пальцами
    - щёлкнула пальцами
    # Corvax-Localization-End

- type: emote
  id: Salute
  name: chat-emote-name-salute
  category: Hands
  icon: Interface/Emotes/salute.png
  whitelist:
    components:
    - Hands
  blacklist:
    components:
    - BorgChassis
  chatMessages: ["chat-emote-msg-salute"]
  chatTriggers:
    - salute
    - salutes
<<<<<<< HEAD
    - salutes.
    - salutes!
    # Corvax-Localization-Start
    - салютует
    - салютует.
    - салютует!
    - отдаёт честь
    - отдаёт честь.
    - отдаёт честь!
    - отдал честь
    - отдал честь.
    - отдал честь!
    - отдала честь
    - отдала честь.
    - отдала честь!
    # Corvax-Localization-End
=======
>>>>>>> e85ab919

- type: emote
  id: Gasp
  name: chat-emote-name-gasp
  whitelist:
    components:
    - Respirator
  chatMessages: ["chat-emote-msg-gasp"]
  chatTriggers:
   - gasp
   - gasps
   - gasped

- type: emote
  id: DefaultDeathgasp
  name: chat-emote-name-deathgasp
  icon: Interface/Emotes/deathgasp.png
  whitelist:
    components:
    - MobState
  chatMessages: ["chat-emote-msg-deathgasp"]
  chatTriggers:
  - deathgasp

- type: emote
  id: MonkeyDeathgasp
  name: chat-emote-name-deathgasp
  icon: Interface/Emotes/deathgasp.png
  chatMessages: ["chat-emote-msg-deathgasp-monkey"]

- type: emote
  id: Buzz
  name: chat-emote-name-buzz
  category: Vocal
  icon: Interface/Emotes/buzz.png
  whitelist:
    requireAll: true
    components:
    - BorgChassis
    - Vocal
  chatMessages: ["chat-emote-msg-buzz"]
  chatTriggers:
    - buzzing
    - buzz
    - buzzed
    - buzzes
<<<<<<< HEAD
    - buzzes.
    - buzzes!
    # Corvax-Localization-Start
    - жужжит!
    - жужжит.
    - жужжит
    - зажужжал
    - зажужжал.
    - зажужжал!
    - зажужжала
    - зажужжала.
    - зажужжала!
    # Corvax-Localization-End
=======
>>>>>>> e85ab919

- type: emote
  id: Weh
  name: chat-emote-name-weh
  category: Vocal
  icon: Interface/Emotes/weh.png
  chatMessages: [издаёт вех!]

- type: emote
  id: Chirp
  name: chat-emote-name-chirp
  category: Vocal
  icon: Interface/Emotes/chirp.png
  whitelist:
    requireAll: true
    components:
    - Nymph
  chatMessages: ["chat-emote-msg-chirp"]
  chatTriggers:
    - chirp
    - chirps
    - chirped
    - chirping
<<<<<<< HEAD
    - chirping.
    - chirping!
    # Corvax-Localization-Start
    - чирикает
    - чирикает.
    - чирикает!
    # Corvax-Localization-End
=======
>>>>>>> e85ab919

# Machine Emotes
- type: emote
  id: Beep
  name: chat-emote-name-beep
  category: Vocal
  icon: Interface/Emotes/beep.png
  whitelist:
    requireAll: true
    components:
    - BorgChassis
    - Vocal
  chatMessages: ["chat-emote-msg-beep"]
  chatTriggers:
    - beep
    - beeps
    - beeped
    - beeping
<<<<<<< HEAD
    - beeping.
    - beeping!
    # Corvax-Localization-Start
    - бип
    - бип.
    - бип!
    # Corvax-Localization-End
=======
>>>>>>> e85ab919

- type: emote
  id: Chime
  name: chat-emote-name-chime
  category: Vocal
  icon: Interface/Emotes/chime.png
  whitelist:
    requireAll: true
    components:
    - BorgChassis
    - Vocal
  chatMessages: ["chat-emote-msg-chime"]
  chatTriggers:
    - chime
    - chimes
    - chimed
    - chiming
<<<<<<< HEAD
    - chiming,
    - chiming!
    # Corvax-Localization-Start
    - дзынь
    - дзынь.
    - дзынь!
    # Corvax-Localization-End
=======
>>>>>>> e85ab919

- type: emote
  id: Buzz-Two
  name: chat-emote-name-buzztwo
  category: Vocal
  icon: Interface/Emotes/buzztwo.png
  whitelist:
    requireAll: true
    components:
    - BorgChassis
    - Vocal
  chatMessages: ["chat-emote-msg-buzzestwo"]
  chatTriggers:
    - buzztwice
    - buzzstwice
    - buzzestwice
    - buzzingtwice
    - buzzedtwice
    - buzz twice
    - buzzs twice
    - buzzes twice
    - buzzing twice
    - buzzed twice
<<<<<<< HEAD
    - buzzed twice.
    - buzzed twice!
    # Corvax-Localization-Start
    - бипбуп
    - бипбуп.
    - бипбуп!
    - бип буп
    - бип буп.
    - бип буп!
    - бип-буп
    - бип-буп.
    - бип-буп!
    - бипбип
    - бипбип.
    - бипбип!
    - бип бип
    - бип бип.
    - бип бип!
    - бип-бип
    - бип-бип.
    - бип-бип!
    # Corvax-Localization-End
=======
>>>>>>> e85ab919

- type: emote
  id: Ping
  name: chat-emote-name-ping
  category: Vocal
  icon: Interface/Emotes/ping.png
  whitelist:
    requireAll: true
    components:
    - BorgChassis
    - Vocal
  chatMessages: ["chat-emote-msg-ping"]
  chatTriggers:
    - ping
    - pings
    - pinged
<<<<<<< HEAD
    - pinged.
    - pinged!
    - pinging
    - pinging.
    - pinging!
    # Corvax-Localization-Start
    - пинг
    - пинг.
    - пинг!
    # Corvax-Localization-End
=======
    - pinging
>>>>>>> e85ab919
<|MERGE_RESOLUTION|>--- conflicted
+++ resolved
@@ -68,28 +68,15 @@
     - chortle
     - chortles
     - chortling
-<<<<<<< HEAD
-    - chortling.
-    - chortling!
     # Corvax-Localization-Start
     - смеется
-    - смеется.
-    - смеется!
     - смеётся
-    - смеётся.
-    - смеётся!
     - хохочет
-    - хохочет.
-    - хохочет!
     - хихикает
-    - хихикает.
-    - хихикает!
     - хихикнул
     - хихикнула
     - ржёт
     # Corvax-Localization-End
-=======
->>>>>>> e85ab919
 
 - type: emote
   id: Honk
@@ -107,16 +94,9 @@
     - honks
     - honked
     - honking
-<<<<<<< HEAD
-    - honking.
-    - honking!
     # Corvax-Localization-Start
     - хонк
-    - хонк.
-    - хонк!
-    # Corvax-Localization-End
-=======
->>>>>>> e85ab919
+    # Corvax-Localization-End
 
 - type: emote
   id: Sigh
@@ -134,20 +114,11 @@
     - sigh
     - sighs
     - sighed
-<<<<<<< HEAD
-    - sigh.
-    - sighs.
-    - sighed.
     # Corvax-Localization-Start
     - вздыхает
-    - вздыхает.
     - вздохнул
     - вздохнула
-    - вздохнул.
-    - вздохнула.
-    # Corvax-Localization-End
-=======
->>>>>>> e85ab919
+    # Corvax-Localization-End
 
 - type: emote
   id: Whistle
@@ -165,19 +136,10 @@
     - whistle
     - whistles
     - whistleblowing
-<<<<<<< HEAD
-    - whistleblowing.
-    - whistleblowing!
     # Corvax-Localization-Start
     - свистит
-    - свистит.
-    - свистит!
     - свистнул
-    - свистнул.
-    - свистнул!
-    # Corvax-Localization-End
-=======
->>>>>>> e85ab919
+    # Corvax-Localization-End
 
 - type: emote
   id: Crying
@@ -198,19 +160,10 @@
     - sob
     - sobs
     - sobbing
-<<<<<<< HEAD
-    - sobbing.
-    - sobbing!
     # Corvax-Localization-Start
     - плачет
-    - плачет.
-    - плачет!
     - рыдает
-    - рыдает.
-    - рыдает!
-    # Corvax-Localization-End
-=======
->>>>>>> e85ab919
+    # Corvax-Localization-End
 
 - type: emote
   id: Squish
@@ -229,16 +182,9 @@
     - squish
     - squishing
     - squishes
-<<<<<<< HEAD
-    - squishes.
-    - squishes!
     # Corvax-Localization-Start
     - хлюпает
-    - хлюпает.
-    - хлюпает!
-    # Corvax-Localization-End
-=======
->>>>>>> e85ab919
+    # Corvax-Localization-End
 
 - type: emote
   id: Chitter
@@ -257,16 +203,9 @@
    - chitter
    - chitters
    - chittered
-<<<<<<< HEAD
-   - chittered.
-   - chittered!
    # Corvax-Localization-Start
    - стрекочет
-   - стрекочет.
-   - стрекочет!
    # Corvax-Localization-End
-=======
->>>>>>> e85ab919
 
 - type: emote
   id: Squeak
@@ -285,16 +224,9 @@
    - squeak
    - squeaks
    - squeaked
-<<<<<<< HEAD
-   - squeaked.
-   - squeaked!
    # Corvax-Localization-Start
    - пищит
-   - пищит.
-   - пищит!
    # Corvax-Localization-End
-=======
->>>>>>> e85ab919
 
 - type: emote
   id: Click
@@ -312,19 +244,10 @@
   chatTriggers:
    - click
    - clicks
-<<<<<<< HEAD
-   - clicks.
-   - clicks!
    # Corvax-Localization-Start
    - клац
-   - клац.
-   - клац!
    - клацает
-   - клацает.
-   - клацает!
    # Corvax-Localization-End
-=======
->>>>>>> e85ab919
 
 # hand emotes
 - type: emote
@@ -346,18 +269,12 @@
     - clapped
     # Corvax-Localization-Start
     - хлопает
-    - хлопает.
-    - хлопает!
     - хлопнул
     - хлопнула
     - хлопает в ладоши
-    - хлопает в ладоши.
-    - хлопает в ладоши!
     - хлопнул в ладоши
     - хлопнула в ладоши
     - апплодирует
-    - апплодирует.
-    - апплодирует!
     # Corvax-Localization-End
 
 - type: emote
@@ -384,23 +301,15 @@
     - snapped fingers
     # Corvax-Localization-Start
     - щелкает
-    - щелкает.
-    - щелкает!
     - щелкнул
     - щелкнула
     - щёлкает
-    - щёлкает.
-    - щёлкает!
     - щёлкнул
     - щёлкнула
     - щелкает пальцами
-    - щелкает пальцами.
-    - щелкает пальцами!
     - щелкнул пальцами
     - щелкнула пальцами
     - щёлкает пальцами
-    - щёлкает пальцами.
-    - щёлкает пальцами!
     - щёлкнул пальцами
     - щёлкнула пальцами
     # Corvax-Localization-End
@@ -420,25 +329,12 @@
   chatTriggers:
     - salute
     - salutes
-<<<<<<< HEAD
-    - salutes.
-    - salutes!
     # Corvax-Localization-Start
     - салютует
-    - салютует.
-    - салютует!
     - отдаёт честь
-    - отдаёт честь.
-    - отдаёт честь!
     - отдал честь
-    - отдал честь.
-    - отдал честь!
     - отдала честь
-    - отдала честь.
-    - отдала честь!
-    # Corvax-Localization-End
-=======
->>>>>>> e85ab919
+    # Corvax-Localization-End
 
 - type: emote
   id: Gasp
@@ -485,22 +381,11 @@
     - buzz
     - buzzed
     - buzzes
-<<<<<<< HEAD
-    - buzzes.
-    - buzzes!
-    # Corvax-Localization-Start
-    - жужжит!
-    - жужжит.
+    # Corvax-Localization-Start
     - жужжит
     - зажужжал
-    - зажужжал.
-    - зажужжал!
     - зажужжала
-    - зажужжала.
-    - зажужжала!
-    # Corvax-Localization-End
-=======
->>>>>>> e85ab919
+    # Corvax-Localization-End
 
 - type: emote
   id: Weh
@@ -524,16 +409,9 @@
     - chirps
     - chirped
     - chirping
-<<<<<<< HEAD
-    - chirping.
-    - chirping!
     # Corvax-Localization-Start
     - чирикает
-    - чирикает.
-    - чирикает!
-    # Corvax-Localization-End
-=======
->>>>>>> e85ab919
+    # Corvax-Localization-End
 
 # Machine Emotes
 - type: emote
@@ -552,16 +430,9 @@
     - beeps
     - beeped
     - beeping
-<<<<<<< HEAD
-    - beeping.
-    - beeping!
     # Corvax-Localization-Start
     - бип
-    - бип.
-    - бип!
-    # Corvax-Localization-End
-=======
->>>>>>> e85ab919
+    # Corvax-Localization-End
 
 - type: emote
   id: Chime
@@ -579,16 +450,9 @@
     - chimes
     - chimed
     - chiming
-<<<<<<< HEAD
-    - chiming,
-    - chiming!
     # Corvax-Localization-Start
     - дзынь
-    - дзынь.
-    - дзынь!
-    # Corvax-Localization-End
-=======
->>>>>>> e85ab919
+    # Corvax-Localization-End
 
 - type: emote
   id: Buzz-Two
@@ -612,31 +476,14 @@
     - buzzes twice
     - buzzing twice
     - buzzed twice
-<<<<<<< HEAD
-    - buzzed twice.
-    - buzzed twice!
     # Corvax-Localization-Start
     - бипбуп
-    - бипбуп.
-    - бипбуп!
     - бип буп
-    - бип буп.
-    - бип буп!
     - бип-буп
-    - бип-буп.
-    - бип-буп!
     - бипбип
-    - бипбип.
-    - бипбип!
     - бип бип
-    - бип бип.
-    - бип бип!
     - бип-бип
-    - бип-бип.
-    - бип-бип!
-    # Corvax-Localization-End
-=======
->>>>>>> e85ab919
+    # Corvax-Localization-End
 
 - type: emote
   id: Ping
@@ -653,17 +500,7 @@
     - ping
     - pings
     - pinged
-<<<<<<< HEAD
-    - pinged.
-    - pinged!
     - pinging
-    - pinging.
-    - pinging!
     # Corvax-Localization-Start
     - пинг
-    - пинг.
-    - пинг!
-    # Corvax-Localization-End
-=======
-    - pinging
->>>>>>> e85ab919
+    # Corvax-Localization-End