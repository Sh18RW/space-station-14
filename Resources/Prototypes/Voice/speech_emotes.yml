--- conflicted
+++ resolved
@@ -367,7 +367,6 @@
     - buzzes
     - buzzes.
     - buzzes!
-<<<<<<< HEAD
     # Corvax-Localization-Start
     - жужжит!
     - жужжит.
@@ -379,7 +378,6 @@
     - зажужжала.
     - зажужжала!
     # Corvax-Localization-End
-=======
 
 - type: emote
   id: Chirp
@@ -397,5 +395,4 @@
     - chirped!
     - chirping
     - chirping.
-    - chirping!
->>>>>>> 423b75f2
+    - chirping!