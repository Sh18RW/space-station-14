--- conflicted
+++ resolved
@@ -19,20 +19,23 @@
   chatTriggers:
     - cough
     - coughs
-<<<<<<< HEAD
-    # Corvax-Localization-Start
-    - кашель
-    - кашляет
-    # Corvax-Localization-End
-=======
-    - coughed 
+    - coughed
     - cough.
     - coughs.
     - coughed.
     - cough!
     - coughs!
     - coughed!
->>>>>>> e85ab919
+    # Corvax-Localization-Start
+    - кашель
+    - кашель.
+    - кашляет
+    - кашляет.
+    - кашляет!
+    - кашлянул
+    - кашлянул.
+    - кашлянул!
+    # Corvax-Localization-End
 
 - type: emote
   id: CatMeow
@@ -76,6 +79,8 @@
     # Corvax-Localization-Start
     - зевок
     - зевает
+    - зевает.
+    - зевает!
     # Corvax-Localization-End
 
 - type: emote
