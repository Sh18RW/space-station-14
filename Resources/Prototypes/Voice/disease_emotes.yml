- type: emote
  id: Sneeze
  name: chat-emote-name-sneeze
  category: Vocal
  chatMessages: ["chat-emote-msg-sneeze"]

- type: emote
  id: Cough
  name: chat-emote-name-cough
  icon: Interface/Emotes/cough.png
  category: Vocal
  whitelist:
    components:
    - Vocal
  blacklist:
<<<<<<< HEAD
    components:
    - Ipc #corvax-species
    - BorgChassis
=======
    tags:
    - SiliconEmotes
>>>>>>> 494861dc
  chatMessages: ["chat-emote-msg-cough"]
  chatTriggers:
    - cough
    - coughs
    - coughed
    # Corvax-Localization-Start
    - кашель
    - кашляет
    - кашлянул
    # Corvax-Localization-End

- type: emote
  id: CatMeow
  name: chat-emote-name-catmeow
  category: Vocal
  chatMessages: ["chat-emote-msg-catmeow"]

- type: emote
  id: CatHisses
  name: chat-emote-name-cathisses
  category: Vocal
  chatMessages: ["chat-emote-msg-cathisses"]

- type: emote
  id: MonkeyScreeches
  name: chat-emote-name-monkeyscreeches
  category: Vocal
  chatMessages: ["chat-emote-msg-monkeyscreeches"]

- type: emote
  id: RobotBeep
  name: chat-emote-name-robotbeep
  category: Vocal
  chatMessages: ["chat-emote-msg-beep"]

- type: emote
  id: Yawn
  name: chat-emote-name-yawn
  icon: Interface/Emotes/yawn.png
  category: Vocal
  whitelist:
    components:
    - Vocal
  blacklist:
<<<<<<< HEAD
    components:
    - Ipc #corvax-species
    - BorgChassis
=======
    tags:
    - SiliconEmotes
>>>>>>> 494861dc
  chatMessages: ["chat-emote-msg-yawn"]
  chatTriggers:
    - yawn
    - yawns
    # Corvax-Localization-Start
    - зевок
    - зевает
    # Corvax-Localization-End

- type: emote
  id: Snore
  name: chat-emote-name-snore
  category: Vocal
  chatMessages: ["chat-emote-msg-snore"]<|MERGE_RESOLUTION|>--- conflicted
+++ resolved
@@ -13,14 +13,8 @@
     components:
     - Vocal
   blacklist:
-<<<<<<< HEAD
-    components:
-    - Ipc #corvax-species
-    - BorgChassis
-=======
     tags:
     - SiliconEmotes
->>>>>>> 494861dc
   chatMessages: ["chat-emote-msg-cough"]
   chatTriggers:
     - cough
@@ -65,14 +59,8 @@
     components:
     - Vocal
   blacklist:
-<<<<<<< HEAD
-    components:
-    - Ipc #corvax-species
-    - BorgChassis
-=======
     tags:
     - SiliconEmotes
->>>>>>> 494861dc
   chatMessages: ["chat-emote-msg-yawn"]
   chatTriggers:
     - yawn
