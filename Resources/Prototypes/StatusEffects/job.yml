--- conflicted
+++ resolved
@@ -2,12 +2,8 @@
   id: JobIcon
   abstract: true
   priority: 1
-<<<<<<< HEAD
   locationPreference: Left # Corvax-TypingIndicator
-=======
-  locationPreference: Right
   isShaded: true
->>>>>>> 6fa90e06
 
 - type: statusIcon
   parent: JobIcon
