--- conflicted
+++ resolved
@@ -1,13 +1,8 @@
 - type: statusIcon
   id: HealthIcon
   abstract: true
-<<<<<<< HEAD
-  priority: 1
+  priority: 3
   locationPreference: Left # Corvax-TypingIndicator
-=======
-  priority: 3
-  locationPreference: Right
->>>>>>> fe676343
   isShaded: true
 
 - type: statusIcon
