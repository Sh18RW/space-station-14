- type: statusIcon
  id: HealthIcon
  abstract: true
  priority: 1
  locationPreference: Right
  isShaded: true

- type: statusIcon
  parent: HealthIcon
  id: HealthIconFine
  icon:
    sprite: /Textures/Interface/Misc/health_icons.rsi
    state: Fine
<<<<<<< HEAD
  locationPreference: Left # Corvax-TypingIndicator
=======
>>>>>>> 6fa90e06

- type: statusIcon
  id: HealthIconCritical
  parent: HealthIcon
  icon:
    sprite: /Textures/Interface/Misc/health_icons.rsi
    state: Critical
<<<<<<< HEAD
  locationPreference: Left # Corvax-TypingIndicator
=======
>>>>>>> 6fa90e06

- type: statusIcon
  id: HealthIconDead
  parent: HealthIcon
  icon:
    sprite: /Textures/Interface/Misc/health_icons.rsi
    state: Dead
<<<<<<< HEAD
  locationPreference: Left # Corvax-TypingIndicator
=======
>>>>>>> 6fa90e06

- type: statusIcon
  id: HealthIconRotting
  parent: HealthIcon
  icon:
    sprite: /Textures/Interface/Misc/health_icons.rsi
    state: Rotting
<<<<<<< HEAD
  locationPreference: Left # Corvax-TypingIndicator
=======
>>>>>>> 6fa90e06
<|MERGE_RESOLUTION|>--- conflicted
+++ resolved
@@ -2,7 +2,7 @@
   id: HealthIcon
   abstract: true
   priority: 1
-  locationPreference: Right
+  locationPreference: Left # Corvax-TypingIndicator
   isShaded: true
 
 - type: statusIcon
@@ -11,10 +11,6 @@
   icon:
     sprite: /Textures/Interface/Misc/health_icons.rsi
     state: Fine
-<<<<<<< HEAD
-  locationPreference: Left # Corvax-TypingIndicator
-=======
->>>>>>> 6fa90e06
 
 - type: statusIcon
   id: HealthIconCritical
@@ -22,10 +18,6 @@
   icon:
     sprite: /Textures/Interface/Misc/health_icons.rsi
     state: Critical
-<<<<<<< HEAD
-  locationPreference: Left # Corvax-TypingIndicator
-=======
->>>>>>> 6fa90e06
 
 - type: statusIcon
   id: HealthIconDead
@@ -33,10 +25,6 @@
   icon:
     sprite: /Textures/Interface/Misc/health_icons.rsi
     state: Dead
-<<<<<<< HEAD
-  locationPreference: Left # Corvax-TypingIndicator
-=======
->>>>>>> 6fa90e06
 
 - type: statusIcon
   id: HealthIconRotting
@@ -44,7 +32,3 @@
   icon:
     sprite: /Textures/Interface/Misc/health_icons.rsi
     state: Rotting
-<<<<<<< HEAD
-  locationPreference: Left # Corvax-TypingIndicator
-=======
->>>>>>> 6fa90e06
