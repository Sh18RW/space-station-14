--- conflicted
+++ resolved
@@ -97,7 +97,6 @@
     sprite: Clothing/Neck/Cloaks/nanotrasen.rsi
   - type: Clothing
     sprite: Clothing/Neck/Cloaks/nanotrasen.rsi
-<<<<<<< HEAD
 
 - type: entity
   parent: ClothingNeckBase
@@ -109,8 +108,7 @@
       sprite: Clothing/Neck/Cloaks/centcom_officer_black.rsi
     - type: Clothing
       sprite: Clothing/Neck/Cloaks/centcom_officer_black.rsi
-=======
-    
+
 - type: entity
   parent: ClothingNeckBase
   id: ClothingNeckCloakCapFormal
@@ -121,7 +119,7 @@
     sprite: Clothing/Neck/Cloaks/capcloakformal.rsi
   - type: Clothing
     sprite: Clothing/Neck/Cloaks/capcloakformal.rsi
-    
+
 - type: entity
   parent: ClothingNeckBase
   id: ClothingNeckCloakAdmin
@@ -132,7 +130,7 @@
     sprite: Clothing/Neck/Cloaks/admin.rsi
   - type: Clothing
     sprite: Clothing/Neck/Cloaks/admin.rsi
-    
+
 - type: entity
   parent: ClothingNeckBase
   id: ClothingNeckCloakMiner
@@ -142,5 +140,4 @@
   - type: Sprite
     sprite: Clothing/Neck/Cloaks/miner.rsi
   - type: Clothing
-    sprite: Clothing/Neck/Cloaks/miner.rsi    
->>>>>>> ec30027d
+    sprite: Clothing/Neck/Cloaks/miner.rsi