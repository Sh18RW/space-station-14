--- conflicted
+++ resolved
@@ -168,8 +168,6 @@
 
 - type: entity
   parent: ClothingNeckPinBase
-<<<<<<< HEAD
-=======
   id: ClothingNeckGenderfluidPin
   name: genderfluid pin
   description: be gender, be fluid
@@ -181,7 +179,6 @@
 
 - type: entity
   parent: ClothingNeckPinBase
->>>>>>> a594c7b6
   id: ClothingNeckTransPin
   name: transgender pin
   description: Be trans do crime.
