- type: entity
  parent: [ClothingNeckBase, BaseCommandContraband]
  id: ClothingNeckMantleCap
  name: captain's mantle
  description: A formal mantle to drape around the shoulders. Others stand on the shoulders of giants. You're the giant they stand on.  # Corvax-Resprite
  components:
  - type: Sprite
    sprite: Clothing/Neck/mantles/capmantle.rsi
  - type: Clothing
    sprite: Clothing/Neck/mantles/capmantle.rsi

- type: entity
  parent: [ClothingNeckBase, BaseCommandContraband]
  id: ClothingNeckMantleCE
  name: chief engineer's mantle
  description: A bright white and yellow striped mantle. Do not wear around active machinery.  # Corvax-Resprite
  components:
  - type: Sprite
    sprite: Clothing/Neck/mantles/cemantle.rsi
  - type: Clothing
    sprite: Clothing/Neck/mantles/cemantle.rsi

- type: entity
  parent: [ClothingNeckBase, BaseCommandContraband]
  id: ClothingNeckMantleCMO
  name: chief medical officer's mantle
  description: A light blue shoulder draping for THE medical professional. Contrasts well with blood.  # Corvax-Resprite
  components:
  - type: Sprite
    sprite: Clothing/Neck/mantles/cmomantle.rsi
  - type: Clothing
    sprite: Clothing/Neck/mantles/cmomantle.rsi

- type: entity
  parent: [ClothingNeckBase, BaseCommandContraband]
  id: ClothingNeckMantleHOP
  name: head of personnel's mantle
  description: A decorative draping of blue and red over your shoulders, signifying your stamping prowess.  # Corvax-Resprite
  components:
  - type: Sprite
    sprite: Clothing/Neck/mantles/hopmantle.rsi
  - type: Clothing
    sprite: Clothing/Neck/mantles/hopmantle.rsi

- type: entity
  parent: [ClothingNeckBase, BaseCommandContraband]
  id: ClothingNeckMantleHOS
  name: head of security's mantle
  description: A plated mantle that one might wrap around the upper torso. The 'scales' of the garment signify the members of security and how you're carrying them on your shoulders.  # Corvax-Resprite
  components:
  - type: Sprite
    sprite: Clothing/Neck/mantles/hosmantle.rsi
  - type: Clothing
    sprite: Clothing/Neck/mantles/hosmantle.rsi

<<<<<<< HEAD
- type: entity # Corvax-Resprite: Old mantle renamed and saved as that new entity
  parent: ClothingNeckBase
  id: ClothingNeckMantleHOSShoulder
  name: head of security's shoulder mantle
  description: Shootouts with nukies are just another Tuesday for this HoS. This mantle is a symbol of commitment to the station.
  components:
  - type: Sprite
    sprite: Clothing/Neck/mantles/hosmantle_shoulder.rsi
  - type: Clothing
    sprite: Clothing/Neck/mantles/hosmantle_shoulder.rsi

=======
>>>>>>> c02aeebd
- type: entity
  parent: [ClothingNeckBase, BaseCommandContraband]
  id: ClothingNeckMantleRD
  name: research director's mantle
  description: A terribly comfortable shoulder draping for the discerning scientist of fashion.  # Corvax-Resprite
  components:
  - type: Sprite
    sprite: Clothing/Neck/mantles/rdmantle.rsi
  - type: Clothing
    sprite: Clothing/Neck/mantles/rdmantle.rsi

- type: entity
  parent: [ClothingNeckBase, BaseCommandContraband]
  id: ClothingNeckMantleQM
  name: quartermaster's mantle
  description: For the master of goods and materials to rule over the department, a befitting mantle to show off superiority!
  components:
  - type: Sprite
    sprite: Clothing/Neck/mantles/qmmantle.rsi
  - type: Clothing
    sprite: Clothing/Neck/mantles/qmmantle.rsi<|MERGE_RESOLUTION|>--- conflicted
+++ resolved
@@ -53,7 +53,6 @@
   - type: Clothing
     sprite: Clothing/Neck/mantles/hosmantle.rsi
 
-<<<<<<< HEAD
 - type: entity # Corvax-Resprite: Old mantle renamed and saved as that new entity
   parent: ClothingNeckBase
   id: ClothingNeckMantleHOSShoulder
@@ -65,8 +64,6 @@
   - type: Clothing
     sprite: Clothing/Neck/mantles/hosmantle_shoulder.rsi
 
-=======
->>>>>>> c02aeebd
 - type: entity
   parent: [ClothingNeckBase, BaseCommandContraband]
   id: ClothingNeckMantleRD
