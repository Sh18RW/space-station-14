- type: entity
  parent: ClothingUniformBase
  id: ClothingUniformJumpsuitAncient
  name: ancient jumpsuit
  description: A terribly ragged and frayed grey jumpsuit. It looks like it hasn't been washed in over a decade.
  components:
  - type: Sprite
    sprite: Clothing/Uniforms/Jumpsuit/ancient.rsi
  - type: Clothing
    sprite: Clothing/Uniforms/Jumpsuit/ancient.rsi

- type: entity
  parent: ClothingUniformBase
  id: ClothingUniformJumpsuitBartender
  name: bartender's uniform
  description: A nice and tidy uniform. Shame about the bar though.
  components:
  - type: Sprite
    sprite: Clothing/Uniforms/Jumpsuit/bartender.rsi
  - type: Clothing
    sprite: Clothing/Uniforms/Jumpsuit/bartender.rsi

- type: entity
  parent: ClothingUniformBase
  id: ClothingUniformJumpsuitBartenderPurple
  name: purple bartender's uniform
  description: A special purple outfit to serve drinks.
  components:
  - type: Sprite
    sprite: Clothing/Uniforms/Jumpsuit/bartender_purple.rsi
  - type: Clothing
    sprite: Clothing/Uniforms/Jumpsuit/bartender_purple.rsi

- type: entity
  parent: ClothingUniformBase
  id: ClothingUniformJumpsuitCaptain
  name: captain's jumpsuit
  description: It's a blue jumpsuit with some gold markings denoting the rank of "Captain".
  components:
  - type: Sprite
    sprite: Clothing/Uniforms/Jumpsuit/captain.rsi
  - type: Clothing
    sprite: Clothing/Uniforms/Jumpsuit/captain.rsi

- type: entity
  parent: ClothingUniformBase
  id: ClothingUniformJumpsuitCargo
  name: cargo tech jumpsuit
  description: A sturdy jumpsuit, issued to members of the Cargo department.
  components:
  - type: Sprite
    sprite: Clothing/Uniforms/Jumpsuit/cargotech.rsi
  - type: Clothing
    sprite: Clothing/Uniforms/Jumpsuit/cargotech.rsi

- type: entity
  parent: ClothingUniformBase
  id: ClothingUniformJumpsuitSalvageSpecialist
  name: salvage specialist's jumpsuit
  description: It's a snappy jumpsuit with a sturdy set of overalls. It is very dirty.
  components:
  - type: Sprite
    sprite: Clothing/Uniforms/Jumpsuit/salvage.rsi
  - type: Clothing
    sprite: Clothing/Uniforms/Jumpsuit/salvage.rsi
  - type: Armor
    modifiers:
      coefficients:
        Blunt: 0.9 # Those overalls ARE sturdy.

- type: entity
  parent: ClothingUniformBase
  id: ClothingUniformJumpsuitChiefEngineer
  name: chief engineer's jumpsuit
  description: It's a high visibility jumpsuit given to those engineers insane enough to achieve the rank of Chief Engineer. It has minor radiation shielding.
  components:
  - type: Sprite
    sprite: Clothing/Uniforms/Jumpsuit/ce.rsi
  - type: Clothing
    sprite: Clothing/Uniforms/Jumpsuit/ce.rsi
  - type: Armor
    modifiers:
      coefficients:
        Radiation: 0.8


- type: entity
  parent: ClothingUniformBase
  id: ClothingUniformJumpsuitChaplain
  name: chaplain's jumpsuit
  description: It's a black jumpsuit, often worn by religious folk.
  components:
    - type: Sprite
      sprite: Clothing/Uniforms/Jumpsuit/chaplain.rsi
    - type: Clothing
      sprite: Clothing/Uniforms/Jumpsuit/chaplain.rsi

- type: entity
  parent: ClothingUniformBase
  id: ClothingUniformJumpsuitCentcomOfficial
  name: centcom official's jumpsuit
  description: It's a jumpsuit worn by CentCom's officials.
  components:
  - type: Sprite
    sprite: Clothing/Uniforms/Jumpsuit/centcom_official.rsi
  - type: Clothing
    sprite: Clothing/Uniforms/Jumpsuit/centcom_official.rsi

- type: entity
  parent: ClothingUniformBase
  id: ClothingUniformJumpsuitCentcomOfficer
  name: centcom officer's jumpsuit
  description: It's a jumpsuit worn by CentCom Officers.
  components:
  - type: Sprite
    sprite: Clothing/Uniforms/Jumpsuit/centcom_officer.rsi
  - type: Clothing
    sprite: Clothing/Uniforms/Jumpsuit/centcom_officer.rsi

- type: entity
  parent: ClothingUniformBase
  id: ClothingUniformJumpsuitChef
  name: chef uniform
  description: Can't cook without this.
  components:
  - type: Sprite
    sprite: Clothing/Uniforms/Jumpsuit/chef.rsi
  - type: Clothing
    sprite: Clothing/Uniforms/Jumpsuit/chef.rsi

- type: entity
  parent: ClothingUniformBase
  id: ClothingUniformJumpsuitChemistry
  name: chemistry jumpsuit
  description: There's some odd stains on this jumpsuit. Hm.
  components:
  - type: Sprite
    sprite: Clothing/Uniforms/Jumpsuit/chemistry.rsi
  - type: Clothing
    sprite: Clothing/Uniforms/Jumpsuit/chemistry.rsi

- type: entity
  parent: ClothingUniformBase
  id: ClothingUniformJumpsuitClown
  name: clown suit
  description: HONK!
  components:
  - type: Sprite
    sprite: Clothing/Uniforms/Jumpsuit/clown.rsi
  - type: Clothing
    sprite: Clothing/Uniforms/Jumpsuit/clown.rsi
    femaleMask: UniformTop

- type: entity
  parent: ClothingUniformBase
  id: ClothingUniformJumpsuitCMO
  name: chief medical officer's jumpsuit
  description: It's a jumpsuit worn by those with the experience to be Chief Medical Officer. It provides minor biological protection.
  components:
  - type: Sprite
    sprite: Clothing/Uniforms/Jumpsuit/cmo.rsi
  - type: Clothing
    sprite: Clothing/Uniforms/Jumpsuit/cmo.rsi
  - type: DiseaseProtection
    protection: 0.15

- type: entity
  parent: ClothingUniformBase
  id: ClothingUniformJumpsuitDetective
  name: hard-worn suit
  description: Someone who wears this means business.
  components:
    - type: Sprite
      sprite: Clothing/Uniforms/Jumpsuit/detective.rsi
    - type: Clothing
      sprite: Clothing/Uniforms/Jumpsuit/detective.rsi

- type: entity
  parent: ClothingUniformBase
  id: ClothingUniformJumpsuitDetectiveGrey
  name: noir suit
  description: A hard-boiled private investigator's grey suit, complete with tie clip.
  components:
    - type: Sprite
      sprite: Clothing/Uniforms/Jumpsuit/detective_grey.rsi
    - type: Clothing
      sprite: Clothing/Uniforms/Jumpsuit/detective_grey.rsi

- type: entity
  parent: ClothingUniformBase
  id: ClothingUniformJumpsuitEngineering
  name: engineering jumpsuit
  description: If this suit was non-conductive, maybe engineers would actually do their damn job.
  components:
  - type: Sprite
    sprite: Clothing/Uniforms/Jumpsuit/engineering.rsi
  - type: Clothing
    sprite: Clothing/Uniforms/Jumpsuit/engineering.rsi

- type: entity
  parent: ClothingUniformBase
  id: ClothingUniformJumpsuitHoP
  name: head of personnel's jumpsuit
  description: Rather bland and inoffensive. Perfect for vanishing off the face of the universe.
  components:
  - type: Sprite
    sprite: Clothing/Uniforms/Jumpsuit/hop.rsi
  - type: Clothing
    sprite: Clothing/Uniforms/Jumpsuit/hop.rsi

- type: entity
  parent: ClothingUniformBase
  id: ClothingUniformJumpsuitHoS
  name: head of security's jumpsuit
  description: It's bright red and rather crisp, much like security's victims tend to be.
  components:
  - type: Sprite
    sprite: Clothing/Uniforms/Jumpsuit/hos.rsi
  - type: Clothing
    sprite: Clothing/Uniforms/Jumpsuit/hos.rsi

- type: entity
  parent: ClothingUniformBase
  id: ClothingUniformJumpsuitHoSAlt
  name: head of security's turtleneck
  description: It's a turtleneck worn by those strong and disciplined enough to achieve the position of Head of Security. Its sturdy fabric provides minor protection from mechanical damage.
  components:
  - type: Sprite
    sprite: Clothing/Uniforms/Jumpsuit/hos_alt.rsi
  - type: Clothing
    sprite: Clothing/Uniforms/Jumpsuit/hos_alt.rsi

- type: entity
  parent: ClothingUniformBase
  id: ClothingUniformJumpsuitHoSBlue
  name: head of security's blue jumpsuit
  description: A blue jumpsuit of Head of Security.
  components:
  - type: Sprite
    sprite: Clothing/Uniforms/Jumpsuit/hos_blue.rsi
  - type: Clothing
    sprite: Clothing/Uniforms/Jumpsuit/hos_blue.rsi

- type: entity
  parent: ClothingUniformBase
  id: ClothingUniformJumpsuitHoSGrey
  name: head of security's grey jumpsuit
  description: A grey jumpsuit of Head of Security, which make him look somewhat like an assistant.
  components:
  - type: Sprite
    sprite: Clothing/Uniforms/Jumpsuit/hos_grey.rsi
  - type: Clothing
    sprite: Clothing/Uniforms/Jumpsuit/hos_grey.rsi

- type: entity
  parent: ClothingUniformBase
  id: ClothingUniformJumpsuitHoSParadeMale
  name: head of security's parade uniform
  description: A male head of security's luxury-wear, for special occasions.
  components:
  - type: Sprite
    sprite: Clothing/Uniforms/Jumpsuit/hos_parade.rsi
  - type: Clothing
    sprite: Clothing/Uniforms/Jumpsuit/hos_parade.rsi

- type: entity
  parent: ClothingUniformBase
  id: ClothingUniformJumpsuitHydroponics
  name: hydroponics jumpsuit
  description: Has a strong earthy smell to it. Hopefully it's merely dirty as opposed to soiled.
  components:
  - type: Sprite
    sprite: Clothing/Uniforms/Jumpsuit/hydro.rsi
  - type: Clothing
    sprite: Clothing/Uniforms/Jumpsuit/hydro.rsi

- type: entity
  parent: ClothingUniformBase
  id: ClothingUniformJumpsuitJanitor
  name: janitor jumpsuit
  description: The jumpsuit for the poor sop with a mop.
  components:
  - type: Sprite
    sprite: Clothing/Uniforms/Jumpsuit/janitor.rsi
  - type: Clothing
    sprite: Clothing/Uniforms/Jumpsuit/janitor.rsi

- type: entity
  parent: ClothingUniformBase
  id: ClothingUniformJumpsuitMedicalDoctor
  name: medical doctor jumpsuit
  description: It's made of a special fiber that provides minor protection against biohazards. It has a cross on the chest denoting that the wearer is trained medical personnel.
  components:
  - type: Sprite
    sprite: Clothing/Uniforms/Jumpsuit/medical.rsi
  - type: Clothing
    sprite: Clothing/Uniforms/Jumpsuit/medical.rsi
  - type: DiseaseProtection
    protection: 0.1

- type: entity
  parent: ClothingUniformBase
  id: ClothingUniformJumpsuitMime
  name: mime suit
  description: ...
  components:
  - type: Sprite
    sprite: Clothing/Uniforms/Jumpsuit/mime.rsi
  - type: Clothing
    sprite: Clothing/Uniforms/Jumpsuit/mime.rsi

- type: entity
  parent: ClothingUniformBase
  id: ClothingUniformJumpsuitParamedic
  name: paramedic jumpsuit
  description: It's got a plus on it, that's a good thing right?
  components:
  - type: Sprite
    sprite: Clothing/Uniforms/Jumpsuit/paramedic.rsi
  - type: Clothing
    sprite: Clothing/Uniforms/Jumpsuit/paramedic.rsi
  - type: DiseaseProtection
    protection: 0.1

- type: entity
  parent: ClothingUniformBase
  id: ClothingUniformJumpsuitPrisoner
  name: prisoner jumpsuit
  description: Busted.
  components:
  - type: Sprite
    sprite: Clothing/Uniforms/Jumpsuit/prisoner.rsi
  - type: Clothing
    sprite: Clothing/Uniforms/Jumpsuit/prisoner.rsi
  - type: SuitSensor
    controlsLocked: true
    randomMode: false
    mode: SensorCords

- type: entity
  parent: ClothingUniformBase
  id: ClothingUniformJumpsuitQM
  name: quartermaster's jumpsuit
  description: 'What can brown do for you?'
  components:
  - type: Sprite
    sprite: Clothing/Uniforms/Jumpsuit/qm.rsi
  - type: Clothing
    sprite: Clothing/Uniforms/Jumpsuit/qm.rsi

- type: entity
  parent: ClothingUniformBase
  id: ClothingUniformJumpsuitResearchDirector
  name: research director's turtleneck
  description: It's a turtleneck worn by those with the know-how to achieve the position of Research Director. Its fabric provides minor protection from biological contaminants.
  components:
  - type: Sprite
    sprite: Clothing/Uniforms/Jumpsuit/rnd.rsi
  - type: Clothing
    sprite: Clothing/Uniforms/Jumpsuit/rnd.rsi

- type: entity
  parent: ClothingUniformBase
  id: ClothingUniformJumpsuitScientist
  name: scientist jumpsuit
  description: It's made of a special fiber that provides minor protection against explosives. It has markings that denote the wearer as a scientist.
  components:
  - type: Sprite
    sprite: Clothing/Uniforms/Jumpsuit/scientist.rsi
  - type: Clothing
    sprite: Clothing/Uniforms/Jumpsuit/scientist.rsi

- type: entity
  parent: ClothingUniformBase
  id: ClothingUniformJumpsuitSec
  name: security jumpsuit
  description: A jumpsuit made of strong material, providing robust protection.
  components:
  - type: Sprite
    sprite: Clothing/Uniforms/Jumpsuit/security.rsi
  - type: Clothing
    sprite: Clothing/Uniforms/Jumpsuit/security.rsi

- type: entity
  parent: ClothingUniformBase
  id: ClothingUniformJumpsuitSecBlue
  name: blue shirt and tie
  description: I'm a little busy right now, Calhoun.
  components:
  - type: Sprite
    sprite: Clothing/Uniforms/Jumpsuit/security_blue.rsi
  - type: Clothing
    sprite: Clothing/Uniforms/Jumpsuit/security_blue.rsi

- type: entity
  parent: ClothingUniformBase
  id: ClothingUniformJumpsuitSecGrey
  name: grey security jumpsuit
  description: A tactical relic of years past before Nanotrasen decided it was cheaper to dye the suits red instead of washing out the blood.
  components:
  - type: Sprite
    sprite: Clothing/Uniforms/Jumpsuit/security_grey.rsi
  - type: Clothing
    sprite: Clothing/Uniforms/Jumpsuit/security_grey.rsi

- type: entity
  parent: ClothingUniformBase
  id: ClothingUniformJumpsuitWarden
  name: warden's uniform
  description: A formal security suit for officers complete with Nanotrasen belt buckle.
  components:
  - type: Sprite
    sprite: Clothing/Uniforms/Jumpsuit/warden.rsi
  - type: Clothing
    sprite: Clothing/Uniforms/Jumpsuit/warden.rsi

# COLORS

- type: entity
  parent: ClothingUniformBase
  id: ClothingUniformJumpsuitColorGrey
  description: A tasteful grey jumpsuit that reminds you of the good old days.
  name: grey jumpsuit
  components:
  - type: Sprite
    sprite: Clothing/Uniforms/Jumpsuit/Color/grey.rsi
  - type: Clothing
    sprite: Clothing/Uniforms/Jumpsuit/Color/grey.rsi

- type: entity
  parent: ClothingUniformBase
  id: ClothingUniformJumpsuitColorBlack
  name: black jumpsuit
  description: A generic black jumpsuit with no rank markings.
  components:
  - type: Sprite
    sprite: Clothing/Uniforms/Jumpsuit/Color/black.rsi
  - type: Clothing
    sprite: Clothing/Uniforms/Jumpsuit/Color/black.rsi

- type: entity
  parent: ClothingUniformBase
  id: ClothingUniformJumpsuitColorBlue
  name: blue jumpsuit
  description: A generic blue jumpsuit with no rank markings.
  components:
  - type: Sprite
    sprite: Clothing/Uniforms/Jumpsuit/Color/blue.rsi
  - type: Clothing
    sprite: Clothing/Uniforms/Jumpsuit/Color/blue.rsi

- type: entity
  parent: ClothingUniformBase
  id: ClothingUniformJumpsuitColorGreen
  name: green jumpsuit
  description: A generic green jumpsuit with no rank markings.
  components:
  - type: Sprite
    sprite: Clothing/Uniforms/Jumpsuit/Color/green.rsi
  - type: Clothing
    sprite: Clothing/Uniforms/Jumpsuit/Color/green.rsi

- type: entity
  parent: ClothingUniformBase
  id: ClothingUniformJumpsuitColorOrange
  name: orange jumpsuit
  description: "Don't wear this near paranoid security officers."
  components:
  - type: Sprite
    sprite: Clothing/Uniforms/Jumpsuit/Color/orange.rsi
  - type: Clothing
    sprite: Clothing/Uniforms/Jumpsuit/Color/orange.rsi

- type: entity
  parent: ClothingUniformBase
  id: ClothingUniformJumpsuitColorPink
  name: pink jumpsuit
  description: "Just looking at this makes you feel fabulous."
  components:
  - type: Sprite
    sprite: Clothing/Uniforms/Jumpsuit/Color/pink.rsi
  - type: Clothing
    sprite: Clothing/Uniforms/Jumpsuit/Color/pink.rsi

- type: entity
  parent: ClothingUniformBase
  id: ClothingUniformJumpsuitColorRed
  name: red jumpsuit
  description: A generic red jumpsuit with no rank markings.
  components:
  - type: Sprite
    sprite: Clothing/Uniforms/Jumpsuit/Color/red.rsi
  - type: Clothing
    sprite: Clothing/Uniforms/Jumpsuit/Color/red.rsi

- type: entity
  parent: ClothingUniformBase
  id: ClothingUniformJumpsuitColorWhite
  name: white jumpsuit
  description: A generic white jumpsuit with no rank markings.
  components:
  - type: Sprite
    sprite: Clothing/Uniforms/Jumpsuit/Color/white.rsi
  - type: Clothing
    sprite: Clothing/Uniforms/Jumpsuit/Color/white.rsi

- type: entity
  parent: ClothingUniformBase
  id: ClothingUniformJumpsuitColorYellow
  name: yellow jumpsuit
  description: A generic yellow jumpsuit with no rank markings.
  components:
  - type: Sprite
    sprite: Clothing/Uniforms/Jumpsuit/Color/yellow.rsi
  - type: Clothing
    sprite: Clothing/Uniforms/Jumpsuit/Color/yellow.rsi

- type: entity
  parent: ClothingUniformBase
  id: ClothingUniformJumpsuitColorDarkBlue
  name: dark blue jumpsuit
  description: A generic dark blue jumpsuit with no rank markings.
  components:
  - type: Sprite
    sprite: Clothing/Uniforms/Jumpsuit/Color/darkblue.rsi
  - type: Clothing
    sprite: Clothing/Uniforms/Jumpsuit/Color/darkblue.rsi

- type: entity
  parent: ClothingUniformBase
  id: ClothingUniformJumpsuitColorTeal
  name: teal jumpsuit
  description: A generic teal jumpsuit with no rank markings.
  components:
  - type: Sprite
    sprite: Clothing/Uniforms/Jumpsuit/Color/teal.rsi
  - type: Clothing
    sprite: Clothing/Uniforms/Jumpsuit/Color/teal.rsi

- type: entity
  parent: ClothingUniformBase
  id: ClothingUniformJumpsuitColorPurple
  name: purple jumpsuit
  description: A generic purple jumpsuit with no rank markings.
  components:
  - type: Sprite
    sprite: Clothing/Uniforms/Jumpsuit/Color/lightpurple.rsi
  - type: Clothing
    sprite: Clothing/Uniforms/Jumpsuit/Color/lightpurple.rsi

- type: entity
  parent: ClothingUniformBase
  id: ClothingUniformJumpsuitColorDarkGreen
  name: dark green jumpsuit
  description: A generic dark green jumpsuit with no rank markings.
  components:
  - type: Sprite
    sprite: Clothing/Uniforms/Jumpsuit/Color/darkgreen.rsi
  - type: Clothing
    sprite: Clothing/Uniforms/Jumpsuit/Color/darkgreen.rsi

- type: entity
  parent: ClothingUniformBase
  id: ClothingUniformJumpsuitColorLightBrown
  name: light brown jumpsuit
  description: A generic light brown jumpsuit with no rank markings.
  components:
  - type: Sprite
    sprite: Clothing/Uniforms/Jumpsuit/Color/lightbrown.rsi
  - type: Clothing
    sprite: Clothing/Uniforms/Jumpsuit/Color/lightbrown.rsi

- type: entity
  parent: ClothingUniformBase
  id: ClothingUniformJumpsuitColorBrown
  name: brown jumpsuit
  description: A generic brown jumpsuit with no rank markings.
  components:
  - type: Sprite
    sprite: Clothing/Uniforms/Jumpsuit/Color/brown.rsi
  - type: Clothing
    sprite: Clothing/Uniforms/Jumpsuit/Color/brown.rsi

- type: entity
  parent: ClothingUniformBase
  id: ClothingUniformJumpsuitColorMaroon
  name: maroon jumpsuit
  description: A generic maroon jumpsuit with no rank markings.
  components:
  - type: Sprite
    sprite: Clothing/Uniforms/Jumpsuit/Color/maroon.rsi
  - type: Clothing
    sprite: Clothing/Uniforms/Jumpsuit/Color/maroon.rsi

- type: entity
  parent: ClothingUniformBase
  id: ClothingUniformColorRainbow
  name: rainbow jumpsuit
  description: A multi-colored jumpsuit!
  components:
  - type: Sprite
    sprite: Clothing/Uniforms/Jumpsuit/rainbow.rsi
  - type: Clothing
    sprite: Clothing/Uniforms/Jumpsuit/rainbow.rsi

- type: entity
  parent: ClothingUniformBase
  id: ClothingUniformOveralls
  name: overalls
  description: Great for working outdoors.
  components:
  - type: Sprite
    sprite: Clothing/Uniforms/Jumpsuit/overalls.rsi
  - type: Clothing
    sprite: Clothing/Uniforms/Jumpsuit/overalls.rsi

- type: entity
  parent: ClothingUniformBase
  id: ClothingUniformJumpsuitLibrarian
  name: librarian jumpsuit
  description: A cosy green jumper fit for a curator of books.
  components:
  - type: Sprite
    sprite: Clothing/Uniforms/Jumpsuit/librarian.rsi
  - type: Clothing
    sprite: Clothing/Uniforms/Jumpsuit/librarian.rsi

- type: entity
  parent: ClothingUniformBase
  id: ClothingUniformJumpsuitLawyerRed
  name: red lawyer jumpsuit
  description: A flashy red suit worn by lawyers and show-offs.
  components:
  - type: Sprite
    sprite: Clothing/Uniforms/Jumpsuit/lawyerred.rsi
  - type: Clothing
    sprite: Clothing/Uniforms/Jumpsuit/lawyerred.rsi

- type: entity
  parent: ClothingUniformBase
  id: ClothingUniformJumpsuitLawyerBlue
  name: blue lawyer jumpsuit
  description: A flashy blue suit worn by lawyers and show-offs.
  components:
  - type: Sprite
    sprite: Clothing/Uniforms/Jumpsuit/lawyerblue.rsi
  - type: Clothing
    sprite: Clothing/Uniforms/Jumpsuit/lawyerblue.rsi

- type: entity
  parent: ClothingUniformBase
  id: ClothingUniformJumpsuitLawyerBlack
  name: black lawyer jumpsuit
  description: A subtle black suit worn by lawyers and gangsters.
  components:
  - type: Sprite
    sprite: Clothing/Uniforms/Jumpsuit/lawyerblack.rsi
  - type: Clothing
    sprite: Clothing/Uniforms/Jumpsuit/lawyerblack.rsi

- type: entity
  parent: ClothingUniformBase
  id: ClothingUniformJumpsuitLawyerPurple
  name: purple lawyer jumpsuit
  description: A stylish purple piece worn by lawyers and show people.
  components:
  - type: Sprite
    sprite: Clothing/Uniforms/Jumpsuit/lawyerpurple.rsi
  - type: Clothing
    sprite: Clothing/Uniforms/Jumpsuit/lawyerpurple.rsi

- type: entity
  parent: ClothingUniformBase
  id: ClothingUniformJumpsuitSuperstarCop
  name: superstar cop uniform
  description: Flare cut trousers and a dirty shirt that might have been classy before someone took a piss in the armpits. It's the dress of a superstar.
  components:
    - type: Sprite
      sprite: Clothing/Uniforms/Jumpsuit/disco.rsi
    - type: Clothing
      sprite: Clothing/Uniforms/Jumpsuit/disco.rsi

- type: entity
  parent: ClothingUniformBase
  id: ClothingUniformJumpsuitAerostatic
  name: aerostatic suit
  description: A crisp and well-pressed suit; professional, comfortable and curiously authoritative.
  components:
    - type: Sprite
      sprite: Clothing/Uniforms/Jumpsuit/kim.rsi
    - type: Clothing
      sprite: Clothing/Uniforms/Jumpsuit/kim.rsi

- type: entity
  parent: ClothingUniformBase
  id: ClothingUniformJumpsuitPyjamaSyndicateBlack
  name: black syndicate pyjamas
  description: For those long nights in perma.
  components:
  - type: Sprite
    sprite: Clothing/Uniforms/Jumpsuit/pyjamasyndicateblack.rsi
  - type: Clothing
    sprite: Clothing/Uniforms/Jumpsuit/pyjamasyndicateblack.rsi

- type: entity
  parent: ClothingUniformBase
  id: ClothingUniformJumpsuitPyjamaSyndicatePink
  name: pink syndicate pyjamas
  description: For those long nights in perma.
  components:
  - type: Sprite
    sprite: Clothing/Uniforms/Jumpsuit/pyjamasyndicatepink.rsi
  - type: Clothing
    sprite: Clothing/Uniforms/Jumpsuit/pyjamasyndicatepink.rsi

- type: entity
  parent: ClothingUniformBase
  id: ClothingUniformJumpsuitPyjamaSyndicateRed
  name: red syndicate pyjamas
  description: For those long nights in perma.
  components:
  - type: Sprite
    sprite: Clothing/Uniforms/Jumpsuit/pyjamasyndicatered.rsi
  - type: Clothing
    sprite: Clothing/Uniforms/Jumpsuit/pyjamasyndicatered.rsi

- type: entity
  parent: ClothingUniformBase
  id: ClothingUniformJumpsuitNanotrasen
  name: nanotrasen jumpsuit
  description: A stately blue jumpsuit to represent NanoTrasen.
  components:
  - type: Sprite
    sprite: Clothing/Uniforms/Jumpsuit/nanotrasen.rsi
  - type: Clothing
    sprite: Clothing/Uniforms/Jumpsuit/nanotrasen.rsi

- type: entity
  parent: ClothingUniformBase
  id: ClothingUniformJumpsuitCentcomOfficerBlack
  name: special operations officer uniform
  description: Special Operations Officer uniform, nothing like that. Although... If you have time to read this, it's too late...
  components:
    - type: Sprite
      sprite: Clothing/Uniforms/Jumpsuit/centcom_officer_black.rsi
    - type: Clothing
      sprite: Clothing/Uniforms/Jumpsuit/centcom_officer_black.rsi

- type: entity
  parent: ClothingUniformBase
  id: ClothingUniformJumpsuitCapFormal
  name: captain's formal suit
  description: A suit for special occasions.
  components:
  - type: Sprite
    sprite: Clothing/Uniforms/Jumpsuit/capformal.rsi
  - type: Clothing
    sprite: Clothing/Uniforms/Jumpsuit/capformal.rsi

- type: entity
  parent: ClothingUniformBase
  id: ClothingUniformJumpsuitCentcomFormal
  name: central command formal suit
  description: A suit for special occasions.
  components:
  - type: Sprite
    sprite: Clothing/Uniforms/Jumpsuit/centcomformal.rsi
  - type: Clothing
    sprite: Clothing/Uniforms/Jumpsuit/centcomformal.rsi

- type: entity
  parent: ClothingUniformBase
  id: ClothingUniformJumpsuitHosFormal
  name: hos's formal suit
  description: A suit for special occasions.
  components:
  - type: Sprite
    sprite: Clothing/Uniforms/Jumpsuit/hosformal.rsi
  - type: Clothing
<<<<<<< HEAD
    sprite: Clothing/Uniforms/Jumpsuit/hosformal.rsi
=======
    sprite: Clothing/Uniforms/Jumpsuit/hosformal.rsi 
     
- type: entity
  parent: ClothingUniformBase
  id: ClothingUniformJumpsuitOperative
  name: operative jumpsuit
  description: Uniform for elite syndicate operatives performing tactical operations in deep space.
  components:
  - type: Sprite
    sprite: Clothing/Uniforms/Jumpsuit/operative.rsi
  - type: Clothing
    sprite: Clothing/Uniforms/Jumpsuit/operative.rsi
>>>>>>> 5c58ac52
<|MERGE_RESOLUTION|>--- conflicted
+++ resolved
@@ -777,11 +777,8 @@
   - type: Sprite
     sprite: Clothing/Uniforms/Jumpsuit/hosformal.rsi
   - type: Clothing
-<<<<<<< HEAD
     sprite: Clothing/Uniforms/Jumpsuit/hosformal.rsi
-=======
-    sprite: Clothing/Uniforms/Jumpsuit/hosformal.rsi 
-     
+
 - type: entity
   parent: ClothingUniformBase
   id: ClothingUniformJumpsuitOperative
@@ -791,5 +788,4 @@
   - type: Sprite
     sprite: Clothing/Uniforms/Jumpsuit/operative.rsi
   - type: Clothing
-    sprite: Clothing/Uniforms/Jumpsuit/operative.rsi
->>>>>>> 5c58ac52
+    sprite: Clothing/Uniforms/Jumpsuit/operative.rsi