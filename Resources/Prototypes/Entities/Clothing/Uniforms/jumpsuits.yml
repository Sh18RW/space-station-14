--- conflicted
+++ resolved
@@ -649,7 +649,6 @@
 
 - type: entity
   parent: ClothingUniformBase
-<<<<<<< HEAD
   id: ClothingUniformJumpsuitSuperstarCop
   name: superstar cop uniform
   description: Flare cut trousers and a dirty shirt that might have been classy before someone took a piss in the armpits. It's the dress of a superstar.
@@ -669,7 +668,9 @@
       sprite: Clothing/Uniforms/Jumpsuit/kim.rsi
     - type: Clothing
       sprite: Clothing/Uniforms/Jumpsuit/kim.rsi
-=======
+
+- type: entity
+  parent: ClothingUniformBase
   id: ClothingUniformJumpsuitPyjamaSyndicateBlack
   name: black syndicate pyjamas
   description: For those long nights in perma.
@@ -699,5 +700,4 @@
   - type: Sprite
     sprite: Clothing/Uniforms/Jumpsuit/pyjamasyndicatered.rsi
   - type: Clothing
-    sprite: Clothing/Uniforms/Jumpsuit/pyjamasyndicatered.rsi
->>>>>>> 7ab0b904
+    sprite: Clothing/Uniforms/Jumpsuit/pyjamasyndicatered.rsi