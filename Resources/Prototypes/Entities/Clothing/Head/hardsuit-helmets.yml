#When adding new hardsuits, please try to keep the organization consistent with hardsuit.yml (if possible.)

#For now, since locational damage is not a thing, all "combat" hardsuits (with the exception of the deathsquad hardsuit) have the equvilent of a helmet in terms of armor. This is so people don't need to wear both regular, on-station helmets and hardsuits to get full protection.
#Generally, unless you're adding something like caustic damage, you should probably avoid messing with armor outside of the above scenario.

#CREW HARDSUITS
#Standard Hardsuit
- type: entity
  parent: ClothingHeadHardsuitBase
  id: ClothingHeadHelmetHardsuitBasic
  noSpawn: true
  name: basic hardsuit helmet
  description: A basic-looking hardsuit helmet that provides minor protection against most sources of damage.
  components:
  - type: Sprite
    sprite: Clothing/Head/Hardsuits/basic.rsi
  - type: Clothing
    sprite: Clothing/Head/Hardsuits/basic.rsi

#Atmospherics Hardsuit
- type: entity
  parent: ClothingHeadHardsuitWithLightBase
  id: ClothingHeadHelmetHardsuitAtmos
  noSpawn: true
  name: atmos hardsuit helmet
  description: A special hardsuit helmet designed for working in low-pressure, high thermal environments.
  components:
  - type: Sprite
    sprite: Clothing/Head/Hardsuits/atmospherics.rsi
    layers:
    - state: icon
    - state: icon-unshaded
      shader: unshaded
    - state: light-overlay
      visible: false
      shader: unshaded
      map: [ "light" ]
  - type: HandheldLight
    addPrefix: false
  - type: ToggleableLightVisuals
    spriteLayer: light
    clothingVisuals:
      head:
      - state: equipped-head-light
        shader: unshaded
  - type: Clothing
    clothingVisuals:
      head:
      - state: equipped-head
      - state: equipped-head-unshaded
        shader: unshaded
  - type: PointLight
    color: "#adffe6"
  - type: PressureProtection
    highPressureMultiplier: 0.08
    lowPressureMultiplier: 1000
  - type: TemperatureProtection
    coefficient: 0.005

#Engineering Hardsuit
- type: entity
  parent: ClothingHeadHardsuitWithLightBase
  id: ClothingHeadHelmetHardsuitEngineering
  noSpawn: true
  name: engineering hardsuit helmet
  description: An engineering hardsuit helmet designed for working in low-pressure, high radioactive environments.
  components:
  - type: Sprite
    sprite: Clothing/Head/Hardsuits/engineering.rsi
  - type: Clothing
    sprite: Clothing/Head/Hardsuits/engineering.rsi
  - type: PointLight
    color: "#ffdbad"
  - type: PressureProtection
    highPressureMultiplier: 0.1
    lowPressureMultiplier: 1000

#Spationaut Hardsuit
- type: entity
  parent: ClothingHeadHardsuitWithLightBase
  id: ClothingHeadHelmetHardsuitSpatio
  noSpawn: true
  name: spationaut hardsuit helmet
  description: A sturdy helmet designed for complex industrial operations in space.
  components:
  - type: Sprite
    sprite: Clothing/Head/Hardsuits/spatiohelm.rsi
    layers:
    - state: icon
    - state: icon-unshaded
      shader: unshaded
    - state: light-overlay
      visible: false
      shader: unshaded
      map: [ "light" ]
  - type: HandheldLight
    addPrefix: false
  - type: ToggleableLightVisuals
    clothingVisuals:
      head:
      - state: equipped-head-light
        shader: unshaded
  - type: Clothing
    clothingVisuals:
      head:
      - state: equipped-head
      - state: equipped-head-unshaded
        shader: unshaded
  - type: PressureProtection
    highPressureMultiplier: 0.72
    lowPressureMultiplier: 1000

#Salvage Hardsuit
- type: entity
  parent: ClothingHeadHardsuitWithLightBase
  id: ClothingHeadHelmetHardsuitSalvage
  noSpawn: true
  name: salvage hardsuit helmet
  description: A special helmet designed for work in a hazardous, low pressure environment. Has reinforced plating for wildlife encounters and dual floodlights.
  components:
  - type: Sprite
    sprite: Clothing/Head/Hardsuits/salvage.rsi
  - type: Clothing
    sprite: Clothing/Head/Hardsuits/salvage.rsi
  - type: PressureProtection
    highPressureMultiplier: 0.525
    lowPressureMultiplier: 1000
  - type: PointLight
    radius: 7
    energy: 3

#Security Hardsuit
- type: entity
  parent: ClothingHeadHardsuitWithLightBase
  id: ClothingHeadHelmetHardsuitSecurity
  noSpawn: true
  name: security hardsuit helmet
  description: Armored hardsuit helmet for security needs.
  components:
  - type: Sprite
    sprite: Clothing/Head/Hardsuits/security.rsi
  - type: Clothing
    sprite: Clothing/Head/Hardsuits/security.rsi
  - type: PointLight
    color: "#ffeead"
  - type: PressureProtection
    highPressureMultiplier: 0.525
    lowPressureMultiplier: 1000
  - type: Armor
    modifiers:
      coefficients:
        Blunt: 0.9
        Slash: 0.9
        Piercing: 0.9
        Heat: 0.9

#Brigmedic Hardsuit
- type: entity
  parent: ClothingHeadHardsuitWithLightBase
  id: ClothingHeadHelmetHardsuitBrigmedic
  noSpawn: true
  name: brigmedic hardsuit helmet
  description: The lightweight helmet of the brigmedic hardsuit. Protects against viruses, and clowns.
  components:
  - type: Sprite
    sprite: Clothing/Head/Hardsuits/brigmedic.rsi
  - type: Clothing
    sprite: Clothing/Head/Hardsuits/brigmedic.rsi
  - type: PointLight
    color: "#00FFFF"
  - type: Armor
    modifiers:
      coefficients:
        Blunt: 0.95
        Slash: 0.95
        Piercing: 0.95
        Heat: 0.95
        Radiation: 0.90
        Caustic: 0.90
  - type: PressureProtection
    highPressureMultiplier: 0.6
    lowPressureMultiplier: 1000

#Warden's Hardsuit
- type: entity
  parent: ClothingHeadHardsuitWithLightBase
  id: ClothingHeadHelmetHardsuitWarden
  noSpawn: true
  name: warden's hardsuit helmet
  description: A modified riot helmet. Oddly comfortable.
  components:
  - type: Sprite
    sprite: Clothing/Head/Hardsuits/security-warden.rsi
  - type: Clothing
    sprite: Clothing/Head/Hardsuits/security-warden.rsi
  - type: PointLight
    color: "#ffeead"
  - type: PressureProtection
    highPressureMultiplier: 0.525
    lowPressureMultiplier: 1000
  - type: Armor
    modifiers:
      coefficients:
        Blunt: 0.9
        Slash: 0.9
        Piercing: 0.9
        Heat: 0.9

#Captain's Hardsuit
- type: entity
  parent: ClothingHeadHardsuitBase
  id: ClothingHeadHelmetHardsuitCap
  noSpawn: true
  name: captain's hardsuit helmet
  description: Special hardsuit helmet, made for the captain of the station.
  components:
  - type: Sprite
    sprite: Clothing/Head/Hardsuits/capspace.rsi
  - type: Clothing
    sprite: Clothing/Head/Hardsuits/capspace.rsi
  - type: PressureProtection
    highPressureMultiplier: 0.3
    lowPressureMultiplier: 1000

#Chief Engineer's Hardsuit
- type: entity
  parent: ClothingHeadHardsuitWithLightBase
  id: ClothingHeadHelmetHardsuitEngineeringWhite
  noSpawn: true
  name: chief engineer's hardsuit helmet
  description: Special hardsuit helmet, made for the chief engineer of the station.
  components:
  - type: Sprite
    sprite: Clothing/Head/Hardsuits/engineering-white.rsi
  - type: Clothing
    sprite: Clothing/Head/Hardsuits/engineering-white.rsi
  - type: PointLight
    color: "#daffad"
  - type: PressureProtection
    highPressureMultiplier: 0.08
    lowPressureMultiplier: 1000

#Chief Medical Officer's Hardsuit
- type: entity
  parent: ClothingHeadHardsuitWithLightBase
  id: ClothingHeadHelmetHardsuitMedical
  noSpawn: true
  name: chief medical officer's hardsuit helmet
  description: Lightweight medical hardsuit helmet that doesn't restrict your head movements.
  components:
  - type: Sprite
    sprite: Clothing/Head/Hardsuits/medical.rsi
  - type: Clothing
    sprite: Clothing/Head/Hardsuits/medical.rsi
  - type: PointLight
    color: "#adf1ff"
  - type: PressureProtection
    highPressureMultiplier: 0.6
    lowPressureMultiplier: 1000

#Research Director's Hardsuit
- type: entity
  parent: ClothingHeadHardsuitWithLightBase
  id: ClothingHeadHelmetHardsuitRd
  noSpawn: true
  name: experimental research hardsuit helmet
  description: Lightweight hardsuit helmet that doesn't restrict your head movements.
  components:
  - type: Sprite
    sprite: Clothing/Head/Hardsuits/rd.rsi
  - type: Clothing
    sprite: Clothing/Head/Hardsuits/rd.rsi
  - type: PointLight
    color: "#d6adff"
  - type: PressureProtection
    highPressureMultiplier: 0.60
    lowPressureMultiplier: 1000

#Head of Security's hardsuit
- type: entity
  parent: ClothingHeadHardsuitWithLightBase
  id: ClothingHeadHelmetHardsuitSecurityRed
  noSpawn: true
  name: head of security's hardsuit helmet
  description: Security hardsuit helmet with the latest top secret NT-HUD software. Belongs to the HoS.
  components:
  - type: Sprite
    sprite: Clothing/Head/Hardsuits/security-red.rsi
  - type: Clothing
    sprite: Clothing/Head/Hardsuits/security-red.rsi
  - type: PointLight
    color: "#ffeead"
  - type: PressureProtection
    highPressureMultiplier: 0.45
    lowPressureMultiplier: 1000
  - type: Armor
    modifiers:
      coefficients:
        Blunt: 0.9
        Slash: 0.9
        Piercing: 0.9
        Heat: 0.9

#Luxury Mining Hardsuit
- type: entity
  parent: ClothingHeadHardsuitWithLightBase
  id: ClothingHeadHelmetHardsuitLuxury #DO NOT MAP - https://github.com/space-wizards/space-station-14/pull/19738#issuecomment-1703486738
  noSpawn: true
  name: luxury mining hardsuit helmet
  description: A refurbished mining hardsuit helmet, fitted with satin cushioning and an extra (non-functioning) antenna, because you're that extra.
  components:
  - type: Sprite
    sprite: Clothing/Head/Hardsuits/luxury.rsi
  - type: Clothing
    sprite: Clothing/Head/Hardsuits/luxury.rsi
  - type: PressureProtection
    highPressureMultiplier: 0.525
    lowPressureMultiplier: 1000
  - type: PointLight
    radius: 7
    energy: 3

#ANTAG HARDSUITS
#Blood-red Hardsuit
- type: entity
  parent: ClothingHeadHardsuitWithLightBase
  id: ClothingHeadHelmetHardsuitSyndie
  noSpawn: true
  name: blood-red hardsuit helmet
  description: A heavily armored helmet designed for work in special operations. Property of Gorlex Marauders.
  components:
  - type: Sprite
    sprite: Clothing/Head/Hardsuits/syndicate.rsi
  - type: Clothing
    sprite: Clothing/Head/Hardsuits/syndicate.rsi
  - type: PointLight
    color: green
  - type: PressureProtection
    highPressureMultiplier: 0.08
    lowPressureMultiplier: 1000
  - type: Armor
    modifiers:
      coefficients:
        Blunt: 0.9
        Slash: 0.9
        Piercing: 0.9
        Heat: 0.9

#Blood-red Medic Hardsuit
- type: entity
<<<<<<< HEAD
  parent: ClothingHeadHardsuitWithLightBase # Corvax-Resprite
  id: ClothingHeadHelmetHardsuitCybersun
=======
  parent: ClothingHeadHardsuitWithLightBase
  id: ClothingHeadHelmetHardsuitSyndieMedic
>>>>>>> 65426fb4
  noSpawn: true
  name: blood-red medic hardsuit helmet
  description: An advanced red hardsuit helmet specifically designed for field medic operations.
  components:
  - type: Sprite
    sprite: Clothing/Head/Hardsuits/syndiemedic.rsi
  - type: Clothing
<<<<<<< HEAD
    sprite: Clothing/Head/Hardsuits/cybersun.rsi
  - type: PointLight # Corvax-Resprite
    color: red
=======
    sprite: Clothing/Head/Hardsuits/syndiemedic.rsi
  - type: PointLight
    color: green
>>>>>>> 65426fb4
  - type: PressureProtection
    highPressureMultiplier: 0.08
    lowPressureMultiplier: 1000
  - type: Armor
    modifiers:
      coefficients:
        Blunt: 0.9
        Slash: 0.9
        Piercing: 0.9
        Heat: 0.9

#Syndicate Elite Hardsuit
- type: entity
  parent: ClothingHeadHardsuitWithLightBase
  id: ClothingHeadHelmetHardsuitSyndieElite
  noSpawn: true
  name: syndicate elite helmet
  description: An elite version of the blood-red hardsuit's helmet, with improved armor and fireproofing. Property of Gorlex Marauders.
  components:
  - type: Sprite
    sprite: Clothing/Head/Hardsuits/syndieelite.rsi
  - type: Clothing
    sprite: Clothing/Head/Hardsuits/syndieelite.rsi
  - type: PointLight
    color: red
  - type: PressureProtection
    highPressureMultiplier: 0.08
    lowPressureMultiplier: 1000
  - type: TemperatureProtection
    coefficient: 0.005
  - type: Armor
    modifiers:
      coefficients:
        Blunt: 0.9
        Slash: 0.9
        Piercing: 0.9
        Heat: 0.9

#Syndicate Commander Hardsuit
- type: entity
  parent: ClothingHeadHardsuitWithLightBase
  id: ClothingHeadHelmetHardsuitSyndieCommander
  noSpawn: true
  name: syndicate commander helmet
  description: A bulked up version of the blood-red hardsuit's helmet, purpose-built for the commander of a syndicate operative squad. Has significantly improved armor for those deadly front-lines firefights.
  components:
  - type: Sprite
    sprite: Clothing/Head/Hardsuits/syndiecommander.rsi
  - type: Clothing
    sprite: Clothing/Head/Hardsuits/syndiecommander.rsi
  - type: PointLight
    color: green
  - type: PressureProtection
    highPressureMultiplier: 0.08
    lowPressureMultiplier: 1000
  - type: Armor
    modifiers:
      coefficients:
        Blunt: 0.9
        Slash: 0.9
        Piercing: 0.9
        Heat: 0.9

#Cybersun Juggernaut Hardsuit
- type: entity
  parent: ClothingHeadHardsuitBase
  id: ClothingHeadHelmetHardsuitCybersun
  noSpawn: true
  name: cybersun juggernaut helmet
  description: Made of compressed red matter, this helmet was designed in the Tau chromosphere facility.
  components:
  - type: Sprite
    sprite: Clothing/Head/Hardsuits/cybersun.rsi
  - type: Clothing
    sprite: Clothing/Head/Hardsuits/cybersun.rsi
  - type: PressureProtection
    highPressureMultiplier: 0.3
    lowPressureMultiplier: 1000
  - type: Armor
    modifiers:
      coefficients:
        Blunt: 0.9
        Slash: 0.9
        Piercing: 0.9
        Heat: 0.9

#Wizard Hardsuit
- type: entity
  parent: ClothingHeadHardsuitWithLightBase
  id: ClothingHeadHelmetHardsuitWizard
  noSpawn: true
  name: wizard hardsuit helmet
  description: A bizarre gem-encrusted helmet that radiates magical energies.
  components:
  - type: Sprite
    sprite: Clothing/Head/Hardsuits/wizard.rsi
  - type: Clothing
    sprite: Clothing/Head/Hardsuits/wizard.rsi
  - type: PointLight
    color: "#ffadfb"
  - type: PressureProtection
    highPressureMultiplier: 0.27
    lowPressureMultiplier: 1000
  - type: Armor
    modifiers:
      coefficients:
        Blunt: 0.9
        Slash: 0.9
        Piercing: 0.9
        Heat: 0.9

#Organic Space Suit
- type: entity
  parent: ClothingHeadHardsuitBase
  id: ClothingHeadHelmetHardsuitLing
  noSpawn: true
  name: organic space helmet
  description: A spaceworthy biomass of pressure and temperature resistant tissue.
  components:
  - type: Sprite
    sprite: Clothing/Head/Hardsuits/lingspacehelmet.rsi
  - type: Clothing
    sprite: Clothing/Head/Hardsuits/lingspacehelmet.rsi
  - type: PressureProtection
    highPressureMultiplier: 0.225
    lowPressureMultiplier: 1000

#Pirate EVA Suit (Deep Space EVA Suit)
- type: entity
  parent: ClothingHeadHardsuitBase
  id: ClothingHeadHelmetHardsuitPirateEVA
  noSpawn: true
  name: deep space EVA helmet
  suffix: Pirate
  description: A deep space EVA helmet, very heavy but provides good protection.
  components:
  - type: Sprite
    sprite: Clothing/Head/Hardsuits/pirateeva.rsi
  - type: Clothing
    sprite: Clothing/Head/Hardsuits/pirateeva.rsi
  - type: PressureProtection
    highPressureMultiplier: 0.3
    lowPressureMultiplier: 1000

#Pirate Captain Hardsuit
- type: entity
  parent: ClothingHeadHardsuitBase
  id: ClothingHeadHelmetHardsuitPirateCap
  noSpawn: true
  name: pirate captain's hardsuit helmet
  suffix: Pirate
  description: A special hardsuit helmet, made for the captain of a pirate ship.
  components:
  - type: Sprite
    sprite: Clothing/Head/Hardsuits/piratecaptainhelm.rsi
  - type: Clothing
    sprite: Clothing/Head/Hardsuits/piratecaptainhelm.rsi
  - type: PressureProtection
    highPressureMultiplier: 0.3
    lowPressureMultiplier: 1000

#CENTCOMM / ERT HARDSUITS
#ERT Leader Hardsuit
- type: entity
  parent: ClothingHeadHelmetHardsuitSyndieCommander
  id: ClothingHeadHelmetHardsuitERTLeader
  noSpawn: true
  name: ERT leader hardsuit helmet
  description: A special hardsuit helmet worn by members of an emergency response team.
  components:
  - type: Sprite
    sprite: Clothing/Head/Hardsuits/ERThelmets/ertleader.rsi
  - type: Clothing
    sprite: Clothing/Head/Hardsuits/ERThelmets/ertleader.rsi
  - type: PointLight # Corvax-Resprite
    color: cyan
  - type: Armor
    modifiers:
      coefficients:
        Blunt: 0.9
        Slash: 0.9
        Piercing: 0.9
        Heat: 0.9

#ERT Engineer Hardsuit
- type: entity
  parent: ClothingHeadHelmetHardsuitSyndie
  id: ClothingHeadHelmetHardsuitERTEngineer
  noSpawn: true
  name: ERT engineer hardsuit helmet
  components:
  - type: Sprite
    sprite: Clothing/Head/Hardsuits/ERThelmets/ertengineer.rsi
  - type: Clothing
    sprite: Clothing/Head/Hardsuits/ERThelmets/ertengineer.rsi
  - type: PointLight
    color: "#f4ffad"
  - type: Armor
    modifiers:
      coefficients:
        Blunt: 0.9
        Slash: 0.9
        Piercing: 0.9
        Heat: 0.9

#ERT Medical Hardsuit
- type: entity
  parent: ClothingHeadHelmetHardsuitSyndieElite
  id: ClothingHeadHelmetHardsuitERTMedical
  noSpawn: true
  name: ERT medic hardsuit helmet
  components:
  - type: Sprite
    sprite: Clothing/Head/Hardsuits/ERThelmets/ertmedical.rsi
  - type: Clothing
    sprite: Clothing/Head/Hardsuits/ERThelmets/ertmedical.rsi
  - type: PointLight
    color: "#adffec"

#ERT Security Hardsuit
- type: entity
  parent: ClothingHeadHelmetHardsuitSyndie
  id: ClothingHeadHelmetHardsuitERTSecurity
  noSpawn: true
  name: ERT security hardsuit helmet
  components:
  - type: Sprite
    sprite: Clothing/Head/Hardsuits/ERThelmets/ertsecurity.rsi
  - type: Clothing
    sprite: Clothing/Head/Hardsuits/ERThelmets/ertsecurity.rsi
  - type: PointLight
    color: "#ffadc6"
  - type: Armor
    modifiers:
      coefficients:
        Blunt: 0.9
        Slash: 0.9
        Piercing: 0.9
        Heat: 0.9

#ERT Janitor Hardsuit
- type: entity
  parent: ClothingHeadHelmetHardsuitSyndie
  id: ClothingHeadHelmetHardsuitERTJanitor
  noSpawn: true
  name: ERT janitor hardsuit helmet
  components:
  - type: Sprite
    sprite: Clothing/Head/Hardsuits/ERThelmets/ertjanitor.rsi
  - type: Clothing
    sprite: Clothing/Head/Hardsuits/ERThelmets/ertjanitor.rsi
  - type: PointLight
    color: "#cbadff"

#CBURN Hardsuit
- type: entity
  parent: ClothingHeadHardsuitWithLightBase
  id: ClothingHeadHelmetCBURN
  noSpawn: true
  name: CBURN exosuit helmet
  description: A pressure resistant and fireproof hood worn by special cleanup units.
  components:
  - type: Sprite
    sprite: Clothing/Head/Hardsuits/cburn.rsi
    layers:
    - state: icon
    - state: icon-unshaded
      shader: unshaded
    - state: light-overlay
      visible: false
      shader: unshaded
      map: [ "light" ]
  - type: Clothing
    clothingVisuals:
      head:
      - state: equipped-head
      - state: equipped-head-unshaded
        shader: unshaded
  - type: PointLight
    color: orange
  - type: PressureProtection
    highPressureMultiplier: 0.08
    lowPressureMultiplier: 1000
  - type: TemperatureProtection
    coefficient: 0.005
  - type: Armor
    modifiers:
      coefficients:
        Blunt: 0.9
        Slash: 0.9
        Piercing: 0.9
        Heat: 0.9

#Deathsquad Hardsuit
- type: entity
  parent: ClothingHeadHardsuitWithLightBase # Corvax-Resprite
  id: ClothingHeadHelmetHardsuitDeathsquad
  noSpawn: true
  name: deathsquad hardsuit helmet
  description: A robust helmet for special operations.
  components:
  - type: Sprite
    sprite: Clothing/Head/Hardsuits/deathsquad.rsi
  - type: Clothing
    sprite: Clothing/Head/Hardsuits/deathsquad.rsi
  - type: PointLight # Corvax-Resprite
    color: cyan
  - type: PressureProtection
    highPressureMultiplier: 0.08
    lowPressureMultiplier: 1000
  - type: Armor
    modifiers:
      coefficients:
        Blunt: 0.80
        Slash: 0.80
        Piercing: 0.80
        Heat: 0.80
        Radiation: 0.80
        Caustic: 0.95

#MISC. HARDSUITS
#Clown Hardsuit
- type: entity
  parent: ClothingHeadHelmetHardsuitSecurity
  id: ClothingHeadHelmetHardsuitClown
  noSpawn: true
  name: clown hardsuit helmet
  description: A clown hardsuit helmet.
  components:
  - type: Sprite
    sprite: Clothing/Head/Hardsuits/clown.rsi
  - type: Clothing
    sprite: Clothing/Head/Hardsuits/clown.rsi
    equipSound: /Audio/Mecha/mechmove03.ogg
    unequipSound: /Audio/Effects/Emotes/parp1.ogg<|MERGE_RESOLUTION|>--- conflicted
+++ resolved
@@ -348,104 +348,95 @@
 
 #Blood-red Medic Hardsuit
 - type: entity
-<<<<<<< HEAD
+  parent: ClothingHeadHardsuitWithLightBase
+  id: ClothingHeadHelmetHardsuitSyndieMedic
+  noSpawn: true
+  name: blood-red medic hardsuit helmet
+  description: An advanced red hardsuit helmet specifically designed for field medic operations.
+  components:
+  - type: Sprite
+    sprite: Clothing/Head/Hardsuits/syndiemedic.rsi
+  - type: Clothing
+    sprite: Clothing/Head/Hardsuits/syndiemedic.rsi
+  - type: PointLight
+    color: green
+  - type: PressureProtection
+    highPressureMultiplier: 0.08
+    lowPressureMultiplier: 1000
+  - type: Armor
+    modifiers:
+      coefficients:
+        Blunt: 0.9
+        Slash: 0.9
+        Piercing: 0.9
+        Heat: 0.9
+
+#Syndicate Elite Hardsuit
+- type: entity
+  parent: ClothingHeadHardsuitWithLightBase
+  id: ClothingHeadHelmetHardsuitSyndieElite
+  noSpawn: true
+  name: syndicate elite helmet
+  description: An elite version of the blood-red hardsuit's helmet, with improved armor and fireproofing. Property of Gorlex Marauders.
+  components:
+  - type: Sprite
+    sprite: Clothing/Head/Hardsuits/syndieelite.rsi
+  - type: Clothing
+    sprite: Clothing/Head/Hardsuits/syndieelite.rsi
+  - type: PointLight
+    color: red
+  - type: PressureProtection
+    highPressureMultiplier: 0.08
+    lowPressureMultiplier: 1000
+  - type: TemperatureProtection
+    coefficient: 0.005
+  - type: Armor
+    modifiers:
+      coefficients:
+        Blunt: 0.9
+        Slash: 0.9
+        Piercing: 0.9
+        Heat: 0.9
+
+#Syndicate Commander Hardsuit
+- type: entity
+  parent: ClothingHeadHardsuitWithLightBase
+  id: ClothingHeadHelmetHardsuitSyndieCommander
+  noSpawn: true
+  name: syndicate commander helmet
+  description: A bulked up version of the blood-red hardsuit's helmet, purpose-built for the commander of a syndicate operative squad. Has significantly improved armor for those deadly front-lines firefights.
+  components:
+  - type: Sprite
+    sprite: Clothing/Head/Hardsuits/syndiecommander.rsi
+  - type: Clothing
+    sprite: Clothing/Head/Hardsuits/syndiecommander.rsi
+  - type: PointLight
+    color: green
+  - type: PressureProtection
+    highPressureMultiplier: 0.08
+    lowPressureMultiplier: 1000
+  - type: Armor
+    modifiers:
+      coefficients:
+        Blunt: 0.9
+        Slash: 0.9
+        Piercing: 0.9
+        Heat: 0.9
+
+#Cybersun Juggernaut Hardsuit
+- type: entity
   parent: ClothingHeadHardsuitWithLightBase # Corvax-Resprite
   id: ClothingHeadHelmetHardsuitCybersun
-=======
-  parent: ClothingHeadHardsuitWithLightBase
-  id: ClothingHeadHelmetHardsuitSyndieMedic
->>>>>>> 65426fb4
-  noSpawn: true
-  name: blood-red medic hardsuit helmet
-  description: An advanced red hardsuit helmet specifically designed for field medic operations.
-  components:
-  - type: Sprite
-    sprite: Clothing/Head/Hardsuits/syndiemedic.rsi
-  - type: Clothing
-<<<<<<< HEAD
+  noSpawn: true
+  name: cybersun juggernaut helmet
+  description: Made of compressed red matter, this helmet was designed in the Tau chromosphere facility.
+  components:
+  - type: Sprite
+    sprite: Clothing/Head/Hardsuits/cybersun.rsi
+  - type: Clothing
     sprite: Clothing/Head/Hardsuits/cybersun.rsi
   - type: PointLight # Corvax-Resprite
     color: red
-=======
-    sprite: Clothing/Head/Hardsuits/syndiemedic.rsi
-  - type: PointLight
-    color: green
->>>>>>> 65426fb4
-  - type: PressureProtection
-    highPressureMultiplier: 0.08
-    lowPressureMultiplier: 1000
-  - type: Armor
-    modifiers:
-      coefficients:
-        Blunt: 0.9
-        Slash: 0.9
-        Piercing: 0.9
-        Heat: 0.9
-
-#Syndicate Elite Hardsuit
-- type: entity
-  parent: ClothingHeadHardsuitWithLightBase
-  id: ClothingHeadHelmetHardsuitSyndieElite
-  noSpawn: true
-  name: syndicate elite helmet
-  description: An elite version of the blood-red hardsuit's helmet, with improved armor and fireproofing. Property of Gorlex Marauders.
-  components:
-  - type: Sprite
-    sprite: Clothing/Head/Hardsuits/syndieelite.rsi
-  - type: Clothing
-    sprite: Clothing/Head/Hardsuits/syndieelite.rsi
-  - type: PointLight
-    color: red
-  - type: PressureProtection
-    highPressureMultiplier: 0.08
-    lowPressureMultiplier: 1000
-  - type: TemperatureProtection
-    coefficient: 0.005
-  - type: Armor
-    modifiers:
-      coefficients:
-        Blunt: 0.9
-        Slash: 0.9
-        Piercing: 0.9
-        Heat: 0.9
-
-#Syndicate Commander Hardsuit
-- type: entity
-  parent: ClothingHeadHardsuitWithLightBase
-  id: ClothingHeadHelmetHardsuitSyndieCommander
-  noSpawn: true
-  name: syndicate commander helmet
-  description: A bulked up version of the blood-red hardsuit's helmet, purpose-built for the commander of a syndicate operative squad. Has significantly improved armor for those deadly front-lines firefights.
-  components:
-  - type: Sprite
-    sprite: Clothing/Head/Hardsuits/syndiecommander.rsi
-  - type: Clothing
-    sprite: Clothing/Head/Hardsuits/syndiecommander.rsi
-  - type: PointLight
-    color: green
-  - type: PressureProtection
-    highPressureMultiplier: 0.08
-    lowPressureMultiplier: 1000
-  - type: Armor
-    modifiers:
-      coefficients:
-        Blunt: 0.9
-        Slash: 0.9
-        Piercing: 0.9
-        Heat: 0.9
-
-#Cybersun Juggernaut Hardsuit
-- type: entity
-  parent: ClothingHeadHardsuitBase
-  id: ClothingHeadHelmetHardsuitCybersun
-  noSpawn: true
-  name: cybersun juggernaut helmet
-  description: Made of compressed red matter, this helmet was designed in the Tau chromosphere facility.
-  components:
-  - type: Sprite
-    sprite: Clothing/Head/Hardsuits/cybersun.rsi
-  - type: Clothing
-    sprite: Clothing/Head/Hardsuits/cybersun.rsi
   - type: PressureProtection
     highPressureMultiplier: 0.3
     lowPressureMultiplier: 1000
