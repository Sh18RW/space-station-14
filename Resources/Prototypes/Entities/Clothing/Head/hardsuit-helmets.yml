#When adding new hardsuits, please try to keep the organization consistent with hardsuit.yml (if possible.)

#For now, since locational damage is not a thing, all "combat" hardsuits (with the exception of the deathsquad hardsuit) have the equvilent of a helmet in terms of armor.
#This is so people don't need to wear both regular, on-station helmets and hardsuits to get full protection.
#Generally, unless you're adding something like caustic damage, you should probably avoid messing with armor here outside of the above scenario.

#CREW HARDSUITS
#Standard Hardsuit
- type: entity
  parent: ClothingHeadHardsuitBase
  id: ClothingHeadHelmetHardsuitBasic
  name: basic hardsuit helmet
  description: A basic-looking hardsuit helmet that provides minor protection against most sources of damage.
  components:
  - type: Sprite
    sprite: Clothing/Head/Hardsuits/basic.rsi
  - type: Clothing
    sprite: Clothing/Head/Hardsuits/basic.rsi
  - type: HideLayerClothing
    slots:
    - Hair
    - Snout
    - HeadTop
    - HeadSide

#Atmospherics Hardsuit
- type: entity
  parent: ClothingHeadHardsuitWithLightBase
  id: ClothingHeadHelmetHardsuitAtmos
  name: atmos hardsuit helmet
  description: A special hardsuit helmet designed for working in low-pressure, high thermal environments.
  components:
  - type: Sprite
    sprite: Clothing/Head/Hardsuits/atmospherics.rsi
    layers:
    - state: icon
    - state: icon-unshaded
      shader: unshaded
    - state: light-overlay
      visible: false
      shader: unshaded
      map: [ "light" ]
  - type: HandheldLight
    addPrefix: false
  - type: ToggleableLightVisuals
    spriteLayer: light
    clothingVisuals:
      head:
      - state: equipped-head-light
        shader: unshaded
  - type: Clothing
    clothingVisuals:
      head:
      - state: equipped-head
      - state: equipped-head-unshaded
        shader: unshaded
  - type: PointLight
    color: "#adffe6"
  - type: PressureProtection
    highPressureMultiplier: 0.08
    lowPressureMultiplier: 1000
  - type: TemperatureProtection
    heatingCoefficient: 0.005
    coolingCoefficient: 0.005
  - type: FireProtection
    reduction: 0.2

#Engineering Hardsuit
- type: entity
  parent: ClothingHeadHardsuitWithLightBase
  id: ClothingHeadHelmetHardsuitEngineering
  name: engineering hardsuit helmet
  description: An engineering hardsuit helmet designed for working in low-pressure, high radioactive environments.
  components:
  - type: Sprite
    sprite: Clothing/Head/Hardsuits/engineering.rsi
  - type: Clothing
    sprite: Clothing/Head/Hardsuits/engineering.rsi
  - type: PointLight
    color: "#ffdbad"
  - type: PressureProtection
    highPressureMultiplier: 0.1
    lowPressureMultiplier: 1000

#Spationaut Hardsuit
- type: entity
  parent: ClothingHeadHardsuitWithLightBase
  id: ClothingHeadHelmetHardsuitSpatio
  name: spationaut hardsuit helmet
  description: A sturdy helmet designed for complex industrial operations in space.
  components:
  - type: Sprite
    sprite: Clothing/Head/Hardsuits/spatiohelm.rsi
    layers:
    - state: icon
    - state: icon-unshaded
      shader: unshaded
    - state: light-overlay
      visible: false
      shader: unshaded
      map: [ "light" ]
  - type: HandheldLight
    addPrefix: false
  - type: ToggleableLightVisuals
    clothingVisuals:
      head:
      - state: equipped-head-light
        shader: unshaded
  - type: Clothing
    clothingVisuals:
      head:
      - state: equipped-head
      - state: equipped-head-unshaded
        shader: unshaded
  - type: PointLight
    radius: 6
  - type: PressureProtection
    highPressureMultiplier: 0.72
    lowPressureMultiplier: 1000

#Salvage Hardsuit
- type: entity
  parent: ClothingHeadHardsuitWithLightBase
  id: ClothingHeadHelmetHardsuitSalvage
  name: salvage hardsuit helmet
  description: A special helmet designed for work in a hazardous, low pressure environment. Has reinforced plating for wildlife encounters and dual floodlights.
  components:
  - type: Sprite
    sprite: Clothing/Head/Hardsuits/salvage.rsi
  - type: Clothing
    sprite: Clothing/Head/Hardsuits/salvage.rsi
  - type: PressureProtection
    highPressureMultiplier: 0.525
    lowPressureMultiplier: 1000
  - type: PointLight
    radius: 7
    energy: 3

- type: entity
  parent: ClothingHeadHardsuitBase
  id: ClothingHeadHelmetHardsuitMaxim
  categories: [ HideSpawnMenu ]
  name: salvager maxim helmet
  description: A predication of decay washes over your mind.
  components:
  - type: Sprite
    sprite: Clothing/Head/Hardsuits/maxim.rsi
  - type: Clothing
    sprite: Clothing/Head/Hardsuits/maxim.rsi
  - type: PressureProtection
    highPressureMultiplier: 0.08
    lowPressureMultiplier: 1000
  - type: Armor
    modifiers:
      coefficients:
        Blunt: 0.9
        Slash: 0.9
        Piercing: 0.9
        Heat: 0.9

#Security Hardsuit
- type: entity
  parent: ClothingHeadHardsuitWithLightBase
  id: ClothingHeadHelmetHardsuitSecurity
  name: security hardsuit helmet
  description: Armored hardsuit helmet for security needs.
  components:
  - type: Sprite
    sprite: Clothing/Head/Hardsuits/security.rsi
  - type: Clothing
    sprite: Clothing/Head/Hardsuits/security.rsi
  - type: PointLight
    color: "#ffeead"
  - type: PressureProtection
    highPressureMultiplier: 0.525
    lowPressureMultiplier: 1000
  - type: Armor
    modifiers:
      coefficients:
        Blunt: 0.9
        Slash: 0.9
        Piercing: 0.9
        Heat: 0.9

#Brigmedic Hardsuit
- type: entity
  parent: ClothingHeadHardsuitWithLightBase
  id: ClothingHeadHelmetHardsuitBrigmedic
  name: brigmedic hardsuit helmet
  description: The lightweight helmet of the brigmedic hardsuit. Protects against viruses, and clowns.
  components:
  - type: Sprite
    sprite: Clothing/Head/Hardsuits/brigmedic.rsi
  - type: Clothing
    sprite: Clothing/Head/Hardsuits/brigmedic.rsi
  - type: PointLight
    color: "#00FFFF"
  - type: Armor
    modifiers:
      coefficients:
        Blunt: 0.95
        Slash: 0.95
        Piercing: 0.95
        Heat: 0.95
        Radiation: 0.90
        Caustic: 0.90
  - type: PressureProtection
    highPressureMultiplier: 0.6
    lowPressureMultiplier: 1000

#Warden's Hardsuit
- type: entity
  parent: ClothingHeadHardsuitWithLightBase
  id: ClothingHeadHelmetHardsuitWarden
  name: warden's hardsuit helmet
  description: A modified riot helmet. Oddly comfortable.
  components:
  - type: Sprite
    sprite: Clothing/Head/Hardsuits/security-warden.rsi
  - type: Clothing
    sprite: Clothing/Head/Hardsuits/security-warden.rsi
  - type: PointLight
    color: cyan # Corvax-Resprite
  - type: PressureProtection
    highPressureMultiplier: 0.525
    lowPressureMultiplier: 1000
  - type: Armor
    modifiers:
      coefficients:
        Blunt: 0.9
        Slash: 0.9
        Piercing: 0.9
        Heat: 0.9

#Captain's Hardsuit
- type: entity
  parent: ClothingHeadHardsuitBase
  id: ClothingHeadHelmetHardsuitCap
  name: captain's hardsuit helmet
  description: Special hardsuit helmet, made for the captain of the station.
  components:
  - type: Sprite
    sprite: Clothing/Head/Hardsuits/capspace.rsi
  - type: Clothing
    sprite: Clothing/Head/Hardsuits/capspace.rsi
  - type: PressureProtection
    highPressureMultiplier: 0.3
    lowPressureMultiplier: 1000

#Chief Engineer's Hardsuit
- type: entity
  parent: ClothingHeadHardsuitWithLightBase
  id: ClothingHeadHelmetHardsuitEngineeringWhite
  name: chief engineer's hardsuit helmet
  description: Special hardsuit helmet, made for the chief engineer of the station.
  components:
  - type: Sprite
    sprite: Clothing/Head/Hardsuits/engineering-white.rsi
  - type: Clothing
    sprite: Clothing/Head/Hardsuits/engineering-white.rsi
  - type: PointLight # Corvax-Resprite
    color: "#e6aa5c"
  - type: PressureProtection
    highPressureMultiplier: 0.08
    lowPressureMultiplier: 1000
  - type: FireProtection
    reduction: 0.2

#Chief Medical Officer's Hardsuit
- type: entity
  parent: ClothingHeadHardsuitWithLightBase
  id: ClothingHeadHelmetHardsuitMedical
  name: chief medical officer's hardsuit helmet
  description: Lightweight medical hardsuit helmet that doesn't restrict your head movements.
  components:
  - type: Sprite
    sprite: Clothing/Head/Hardsuits/medical.rsi
  - type: Clothing
    sprite: Clothing/Head/Hardsuits/medical.rsi
  - type: PointLight
    color: "#adf1ff"
  - type: PressureProtection
    highPressureMultiplier: 0.6
    lowPressureMultiplier: 1000

#Research Director's Hardsuit
- type: entity
  parent: ClothingHeadHardsuitWithLightBase
  id: ClothingHeadHelmetHardsuitRd
  name: experimental research hardsuit helmet
  description: Lightweight hardsuit helmet that doesn't restrict your head movements.
  components:
  - type: Sprite
    sprite: Clothing/Head/Hardsuits/rd.rsi
  - type: Clothing
    sprite: Clothing/Head/Hardsuits/rd.rsi
  - type: PointLight # Corvax-Resprite
    color: "#a4fef4"
  - type: PressureProtection
    highPressureMultiplier: 0.60
    lowPressureMultiplier: 1000

#Head of Security's hardsuit
- type: entity
  parent: ClothingHeadHardsuitWithLightBase
  id: ClothingHeadHelmetHardsuitSecurityRed
  name: head of security's hardsuit helmet
  description: Security hardsuit helmet with the latest top secret NT-HUD software. Belongs to the HoS.
  components:
  - type: Sprite
    sprite: Clothing/Head/Hardsuits/security-red.rsi
  - type: Clothing
    sprite: Clothing/Head/Hardsuits/security-red.rsi
  - type: PointLight
    color: "#ffeead"
  - type: PressureProtection
    highPressureMultiplier: 0.45
    lowPressureMultiplier: 1000
  - type: Armor
    modifiers:
      coefficients:
        Blunt: 0.9
        Slash: 0.9
        Piercing: 0.9
        Heat: 0.9

#Luxury Mining Hardsuit
- type: entity
  parent: ClothingHeadHardsuitWithLightBase
  id: ClothingHeadHelmetHardsuitLuxury #DO NOT MAP - https://github.com/space-wizards/space-station-14/pull/19738#issuecomment-1703486738
  name: luxury mining hardsuit helmet
  description: A refurbished mining hardsuit helmet, fitted with satin cushioning and an extra (non-functioning) antenna, because you're that extra.
  components:
  - type: Sprite
    sprite: Clothing/Head/Hardsuits/luxury.rsi
  - type: Clothing
    sprite: Clothing/Head/Hardsuits/luxury.rsi
  - type: PressureProtection
    highPressureMultiplier: 0.525
    lowPressureMultiplier: 1000
  - type: PointLight
    radius: 7
    energy: 3

#ANTAG HARDSUITS
#Blood-red Hardsuit
- type: entity
  parent: ClothingHeadHardsuitWithLightBase
  id: ClothingHeadHelmetHardsuitSyndie
  name: blood-red hardsuit helmet
  description: A heavily armored helmet designed for work in special operations. Property of Gorlex Marauders.
  components:
  - type: Sprite
    sprite: Clothing/Head/Hardsuits/syndicate.rsi
  - type: Clothing
    sprite: Clothing/Head/Hardsuits/syndicate.rsi
  - type: PointLight
    color: green
  - type: PressureProtection
    highPressureMultiplier: 0.08
    lowPressureMultiplier: 1000
  - type: Armor
    modifiers:
      coefficients:
        Blunt: 0.9
        Slash: 0.9
        Piercing: 0.9
        Heat: 0.9

#Blood-red Medic Hardsuit
- type: entity
  parent: ClothingHeadHardsuitWithLightBase
  id: ClothingHeadHelmetHardsuitSyndieMedic
  name: blood-red medic hardsuit helmet
  description: An advanced red hardsuit helmet specifically designed for field medic operations.
  components:
  - type: Sprite
    sprite: Clothing/Head/Hardsuits/syndiemedic.rsi
  - type: Clothing
    sprite: Clothing/Head/Hardsuits/syndiemedic.rsi
  - type: PointLight
    color: green
  - type: PressureProtection
    highPressureMultiplier: 0.08
    lowPressureMultiplier: 1000
  - type: Armor
    modifiers:
      coefficients:
        Blunt: 0.9
        Slash: 0.9
        Piercing: 0.9
        Heat: 0.9

#Syndicate Elite Hardsuit
- type: entity
  parent: ClothingHeadHardsuitWithLightBase
  id: ClothingHeadHelmetHardsuitSyndieElite
  name: syndicate elite helmet
  description: An elite version of the blood-red hardsuit's helmet, with improved armor and fireproofing. Property of Gorlex Marauders.
  components:
  - type: Sprite
    sprite: Clothing/Head/Hardsuits/syndieelite.rsi
  - type: Clothing
    sprite: Clothing/Head/Hardsuits/syndieelite.rsi
  - type: PointLight
    color: red
  - type: PressureProtection
    highPressureMultiplier: 0.08
    lowPressureMultiplier: 1000
  - type: TemperatureProtection
    heatingCoefficient: 0.005
    coolingCoefficient: 0.005
  - type: FireProtection
    reduction: 0.2
  - type: Armor
    modifiers:
      coefficients:
        Blunt: 0.9
        Slash: 0.9
        Piercing: 0.9
        Heat: 0.9

#Syndicate Commander Hardsuit
- type: entity
  parent: ClothingHeadHardsuitWithLightBase
  id: ClothingHeadHelmetHardsuitSyndieCommander
  name: syndicate commander helmet
  description: A bulked up version of the blood-red hardsuit's helmet, purpose-built for the commander of a syndicate operative squad. Has significantly improved armor for those deadly front-lines firefights.
  components:
  - type: Sprite
    sprite: Clothing/Head/Hardsuits/syndiecommander.rsi
  - type: Clothing
    sprite: Clothing/Head/Hardsuits/syndiecommander.rsi
  - type: PointLight
    color: green
  - type: PressureProtection
    highPressureMultiplier: 0.08
    lowPressureMultiplier: 1000
  - type: Armor
    modifiers:
      coefficients:
        Blunt: 0.9
        Slash: 0.9
        Piercing: 0.9
        Heat: 0.9

#Cybersun Juggernaut Hardsuit
- type: entity
  parent: ClothingHeadHardsuitWithLightBase # Corvax-Resprite
  id: ClothingHeadHelmetHardsuitCybersun
  name: cybersun juggernaut helmet
  description: Made of compressed red matter, this helmet was designed in the Tau chromosphere facility.
  components:
  - type: Sprite
    sprite: Clothing/Head/Hardsuits/cybersun.rsi
  - type: Clothing
    sprite: Clothing/Head/Hardsuits/cybersun.rsi
  - type: PointLight # Corvax-Resprite
    color: red
  - type: PressureProtection
    highPressureMultiplier: 0.3
    lowPressureMultiplier: 1000
  - type: Armor
    modifiers:
      coefficients:
        Blunt: 0.9
        Slash: 0.9
        Piercing: 0.9
        Heat: 0.9

#Wizard Hardsuit
- type: entity
  parent: ClothingHeadHardsuitWithLightBase
  id: ClothingHeadHelmetHardsuitWizard
  name: wizard hardsuit helmet
  description: A bizarre gem-encrusted helmet that radiates magical energies.
  components:
  - type: Sprite
    sprite: Clothing/Head/Hardsuits/wizard.rsi
  - type: Clothing
    sprite: Clothing/Head/Hardsuits/wizard.rsi
  - type: PointLight
    color: "#a4fef4" # Corvax-Resprite
  - type: PressureProtection
    highPressureMultiplier: 0.27
    lowPressureMultiplier: 1000
  - type: Armor
    modifiers:
      coefficients:
        Blunt: 0.9
        Slash: 0.9
        Piercing: 0.9
        Heat: 0.9

#Organic Space Suit
- type: entity
  parent: ClothingHeadHardsuitBase
  id: ClothingHeadHelmetHardsuitLing
  name: organic space helmet
  description: A spaceworthy biomass of pressure and temperature resistant tissue.
  components:
  - type: Sprite
    sprite: Clothing/Head/Hardsuits/lingspacehelmet.rsi
  - type: Clothing
    sprite: Clothing/Head/Hardsuits/lingspacehelmet.rsi
  - type: PressureProtection
    highPressureMultiplier: 0.225
    lowPressureMultiplier: 1000

#Pirate EVA Suit (Deep Space EVA Suit)
- type: entity
  parent: ClothingHeadHardsuitBase
  id: ClothingHeadHelmetHardsuitPirateEVA
  name: deep space EVA helmet
  suffix: Pirate
  description: A deep space EVA helmet, very heavy but provides good protection.
  components:
  - type: Sprite
    sprite: Clothing/Head/Hardsuits/pirateeva.rsi
  - type: Clothing
    sprite: Clothing/Head/Hardsuits/pirateeva.rsi
  - type: PressureProtection
    highPressureMultiplier: 0.3
    lowPressureMultiplier: 1000

#Pirate Captain Hardsuit
- type: entity
  parent: ClothingHeadHardsuitBase
  id: ClothingHeadHelmetHardsuitPirateCap
  name: pirate captain's hardsuit helmet
  suffix: Pirate
  description: A special hardsuit helmet, made for the captain of a pirate ship.
  components:
  - type: Sprite
    sprite: Clothing/Head/Hardsuits/piratecaptainhelm.rsi
  - type: Clothing
    sprite: Clothing/Head/Hardsuits/piratecaptainhelm.rsi
  - type: PressureProtection
    highPressureMultiplier: 0.3
    lowPressureMultiplier: 1000

#CENTCOMM / ERT HARDSUITS
#ERT Leader Hardsuit
- type: entity
  parent: [ BaseCentcommContraband, ClothingHeadHelmetHardsuitSyndieCommander ]
  id: ClothingHeadHelmetHardsuitERTLeader
  name: ERT leader hardsuit helmet
  description: A special hardsuit helmet worn by members of an emergency response team.
  components:
  - type: Sprite
    sprite: Clothing/Head/Hardsuits/ERThelmets/ertleader.rsi
  - type: Clothing
    sprite: Clothing/Head/Hardsuits/ERThelmets/ertleader.rsi
  - type: PointLight # Corvax-Resprite
    color: cyan
  - type: Armor
    modifiers:
      coefficients:
        Blunt: 0.9
        Slash: 0.9
        Piercing: 0.9
        Heat: 0.9

#ERT Chaplain Hardsuit
- type: entity
  parent: [ BaseCentcommContraband, ClothingHeadHelmetHardsuitSyndie ]
  id: ClothingHeadHelmetHardsuitERTChaplain
  name: ERT chaplain hardsuit helmet
  description: A special hardsuit helmet worn by members of an emergency response team.
  components:
  - type: Sprite
    sprite: Clothing/Head/Hardsuits/ERThelmets/ertchaplain.rsi
  - type: Clothing
    sprite: Clothing/Head/Hardsuits/ERThelmets/ertchaplain.rsi
  - type: PointLight
    color: "#ffffff"

#ERT Engineer Hardsuit
- type: entity
  parent: [ BaseCentcommContraband, ClothingHeadHelmetHardsuitSyndie ]
  id: ClothingHeadHelmetHardsuitERTEngineer
  name: ERT engineer hardsuit helmet
  description: A special hardsuit helmet worn by members of an emergency response team.
  components:
  - type: Sprite
    sprite: Clothing/Head/Hardsuits/ERThelmets/ertengineer.rsi
  - type: Clothing
    sprite: Clothing/Head/Hardsuits/ERThelmets/ertengineer.rsi
  - type: PointLight
    color: cyan # Corvax-Resprite
  - type: Armor
    modifiers:
      coefficients:
        Blunt: 0.9
        Slash: 0.9
        Piercing: 0.9
        Heat: 0.9

#ERT Medical Hardsuit
- type: entity
  parent: [ BaseCentcommContraband, ClothingHeadHelmetHardsuitSyndieElite ]
  id: ClothingHeadHelmetHardsuitERTMedical
  name: ERT medic hardsuit helmet
  description: A special hardsuit helmet worn by members of an emergency response team.
  components:
  - type: Sprite
    sprite: Clothing/Head/Hardsuits/ERThelmets/ertmedical.rsi
  - type: Clothing
    sprite: Clothing/Head/Hardsuits/ERThelmets/ertmedical.rsi
  - type: PointLight
    color: "#adffec"

#ERT Security Hardsuit
- type: entity
  parent: [ BaseCentcommContraband, ClothingHeadHelmetHardsuitSyndie ]
  id: ClothingHeadHelmetHardsuitERTSecurity
  name: ERT security hardsuit helmet
  description: A special hardsuit helmet worn by members of an emergency response team.
  components:
  - type: Sprite
    sprite: Clothing/Head/Hardsuits/ERThelmets/ertsecurity.rsi
  - type: Clothing
    sprite: Clothing/Head/Hardsuits/ERThelmets/ertsecurity.rsi
  - type: PointLight
    color: cyan # Corvax-Resprite
  - type: Armor
    modifiers:
      coefficients:
        Blunt: 0.9
        Slash: 0.9
        Piercing: 0.9
        Heat: 0.9

#ERT Janitor Hardsuit
- type: entity
  parent: [ BaseCentcommContraband, ClothingHeadHelmetHardsuitSyndie ]
  id: ClothingHeadHelmetHardsuitERTJanitor
  name: ERT janitor hardsuit helmet
  description: A special hardsuit helmet worn by members of an emergency response team.
  components:
  - type: Sprite
    sprite: Clothing/Head/Hardsuits/ERThelmets/ertjanitor.rsi
  - type: Clothing
    sprite: Clothing/Head/Hardsuits/ERThelmets/ertjanitor.rsi
  - type: PointLight
    color: "#cbadff"

#CBURN Hardsuit
- type: entity
  parent: [ BaseCentcommContraband, ClothingHeadHardsuitWithLightBase ]
  id: ClothingHeadHelmetCBURN
  name: CBURN exosuit helmet
  description: A pressure resistant and fireproof hood worn by special cleanup units.
  components:
  - type: Sprite
    sprite: Clothing/Head/Hardsuits/cburn.rsi
    layers:
    - state: icon
    - state: icon-unshaded
      shader: unshaded
    - state: light-overlay
      visible: false
      shader: unshaded
      map: [ "light" ]
  - type: Clothing
    clothingVisuals:
      head:
      - state: equipped-head
      - state: equipped-head-unshaded
        shader: unshaded
  - type: PointLight
    color: orange # Corvax-Resprite
  - type: PressureProtection
    highPressureMultiplier: 0.08
    lowPressureMultiplier: 1000
  - type: TemperatureProtection
    heatingCoefficient: 0.005
    coolingCoefficient: 0.005
  - type: Armor
    modifiers:
      coefficients:
        Blunt: 0.9
        Slash: 0.9
        Piercing: 0.9
        Heat: 0.9

#Deathsquad Hardsuit
- type: entity
<<<<<<< HEAD
  parent: ClothingHeadHardsuitWithLightBase # Corvax-Resprite
=======
  parent: [ BaseCentcommContraband, ClothingHeadHardsuitBase ]
>>>>>>> 95195350
  id: ClothingHeadHelmetHardsuitDeathsquad
  name: deathsquad hardsuit helmet
  description: A robust helmet for special operations.
  components:
  - type: BreathMask
  - type: Sprite
    sprite: Clothing/Head/Hardsuits/deathsquad.rsi
  - type: Clothing
    sprite: Clothing/Head/Hardsuits/deathsquad.rsi
  - type: PointLight # Corvax-Resprite
    color: cyan
  - type: PressureProtection
    highPressureMultiplier: 0.08
    lowPressureMultiplier: 1000
  - type: FireProtection
    reduction: 0.2
  - type: Armor
    modifiers:
      coefficients:
        Blunt: 0.80
        Slash: 0.80
        Piercing: 0.80
        Heat: 0.80
        Radiation: 0.80
        Caustic: 0.95

#MISC. HARDSUITS
#Clown Hardsuit
- type: entity
  parent: ClothingHeadHelmetHardsuitSecurity
  id: ClothingHeadHelmetHardsuitClown
  name: clown hardsuit helmet
  description: A clown hardsuit helmet.
  components:
  - type: BreathMask
  - type: Sprite
    sprite: Clothing/Head/Hardsuits/clown.rsi
  - type: Clothing
    sprite: Clothing/Head/Hardsuits/clown.rsi
    equipSound: /Audio/Mecha/mechmove03.ogg
    unequipSound: /Audio/Effects/Emotes/parp1.ogg
  - type: PointLight # Corvax-Resprite
    color: "#ff3399"

#Mime Hardsuit
- type: entity
  parent: ClothingHeadHelmetHardsuitSecurity
  id: ClothingHeadHelmetHardsuitMime
  name: mime hardsuit helmet
  description: A mime hardsuit helmet.
  components:
  - type: BreathMask
  - type: Sprite
    sprite: Clothing/Head/Hardsuits/mime.rsi
  - type: Clothing
    sprite: Clothing/Head/Hardsuits/mime.rsi

#Santas Hardsuit
- type: entity
  parent: ClothingHeadHardsuitBase
  id: ClothingHeadHelmetHardsuitSanta
  name: Santa's hardsuit helmet
  description: A festive-looking hardsuit helmet that provides the jolly gift-giver protection from low-pressure environments.
  components:
  - type: BreathMask
  - type: Sprite
    sprite: Clothing/Head/Hardsuits/santahelm.rsi
  - type: Clothing
    sprite: Clothing/Head/Hardsuits/santahelm.rsi
  - type: PointLight
    color: "#f4ffad"
    radius: 5
    energy: 2<|MERGE_RESOLUTION|>--- conflicted
+++ resolved
@@ -686,11 +686,7 @@
 
 #Deathsquad Hardsuit
 - type: entity
-<<<<<<< HEAD
-  parent: ClothingHeadHardsuitWithLightBase # Corvax-Resprite
-=======
-  parent: [ BaseCentcommContraband, ClothingHeadHardsuitBase ]
->>>>>>> 95195350
+  parent: [ BaseCentcommContraband, ClothingHeadHardsuitWithLightBase ] # Corvax-Resprite
   id: ClothingHeadHelmetHardsuitDeathsquad
   name: deathsquad hardsuit helmet
   description: A robust helmet for special operations.
