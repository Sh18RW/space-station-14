--- conflicted
+++ resolved
@@ -447,12 +447,8 @@
     sprite: Clothing/Head/Hardsuits/ERThelmets/ertleader.rsi
   - type: Clothing
     sprite: Clothing/Head/Hardsuits/ERThelmets/ertleader.rsi
-  - type: PointLight
-<<<<<<< HEAD
+  - type: PointLight # Corvax-Resprite
     color: cyan
-=======
-    color: "#addbff"
->>>>>>> 91e7e03f
 
 - type: entity
   parent: ClothingHeadHelmetHardsuitERTLeader
