--- conflicted
+++ resolved
@@ -9,19 +9,19 @@
   name: basic hardsuit helmet
   description: A basic-looking hardsuit helmet that provides minor protection against most sources of damage.
   components:
-    - type: Sprite
-      sprite: Clothing/Head/Hardsuits/basic.rsi
-    - type: Clothing
-      sprite: Clothing/Head/Hardsuits/basic.rsi
-    - type: Armor
-      modifiers:
-        coefficients:
-          Blunt: 0.9
-          Slash: 0.9
-          Piercing: 0.9
-          Heat: 0.9
-          Radiation: 0.9
-          Caustic: 0.9
+  - type: Sprite
+    sprite: Clothing/Head/Hardsuits/basic.rsi
+  - type: Clothing
+    sprite: Clothing/Head/Hardsuits/basic.rsi
+  - type: Armor
+    modifiers:
+      coefficients:
+        Blunt: 0.9
+        Slash: 0.9
+        Piercing: 0.9
+        Heat: 0.9
+        Radiation: 0.9
+        Caustic: 0.9
 
 #Atmospherics Hardsuit
 - type: entity
@@ -31,47 +31,6 @@
   name: atmos hardsuit helmet
   description: A special hardsuit helmet designed for working in low-pressure, high thermal environments.
   components:
-<<<<<<< HEAD
-    - type: Sprite
-      sprite: Clothing/Head/Hardsuits/atmospherics.rsi
-      layers:
-        - state: icon
-        - state: icon-unshaded
-          shader: unshaded
-        - state: light-overlay
-          visible: false
-          shader: unshaded
-          map: [ "light" ]
-    - type: HandheldLight
-      addPrefix: false
-    - type: ToggleableLightVisuals
-      spriteLayer: light
-      clothingVisuals:
-        head:
-          - state: equipped-head-light
-            shader: unshaded
-    - type: Clothing
-      clothingVisuals:
-        head:
-          - state: equipped-head
-          - state: equipped-head-unshaded
-            shader: unshaded
-    - type: PointLight
-      color: "#adffe6"
-    - type: PressureProtection
-      highPressureMultiplier: 0.08
-      lowPressureMultiplier: 10000
-    - type: Armor
-      modifiers:
-        coefficients:
-          Blunt: 0.90
-          Slash: 0.90
-          Piercing: 0.95
-          Heat: 0.2
-          Radiation: 0.5
-    - type: TemperatureProtection
-      coefficient: 0.005
-=======
   - type: Sprite
     sprite: Clothing/Head/Hardsuits/atmospherics.rsi
     layers:
@@ -111,7 +70,6 @@
         Radiation: 0.5
   - type: TemperatureProtection
     coefficient: 0.005
->>>>>>> d9de4058
 
 #Engineering Hardsuit
 - type: entity
@@ -121,15 +79,15 @@
   name: engineering hardsuit helmet
   description: An engineering hardsuit helmet designed for working in low-pressure, high radioactive environments.
   components:
-    - type: Sprite
-      sprite: Clothing/Head/Hardsuits/engineering.rsi
-    - type: Clothing
-      sprite: Clothing/Head/Hardsuits/engineering.rsi
-    - type: PointLight
-      color: "#ffdbad"
-    - type: PressureProtection
-      highPressureMultiplier: 0.1
-      lowPressureMultiplier: 1000
+  - type: Sprite
+    sprite: Clothing/Head/Hardsuits/engineering.rsi
+  - type: Clothing
+    sprite: Clothing/Head/Hardsuits/engineering.rsi
+  - type: PointLight
+    color: "#ffdbad"
+  - type: PressureProtection
+    highPressureMultiplier: 0.1
+    lowPressureMultiplier: 1000
 
 #Spationaut Hardsuit
 - type: entity
@@ -139,32 +97,32 @@
   name: spationaut hardsuit helmet
   description: A sturdy helmet designed for complex industrial operations in space.
   components:
-    - type: Sprite
-      sprite: Clothing/Head/Hardsuits/spatiohelm.rsi
-      layers:
-        - state: icon
-        - state: icon-unshaded
-          shader: unshaded
-        - state: light-overlay
-          visible: false
-          shader: unshaded
-          map: [ "light" ]
-    - type: HandheldLight
-      addPrefix: false
-    - type: ToggleableLightVisuals
-      clothingVisuals:
-        head:
-          - state: equipped-head-light
-            shader: unshaded
-    - type: Clothing
-      clothingVisuals:
-        head:
-          - state: equipped-head
-          - state: equipped-head-unshaded
-            shader: unshaded
-    - type: PressureProtection
-      highPressureMultiplier: 0.72
-      lowPressureMultiplier: 10000
+  - type: Sprite
+    sprite: Clothing/Head/Hardsuits/spatiohelm.rsi
+    layers:
+    - state: icon
+    - state: icon-unshaded
+      shader: unshaded
+    - state: light-overlay
+      visible: false
+      shader: unshaded
+      map: [ "light" ]
+  - type: HandheldLight
+    addPrefix: false
+  - type: ToggleableLightVisuals
+    clothingVisuals:
+      head:
+      - state: equipped-head-light
+        shader: unshaded
+  - type: Clothing
+    clothingVisuals:
+      head:
+      - state: equipped-head
+      - state: equipped-head-unshaded
+        shader: unshaded
+  - type: PressureProtection
+    highPressureMultiplier: 0.72
+    lowPressureMultiplier: 10000
 
 #Salvage Hardsuit
 - type: entity
@@ -174,22 +132,22 @@
   name: salvage hardsuit helmet
   description: A special helmet designed for work in a hazardous, low pressure environment. Has reinforced plating for wildlife encounters and dual floodlights.
   components:
-    - type: Sprite
-      sprite: Clothing/Head/Hardsuits/salvage.rsi
-    - type: Clothing
-      sprite: Clothing/Head/Hardsuits/salvage.rsi
-    - type: PressureProtection
-      highPressureMultiplier: 0.525
-      lowPressureMultiplier: 10000
-    - type: Armor
-      modifiers:
-        coefficients:
-          Blunt: 0.8
-          Slash: 0.8
-          Piercing: 0.8
-    - type: PointLight
-      radius: 7
-      energy: 3
+  - type: Sprite
+    sprite: Clothing/Head/Hardsuits/salvage.rsi
+  - type: Clothing
+    sprite: Clothing/Head/Hardsuits/salvage.rsi
+  - type: PressureProtection
+    highPressureMultiplier: 0.525
+    lowPressureMultiplier: 10000
+  - type: Armor
+    modifiers:
+      coefficients:
+        Blunt: 0.8
+        Slash: 0.8
+        Piercing: 0.8
+  - type: PointLight
+    radius: 7
+    energy: 3
 
 #Security Hardsuit
 - type: entity
@@ -199,21 +157,21 @@
   name: security hardsuit helmet
   description: Armored hardsuit helmet for security needs.
   components:
-    - type: Sprite
-      sprite: Clothing/Head/Hardsuits/security.rsi
-    - type: Clothing
-      sprite: Clothing/Head/Hardsuits/security.rsi
-    - type: PointLight
-      color: "#ffeead"
-    - type: PressureProtection
-      highPressureMultiplier: 0.525
-      lowPressureMultiplier: 10000
-    - type: Armor
-      modifiers:
-        coefficients:
-          Blunt: 0.8
-          Slash: 0.8
-          Piercing: 0.8
+  - type: Sprite
+    sprite: Clothing/Head/Hardsuits/security.rsi
+  - type: Clothing
+    sprite: Clothing/Head/Hardsuits/security.rsi
+  - type: PointLight
+    color: "#ffeead"
+  - type: PressureProtection
+    highPressureMultiplier: 0.525
+    lowPressureMultiplier: 10000
+  - type: Armor
+    modifiers:
+      coefficients:
+        Blunt: 0.8
+        Slash: 0.8
+        Piercing: 0.8
 
 #Brigmedic Hardsuit
 - type: entity
@@ -223,24 +181,24 @@
   name: brigmedic hardsuit helmet
   description: The lightweight helmet of the brigmedic hardsuit. Protects against viruses, and clowns.
   components:
-    - type: Sprite
-      sprite: Clothing/Head/Hardsuits/brigmedic.rsi
-    - type: Clothing
-      sprite: Clothing/Head/Hardsuits/brigmedic.rsi
-    - type: PointLight
-      color: "#00FFFF"
-    - type: Armor
-      modifiers:
-        coefficients:
-          Blunt: 0.95
-          Slash: 0.95
-          Piercing: 0.95
-          Heat: 0.95
-          Radiation: 0.90
-          Caustic: 0.90
-    - type: PressureProtection
-      highPressureMultiplier: 0.6
-      lowPressureMultiplier: 5500
+  - type: Sprite
+    sprite: Clothing/Head/Hardsuits/brigmedic.rsi
+  - type: Clothing
+    sprite: Clothing/Head/Hardsuits/brigmedic.rsi
+  - type: PointLight
+    color: "#00FFFF"
+  - type: Armor
+    modifiers:
+      coefficients:
+        Blunt: 0.95
+        Slash: 0.95
+        Piercing: 0.95
+        Heat: 0.95
+        Radiation: 0.90
+        Caustic: 0.90
+  - type: PressureProtection
+    highPressureMultiplier: 0.6
+    lowPressureMultiplier: 5500
 
 #Warden's Hardsuit
 - type: entity
@@ -250,21 +208,21 @@
   name: warden's hardsuit helmet
   description: A modified riot helmet. Oddly comfortable.
   components:
-    - type: Sprite
-      sprite: Clothing/Head/Hardsuits/security-warden.rsi
-    - type: Clothing
-      sprite: Clothing/Head/Hardsuits/security-warden.rsi
-    - type: PointLight
-      color: "#ffeead"
-    - type: PressureProtection
-      highPressureMultiplier: 0.525
-      lowPressureMultiplier: 10000
-    - type: Armor
-      modifiers:
-        coefficients:
-          Blunt: 0.8
-          Slash: 0.8
-          Piercing: 0.8
+  - type: Sprite
+    sprite: Clothing/Head/Hardsuits/security-warden.rsi
+  - type: Clothing
+    sprite: Clothing/Head/Hardsuits/security-warden.rsi
+  - type: PointLight
+    color: "#ffeead"
+  - type: PressureProtection
+    highPressureMultiplier: 0.525
+    lowPressureMultiplier: 10000
+  - type: Armor
+    modifiers:
+      coefficients:
+        Blunt: 0.8
+        Slash: 0.8
+        Piercing: 0.8
 
 #Captain's Hardsuit
 - type: entity
@@ -274,13 +232,13 @@
   name: captain's hardsuit helmet
   description: Special hardsuit helmet, made for the captain of the station.
   components:
-    - type: Sprite
-      sprite: Clothing/Head/Hardsuits/capspace.rsi
-    - type: Clothing
-      sprite: Clothing/Head/Hardsuits/capspace.rsi
-    - type: PressureProtection
-      highPressureMultiplier: 0.3
-      lowPressureMultiplier: 1000
+  - type: Sprite
+    sprite: Clothing/Head/Hardsuits/capspace.rsi
+  - type: Clothing
+    sprite: Clothing/Head/Hardsuits/capspace.rsi
+  - type: PressureProtection
+    highPressureMultiplier: 0.3
+    lowPressureMultiplier: 1000
 
 #Chief Engineer's Hardsuit
 - type: entity
@@ -290,15 +248,15 @@
   name: chief engineer's hardsuit helmet
   description: Special hardsuit helmet, made for the chief engineer of the station.
   components:
-    - type: Sprite
-      sprite: Clothing/Head/Hardsuits/engineering-white.rsi
-    - type: Clothing
-      sprite: Clothing/Head/Hardsuits/engineering-white.rsi
-    - type: PointLight
-      color: "#daffad"
-    - type: PressureProtection
-      highPressureMultiplier: 0.08
-      lowPressureMultiplier: 1000
+  - type: Sprite
+    sprite: Clothing/Head/Hardsuits/engineering-white.rsi
+  - type: Clothing
+    sprite: Clothing/Head/Hardsuits/engineering-white.rsi
+  - type: PointLight
+    color: "#daffad"
+  - type: PressureProtection
+    highPressureMultiplier: 0.08
+    lowPressureMultiplier: 1000
 
 #Chief Medical Officer's Hardsuit
 - type: entity
@@ -308,15 +266,15 @@
   name: chief medical officer's hardsuit helmet
   description: Lightweight medical hardsuit helmet that doesn't restrict your head movements.
   components:
-    - type: Sprite
-      sprite: Clothing/Head/Hardsuits/medical.rsi
-    - type: Clothing
-      sprite: Clothing/Head/Hardsuits/medical.rsi
-    - type: PointLight
-      color: "#adf1ff"
-    - type: PressureProtection
-      highPressureMultiplier: 0.6
-      lowPressureMultiplier: 5500
+  - type: Sprite
+    sprite: Clothing/Head/Hardsuits/medical.rsi
+  - type: Clothing
+    sprite: Clothing/Head/Hardsuits/medical.rsi
+  - type: PointLight
+    color: "#adf1ff"
+  - type: PressureProtection
+    highPressureMultiplier: 0.6
+    lowPressureMultiplier: 5500
 
 #Research Director's Hardsuit
 - type: entity
@@ -326,15 +284,15 @@
   name: experimental research hardsuit helmet
   description: Lightweight hardsuit helmet that doesn't restrict your head movements.
   components:
-    - type: Sprite
-      sprite: Clothing/Head/Hardsuits/rd.rsi
-    - type: Clothing
-      sprite: Clothing/Head/Hardsuits/rd.rsi
-    - type: PointLight
-      color: "#d6adff"
-    - type: PressureProtection
-      highPressureMultiplier: 0.60
-      lowPressureMultiplier: 5500
+  - type: Sprite
+    sprite: Clothing/Head/Hardsuits/rd.rsi
+  - type: Clothing
+    sprite: Clothing/Head/Hardsuits/rd.rsi
+  - type: PointLight
+    color: "#d6adff"
+  - type: PressureProtection
+    highPressureMultiplier: 0.60
+    lowPressureMultiplier: 5500
 
 #Head of Security's hardsuit
 - type: entity
@@ -344,21 +302,21 @@
   name: head of security's hardsuit helmet
   description: Security hardsuit helmet with the latest top secret NT-HUD software. Belongs to the HoS.
   components:
-    - type: Sprite
-      sprite: Clothing/Head/Hardsuits/security-red.rsi
-    - type: Clothing
-      sprite: Clothing/Head/Hardsuits/security-red.rsi
-    - type: PointLight
-      color: "#ffeead"
-    - type: PressureProtection
-      highPressureMultiplier: 0.45
-      lowPressureMultiplier: 10000
-    - type: Armor
-      modifiers:
-        coefficients:
-          Blunt: 0.8
-          Slash: 0.8
-          Piercing: 0.8
+  - type: Sprite
+    sprite: Clothing/Head/Hardsuits/security-red.rsi
+  - type: Clothing
+    sprite: Clothing/Head/Hardsuits/security-red.rsi
+  - type: PointLight
+    color: "#ffeead"
+  - type: PressureProtection
+    highPressureMultiplier: 0.45
+    lowPressureMultiplier: 10000
+  - type: Armor
+    modifiers:
+      coefficients:
+        Blunt: 0.8
+        Slash: 0.8
+        Piercing: 0.8
 
 #ANTAG HARDSUITS
 #Blood-red Hardsuit
@@ -369,23 +327,23 @@
   name: blood-red hardsuit helmet
   description: An advanced red hardsuit helmet designed for work in special operations.
   components:
-    - type: Sprite
-      sprite: Clothing/Head/Hardsuits/syndicate.rsi
-    - type: Clothing
-      sprite: Clothing/Head/Hardsuits/syndicate.rsi
-    - type: PointLight
-      color: green
-    - type: PressureProtection
-      highPressureMultiplier: 0.08
-      lowPressureMultiplier: 1000
-    - type: Armor
-      modifiers:
-        coefficients:
-          Blunt: 0.8
-          Slash: 0.8
-          Piercing: 0.8
-          Heat: 0.8
-          Radiation: 0.5
+  - type: Sprite
+    sprite: Clothing/Head/Hardsuits/syndicate.rsi
+  - type: Clothing
+    sprite: Clothing/Head/Hardsuits/syndicate.rsi
+  - type: PointLight
+    color: green
+  - type: PressureProtection
+    highPressureMultiplier: 0.08
+    lowPressureMultiplier: 1000
+  - type: Armor
+    modifiers:
+      coefficients:
+        Blunt: 0.8
+        Slash: 0.8
+        Piercing: 0.8
+        Heat: 0.8
+        Radiation: 0.5
 
 #Cybersun Juggernaut Hardsuit
 - type: entity
@@ -395,15 +353,15 @@
   name: cybersun juggernaut helmet
   description: Made of compressed red matter, this helmet was designed in the Tau chromosphere facility.
   components:
-    - type: Sprite
-      sprite: Clothing/Head/Hardsuits/cybersun.rsi
-    - type: Clothing
-      sprite: Clothing/Head/Hardsuits/cybersun.rsi
-    - type: PointLight # Corvax-Resprite
-      color: red
-    - type: PressureProtection
-      highPressureMultiplier: 0.3
-      lowPressureMultiplier: 1000
+  - type: Sprite
+    sprite: Clothing/Head/Hardsuits/cybersun.rsi
+  - type: Clothing
+    sprite: Clothing/Head/Hardsuits/cybersun.rsi
+  - type: PointLight # Corvax-Resprite
+    color: red
+  - type: PressureProtection
+    highPressureMultiplier: 0.3
+    lowPressureMultiplier: 1000
 
 #Syndicate Elite Hardsuit
 - type: entity
@@ -413,25 +371,25 @@
   name: syndicate elite helmet
   description: A variant of the blood red helmet designed by the Gorlex Marauders to be exceptionally fireproof and pressure proof.
   components:
-    - type: Sprite
-      sprite: Clothing/Head/Hardsuits/syndieelite.rsi
-    - type: Clothing
-      sprite: Clothing/Head/Hardsuits/syndieelite.rsi
-    - type: PointLight
-      color: red
-    - type: PressureProtection
-      highPressureMultiplier: 0.08
-      lowPressureMultiplier: 1000
-    - type: TemperatureProtection
-      coefficient: 0.005
-    - type: Armor
-      modifiers:
-        coefficients:
-          Blunt: 0.8
-          Slash: 0.8
-          Piercing: 0.8
-          Heat: 0.2
-          Radiation: 0.5
+  - type: Sprite
+    sprite: Clothing/Head/Hardsuits/syndieelite.rsi
+  - type: Clothing
+    sprite: Clothing/Head/Hardsuits/syndieelite.rsi
+  - type: PointLight
+    color: red
+  - type: PressureProtection
+    highPressureMultiplier: 0.08
+    lowPressureMultiplier: 1000
+  - type: TemperatureProtection
+    coefficient: 0.005
+  - type: Armor
+    modifiers:
+      coefficients:
+        Blunt: 0.8
+        Slash: 0.8
+        Piercing: 0.8
+        Heat: 0.2
+        Radiation: 0.5
 
 #Syndicate Commander Hardsuit
 - type: entity
@@ -441,23 +399,23 @@
   name: syndicate commander helmet
   description: A syndicate hardsuit helmet custom designed for commanders of syndicate operative squads.
   components:
-    - type: Sprite
-      sprite: Clothing/Head/Hardsuits/syndiecommander.rsi
-    - type: Clothing
-      sprite: Clothing/Head/Hardsuits/syndiecommander.rsi
-    - type: PointLight
-      color: green
-    - type: PressureProtection
-      highPressureMultiplier: 0.08
-      lowPressureMultiplier: 1000
-    - type: Armor
-      modifiers:
-        coefficients:
-          Blunt: 0.6
-          Slash: 0.6
-          Piercing: 0.6
-          Heat: 0.8
-          Radiation: 0.5
+  - type: Sprite
+    sprite: Clothing/Head/Hardsuits/syndiecommander.rsi
+  - type: Clothing
+    sprite: Clothing/Head/Hardsuits/syndiecommander.rsi
+  - type: PointLight
+    color: green
+  - type: PressureProtection
+    highPressureMultiplier: 0.08
+    lowPressureMultiplier: 1000
+  - type: Armor
+    modifiers:
+      coefficients:
+        Blunt: 0.6
+        Slash: 0.6
+        Piercing: 0.6
+        Heat: 0.8
+        Radiation: 0.5
 
 #Wizard Hardsuit
 - type: entity
@@ -467,15 +425,15 @@
   name: wizard hardsuit helmet
   description: A bizarre gem-encrusted helmet that radiates magical energies.
   components:
-    - type: Sprite
-      sprite: Clothing/Head/Hardsuits/wizard.rsi
-    - type: Clothing
-      sprite: Clothing/Head/Hardsuits/wizard.rsi
-    - type: PointLight
-      color: "#ffadfb"
-    - type: PressureProtection
-      highPressureMultiplier: 0.27
-      lowPressureMultiplier: 1000
+  - type: Sprite
+    sprite: Clothing/Head/Hardsuits/wizard.rsi
+  - type: Clothing
+    sprite: Clothing/Head/Hardsuits/wizard.rsi
+  - type: PointLight
+    color: "#ffadfb"
+  - type: PressureProtection
+    highPressureMultiplier: 0.27
+    lowPressureMultiplier: 1000
 
 #Organic Space Suit
 - type: entity
@@ -485,13 +443,13 @@
   name: organic space helmet
   description: A spaceworthy biomass of pressure and temperature resistant tissue.
   components:
-    - type: Sprite
-      sprite: Clothing/Head/Hardsuits/lingspacehelmet.rsi
-    - type: Clothing
-      sprite: Clothing/Head/Hardsuits/lingspacehelmet.rsi
-    - type: PressureProtection
-      highPressureMultiplier: 0.225
-      lowPressureMultiplier: 10000
+  - type: Sprite
+    sprite: Clothing/Head/Hardsuits/lingspacehelmet.rsi
+  - type: Clothing
+    sprite: Clothing/Head/Hardsuits/lingspacehelmet.rsi
+  - type: PressureProtection
+    highPressureMultiplier: 0.225
+    lowPressureMultiplier: 10000
 
 #Pirate EVA Suit (Deep Space EVA Suit)
 - type: entity
@@ -502,13 +460,13 @@
   suffix: Pirate
   description: A deep space EVA helmet, very heavy but provides good protection.
   components:
-    - type: Sprite
-      sprite: Clothing/Head/Hardsuits/pirateeva.rsi
-    - type: Clothing
-      sprite: Clothing/Head/Hardsuits/pirateeva.rsi
-    - type: PressureProtection
-      highPressureMultiplier: 0.3
-      lowPressureMultiplier: 1000
+  - type: Sprite
+    sprite: Clothing/Head/Hardsuits/pirateeva.rsi
+  - type: Clothing
+    sprite: Clothing/Head/Hardsuits/pirateeva.rsi
+  - type: PressureProtection
+    highPressureMultiplier: 0.3
+    lowPressureMultiplier: 1000
 
 #Pirate Captain Hardsuit
 - type: entity
@@ -519,13 +477,13 @@
   suffix: Pirate
   description: A special hardsuit helmet, made for the captain of a pirate ship.
   components:
-    - type: Sprite
-      sprite: Clothing/Head/Hardsuits/piratecaptainhelm.rsi
-    - type: Clothing
-      sprite: Clothing/Head/Hardsuits/piratecaptainhelm.rsi
-    - type: PressureProtection
-      highPressureMultiplier: 0.3
-      lowPressureMultiplier: 1000
+  - type: Sprite
+    sprite: Clothing/Head/Hardsuits/piratecaptainhelm.rsi
+  - type: Clothing
+    sprite: Clothing/Head/Hardsuits/piratecaptainhelm.rsi
+  - type: PressureProtection
+    highPressureMultiplier: 0.3
+    lowPressureMultiplier: 1000
 
 #CENTCOMM / ERT HARDSUITS
 #ERT Leader Hardsuit
@@ -536,12 +494,12 @@
   name: ERT leader hardsuit helmet
   description: A special hardsuit helmet worn by members of an emergency response team.
   components:
-    - type: Sprite
-      sprite: Clothing/Head/Hardsuits/ERThelmets/ertleader.rsi
-    - type: Clothing
-      sprite: Clothing/Head/Hardsuits/ERThelmets/ertleader.rsi
-    - type: PointLight # Corvax-Resprite
-      color: cyan
+  - type: Sprite
+    sprite: Clothing/Head/Hardsuits/ERThelmets/ertleader.rsi
+  - type: Clothing
+    sprite: Clothing/Head/Hardsuits/ERThelmets/ertleader.rsi
+  - type: PointLight # Corvax-Resprite
+    color: cyan
 
 #ERT Engineer Hardsuit
 - type: entity
@@ -550,12 +508,12 @@
   noSpawn: true
   name: ERT engineer hardsuit helmet
   components:
-    - type: Sprite
-      sprite: Clothing/Head/Hardsuits/ERThelmets/ertengineer.rsi
-    - type: Clothing
-      sprite: Clothing/Head/Hardsuits/ERThelmets/ertengineer.rsi
-    - type: PointLight
-      color: "#f4ffad"
+  - type: Sprite
+    sprite: Clothing/Head/Hardsuits/ERThelmets/ertengineer.rsi
+  - type: Clothing
+    sprite: Clothing/Head/Hardsuits/ERThelmets/ertengineer.rsi
+  - type: PointLight
+    color: "#f4ffad"
 
 #ERT Medical Hardsuit
 - type: entity
@@ -564,12 +522,12 @@
   noSpawn: true
   name: ERT medic hardsuit helmet
   components:
-    - type: Sprite
-      sprite: Clothing/Head/Hardsuits/ERThelmets/ertmedical.rsi
-    - type: Clothing
-      sprite: Clothing/Head/Hardsuits/ERThelmets/ertmedical.rsi
-    - type: PointLight
-      color: "#adffec"
+  - type: Sprite
+    sprite: Clothing/Head/Hardsuits/ERThelmets/ertmedical.rsi
+  - type: Clothing
+    sprite: Clothing/Head/Hardsuits/ERThelmets/ertmedical.rsi
+  - type: PointLight
+    color: "#adffec"
 
 #ERT Security Hardsuit
 - type: entity
@@ -578,12 +536,12 @@
   noSpawn: true
   name: ERT security hardsuit helmet
   components:
-    - type: Sprite
-      sprite: Clothing/Head/Hardsuits/ERThelmets/ertsecurity.rsi
-    - type: Clothing
-      sprite: Clothing/Head/Hardsuits/ERThelmets/ertsecurity.rsi
-    - type: PointLight
-      color: "#ffadc6"
+  - type: Sprite
+    sprite: Clothing/Head/Hardsuits/ERThelmets/ertsecurity.rsi
+  - type: Clothing
+    sprite: Clothing/Head/Hardsuits/ERThelmets/ertsecurity.rsi
+  - type: PointLight
+    color: "#ffadc6"
 
 #ERT Janitor Hardsuit
 - type: entity
@@ -592,12 +550,12 @@
   noSpawn: true
   name: ERT janitor hardsuit helmet
   components:
-    - type: Sprite
-      sprite: Clothing/Head/Hardsuits/ERThelmets/ertjanitor.rsi
-    - type: Clothing
-      sprite: Clothing/Head/Hardsuits/ERThelmets/ertjanitor.rsi
-    - type: PointLight
-      color: "#cbadff"
+  - type: Sprite
+    sprite: Clothing/Head/Hardsuits/ERThelmets/ertjanitor.rsi
+  - type: Clothing
+    sprite: Clothing/Head/Hardsuits/ERThelmets/ertjanitor.rsi
+  - type: PointLight
+    color: "#cbadff"
 
 #CBURN Hardsuit
 - type: entity
@@ -607,39 +565,39 @@
   name: CBURN exosuit helmet
   description: A pressure resistant and fireproof hood worn by special cleanup units.
   components:
-    - type: Sprite
-      sprite: Clothing/Head/Hardsuits/cburn.rsi
-      layers:
-        - state: icon
-        - state: icon-unshaded
-          shader: unshaded
-        - state: light-overlay
-          visible: false
-          shader: unshaded
-          map: [ "light" ]
-    - type: Clothing
-      clothingVisuals:
-        head:
-          - state: equipped-head
-          - state: equipped-head-unshaded
-            shader: unshaded
-    - type: PointLight
-      color: orange
-    - type: PressureProtection
-      highPressureMultiplier: 0.08
-      lowPressureMultiplier: 1000
-    - type: TemperatureProtection
-      coefficient: 0.005
-    - type: Armor
-      modifiers:
-        coefficients:
-          Blunt: 0.9
-          Slash: 0.9
-          Piercing: 0.9
-          Heat: 0.1
-          Shock: 0.1
-          Cold: 0.2
-          Radiation: 0.2
+  - type: Sprite
+    sprite: Clothing/Head/Hardsuits/cburn.rsi
+    layers:
+    - state: icon
+    - state: icon-unshaded
+      shader: unshaded
+    - state: light-overlay
+      visible: false
+      shader: unshaded
+      map: [ "light" ]
+  - type: Clothing
+    clothingVisuals:
+      head:
+      - state: equipped-head
+      - state: equipped-head-unshaded
+        shader: unshaded
+  - type: PointLight
+    color: orange
+  - type: PressureProtection
+    highPressureMultiplier: 0.08
+    lowPressureMultiplier: 1000
+  - type: TemperatureProtection
+    coefficient: 0.005
+  - type: Armor
+    modifiers:
+      coefficients:
+        Blunt: 0.9
+        Slash: 0.9
+        Piercing: 0.9
+        Heat: 0.1
+        Shock: 0.1
+        Cold: 0.2
+        Radiation: 0.2
 
 #Deathsquad Hardsuit
 - type: entity
@@ -649,15 +607,15 @@
   name: deathsquad hardsuit helmet
   description: A robust helmet for special operations.
   components:
-    - type: Sprite
-      sprite: Clothing/Head/Hardsuits/deathsquad.rsi
-    - type: Clothing
-      sprite: Clothing/Head/Hardsuits/deathsquad.rsi
-    - type: PointLight # Corvax-Resprite
-      color: cyan
-    - type: PressureProtection
-      highPressureMultiplier: 0.08
-      lowPressureMultiplier: 1000
+  - type: Sprite
+    sprite: Clothing/Head/Hardsuits/deathsquad.rsi
+  - type: Clothing
+    sprite: Clothing/Head/Hardsuits/deathsquad.rsi
+  - type: PointLight # Corvax-Resprite
+    color: cyan
+  - type: PressureProtection
+    highPressureMultiplier: 0.08
+    lowPressureMultiplier: 1000
 
 #MISC. HARDSUITS
 #Clown Hardsuit
@@ -668,15 +626,15 @@
   name: clown hardsuit helmet
   description: A clown hardsuit helmet.
   components:
-    - type: Sprite
-      sprite: Clothing/Head/Hardsuits/clown.rsi
-    - type: Clothing
-      sprite: Clothing/Head/Hardsuits/clown.rsi
-      equipSound: /Audio/Mecha/mechmove03.ogg
-      unequipSound: /Audio/Effects/Emotes/parp1.ogg
-    - type: Armor
-      modifiers:
-        coefficients:
-          Blunt: 0.95
-          Slash: 0.95
-          Piercing: 0.95+  - type: Sprite
+    sprite: Clothing/Head/Hardsuits/clown.rsi
+  - type: Clothing
+    sprite: Clothing/Head/Hardsuits/clown.rsi
+    equipSound: /Audio/Mecha/mechmove03.ogg
+    unequipSound: /Audio/Effects/Emotes/parp1.ogg
+  - type: Armor
+    modifiers:
+      coefficients:
+        Blunt: 0.95
+        Slash: 0.95
+        Piercing: 0.95