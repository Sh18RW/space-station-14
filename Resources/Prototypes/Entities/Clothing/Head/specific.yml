--- conflicted
+++ resolved
@@ -18,7 +18,6 @@
       interfaces:
         enum.ChameleonUiKey.Key:
           type: ChameleonBoundUserInterface
-<<<<<<< HEAD
 # Corvax-HiddenDesc-Start
     - type: HiddenDescription
       entries:
@@ -34,7 +33,6 @@
           - Scientist
           - Borg
 # Corvax-HiddenDesc-End
-=======
 
 - type: entity
   parent: ClothingHeadHatFedoraBrown
@@ -65,5 +63,4 @@
   - type: ContainerContainer
     containers:
       storagebase: !type:Container
-        ents: [ ]
->>>>>>> 08cd8d05
+        ents: [ ]