--- conflicted
+++ resolved
@@ -82,33 +82,23 @@
     sprite: Clothing/Head/Hardsuits/paramedhelm.rsi
   - type: HandheldLight
     addPrefix: false
-<<<<<<< HEAD
-  - type: ToggleableLightVisuals
-=======
   - type: ToggleableVisuals
->>>>>>> a594c7b6
     spriteLayer: light
     clothingVisuals:
       head:
       - state: equipped-head-light
       head-vox:
       - state: equipped-head-light-vox
-<<<<<<< HEAD
-=======
       head-dog:
       - state: equipped-head-light-dog
->>>>>>> a594c7b6
   - type: Clothing
     clothingVisuals:
       head:
       - state: equipped-head
       head-vox:
       - state: equipped-head-vox
-<<<<<<< HEAD
-=======
       head-dog:
       - state: equipped-head-dog
->>>>>>> a594c7b6
   - type: TemperatureProtection
     heatingCoefficient: 0.1
     coolingCoefficient: 0.1
@@ -120,13 +110,9 @@
   - type: PointLight
     radius: 5
     energy: 2
-<<<<<<< HEAD
-    color: "#00ffff"
-=======
     color: "#00ffff"
   - type: Tag
     tags:
     - CorgiWearable
     - HelmetEVA
-    - WhitelistChameleon
->>>>>>> a594c7b6
+    - WhitelistChameleon