- type: entity
  parent: ClothingHandsBase
  id: ClothingHandsGlovesBoxingRed
  name: red boxing gloves
  description: Red gloves for competitive boxing.
  components:
  - type: Sprite
    sprite: Clothing/Hands/Gloves/Boxing/boxingred.rsi
  - type: Clothing
    sprite: Clothing/Hands/Gloves/Boxing/boxingred.rsi
  - type: StaminaDamageOnHit
    damage: 8 #Stam damage values seem a bit higher than regular damage because of the decay, etc
    # This needs to be moved to boxinggloves
    #knockdownSound: /Audio/Weapons/boxingbell.ogg
  - type: MeleeWeapon
    attackRate: 1.5
    damage:
      types:
        Blunt: 0.4
    soundHit:
      collection: BoxingHit
    animation: WeaponArcFist
  - type: Fiber
    fiberMaterial: fibers-leather
    fiberColor: fibers-red
  - type: FingerprintMask
  - type: Tag
    tags:
    - Kangaroo
    - WhitelistChameleon

- type: entity
  parent: ClothingHandsGlovesBoxingRed
  id: ClothingHandsGlovesBoxingBlue
  name: blue boxing gloves
  description: Blue gloves for competitive boxing.
  components:
  - type: Sprite
    sprite: Clothing/Hands/Gloves/Boxing/boxingblue.rsi
    state: icon
  - type: Clothing
    sprite: Clothing/Hands/Gloves/Boxing/boxingblue.rsi
  - type: Fiber
    fiberMaterial: fibers-leather
    fiberColor: fibers-blue
  - type: FingerprintMask

- type: entity
  parent: ClothingHandsGlovesBoxingRed
  id: ClothingHandsGlovesBoxingGreen
  name: green boxing gloves
  description: Green gloves for competitive boxing.
  components:
  - type: Sprite
    sprite: Clothing/Hands/Gloves/Boxing/boxinggreen.rsi
    state: icon
  - type: Clothing
    sprite: Clothing/Hands/Gloves/Boxing/boxinggreen.rsi
  - type: Fiber
    fiberMaterial: fibers-leather
    fiberColor: fibers-green
  - type: FingerprintMask

- type: entity
  parent: ClothingHandsGlovesBoxingRed
  id: ClothingHandsGlovesBoxingYellow
  name: yellow boxing gloves
  description: Yellow gloves for competitive boxing.
  components:
  - type: Sprite
    sprite: Clothing/Hands/Gloves/Boxing/boxingyellow.rsi
    state: icon
  - type: Clothing
    sprite: Clothing/Hands/Gloves/Boxing/boxingyellow.rsi
  - type: Fiber
    fiberMaterial: fibers-leather
    fiberColor: fibers-yellow
  - type: FingerprintMask

- type: entity
  parent: ClothingHandsGlovesBoxingBlue
  id: ClothingHandsGlovesBoxingRigged
  suffix: Rigged
  components:
  - type: StaminaDamageOnHit
    damage: 30
  - type: MeleeWeapon
    attackRate: 1.5
    damage:
      types:
        Blunt: 8

- type: entity
  parent: ClothingHandsBase
  id: ClothingHandsGlovesCaptain
  name: captain gloves
  description: Regal blue gloves, with a nice gold trim. Swanky.
  components:
  - type: Sprite
    sprite: Clothing/Hands/Gloves/captain.rsi
  - type: Clothing
    sprite: Clothing/Hands/Gloves/captain.rsi
  - type: GloveHeatResistance
    heatResistance: 1400
  - type: Insulated
  - type: Fiber
    fiberMaterial: fibers-durathread
    fiberColor: fibers-regal-blue
  - type: FingerprintMask

#### Medical
- type: entity
  parent: ClothingHandsBase
  id: ClothingHandsGlovesLatex
  name: latex gloves
  description: Thin sterile latex gloves. Basic PPE for any doctor.
  components:
  - type: Sprite
    sprite: Clothing/Hands/Gloves/latex.rsi
  - type: Clothing
    sprite: Clothing/Hands/Gloves/latex.rsi
  - type: Fiber
    fiberMaterial: fibers-latex
  - type: FingerprintMask

- type: entity
  parent: ClothingHandsBase
  id: ClothingHandsGlovesNitrile
  name: nitrile gloves
  description: High-quality nitrile gloves. Expensive medical PPE.
  components:
  - type: Sprite
<<<<<<< HEAD
    sprite: Clothing/Hands/Gloves/nitrile.rsi # Corvax-Resprite
  - type: Clothing
    sprite: Clothing/Hands/Gloves/nitrile.rsi # Corvax-Resprite
=======
    sprite: Clothing/Hands/Gloves/nitrile.rsi
  - type: Clothing
    sprite: Clothing/Hands/Gloves/nitrile.rsi
>>>>>>> 4220b098
  - type: Fiber
    fiberMaterial: fibers-nitrile
  - type: FingerprintMask
####
- type: entity
  parent: ClothingHandsBase
  id: ClothingHandsGlovesLeather
  name: botanist's leather gloves
  description: These leather gloves protect against thorns, barbs, prickles, spikes and other harmful objects of floral origin. They're also quite warm.
  components:
  - type: Sprite
    sprite: Clothing/Hands/Gloves/leather.rsi
  - type: Clothing
    sprite: Clothing/Hands/Gloves/leather.rsi
  - type: GloveHeatResistance
    heatResistance: 1400
  - type: Fiber
    fiberMaterial: fibers-leather
    fiberColor: fibers-brown
  - type: FingerprintMask

- type: entity
  parent: ClothingHandsBase
  id: ClothingHandsGlovesPowerglove
  name: power gloves
  description: Now I'm playin' with power! Wait... they're turned off. #Use "Now I'm playin' with power! BAM!" for when they're turned on
  components:
  - type: Sprite
    sprite: Clothing/Hands/Gloves/powerglove.rsi
  - type: Clothing
    sprite: Clothing/Hands/Gloves/powerglove.rsi
  - type: Fiber
    fiberMaterial: fibers-nanomachines
  - type: FingerprintMask

- type: entity
  parent: ClothingHandsBase
  id: ClothingHandsGlovesRobohands
  name: robohands gloves
  description: Beep boop borp!
  components:
  - type: Sprite
    sprite: Clothing/Hands/Gloves/robohands.rsi
  - type: Clothing
    sprite: Clothing/Hands/Gloves/robohands.rsi
  - type: Fiber
    fiberMaterial: fibers-leather
    fiberColor: fibers-black
  - type: FingerprintMask

- type: entity
  parent: ClothingHandsBase
  id: ClothingHandsGlovesSpaceNinja
  name: space ninja gloves
  description: These black nano-enhanced gloves insulate from electricity and provide fire resistance.
  components:
  - type: Sprite
    sprite: Clothing/Hands/Gloves/spaceninja.rsi
    layers:
    - state: icon
      map: [ "enum.ToggleVisuals.Layer" ]
  - type: Clothing
    sprite: Clothing/Hands/Gloves/spaceninja.rsi
  - type: Appearance
  - type: GenericVisualizer
    visuals:
      enum.ToggleVisuals.Toggled:
        enum.ToggleVisuals.Layer:
          True: {state: icon-green}
          False: {state: icon}
  - type: GloveHeatResistance
    heatResistance: 1400
  - type: Insulated
  - type: Fiber
    fiberMaterial: fibers-nanomachines
  - type: FingerprintMask
  - type: Thieving
    stripTimeReduction: 1
    stealthy: true
  - type: NinjaGloves

- type: entity
  parent: ClothingHandsGlovesColorBlack
  id: ClothingHandsGlovesCombat
  name: combat gloves
  description: These tactical gloves are fireproof and shock resistant.
  components:
  - type: Sprite # Corvax-Resprite
    sprite: Clothing/Hands/Gloves/combat.rsi
  - type: Clothing # Corvax-Resprite
    sprite: Clothing/Hands/Gloves/combat.rsi
  - type: Insulated
  - type: Fiber
    fiberMaterial: fibers-insulative

# can't parent combat gloves since they are butcherable
- type: entity
  parent: ClothingHandsGlovesSyntheticBase
  id: ClothingHandsTacticalMaidGloves
  name: tactical maid gloves
  description: Tactical maid gloves, every self-respecting maid should be able to discreetly eliminate her goals.
  components:
  - type: Sprite
    sprite: Clothing/Hands/Gloves/tacticalmaidgloves.rsi
  - type: Clothing
    sprite: Clothing/Hands/Gloves/tacticalmaidgloves.rsi
  - type: GloveHeatResistance
    heatResistance: 1400
  - type: Insulated
  - type: Fiber
    fiberColor: fibers-black

- type: entity
  parent: ClothingHandsGlovesCombat
  id: ClothingHandsMercGlovesCombat
  name: mercenary combat gloves
  description: High-quality combat gloves to protect hands from mechanical damage during combat.
  components:
  - type: Sprite
    sprite: Clothing/Hands/Gloves/Color/olive.rsi
  - type: Clothing
    sprite: Clothing/Hands/Gloves/Color/olive.rsi
  - type: Butcherable
    butcheringType: Knife
    spawned:
    - id: ClothingHandsGlovesMercFingerless
  - type: Fiber
    fiberMaterial: fibers-insulative
    fiberColor: fibers-olive

- type: entity
  parent: ClothingHandsBase
  id: ClothingHandsGlovesFingerless
  name: fingerless gloves
  description: Plain black gloves without fingertips for the hard working.
  components:
  - type: Sprite
    sprite: Clothing/Hands/Gloves/fingerless.rsi
  - type: Clothing
    sprite: Clothing/Hands/Gloves/fingerless.rsi
  - type: Fiber
    fiberMaterial: fibers-synthetic
    fiberColor: fibers-black

- type: entity
  parent: ClothingHandsBase
  id: ClothingHandsGlovesFingerlessInsulated
  name: fingerless insulated gloves
  description: Insulated gloves resistant to shocks, or at least they used to.
  components:
  - type: Sprite
    sprite: Clothing/Hands/Gloves/fingerlessinsuls.rsi
  - type: Clothing
    sprite: Clothing/Hands/Gloves/fingerlessinsuls.rsi
  - type: Fiber
    fiberMaterial: fibers-insulative
    fiberColor: fibers-yellow

- type: entity
  parent: ClothingHandsBase
  id: ClothingHandsGlovesMercFingerless
  name: mercenary fingerless gloves
  description: Gloves that may not protect you from finger burns, but will make you cooler.
  components:
  - type: Sprite
    sprite: Clothing/Hands/Gloves/mercfingerless.rsi
  - type: Clothing
    sprite: Clothing/Hands/Gloves/mercfingerless.rsi
  - type: Fiber
    fiberMaterial: fibers-insulative
    fiberColor: fibers-olive

- type: entity
  # Intentionally named after regular gloves, they're meant to be sneaky.
  # This means they can also be butchered if you need to look unsus before a very thorough search...
  parent: ClothingHandsGlovesColorBlack
  id: ThievingGloves
  suffix: Thieving
  components:
  - type: Tag
    tags: [] # ignore "WhitelistChameleon" tag
  - type: Thieving
    stripTimeReduction: 1.5
    stealthy: true

- type: entity
  parent: ClothingHandsGlovesColorWhite
  id: ClothingHandsGlovesCluwne
  name: cluwne hands
  suffix: Unremoveable
  description:  A cursed pair of cluwne hands.
  components:
  - type: Unremoveable

- type: entity
  parent: ClothingHandsBase
  id: ClothingHandsGlovesNorthStar
  name: gloves of the north star
  description: These gloves allow you to punch incredibly fast.
  components:
  - type: Sprite
    sprite: Clothing/Hands/Gloves/northstar.rsi
  - type: Clothing
    sprite: Clothing/Hands/Gloves/northstar.rsi
  - type: MeleeWeapon
    attackRate: 4
    damage:
      types:
       Blunt: 8
    soundHit:
      collection: Punch
    animation: WeaponArcFist
  - type: Fiber
    fiberMaterial: fibers-leather
    fiberColor: fibers-blue
  - type: FingerprintMask
  - type: MeleeSpeech
  - type: ActivatableUI
    key: enum.MeleeSpeechUiKey.Key
    closeOnHandDeselect: false
    rightClickOnly: true
  - type: Actions
  - type: UserInterface
    interfaces:
      - key: enum.MeleeSpeechUiKey.Key
        type: MeleeSpeechBoundUserInterface
  - type: StaticPrice
    price: 0

- type: entity
  parent: ClothingHandsBase
  id: ClothingHandsGlovesForensic
  name: forensic gloves
  description: Do not leave fibers or fingerprints. If you work without them, you're A TERRIBLE DETECTIVE.
  components:
  - type: Sprite
    sprite: Clothing/Hands/Gloves/forensic.rsi
  - type: Clothing
    sprite: Clothing/Hands/Gloves/forensic.rsi
  - type: FingerprintMask
  - type: GuideHelp
    guides:
    - DNA<|MERGE_RESOLUTION|>--- conflicted
+++ resolved
@@ -130,15 +130,9 @@
   description: High-quality nitrile gloves. Expensive medical PPE.
   components:
   - type: Sprite
-<<<<<<< HEAD
-    sprite: Clothing/Hands/Gloves/nitrile.rsi # Corvax-Resprite
-  - type: Clothing
-    sprite: Clothing/Hands/Gloves/nitrile.rsi # Corvax-Resprite
-=======
     sprite: Clothing/Hands/Gloves/nitrile.rsi
   - type: Clothing
     sprite: Clothing/Hands/Gloves/nitrile.rsi
->>>>>>> 4220b098
   - type: Fiber
     fiberMaterial: fibers-nitrile
   - type: FingerprintMask
