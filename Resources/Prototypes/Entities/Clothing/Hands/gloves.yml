--- conflicted
+++ resolved
@@ -237,16 +237,6 @@
   - type: ToggleClothing
     action: ActionToggleNinjaGloves
   - type: NinjaGloves
-<<<<<<< HEAD
-# Corvax-HiddenDesc-Start
-  - type: HiddenDescription
-    entries:
-    - label: corvax-hidden-desc-ThievingGloves-thief
-      whitelistMind:
-        components:
-          - ThiefRole
-# Corvax-HiddenDesc-End
-=======
     abilities:
     - components:
       - type: BatteryDrainer
@@ -269,7 +259,14 @@
     - objective: MassArrestObjective
       components:
       - type: CriminalRecordsHacker
->>>>>>> bdf7293c
+# Corvax-HiddenDesc-Start
+  - type: HiddenDescription
+    entries:
+    - label: corvax-hidden-desc-ThievingGloves-thief
+      whitelistMind:
+        components:
+          - ThiefRole
+# Corvax-HiddenDesc-End
 
 - type: entity
   parent: ClothingHandsGlovesColorBlack
