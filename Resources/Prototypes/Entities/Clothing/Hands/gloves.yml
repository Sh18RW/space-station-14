--- conflicted
+++ resolved
@@ -218,9 +218,6 @@
   - type: Sprite
     sprite: Clothing/Hands/Gloves/fingerless.rsi
   - type: Clothing
-<<<<<<< HEAD
-    sprite: Clothing/Hands/Gloves/fingerless.rsi
-=======
     sprite: Clothing/Hands/Gloves/fingerless.rsi
   - type: Fiber
     fiberMaterial: fibers-synthetic
@@ -238,5 +235,4 @@
       sprite: Clothing/Hands/Gloves/Color/black.rsi
     - type: Thieving
       stealTime: 1.5
-      stealthy: true
->>>>>>> e86e6a5c
+      stealthy: true