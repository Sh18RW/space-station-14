--- conflicted
+++ resolved
@@ -62,11 +62,7 @@
     sprite: Clothing/Shoes/Misc/lizard-slippers.rsi
   - type: FootstepModifier
     footstepSoundCollection:
-<<<<<<< HEAD
-      collection: FootstepLizardSlippers
-=======
       collection: FootstepCarpet
->>>>>>> a594c7b6
       params:
         variation: 0.02
   - type: Construction
