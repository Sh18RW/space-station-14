- type: entity
  parent: ClothingShoesBaseButcherable
  id: ClothingShoesBootsWork
  name: workboots
  description: Engineering lace-up work boots for the especially blue-collar.
  components:
  - type: Sprite
    sprite: Clothing/Shoes/Boots/workboots.rsi
  - type: Clothing
    sprite: Clothing/Shoes/Boots/workboots.rsi
  - type: Matchbox

- type: entity
  parent: [ClothingShoesMilitaryBase, BaseSecurityContraband]
  id: ClothingShoesBootsJack
  name: jackboots
  description: Nanotrasen-issue Security combat boots for combat scenarios or combat situations. All combat, all the time.
  components:
  - type: Sprite
    sprite: Clothing/Shoes/Boots/jackboots.rsi
  - type: Clothing
    sprite: Clothing/Shoes/Boots/jackboots.rsi
  - type: ClothingSlowOnDamageModifier
    modifier: 0.5

- type: entity
  parent: ClothingShoesBaseButcherable
  id: ClothingShoesBootsSalvage
  name: salvage boots
  description: Steel-toed salvage boots for salvaging in hazardous environments.
  components:
  - type: Sprite
    sprite: Clothing/Shoes/Boots/explorer.rsi
  - type: Clothing
    sprite: Clothing/Shoes/Boots/explorer.rsi
  - type: Matchbox

- type: entity
  parent: ClothingShoesBaseButcherable
  id: ClothingShoesBootsPerformer
  name: performer's boots
  description: These boots provide great traction for when you're up on stage.
  components:
  - type: Sprite
    sprite: Clothing/Shoes/Boots/performer.rsi
  - type: Clothing
    sprite: Clothing/Shoes/Boots/performer.rsi

- type: entity
  parent: [ClothingShoesMilitaryBase, BaseSecurityContraband]
  id: ClothingShoesBootsCombat
  name: combat boots
  description: Robust combat boots for combat scenarios or combat situations. All combat, all the time.
  components:
  - type: Sprite
    sprite: Clothing/Shoes/Boots/combatboots.rsi
  - type: Clothing
    sprite: Clothing/Shoes/Boots/combatboots.rsi

- type: entity
  parent: ClothingShoesMilitaryBase
  id: ClothingShoesHighheelBoots
  name: high-heeled boots
  description: Snazy boots for when you want to be stylish, yet prepared.
  components:
  - type: MeleeWeapon
    damage:
      types:
        Piercing: 6
  - type: Sprite
    sprite: Clothing/Shoes/Boots/highheelboots.rsi
  - type: Clothing
    sprite: Clothing/Shoes/Boots/highheelboots.rsi
  - type: FootstepModifier
    footstepSoundCollection:
      collection: FootstepHighHeels
      params:
<<<<<<< HEAD
=======
        volume: -6
>>>>>>> a594c7b6
        variation: 0.09

- type: entity
  parent: [ ClothingShoesMilitaryBase ]
  id: ClothingShoesBootsMerc
  name: mercenary boots
  description: Boots that have gone through many conflicts and that have proven their combat reliability.
  components:
  - type: Sprite
    sprite: Clothing/Shoes/Boots/mercboots.rsi
  - type: Clothing
    sprite: Clothing/Shoes/Boots/mercboots.rsi

- type: entity
  parent: ClothingShoesBaseButcherable
  id: ClothingShoesBootsLaceup
  name: laceup shoes
  description: The height of fashion, and they're pre-polished!
  components:
  - type: Sprite
    sprite: Clothing/Shoes/Boots/laceups.rsi
  - type: Clothing
    sprite: Clothing/Shoes/Boots/laceups.rsi

- type: entity
  parent: ClothingShoesBaseWinterBoots
  id: ClothingShoesBootsWinter
  name: winter boots
  components:
  - type: Sprite
    sprite: Clothing/Shoes/Boots/winterboots.rsi
  - type: Clothing
    sprite: Clothing/Shoes/Boots/winterboots.rsi

- type: entity
  parent: ClothingShoesBaseWinterBoots
  id: ClothingShoesBootsWinterCargo
  name: cargo winter boots
  components:
  - type: Sprite
    sprite: Clothing/Shoes/Boots/winterbootscargo.rsi
  - type: Clothing
    sprite: Clothing/Shoes/Boots/winterbootscargo.rsi

- type: entity
  parent: ClothingShoesBaseWinterBoots
  id: ClothingShoesBootsWinterEngi
  name: engineering winter boots
  components:
  - type: Sprite
    sprite: Clothing/Shoes/Boots/winterbootsengi.rsi
  - type: Clothing
    sprite: Clothing/Shoes/Boots/winterbootsengi.rsi

- type: entity
  parent: ClothingShoesBaseWinterBoots
  id: ClothingShoesBootsWinterMed
  name: medical winter boots
  components:
  - type: Sprite
    sprite: Clothing/Shoes/Boots/winterbootsmed.rsi
  - type: Clothing
    sprite: Clothing/Shoes/Boots/winterbootsmed.rsi

- type: entity
  parent: ClothingShoesBaseWinterBoots
  id: ClothingShoesBootsWinterSci
  name: science winter boots
  components:
  - type: Sprite
    sprite: Clothing/Shoes/Boots/winterbootssci.rsi
  - type: Clothing
    sprite: Clothing/Shoes/Boots/winterbootssci.rsi

- type: entity
  parent: [ClothingShoesBaseWinterBoots, ClothingShoesMilitaryBase, BaseSecurityContraband]
  id: ClothingShoesBootsWinterSec
  name: security winter boots
  components:
  - type: Sprite
    sprite: Clothing/Shoes/Boots/winterbootssec.rsi
  - type: Clothing
    sprite: Clothing/Shoes/Boots/winterbootssec.rsi

- type: entity
  parent: [ClothingShoesBaseWinterBoots, BaseSyndicateContraband]
  id: ClothingShoesBootsWinterSyndicate
  name: syndicate's winter boots
  description: Durable heavy boots, looks like merch from "Syndieland".
  components:
  - type: Sprite
    sprite: Clothing/Shoes/Boots/winterbootssyndicate.rsi
  - type: Clothing
    sprite: Clothing/Shoes/Boots/winterbootssyndicate.rsi

- type: entity
  parent: ClothingShoesBaseWinterBoots
  id: ClothingShoesBootsWinterWeb
  name: web winter boots
  description: Boots made out of dense webbing to help survive even the coldest of winters.
  components:
  - type: Sprite
    sprite: Clothing/Shoes/Boots/winterbootsweb.rsi
  - type: Clothing
    sprite: Clothing/Shoes/Boots/winterbootsweb.rsi
  - type: FlavorProfile
    flavors:
      - cobwebs
    ignoreReagents:
      - Fiber
  - type: SolutionContainerManager
    solutions: # 6 (3 (fiber count of web) * 2 (to craft)) + 4 (magical crafting bonus)
      food:
        maxVol: 10
        reagents:
        - ReagentId: Fiber
          Quantity: 10
  - type: Butcherable
    spawned:
    - id: MaterialWebSilk1
      amount: 2
  - type: Construction
    graph: WebObjects
    node: boots

- type: entity
  parent: ClothingShoesMilitaryBase
  id: ClothingShoesBootsCowboyBrown
  name: brown cowboy boots
  description: They got spurs that jingle and/or jangle.
  components:
  - type: Sprite
    sprite: Clothing/Shoes/Boots/cowboybootsbrown.rsi
  - type: Clothing
    sprite: Clothing/Shoes/Boots/cowboybootsbrown.rsi
  - type: FootstepModifier
    footstepSoundCollection:
      collection: FootstepSpurs
      params:
        variation: 0.09
        volume: -6

- type: entity
  parent: ClothingShoesBootsCowboyBrown
  id: ClothingShoesBootsCowboyBlack
  name: black cowboy boots
  components:
  - type: Sprite
    sprite: Clothing/Shoes/Boots/cowboybootsblack.rsi
  - type: Clothing
    sprite: Clothing/Shoes/Boots/cowboybootsblack.rsi

- type: entity
  parent: ClothingShoesBootsCowboyBrown
  id: ClothingShoesBootsCowboyWhite
  name: white cowboy boots
  components:
  - type: Sprite
    sprite: Clothing/Shoes/Boots/cowboybootswhite.rsi
  - type: Clothing
    sprite: Clothing/Shoes/Boots/cowboybootswhite.rsi

- type: entity
  parent: ClothingShoesBootsCowboyBrown
  id: ClothingShoesBootsCowboyFancy
  name: fancy cowboy boots
  components:
  - type: Sprite
    sprite: Clothing/Shoes/Boots/cowboybootsfancy.rsi
  - type: Clothing
    sprite: Clothing/Shoes/Boots/cowboybootsfancy.rsi<|MERGE_RESOLUTION|>--- conflicted
+++ resolved
@@ -75,10 +75,7 @@
     footstepSoundCollection:
       collection: FootstepHighHeels
       params:
-<<<<<<< HEAD
-=======
         volume: -6
->>>>>>> a594c7b6
         variation: 0.09
 
 - type: entity
