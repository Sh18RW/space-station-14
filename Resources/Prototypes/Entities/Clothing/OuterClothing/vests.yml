<<<<<<< HEAD
#Web vest
- type: entity
  parent: [ClothingOuterStorageBase, AllowSuitStorageClothing, BaseSyndicateContraband]
  id: ClothingOuterVestWeb
  name: web vest
  description: A synthetic armor vest. This one has added webbing and ballistic plates.
  components:
  - type: Sprite
    sprite: Clothing/OuterClothing/Vests/webvest.rsi
  - type: Clothing
    sprite: Clothing/OuterClothing/Vests/webvest.rsi
  - type: Armor
    modifiers:
      coefficients:
        Blunt: 0.6 #ballistic plates = better protection
        Slash: 0.6
        Piercing: 0.3
        Heat: 0.9
  - type: ExplosionResistance
    damageCoefficient: 0.9

#Mercenary web vest
- type: entity
  parent: [ BaseMajorContraband, ClothingOuterVestWeb] #web vest so it should have some pockets for ammo
  id: ClothingOuterVestWebMerc
  name: mercenary web vest
  description: A high-quality armored vest made from a hard synthetic material. It's surprisingly flexible and light, despite formidable armor plating.
  components:
  - type: Sprite
    sprite: Clothing/OuterClothing/Vests/mercwebvest.rsi
  - type: Clothing
    sprite: Clothing/OuterClothing/Vests/mercwebvest.rsi
  - type: Armor
    modifiers:
      coefficients:
        Blunt: 0.7 #slightly better overall protection but slightly worse than bulletproof armor against bullets seems sensible
        Slash: 0.7
        Piercing: 0.5
        Heat: 0.9
  - type: ExplosionResistance
    damageCoefficient: 0.9

#Detective's vest
- type: entity
  parent: [ClothingOuterArmorBase, BaseSecurityContraband]
  id: ClothingOuterVestDetective
  name: detective's vest
  description: A hard-boiled private investigator's armored vest.
  components:
  - type: Sprite
    sprite: Clothing/OuterClothing/Vests/detvest.rsi
  - type: Clothing
    sprite: Clothing/OuterClothing/Vests/detvest.rsi
=======
#NOTE: vests with armor belong to armor.yml
>>>>>>> a594c7b6

#Hazard vest
- type: entity
  parent: ClothingOuterStorageBase
  id: ClothingOuterVestHazard
  name: hi-viz vest
  description: A high-visibility vest used in work zones.
  components:
  - type: Sprite
    sprite: Clothing/OuterClothing/Vests/hazard.rsi
    layers:
    - state: icon
    - state: icon-unshaded
      shader: unshaded
<<<<<<< HEAD
=======
    - state: icon-unshaded
      shader: shaded
      #This is a neat trick I found to sort of "hack" an emissive map into ss14. Basically, the icon-unshaded texture has an alpha channel.
      #Alpha doesn't work for unshaded, but for *shaded* it does, and by putting a shaded texture infront of the unshaded, we can dim the unshaded texture, effectively allowing brightness control.
      #I go further indepth on this in my PR, https://github.com/space-wizards/space-station-14/pull/37869
>>>>>>> a594c7b6
  - type: Clothing
    sprite: Clothing/OuterClothing/Vests/hazard.rsi
    clothingVisuals:
      outerClothing:
      - state: equipped-OUTERCLOTHING
      - state: equipped-OUTERCLOTHING-unshaded
        shader: unshaded
<<<<<<< HEAD
=======
      - state: equipped-OUTERCLOTHING-unshaded
        shader: shaded
        #same trick here
  - type: Reflect
    reflectProb: 0.02
    reflects:
    - Energy
    reflectingInHands: false
>>>>>>> a594c7b6
  - type: Tag
    tags:
    - HiViz
    - WhitelistChameleon

#(Bartender) vest
- type: entity
  parent: ClothingOuterBase
  id: ClothingOuterVest
  name: vest
  description: A thick vest with a rubbery, water-resistant shell.
  components:
  - type: Sprite
    sprite: Clothing/OuterClothing/Vests/vest.rsi
  - type: Clothing
    sprite: Clothing/OuterClothing/Vests/vest.rsi

#Tank Harness
- type: entity
  parent: [ClothingOuterBase, AllowSuitStorageClothingGasTanks]
  id: ClothingOuterVestTank
  name: tank harness
  description: A simple harness that can hold a gas tank.
  components:
  - type: Sprite
    sprite: Clothing/OuterClothing/Vests/tankharness.rsi
  - type: Clothing
    sprite: Clothing/OuterClothing/Vests/tankharness.rsi
  - type: Item
    size: Normal # Make smaller than typical outer clothing
    shape:
    - 0, 0, 0, 1<|MERGE_RESOLUTION|>--- conflicted
+++ resolved
@@ -1,60 +1,4 @@
-<<<<<<< HEAD
-#Web vest
-- type: entity
-  parent: [ClothingOuterStorageBase, AllowSuitStorageClothing, BaseSyndicateContraband]
-  id: ClothingOuterVestWeb
-  name: web vest
-  description: A synthetic armor vest. This one has added webbing and ballistic plates.
-  components:
-  - type: Sprite
-    sprite: Clothing/OuterClothing/Vests/webvest.rsi
-  - type: Clothing
-    sprite: Clothing/OuterClothing/Vests/webvest.rsi
-  - type: Armor
-    modifiers:
-      coefficients:
-        Blunt: 0.6 #ballistic plates = better protection
-        Slash: 0.6
-        Piercing: 0.3
-        Heat: 0.9
-  - type: ExplosionResistance
-    damageCoefficient: 0.9
-
-#Mercenary web vest
-- type: entity
-  parent: [ BaseMajorContraband, ClothingOuterVestWeb] #web vest so it should have some pockets for ammo
-  id: ClothingOuterVestWebMerc
-  name: mercenary web vest
-  description: A high-quality armored vest made from a hard synthetic material. It's surprisingly flexible and light, despite formidable armor plating.
-  components:
-  - type: Sprite
-    sprite: Clothing/OuterClothing/Vests/mercwebvest.rsi
-  - type: Clothing
-    sprite: Clothing/OuterClothing/Vests/mercwebvest.rsi
-  - type: Armor
-    modifiers:
-      coefficients:
-        Blunt: 0.7 #slightly better overall protection but slightly worse than bulletproof armor against bullets seems sensible
-        Slash: 0.7
-        Piercing: 0.5
-        Heat: 0.9
-  - type: ExplosionResistance
-    damageCoefficient: 0.9
-
-#Detective's vest
-- type: entity
-  parent: [ClothingOuterArmorBase, BaseSecurityContraband]
-  id: ClothingOuterVestDetective
-  name: detective's vest
-  description: A hard-boiled private investigator's armored vest.
-  components:
-  - type: Sprite
-    sprite: Clothing/OuterClothing/Vests/detvest.rsi
-  - type: Clothing
-    sprite: Clothing/OuterClothing/Vests/detvest.rsi
-=======
 #NOTE: vests with armor belong to armor.yml
->>>>>>> a594c7b6
 
 #Hazard vest
 - type: entity
@@ -69,14 +13,11 @@
     - state: icon
     - state: icon-unshaded
       shader: unshaded
-<<<<<<< HEAD
-=======
     - state: icon-unshaded
       shader: shaded
       #This is a neat trick I found to sort of "hack" an emissive map into ss14. Basically, the icon-unshaded texture has an alpha channel.
       #Alpha doesn't work for unshaded, but for *shaded* it does, and by putting a shaded texture infront of the unshaded, we can dim the unshaded texture, effectively allowing brightness control.
       #I go further indepth on this in my PR, https://github.com/space-wizards/space-station-14/pull/37869
->>>>>>> a594c7b6
   - type: Clothing
     sprite: Clothing/OuterClothing/Vests/hazard.rsi
     clothingVisuals:
@@ -84,8 +25,6 @@
       - state: equipped-OUTERCLOTHING
       - state: equipped-OUTERCLOTHING-unshaded
         shader: unshaded
-<<<<<<< HEAD
-=======
       - state: equipped-OUTERCLOTHING-unshaded
         shader: shaded
         #same trick here
@@ -94,7 +33,6 @@
     reflects:
     - Energy
     reflectingInHands: false
->>>>>>> a594c7b6
   - type: Tag
     tags:
     - HiViz
