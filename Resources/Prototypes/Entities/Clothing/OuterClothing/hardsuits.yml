--- conflicted
+++ resolved
@@ -112,10 +112,7 @@
     - Hardsuit
     - WhitelistChameleon
     - HardsuitSpatio
-<<<<<<< HEAD
-=======
-    - CorgiWearable
->>>>>>> a594c7b6
+    - CorgiWearable
 
 #Salvage Hardsuit
 - type: entity
@@ -194,44 +191,6 @@
     - Hardsuit
     - WhitelistChameleon
 
-<<<<<<< HEAD
-#Goliath Hardsuit
-- type: entity
-  parent: [ClothingOuterHardsuitBase, BaseCargoContraband]
-  id: ClothingOuterHardsuitGoliath
-  name: goliath hardsuit
-  description: A lightweight hardsuit, adorned with a patchwork of thick, chitinous goliath hide.
-  components:
-  - type: Sprite
-    sprite: Clothing/OuterClothing/Hardsuits/goliath.rsi
-  - type: Clothing
-    sprite: Clothing/OuterClothing/Hardsuits/goliath.rsi
-  - type: PressureProtection
-    highPressureMultiplier: 0.5
-    lowPressureMultiplier: 1000
-  - type: ExplosionResistance
-    damageCoefficient: 0.3
-  - type: Armor
-    modifiers:
-      coefficients:
-        Blunt: 0.7
-        Slash: 0.7
-        Piercing: 0.5
-        Heat: 0.7 #Goliath hide gets grilled instead of you
-        Radiation: 0.3
-        Caustic: 0.8
-  - type: ClothingSpeedModifier
-    walkModifier: 0.8
-    sprintModifier: 0.8
-  - type: HeldSpeedModifier
-  - type: ToggleableClothing
-    clothingPrototype: ClothingHeadHelmetHardsuitGoliath
-  - type: Construction
-    graph: HardsuitGoliath
-    node: hardsuitGoliath
-
-=======
->>>>>>> a594c7b6
 #Maxim Hardsuit
 - type: entity
   parent: [ClothingOuterHardsuitBase, BaseCargoContraband]
