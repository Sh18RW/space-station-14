- type: entity
  save: false
  name: Urist McPlants
  parent: [BaseMobDiona, BaseMob]
  id: MobDiona
  components:
<<<<<<< HEAD
    - type: InteractionPopup
      successChance: 1
      interactSuccessString: hugging-success-generic
      interactSuccessSound: /Audio/Effects/thudswoosh.ogg
      messagePerceivedByOthers: hugging-success-generic-others
    - type: MindContainer
      showExamineInfo: true
    - type: Input
      context: "human"
=======
>>>>>>> dda4b73f
    - type: Respirator
      damage:
        types:
          Asphyxiation: 0.5
      damageRecovery:
        types:
<<<<<<< HEAD
          Asphyxiation: -1.0
    - type: MobMover
    - type: InputMover
    - type: Alerts
    - type: Eye
    - type: CameraRecoil
    - type: Examiner
    - type: CanHostGuardian
    - type: NpcFactionMember
      factions:
        - NanoTrasen
    - type: Pacifist # Corvax-DionaPacifist
=======
          Asphyxiation: -1.0
>>>>>>> dda4b73f
<|MERGE_RESOLUTION|>--- conflicted
+++ resolved
@@ -4,37 +4,11 @@
   parent: [BaseMobDiona, BaseMob]
   id: MobDiona
   components:
-<<<<<<< HEAD
-    - type: InteractionPopup
-      successChance: 1
-      interactSuccessString: hugging-success-generic
-      interactSuccessSound: /Audio/Effects/thudswoosh.ogg
-      messagePerceivedByOthers: hugging-success-generic-others
-    - type: MindContainer
-      showExamineInfo: true
-    - type: Input
-      context: "human"
-=======
->>>>>>> dda4b73f
     - type: Respirator
       damage:
         types:
           Asphyxiation: 0.5
       damageRecovery:
         types:
-<<<<<<< HEAD
           Asphyxiation: -1.0
-    - type: MobMover
-    - type: InputMover
-    - type: Alerts
-    - type: Eye
-    - type: CameraRecoil
-    - type: Examiner
-    - type: CanHostGuardian
-    - type: NpcFactionMember
-      factions:
-        - NanoTrasen
-    - type: Pacifist # Corvax-DionaPacifist
-=======
-          Asphyxiation: -1.0
->>>>>>> dda4b73f
+    - type: Pacifist # Corvax-DionaPacifist