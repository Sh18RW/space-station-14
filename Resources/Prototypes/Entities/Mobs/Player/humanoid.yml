## Random humanoids

- type: randomHumanoidSettings
  id: EventHumanoid
  components:
    - type: RandomHumanoidAppearance
      randomizeName: false
    - type: GhostTakeoverAvailable

- type: randomHumanoidSettings
  id: EventHumanoidMindShielded
  parent: EventHumanoid
  components:
    - type: MindShield
    - type: AntagImmune

## Death Squad

- type: entity
  id: RandomHumanoidSpawnerDeathSquad
  name: Death Squad Agent
  suffix: ERTRole, Death Squad
  components:
    - type: Sprite
      sprite: Clothing/OuterClothing/Hardsuits/deathsquad.rsi
      state: icon
    - type: RandomMetadata
      nameSegments:
        - NamesFirstMilitaryLeader
        - NamesLastMilitary
    - type: RandomHumanoidSpawner
      settings: DeathSquad

- type: randomHumanoidSettings
  id: DeathSquad
  parent: EventHumanoidMindShielded
  randomizeName: false
<<<<<<< HEAD
  speciesBlacklist: # Corvax-MRP
    - Diona
=======
>>>>>>> 730a4d28
  components:
    - type: GhostRole
      name: ghost-role-information-Death-Squad-name
      description: ghost-role-information-Death-Squad-description
      rules: ghost-role-information-Death-Squad-rules
      raffle:
        settings: short
    - type: Loadout
      prototypes: [ DeathSquadGear ]
    - type: RandomMetadata
      nameSegments:
        - NamesFirstMilitaryLeader
        - NamesLastMilitary


## ERT Leader

- type: entity
  id: RandomHumanoidSpawnerERTLeader
  name: ERT leader
  suffix: ERTRole, Basic
  components:
    - type: Sprite
      sprite: Markers/jobs.rsi
      state: ertleader
    - type: RandomMetadata
      nameSegments:
      - NamesFirstMilitaryLeader
      - NamesLastMilitary
    - type: RandomHumanoidSpawner
      settings: ERTLeader

- type: randomHumanoidSettings
  id: ERTLeader
  parent: EventHumanoidMindShielded
  randomizeName: false
  components:
    - type: GhostRole
      name: ghost-role-information-ert-leader-name
      description: ghost-role-information-ert-leader-description
      rules: ghost-role-information-nonantagonist-rules
      raffle:
        settings: short
    - type: Loadout
      prototypes: [ ERTLeaderGear ]
    - type: RandomMetadata
      nameSegments:
      - NamesFirstMilitaryLeader
      - NamesLastMilitary

- type: entity
  id: RandomHumanoidSpawnerERTLeaderEVA
  parent: RandomHumanoidSpawnerERTLeader
  name: ERT leader
  suffix: ERTRole, Armored EVA
  components:
    - type: Sprite
      sprite: Markers/jobs.rsi
      state: ertleadereva
    - type: RandomHumanoidSpawner
      settings: ERTLeaderEVA

- type: randomHumanoidSettings
  id: ERTLeaderEVA
  parent: ERTLeader
  components:
    - type: GhostRole
      name: ghost-role-information-ert-leader-name
      description: ghost-role-information-ert-leader-description
      rules: ghost-role-information-nonantagonist-rules
      raffle:
        settings: short
    - type: Loadout
      prototypes: [ ERTLeaderGearEVA ]

- type: entity
  id: RandomHumanoidSpawnerERTLeaderEVALecter
  parent: RandomHumanoidSpawnerERTLeaderEVA
  suffix: ERTRole, Lecter, EVA
  components:
    - type: RandomHumanoidSpawner
      settings: ERTLeaderEVALecter

- type: randomHumanoidSettings
  id: ERTLeaderEVALecter
  parent: ERTLeaderEVA
  components:
    - type: GhostRole
      name: ghost-role-information-ert-leader-name
      description: ghost-role-information-ert-leader-description
      rules: ghost-role-information-nonantagonist-rules
      raffle:
        settings: short
    - type: Loadout
      prototypes: [ ERTLeaderGearEVALecter ]

## ERT Chaplain

- type: entity
  id: RandomHumanoidSpawnerERTChaplain
  parent: RandomHumanoidSpawnerERTLeader
  name: ERT chaplain
  suffix: ERTRole, Basic
  components:
    - type: Sprite
      sprite: Markers/jobs.rsi
      state: chaplain #needs an ERT variant once a good suit it made.
    - type: RandomMetadata
      nameSegments:
      - NamesFirstMilitary
      - NamesLastMilitary
    - type: RandomHumanoidSpawner
      settings: ERTChaplain

- type: randomHumanoidSettings
  id: ERTChaplain
  parent: ERTLeader
  components:
    - type: GhostRole
      name: ghost-role-information-ert-chaplain-name
      description: ghost-role-information-ert-chaplain-description
      rules: ghost-role-information-nonantagonist-rules
      raffle:
        settings: short
    - type: RandomMetadata
      nameSegments:
      - NamesFirstMilitary
      - NamesLastMilitary
    - type: Loadout
      prototypes: [ ERTChaplainGear ]

- type: entity
  id: RandomHumanoidSpawnerERTChaplainEVA
  parent: RandomHumanoidSpawnerERTChaplain
  name: ERT chaplain
  suffix: ERTRole, Enviro EVA
  components:
    - type: Sprite
      sprite: Markers/jobs.rsi
      state: chaplain #needs an ERT variant once a good suit it made.
    - type: RandomHumanoidSpawner
      settings: ERTChaplainEVA

- type: randomHumanoidSettings
  id: ERTChaplainEVA
  parent: ERTChaplain
  components:
    - type: GhostRole
      name: ghost-role-information-ert-chaplain-name
      description: ghost-role-information-ert-chaplain-description
      rules: ghost-role-information-nonantagonist-rules
      raffle:
        settings: short
    - type: Loadout
      prototypes: [ ERTChaplainGearEVA ]

## ERT Janitor

- type: entity
  id: RandomHumanoidSpawnerERTJanitor
  parent: RandomHumanoidSpawnerERTLeader
  name: ERT janitor
  suffix: ERTRole, Basic
  components:
    - type: Sprite
      sprite: Markers/jobs.rsi
      state: ertjanitor
    - type: RandomMetadata
      nameSegments:
      - NamesFirstMilitary
      - NamesLastMilitary
    - type: RandomHumanoidSpawner
      settings: ERTJanitor

- type: randomHumanoidSettings
  id: ERTJanitor
  parent: ERTLeader
  components:
    - type: GhostRole
      name: ghost-role-information-ert-janitor-name
      description: ghost-role-information-ert-janitor-description
      rules: ghost-role-information-nonantagonist-rules
      raffle:
        settings: short
    - type: RandomMetadata
      nameSegments:
      - NamesFirstMilitary
      - NamesLastMilitary
    - type: Loadout
      prototypes: [ ERTJanitorGear ]

- type: entity
  id: RandomHumanoidSpawnerERTJanitorEVA
  parent: RandomHumanoidSpawnerERTJanitor
  name: ERT janitor
  suffix: ERTRole, Enviro EVA
  components:
    - type: Sprite
      sprite: Markers/jobs.rsi
      state: ertjanitoreva
    - type: RandomHumanoidSpawner
      settings: ERTJanitorEVA

- type: randomHumanoidSettings
  id: ERTJanitorEVA
  parent: ERTJanitor
  components:
    - type: GhostRole
      name: ghost-role-information-ert-janitor-name
      description: ghost-role-information-ert-janitor-description
      rules: ghost-role-information-nonantagonist-rules
      raffle:
        settings: short
    - type: Loadout
      prototypes: [ ERTJanitorGearEVA ]

## ERT Engineer

- type: entity
  id: RandomHumanoidSpawnerERTEngineer
  parent: RandomHumanoidSpawnerERTLeader
  name: ERT engineer
  suffix: ERTRole, Basic
  components:
    - type: Sprite
      sprite: Markers/jobs.rsi
      state: ertengineer
    - type: RandomMetadata
      nameSegments:
      - NamesFirstMilitary
      - NamesLastMilitary
    - type: RandomHumanoidSpawner
      settings: ERTEngineer

- type: randomHumanoidSettings
  id: ERTEngineer
  parent: ERTLeader
  components:
    - type: GhostRole
      name: ghost-role-information-ert-engineer-name
      description: ghost-role-information-ert-engineer-description
      rules: ghost-role-information-nonantagonist-rules
      raffle:
        settings: short
    - type: RandomMetadata
      nameSegments:
      - NamesFirstMilitary
      - NamesLastMilitary
    - type: Loadout
      prototypes: [ ERTEngineerGear ]

- type: entity
  id: RandomHumanoidSpawnerERTEngineerEVA
  parent: RandomHumanoidSpawnerERTEngineer
  name: ERT engineer
  suffix: ERTRole, Enviro EVA
  components:
    - type: Sprite
      sprite: Markers/jobs.rsi
      state: ertengineereva
    - type: RandomHumanoidSpawner
      settings: ERTEngineerEVA

- type: randomHumanoidSettings
  id: ERTEngineerEVA
  parent: ERTEngineer
  components:
    - type: GhostRole
      name: ghost-role-information-ert-engineer-name
      description: ghost-role-information-ert-engineer-description
      rules: ghost-role-information-nonantagonist-rules
      raffle:
        settings: short
    - type: Loadout
      prototypes: [ ERTEngineerGearEVA ]

## ERT Security

- type: entity
  id: RandomHumanoidSpawnerERTSecurity
  parent: RandomHumanoidSpawnerERTLeader
  name: ERT security
  suffix: ERTRole, Basic
  components:
    - type: Sprite
      sprite: Markers/jobs.rsi
      state: ertsecurity
    - type: RandomMetadata
      nameSegments:
      - NamesFirstMilitary
      - NamesLastMilitary
    - type: RandomHumanoidSpawner
      settings: ERTSecurity

- type: randomHumanoidSettings
  id: ERTSecurity
  speciesBlacklist: # Corvax-MRP
    - Diona
  parent: ERTLeader
  components:
    - type: GhostRole
      name: ghost-role-information-ert-security-name
      description: ghost-role-information-ert-security-description
      rules: ghost-role-information-nonantagonist-rules
      raffle:
        settings: short
    - type: RandomMetadata
      nameSegments:
      - NamesFirstMilitary
      - NamesLastMilitary
    - type: Loadout
      prototypes: [ ERTSecurityGear ]

- type: entity
  id: RandomHumanoidSpawnerERTSecurityEVA
  parent: RandomHumanoidSpawnerERTSecurity
  name: ERT security
  suffix: ERTRole, Armored EVA
  components:
    - type: Sprite
      sprite: Markers/jobs.rsi
      state: ertsecurityeva
    - type: RandomHumanoidSpawner
      settings: ERTSecurityEVA

- type: randomHumanoidSettings
  id: ERTSecurityEVA
  parent: ERTSecurity
  components:
    - type: GhostRole
      name: ghost-role-information-ert-security-name
      description: ghost-role-information-ert-security-description
      rules: ghost-role-information-nonantagonist-rules
      raffle:
        settings: short
    - type: Loadout
      prototypes: [ ERTSecurityGearEVA ]

- type: entity
  id: RandomHumanoidSpawnerERTSecurityEVALecter
  parent: RandomHumanoidSpawnerERTSecurityEVA
  suffix: ERTRole, Lecter, EVA
  components:
    - type: RandomHumanoidSpawner
      settings: ERTSecurityEVALecter

- type: randomHumanoidSettings
  id: ERTSecurityEVALecter
  parent: ERTSecurityEVA
  components:
    - type: GhostRole
      name: ghost-role-information-ert-security-name
      description: ghost-role-information-ert-security-description
      rules: ghost-role-information-nonantagonist-rules
      raffle:
        settings: short
    - type: Loadout
      prototypes: [ ERTSecurityGearEVALecter ]

## ERT Medic

- type: entity
  id: RandomHumanoidSpawnerERTMedical
  parent: RandomHumanoidSpawnerERTLeader
  name: ERT medic
  suffix: ERTRole, Basic
  components:
    - type: Sprite
      sprite: Markers/jobs.rsi
      state: ertmedical
    - type: RandomMetadata
      nameSegments:
      - NamesFirstMilitary
      - NamesLastMilitary
    - type: RandomHumanoidSpawner
      settings: ERTMedical

- type: randomHumanoidSettings
  id: ERTMedical
  parent: ERTLeader
  components:
    - type: GhostRole
      name: ghost-role-information-ert-medical-name
      description: ghost-role-information-ert-medical-description
      rules: ghost-role-information-nonantagonist-rules
      raffle:
        settings: short
    - type: RandomMetadata
      nameSegments:
      - NamesFirstMilitary
      - NamesLastMilitary
    - type: Loadout
      prototypes: [ ERTMedicalGear ]

- type: entity
  id: RandomHumanoidSpawnerERTMedicalEVA
  parent: RandomHumanoidSpawnerERTMedical
  name: ERT medic
  suffix: ERTRole, Armored EVA
  components:
    - type: Sprite
      sprite: Markers/jobs.rsi
      state: ertmedicaleva
    - type: RandomHumanoidSpawner
      settings: ERTMedicalEVA

- type: randomHumanoidSettings
  id: ERTMedicalEVA
  parent: ERTMedical
  components:
    - type: GhostRole
      name: ghost-role-information-ert-medical-name
      description: ghost-role-information-ert-medical-description
      rules: ghost-role-information-nonantagonist-rules
      raffle:
        settings: short
    - type: Loadout
      prototypes: [ ERTMedicalGearEVA ]

## CBURN

- type: entity
  id: RandomHumanoidSpawnerCBURNUnit
  name: CBURN Agent
  suffix: ERTRole
  components:
    - type: Sprite
      sprite: Markers/jobs.rsi
      state: cburn
    - type: RandomHumanoidSpawner
      settings: CBURNAgent

- type: randomHumanoidSettings
  speciesBlacklist: # Corvax-MRP
    - Diona
  id: CBURNAgent
  parent: EventHumanoidMindShielded
  components:
    - type: Loadout
      prototypes: [CBURNGear]
    - type: GhostRole
      name: ghost-role-information-cburn-agent-name
      description: ghost-role-information-cburn-agent-description
      rules: ghost-role-information-nonantagonist-rules
      raffle:
        settings: short
    - type: RandomMetadata
      nameSegments:
      - NamesFirstMilitary
      - NamesLastMilitary

## Central Command

- type: entity
  name: CentCom official
  id: RandomHumanoidSpawnerCentcomOfficial
  components:
    - type: Sprite
      sprite: Markers/jobs.rsi
      state: centcom
    - type: RandomHumanoidSpawner
      settings: CentcomOfficial

- type: randomHumanoidSettings
  id: CentcomOfficial
  parent: EventHumanoidMindShielded
  components:
    - type: GhostRole
      name: ghost-role-information-centcom-official-name
      description: ghost-role-information-centcom-official-description
      rules: ghost-role-information-nonantagonist-rules
      raffle:
        settings: default
    - type: Loadout
      prototypes: [ CentcomGear ]

## Syndicate

- type: entity
  id: RandomHumanoidSpawnerSyndicateAgent
  name: syndicate agent
  components:
    - type: Sprite
      sprite: Mobs/Species/Human/parts.rsi
      state: full
    - type: RandomMetadata
      nameSegments: [ corvax_names_death_commando ] # Corvax-Localization
    - type: RandomHumanoidSpawner
      settings: SyndicateAgent

- type: randomHumanoidSettings
  id: SyndicateAgent
  components:
    - type: RandomHumanoidAppearance
      randomizeName: false
    - type: Loadout
      prototypes: [SyndicateOperativeGearExtremelyBasic]

- type: entity
  id: RandomHumanoidSpawnerNukeOp
  name: Nuclear Operative
  components:
    - type: Sprite
      sprite: Mobs/Species/Human/parts.rsi
      state: full
    - type: RandomHumanoidSpawner
      settings: NukeOp

- type: randomHumanoidSettings
  id: NukeOp
  components:
    - type: RandomHumanoidAppearance
      randomizeName: false
    - type: NukeOperative

- type: entity
  id: RandomHumanoidSpawnerCluwne
  name: Cluwne
  suffix: spawns a cluwne
  components:
    - type: Sprite
      sprite: Markers/jobs.rsi
      state: cluwne
    - type: RandomHumanoidSpawner
      settings: Cluwne
    - type: RandomMetadata
      nameSegments:
      - names_first
      - names_last

- type: randomHumanoidSettings
  id: Cluwne
  parent: EventHumanoid
  randomizeName: false
  components:
    - type: GhostRole
      name: ghost-role-information-cluwne-name
      description: ghost-role-information-cluwne-description
      rules: ghost-role-information-nonantagonist-rules
      raffle:
        settings: default
    - type: Cluwne


## Shuttle roles

## Lost Cargo technician

- type: entity
  name: lost cargo technician spawner
  id: LostCargoTechnicianSpawner
  parent: MarkerBase
  components:
    - type: Sprite
      layers:
        - state: red
        - sprite: Objects/Tools/appraisal-tool.rsi
          state: icon
    - type: RandomSpawner
      prototypes:
      - RandomHumanoidLostCargoTechnician
      chance: 1

- type: entity
  id: RandomHumanoidLostCargoTechnician
  name: lost cargo technician ghost role
  components:
    - type: Sprite
      sprite: Objects/Tools/appraisal-tool.rsi
      state: icon
    - type: RandomHumanoidSpawner
      settings: LostCargoTechnician

- type: randomHumanoidSettings
  id: LostCargoTechnician
  parent: EventHumanoid
  components:
    - type: GhostRole
      name: ghost-role-information-lost-cargo-technical-name
      description: ghost-role-information-lost-cargo-technical-description
      rules: ghost-role-information-nonantagonist-rules
      raffle:
        settings: short
    - type: Loadout
      prototypes: [ LostCargoTechGearSuit, LostCargoTechGearCoat ]

# Clown troupe

- type: entity
  name: clown troupe spawner
  id: ClownTroupeSpawner
  parent: MarkerBase
  components:
    - type: Sprite
      layers:
        - state: red
        - sprite: Objects/Fun/bikehorn.rsi
          state: icon
    - type: RandomSpawner
      prototypes:
      - RandomHumanoidClownTroupe
      rarePrototypes:
      - RandomHumanoidClownTroupeBanana
      rareChance: 0.3

- type: entity
  id: RandomHumanoidClownTroupe
  name: clown troupe ghost role
  components:
    - type: Sprite
      sprite: Objects/Tools/appraisal-tool.rsi
      state: icon
    - type: RandomHumanoidSpawner
      settings: ClownTroupe

- type: entity
  id: RandomHumanoidClownTroupeBanana
  name: banana clown troupe
  parent: RandomHumanoidClownTroupe
  components:
    - type: RandomHumanoidSpawner
      settings: ClownTroupeBanana

- type: randomHumanoidSettings
  id: ClownTroupe
  parent: EventHumanoid
  randomizeName: false
  components:
    - type: GhostRole
      name: ghost-role-information-clown-troupe-name
      description: ghost-role-information-clown-troupe-description
      rules: ghost-role-information-nonantagonist-rules
      raffle:
        settings: short
    - type: Loadout
      prototypes: [ ClownTroupe ]
    - type: RandomMetadata
      nameSegments:
      - names_clown

- type: randomHumanoidSettings
  id: ClownTroupeBanana
  parent: ClownTroupe
  randomizeName: false
  components:
    - type: Loadout
      prototypes: [ BananaClown ]

# Traveling exotic chef

- type: entity
  name: traveling chef spawner
  id: TravelingChefSpawner
  parent: MarkerBase
  components:
    - type: Sprite
      layers:
        - state: red
        - sprite: Objects/Weapons/Melee/kitchen_knife.rsi
          state: icon
    - type: RandomSpawner
      prototypes:
      - RandomHumanoidTravelingChef

- type: entity
  id: RandomHumanoidTravelingChef
  name: traveling chef ghost role
  components:
    - type: Sprite
      sprite: Objects/Tools/appraisal-tool.rsi
      state: icon
    - type: RandomHumanoidSpawner
      settings: TravelingChef

- type: randomHumanoidSettings
  id: TravelingChef
  parent: EventHumanoid
  components:
    - type: GhostRole
      name: ghost-role-information-traveling-chef-name
      description: ghost-role-information-traveling-chef-description
      rules: ghost-role-information-nonantagonist-rules
      raffle:
        settings: short
    - type: Loadout
      prototypes: [ TravelingChef ]

# Disaster victim

- type: entity
  name: disaster victim spawner
  id: DisasterVictimSpawner
  parent: MarkerBase
  components:
  - type: Sprite
    layers:
      - state: red
      - sprite: Clothing/OuterClothing/Hardsuits/basic.rsi
        state: icon
  - type: RandomSpawner
    prototypes:
    - RandomHumanoidDisasterVictimRD
    - RandomHumanoidDisasterVictimCMO
    - RandomHumanoidDisasterVictimCaptain
    - MobSkeletonCloset

- type: entity
  id: RandomHumanoidDisasterVictimRD
  name: disaster victim RD ghost role
  components:
    - type: Sprite
      sprite: Clothing/OuterClothing/Hardsuits/basic.rsi
      state: icon
    - type: RandomHumanoidSpawner
      settings: DisasterVictimResearchDirector

- type: entity
  id: RandomHumanoidDisasterVictimCMO
  parent: RandomHumanoidDisasterVictimRD
  name: disaster victim CMO ghost role
  components:
    - type: RandomHumanoidSpawner
      settings: DisasterVictimCMO

- type: entity
  id: RandomHumanoidDisasterVictimCaptain
  parent: RandomHumanoidDisasterVictimRD
  name: disaster victim Captain ghost role
  components:
    - type: RandomHumanoidSpawner
      settings: DisasterVictimCaptain

## Following use EventHumanoidMindShielded since they are heads and probably should have mindshields

- type: randomHumanoidSettings
  id: DisasterVictimHead
  parent: EventHumanoidMindShielded
  components:
    - type: GhostRole
      name: ghost-role-information-disaster-victim-name
      description: ghost-role-information-disaster-victim-description
      rules: ghost-role-information-nonantagonist-rules
      raffle:
        settings: default

- type: randomHumanoidSettings
  id: DisasterVictimResearchDirector
  parent: DisasterVictimHead
  components:
    - type: Loadout
      prototypes: [ DisasterVictimRD, DisasterVictimRDAlt ]

- type: randomHumanoidSettings
  id: DisasterVictimCMO
  parent: DisasterVictimHead
  components:
    - type: Loadout
      prototypes: [ DisasterVictimCMO, DisasterVictimCMOAlt ]

- type: randomHumanoidSettings
  id: DisasterVictimCaptain
  parent: DisasterVictimHead
  components:
    - type: Loadout
      prototypes: [ DisasterVictimCaptain, DisasterVictimCaptainAlt ]

# Syndie Disaster Victim

- type: entity
  name: syndie disaster victim spawner
  id: SyndieDisasterVictimSpawner
  parent: MarkerBase
  components:
  - type: Sprite
    layers:
      - state: red
      - sprite: Structures/Decoration/banner.rsi
        state: banner_syndicate
  - type: RandomSpawner
    prototypes:
    - RandomHumanoidSyndieDisasterVictim

- type: entity
  id: RandomHumanoidSyndieDisasterVictim
  name: syndie disaster victim ghost role
  components:
    - type: Sprite
      sprite: Structures/Decoration/banner.rsi
      state: banner_syndicate
    - type: RandomHumanoidSpawner
      settings: SyndieDisasterVictim

- type: randomHumanoidSettings
  id: SyndieDisasterVictim
  parent: EventHumanoid
  components:
    - type: NpcFactionMember
      factions:
      - Syndicate
    - type: GhostRole
      name: ghost-role-information-syndie-disaster-victim-name
      description: ghost-role-information-syndie-disaster-victim-description
      rules: ghost-role-information-nonantagonist-rules
      raffle:
        settings: short
    - type: Loadout
      prototypes: [ SyndicateOperativeGearCivilian ]<|MERGE_RESOLUTION|>--- conflicted
+++ resolved
@@ -35,11 +35,7 @@
   id: DeathSquad
   parent: EventHumanoidMindShielded
   randomizeName: false
-<<<<<<< HEAD
-  speciesBlacklist: # Corvax-MRP
-    - Diona
-=======
->>>>>>> 730a4d28
+  speciesBlacklist: ['Diona'] # Corvax-MRP
   components:
     - type: GhostRole
       name: ghost-role-information-Death-Squad-name
