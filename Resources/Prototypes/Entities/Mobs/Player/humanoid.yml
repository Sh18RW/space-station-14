--- conflicted
+++ resolved
@@ -13,11 +13,7 @@
     - type: RandomMetadata
       nameSegments:
         - NamesFirstMilitaryLeader
-<<<<<<< HEAD
-        - names_last_male # Corvax-Localization
-=======
         - NamesLastMilitary
->>>>>>> 2b5fd0ed
     - type: RandomHumanoidSpawner
       settings: DeathSquad
 
@@ -35,11 +31,7 @@
     - type: RandomMetadata
       nameSegments:
         - NamesFirstMilitaryLeader
-<<<<<<< HEAD
-        - names_last_male # Corvax-Localization
-=======
         - NamesLastMilitary
->>>>>>> 2b5fd0ed
 
 
 ## ERT Leader
@@ -55,11 +47,7 @@
     - type: RandomMetadata
       nameSegments:
       - NamesFirstMilitaryLeader
-<<<<<<< HEAD
-      - NamesLastERTCallsign # Corvax-Localization
-=======
-      - NamesLastMilitary
->>>>>>> 2b5fd0ed
+      - NamesLastMilitary
     - type: RandomHumanoidSpawner
       settings: ERTLeader
 
@@ -77,11 +65,7 @@
     - type: RandomMetadata
       nameSegments:
       - NamesFirstMilitaryLeader
-<<<<<<< HEAD
-      - NamesLastERTCallsign # Corvax-Localization
-=======
-      - NamesLastMilitary
->>>>>>> 2b5fd0ed
+      - NamesLastMilitary
 
 - type: entity
   id: RandomHumanoidSpawnerERTLeaderEVA
@@ -141,11 +125,7 @@
     - type: RandomMetadata
       nameSegments:
       - NamesFirstMilitary
-<<<<<<< HEAD
-      - NamesLastERTCallsign # Corvax-Localization
-=======
-      - NamesLastMilitary
->>>>>>> 2b5fd0ed
+      - NamesLastMilitary
     - type: RandomHumanoidSpawner
       settings: ERTJanitor
 
@@ -161,11 +141,7 @@
     - type: RandomMetadata
       nameSegments:
       - NamesFirstMilitary
-<<<<<<< HEAD
-      - NamesLastERTCallsign # Corvax-Localization
-=======
-      - NamesLastMilitary
->>>>>>> 2b5fd0ed
+      - NamesLastMilitary
     - type: Loadout
       prototypes: [ ERTJanitorGear ]
 
@@ -207,11 +183,7 @@
     - type: RandomMetadata
       nameSegments:
       - NamesFirstMilitary
-<<<<<<< HEAD
-      - NamesLastERTCallsign # Corvax-Localization
-=======
-      - NamesLastMilitary
->>>>>>> 2b5fd0ed
+      - NamesLastMilitary
     - type: RandomHumanoidSpawner
       settings: ERTEngineer
 
@@ -227,11 +199,7 @@
     - type: RandomMetadata
       nameSegments:
       - NamesFirstMilitary
-<<<<<<< HEAD
-      - NamesLastERTCallsign # Corvax-Localization
-=======
-      - NamesLastMilitary
->>>>>>> 2b5fd0ed
+      - NamesLastMilitary
     - type: Loadout
       prototypes: [ ERTEngineerGear ]
 
@@ -273,11 +241,7 @@
     - type: RandomMetadata
       nameSegments:
       - NamesFirstMilitary
-<<<<<<< HEAD
-      - NamesLastERTCallsign # Corvax-Localization
-=======
-      - NamesLastMilitary
->>>>>>> 2b5fd0ed
+      - NamesLastMilitary
     - type: RandomHumanoidSpawner
       settings: ERTSecurity
 
@@ -295,11 +259,7 @@
     - type: RandomMetadata
       nameSegments:
       - NamesFirstMilitary
-<<<<<<< HEAD
-      - NamesLastERTCallsign # Corvax-Localization
-=======
-      - NamesLastMilitary
->>>>>>> 2b5fd0ed
+      - NamesLastMilitary
     - type: Loadout
       prototypes: [ ERTSecurityGear ]
 
@@ -361,11 +321,7 @@
     - type: RandomMetadata
       nameSegments:
       - NamesFirstMilitary
-<<<<<<< HEAD
-      - NamesLastERTCallsign # Corvax-Localization
-=======
-      - NamesLastMilitary
->>>>>>> 2b5fd0ed
+      - NamesLastMilitary
     - type: RandomHumanoidSpawner
       settings: ERTMedical
 
@@ -381,11 +337,7 @@
     - type: RandomMetadata
       nameSegments:
       - NamesFirstMilitary
-<<<<<<< HEAD
-      - NamesLastERTCallsign # Corvax-Localization
-=======
-      - NamesLastMilitary
->>>>>>> 2b5fd0ed
+      - NamesLastMilitary
     - type: Loadout
       prototypes: [ ERTMedicalGear ]
 
@@ -441,11 +393,7 @@
     - type: RandomMetadata
       nameSegments:
       - NamesFirstMilitary
-<<<<<<< HEAD
-      - NamesLastERTCallsign # Corvax-Localization
-=======
-      - NamesLastMilitary
->>>>>>> 2b5fd0ed
+      - NamesLastMilitary
 ## Central Command
 
 - type: entity
