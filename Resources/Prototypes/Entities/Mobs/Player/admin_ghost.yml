- type: entity
  parent: MobObserver
  save: false
  id: AdminObserver
  name: admin observer
  noSpawn: true
  components:
  - type: ContentEye
    maxZoom: 8.916104, 8.916104
  - type: Tag
    tags:
    - InstantDoAfters
    - CanPilot
    - BypassInteractionRangeChecks
  - type: Input
    context: "aghost"
  - type: Ghost
    canInteract: true
  - type: Hands
  - type: Puller
  - type: DoAfter
  - type: CombatMode
  - type: Actions
  - type: InputMover
  - type: Physics
    ignorePaused: true
    bodyType: Kinematic
  - type: Body
    prototype: Aghost
  - type: Access
    groups:
    - AllAccess
    tags:
    - NuclearOperative
    - SyndicateAgent
  - type: UserInterface
    interfaces:
      - key: enum.SolarControlConsoleUiKey.Key
        type: SolarControlConsoleBoundUserInterface
      - key: enum.CommunicationsConsoleUiKey.Key
        type: CommunicationsConsoleBoundUserInterface
      - key: enum.RadarConsoleUiKey.Key
        type: RadarConsoleBoundUserInterface
      - key: enum.CargoConsoleUiKey.Orders
        type: CargoOrderConsoleBoundUserInterface
      - key: enum.CrewMonitoringUIKey.Key
        type: CrewMonitoringBoundUserInterface
      - key: enum.GeneralStationRecordConsoleKey.Key
        # who the fuck named this bruh
        type: GeneralStationRecordConsoleBoundUserInterface
  - type: IntrinsicUI
    uis:
      - key: enum.SolarControlConsoleUiKey.Key
<<<<<<< HEAD
        toggleAction:
          name: action-name-show-solar-console
          description: action-description-show-solar-console
          icon: Corvax/Interface/AdminActions/solar.png # Corvax-Resprite
          iconOn: Corvax/Interface/AdminActions/solar.png # Corvax-Resprite
          keywords: [ "AI", "console", "interface" ]
          priority: -10
          event: !type:ToggleIntrinsicUIEvent
      - key: enum.CommunicationsConsoleUiKey.Key
        toggleAction:
          name: action-name-show-communications-console
          description: action-description-show-communications-console
          icon: Corvax/Interface/AdminActions/communications.png # Corvax-Resprite
          iconOn: Corvax/Interface/AdminActions/communications.png # Corvax-Resprite
          keywords: [ "AI", "console", "interface" ]
          priority: -10
          event: !type:ToggleIntrinsicUIEvent
      - key: enum.RadarConsoleUiKey.Key
        toggleAction:
          name: action-name-show-radar-console
          description: action-description-show-radar-console
          icon: Corvax/Interface/AdminActions/radar.png # Corvax-Resprite
          iconOn: Corvax/Interface/AdminActions/radar.png # Corvax-Resprite
          keywords: [ "AI", "console", "interface" ]
          priority: -10
          event: !type:ToggleIntrinsicUIEvent
      - key: enum.CargoConsoleUiKey.Orders
        toggleAction:
          name: action-name-show-cargo-console
          description: action-description-show-cargo-console
          icon: Corvax/Interface/AdminActions/cargo.png # Corvax-Resprite
          iconOn: Corvax/Interface/AdminActions/cargo.png # Corvax-Resprite
          keywords: [ "AI", "console", "interface" ]
          priority: -10
          event: !type:ToggleIntrinsicUIEvent
      - key: enum.CrewMonitoringUIKey.Key
        toggleAction:
          name: action-name-show-crew-monitoring-console
          description: action-description-crew-monitoring-console
          icon: Corvax/Interface/AdminActions/monitoring.png # Corvax-Resprite
          iconOn: Corvax/Interface/AdminActions/monitoring.png # Corvax-Resprite
          keywords: [ "AI", "console", "interface" ]
          priority: -10
          event: !type:ToggleIntrinsicUIEvent
      - key: enum.GeneralStationRecordConsoleKey.Key
        toggleAction:
          name: action-name-show-station-records-console
          description: action-description-station-records-console
          icon: Corvax/Interface/AdminActions/records.png # Corvax-Resprite
          iconOn: Corvax/Interface/AdminActions/records.png # Corvax-Resprite
          keywords: [ "AI", "console", "interface" ]
          priority: -10
          event: !type:ToggleIntrinsicUIEvent
=======
        toggleAction: ActionAGhostShowSolar
      - key: enum.CommunicationsConsoleUiKey.Key
        toggleAction: ActionAGhostShowCommunications
      - key: enum.RadarConsoleUiKey.Key
        toggleAction: ActionAGhostShowRadar
      - key: enum.CargoConsoleUiKey.Orders
        toggleAction: ActionAGhostShowCargo
      - key: enum.CrewMonitoringUIKey.Key
        toggleAction: ActionAGhostShowCrewMonitoring
      - key: enum.GeneralStationRecordConsoleKey.Key
        toggleAction: ActionAGhostShowStationRecords
>>>>>>> 9c2f11d0
  - type: SolarControlConsole # look ma i AM the computer!
  - type: CommunicationsConsole
    title: communicationsconsole-announcement-title-centcom
    color: "#228b22"
  - type: RadarConsole
  - type: CargoOrderConsole
  - type: CrewMonitoringConsole
    snap: false
    precision: 3
  - type: GeneralStationRecordConsole
  - type: DeviceNetwork
    deviceNetId: Wireless
    receiveFrequencyId: CrewMonitor
  - type: WirelessNetworkConnection
    range: 500
  - type: StationLimitedNetwork
  - type: Thieving
    stripTimeReduction: 9999
    stealthy: true
  - type: Stripping
  - type: SolutionScanner
  - type: IgnoreUIRange

- type: entity
  id: ActionAGhostShowSolar
  name: Solar Control Interface
  description: View a solar control interface.
  noSpawn: true
  components:
  - type: InstantAction
    icon: { sprite: Structures/Machines/parts.rsi, state: box_0 }
    iconOn: Structures/Machines/parts.rsi/box_2.png
    keywords: [ "AI", "console", "interface" ]
    priority: -10
    event: !type:ToggleIntrinsicUIEvent { key: enum.SolarControlConsoleUiKey.Key }

- type: entity
  id: ActionAGhostShowCommunications
  name: Communications Interface
  description: View a communications interface.
  noSpawn: true
  components:
  - type: InstantAction
    icon: { sprite: Structures/Machines/parts.rsi, state: box_0 }
    iconOn: Structures/Machines/parts.rsi/box_2.png
    keywords: [ "AI", "console", "interface" ]
    priority: -10
    event: !type:ToggleIntrinsicUIEvent { key: enum.CommunicationsConsoleUiKey.Key }

- type: entity
  id: ActionAGhostShowRadar
  name: Mass Scanner Interface
  description: View a mass scanner interface.
  noSpawn: true
  components:
  - type: InstantAction
    icon: { sprite: Structures/Machines/parts.rsi, state: box_0 }
    iconOn: Structures/Machines/parts.rsi/box_2.png
    keywords: [ "AI", "console", "interface" ]
    priority: -10
    event: !type:ToggleIntrinsicUIEvent { key: enum.RadarConsoleUiKey.Key }

- type: entity
  id: ActionAGhostShowCargo
  name: Cargo Ordering Interface
  description: View a cargo ordering interface.
  noSpawn: true
  components:
  - type: InstantAction
    icon: { sprite: Structures/Machines/parts.rsi, state: box_0 }
    iconOn: Structures/Machines/parts.rsi/box_2.png
    keywords: [ "AI", "console", "interface" ]
    priority: -10
    event: !type:ToggleIntrinsicUIEvent { key: enum.CargoConsoleUiKey.Orders }

- type: entity
  id: ActionAGhostShowCrewMonitoring
  name: Crew Monitoring Interface
  description: View a crew monitoring interface.
  noSpawn: true
  components:
  - type: InstantAction
    icon: { sprite: Structures/Machines/parts.rsi, state: box_0 }
    iconOn: Structures/Machines/parts.rsi/box_2.png
    keywords: [ "AI", "console", "interface" ]
    priority: -10
    event: !type:ToggleIntrinsicUIEvent { key: enum.CrewMonitoringUIKey.Key }

- type: entity
  id: ActionAGhostShowStationRecords
  name: Station Records Interface
  description: View a station records Interface
  noSpawn: true
  components:
  - type: InstantAction
    icon: { sprite: Structures/Machines/parts.rsi, state: box_0 }
    iconOn: Structures/Machines/parts.rsi/box_2.png
    keywords: [ "AI", "console", "interface" ]
    priority: -10
    event: !type:ToggleIntrinsicUIEvent { key: enum.GeneralStationRecordConsoleKey.Key }<|MERGE_RESOLUTION|>--- conflicted
+++ resolved
@@ -51,61 +51,6 @@
   - type: IntrinsicUI
     uis:
       - key: enum.SolarControlConsoleUiKey.Key
-<<<<<<< HEAD
-        toggleAction:
-          name: action-name-show-solar-console
-          description: action-description-show-solar-console
-          icon: Corvax/Interface/AdminActions/solar.png # Corvax-Resprite
-          iconOn: Corvax/Interface/AdminActions/solar.png # Corvax-Resprite
-          keywords: [ "AI", "console", "interface" ]
-          priority: -10
-          event: !type:ToggleIntrinsicUIEvent
-      - key: enum.CommunicationsConsoleUiKey.Key
-        toggleAction:
-          name: action-name-show-communications-console
-          description: action-description-show-communications-console
-          icon: Corvax/Interface/AdminActions/communications.png # Corvax-Resprite
-          iconOn: Corvax/Interface/AdminActions/communications.png # Corvax-Resprite
-          keywords: [ "AI", "console", "interface" ]
-          priority: -10
-          event: !type:ToggleIntrinsicUIEvent
-      - key: enum.RadarConsoleUiKey.Key
-        toggleAction:
-          name: action-name-show-radar-console
-          description: action-description-show-radar-console
-          icon: Corvax/Interface/AdminActions/radar.png # Corvax-Resprite
-          iconOn: Corvax/Interface/AdminActions/radar.png # Corvax-Resprite
-          keywords: [ "AI", "console", "interface" ]
-          priority: -10
-          event: !type:ToggleIntrinsicUIEvent
-      - key: enum.CargoConsoleUiKey.Orders
-        toggleAction:
-          name: action-name-show-cargo-console
-          description: action-description-show-cargo-console
-          icon: Corvax/Interface/AdminActions/cargo.png # Corvax-Resprite
-          iconOn: Corvax/Interface/AdminActions/cargo.png # Corvax-Resprite
-          keywords: [ "AI", "console", "interface" ]
-          priority: -10
-          event: !type:ToggleIntrinsicUIEvent
-      - key: enum.CrewMonitoringUIKey.Key
-        toggleAction:
-          name: action-name-show-crew-monitoring-console
-          description: action-description-crew-monitoring-console
-          icon: Corvax/Interface/AdminActions/monitoring.png # Corvax-Resprite
-          iconOn: Corvax/Interface/AdminActions/monitoring.png # Corvax-Resprite
-          keywords: [ "AI", "console", "interface" ]
-          priority: -10
-          event: !type:ToggleIntrinsicUIEvent
-      - key: enum.GeneralStationRecordConsoleKey.Key
-        toggleAction:
-          name: action-name-show-station-records-console
-          description: action-description-station-records-console
-          icon: Corvax/Interface/AdminActions/records.png # Corvax-Resprite
-          iconOn: Corvax/Interface/AdminActions/records.png # Corvax-Resprite
-          keywords: [ "AI", "console", "interface" ]
-          priority: -10
-          event: !type:ToggleIntrinsicUIEvent
-=======
         toggleAction: ActionAGhostShowSolar
       - key: enum.CommunicationsConsoleUiKey.Key
         toggleAction: ActionAGhostShowCommunications
@@ -117,7 +62,6 @@
         toggleAction: ActionAGhostShowCrewMonitoring
       - key: enum.GeneralStationRecordConsoleKey.Key
         toggleAction: ActionAGhostShowStationRecords
->>>>>>> 9c2f11d0
   - type: SolarControlConsole # look ma i AM the computer!
   - type: CommunicationsConsole
     title: communicationsconsole-announcement-title-centcom
