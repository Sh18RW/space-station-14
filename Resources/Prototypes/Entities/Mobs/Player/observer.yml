--- conflicted
+++ resolved
@@ -64,13 +64,9 @@
     tags:
     - BypassInteractionRangeChecks
   - type: PointLight
-<<<<<<< HEAD
-    radius: 6
-=======
     netsync: false
     radius: 6
     castShadows: false
->>>>>>> a594c7b6
     enabled: false
 
 # proto for player ghosts specifically
