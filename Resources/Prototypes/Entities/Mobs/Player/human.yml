- type: entity
  save: false
  name: Urist McHands
  parent: BaseMobHuman
  id: MobHuman

#Syndie
- type: entity
  parent: MobHuman
  id: MobHumanSyndicateAgentBase
  name: syndicate agent
  suffix: Human, Base
  components:
  - type: RandomHumanoidAppearance
    randomizeName: false
    hair: HairBald
  - type: Loadout
    prototypes: [SyndicateOperativeGearExtremelyBasic]
    roleLoadout: [ RoleSurvivalSyndicate ]
  - type: RandomMetadata
    nameSegments: [NamesDeathCommando]
  - type: NpcFactionMember
    factions:
    - Syndicate

- type: entity
  parent: MobHumanSyndicateAgentBase
  id: MobHumanSyndicateAgent
  name: syndicate agent
  suffix: Human, Traitor
  components:
  # make the player a traitor once its taken
  - type: AutoTraitor
    profile: TraitorReinforcement

- type: entity
  parent: MobHumanSyndicateAgent
  id: MobHumanSyndicateAgentMedic
  name: syndicate medic
  components:
  - type: Loadout
    prototypes: [SyndicateReinforcementMedic]
    roleLoadout: [ RoleSurvivalSyndicate ]

- type: entity
  parent: MobHumanSyndicateAgent
  id: MobHumanSyndicateAgentSpy
  name: syndicate spy
  components:
  - type: Loadout
    prototypes: [SyndicateReinforcementSpy]
    roleLoadout: [ RoleSurvivalSyndicate ]

- type: entity
  parent: MobHumanSyndicateAgent
  id: MobHumanSyndicateAgentThief
  name: syndicate thief
  components:
  - type: Loadout
    prototypes: [SyndicateReinforcementThief]
    roleLoadout: [ RoleSurvivalSyndicate ]

- type: entity
  parent: MobHumanSyndicateAgentBase
  id: MobHumanSyndicateAgentNukeops # Reinforcement exclusive to nukeops uplink
  suffix: Human, NukeOps
  components:
  - type: NukeOperative
  - type: RandomMetadata
    nameSegments:
<<<<<<< HEAD
    - nukeops-role-operator
    - NamesSyndicateNormal
=======
    - NamesSyndicateNormal
    nameFormat: name-format-nukie-operator
>>>>>>> a594c7b6
  - type: Loadout
    prototypes: [SyndicateOperativeGearFullNoUplink]

# Nuclear Operative
- type: entity
  categories: [ HideSpawnMenu ]
  name: Nuclear Operative
  parent: MobHuman
  id: MobHumanNukeOp
  components:
  - type: NukeOperative
  - type: RandomHumanoidAppearance

- type: entity
  categories: [ HideSpawnMenu ]
  parent: MobHuman
  id: MobHumanLoneNuclearOperative
  name: Lone Operative
  components:
  - type: RandomHumanoidAppearance
    randomizeName: false
  - type: NukeOperative
  - type: Loadout
    prototypes: [SyndicateLoneOperativeGearFull]
    roleLoadout: [ RoleSurvivalSyndicate ]
  - type: RandomMetadata
    nameSegments:
<<<<<<< HEAD
    - SyndicateNamesPrefix
    - NamesSyndicateNormal
=======
    - NamesSyndicatePrefix
    - NamesSyndicateNormal
    nameFormat: name-format-nukie-generic
>>>>>>> a594c7b6
  - type: NpcFactionMember
    factions:
    - Syndicate

# Wizard
- type: entity
  categories: [ HideSpawnMenu ]
  name: Wizard
  parent: MobHuman
  id: MobHumanWizard
  components:
  - type: RandomHumanoidAppearance
  - type: NpcFactionMember
    factions:
    - Wizard<|MERGE_RESOLUTION|>--- conflicted
+++ resolved
@@ -68,13 +68,8 @@
   - type: NukeOperative
   - type: RandomMetadata
     nameSegments:
-<<<<<<< HEAD
-    - nukeops-role-operator
-    - NamesSyndicateNormal
-=======
     - NamesSyndicateNormal
     nameFormat: name-format-nukie-operator
->>>>>>> a594c7b6
   - type: Loadout
     prototypes: [SyndicateOperativeGearFullNoUplink]
 
@@ -102,14 +97,9 @@
     roleLoadout: [ RoleSurvivalSyndicate ]
   - type: RandomMetadata
     nameSegments:
-<<<<<<< HEAD
-    - SyndicateNamesPrefix
-    - NamesSyndicateNormal
-=======
     - NamesSyndicatePrefix
     - NamesSyndicateNormal
     nameFormat: name-format-nukie-generic
->>>>>>> a594c7b6
   - type: NpcFactionMember
     factions:
     - Syndicate
