- type: entity
  save: false
  name: Urist McHands
  parent: BaseMobHuman
  id: MobHuman
  components:
  - type: CombatMode
  - type: InteractionPopup
    successChance: 1
    interactSuccessString: hugging-success-generic
    interactSuccessSound: /Audio/Effects/thudswoosh.ogg
    messagePerceivedByOthers: hugging-success-generic-others
  - type: MindContainer
    showExamineInfo: true
  - type: Input
    context: "human"
  - type: MobMover
  - type: InputMover
  - type: Respirator
    damage:
      types:
        Asphyxiation: 1.0
    damageRecovery:
      types:
        Asphyxiation: -1.0
  - type: Alerts
  - type: Actions
  - type: Eye
  - type: CameraRecoil
  - type: Examiner
  - type: CanHostGuardian
  - type: NpcFactionMember
    factions:
    - NanoTrasen

#Syndie
- type: entity
  parent: MobHuman
  id: MobHumanSyndicateAgent
  name: Syndicate Agent
  components:
    - type: Loadout
      prototype: SyndicateOperativeGearExtremelyBasic
      prototypes: [SyndicateOperativeGearExtremelyBasic]
    - type: RandomMetadata
<<<<<<< HEAD
      nameSegments: [corvax_names_death_commando] # Corvax-Localization
    - type: Faction
=======
      nameSegments: [names_death_commando]
    - type: NpcFactionMember
>>>>>>> 703f3d8b
      factions:
      - Syndicate

- type: entity
  parent: MobHumanSyndicateAgent
  id: MobHumanSyndicateAgentNukeops # Reinforcement exclusive to nukeops uplink
  suffix: NukeOps
  components:
    - type: NukeOperative

# Nuclear Operative
- type: entity
  noSpawn: true
  name: Nuclear Operative
  parent: MobHuman
  id: MobHumanNukeOp
  components:
    - type: NukeOperative
    - type: RandomHumanoidAppearance

- type: entity
  noSpawn: true
  parent: MobHuman
  id: MobHumanLoneNuclearOperative
  name: Lone Operative
  components:
    - type: RandomHumanoidAppearance
      randomizeName: false
    - type: NukeOperative
    - type: Loadout
      prototype: SyndicateOperativeGearFull
      prototypes: [SyndicateOperativeGearFull]
    - type: RandomMetadata
      nameSegments:
      - SyndicateNamesPrefix
      - SyndicateNamesNormal
    - type: NpcFactionMember
      factions:
      - Syndicate

# DNA Scrambler
- type: entity
  parent: MobHuman
  id: MobHumanScrambled
  name: Scrambled Human
  components:
    - type: RandomHumanoidAppearance<|MERGE_RESOLUTION|>--- conflicted
+++ resolved
@@ -43,13 +43,8 @@
       prototype: SyndicateOperativeGearExtremelyBasic
       prototypes: [SyndicateOperativeGearExtremelyBasic]
     - type: RandomMetadata
-<<<<<<< HEAD
       nameSegments: [corvax_names_death_commando] # Corvax-Localization
-    - type: Faction
-=======
-      nameSegments: [names_death_commando]
     - type: NpcFactionMember
->>>>>>> 703f3d8b
       factions:
       - Syndicate
 
