--- conflicted
+++ resolved
@@ -214,12 +214,6 @@
   - type: MobPrice
     price: 1500 # Kidnapping a living person and selling them for cred is a good move.
     deathPenalty: 0.01 # However they really ought to be living and intact, otherwise they're worth 100x less.
-<<<<<<< HEAD
-  - type: TTS # Corvax-TTS
-  - type: ContentEye
-  - type: SleepEmitSound
-  - type: SSDIndicator
-=======
   - type: Tag
     tags:
     - CanPilot
@@ -294,7 +288,6 @@
     damageRecovery:
       types:
         Asphyxiation: -1.0
->>>>>>> b8697d86
 
 - type: entity
   save: false
