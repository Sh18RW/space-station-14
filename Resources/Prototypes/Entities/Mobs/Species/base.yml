# Anything human specific (e.g. UI, input) goes under MobHuman
- type: entity
  save: false
  name: Urist McHands
  id: BaseMobOrganic
  noSpawn: true
  components:
  - type: LagCompensation
  - type: RangedDamageSound
    soundGroups:
      Brute:
        collection:
          MeatBulletImpact
    soundTypes:
      Heat:
        collection:
          MeatLaserImpact
  - type: Tag
    tags:
    - CanPilot
    - FootstepSound
    - DoorBumpOpener
  - type: Reactive
    groups:
      Flammable: [ Touch ]
      Extinguish: [ Touch ]
      Acidic: [Touch, Ingestion]
    reactions:
    - reagents: [Water, SpaceCleaner]
      methods: [Touch]
      effects:
      - !type:WashCreamPieReaction
  - type: Flashable
  - type: Polymorphable
  - type: Identity
  - type: Hands
  - type: MovementSpeedModifier
  - type: MovedByPressure
  - type: Barotrauma
    damage:
      types:
        Blunt: 0.35 #per second, scales with pressure and other constants.
  - type: DamageOnHighSpeedImpact
    damage:
      types:
        Blunt: 5
    soundHit:
      path: /Audio/Effects/hit_kick.ogg
  # Organs
  - type: InjectableSolution
    solution: chemicals
  - type: IdExaminable
  - type: HealthExaminable
    examinableTypes:
      - Blunt
      - Slash
      - Piercing
      - Heat
      - Shock
  - type: Bloodstream
    bloodlossDamage:
      types:
        Bloodloss:
          1
    bloodlossHealDamage:
      types:
        Bloodloss:
          -1
  - type: Stamina
  - type: StatusEffects
    allowed:
      - Stun
      - KnockedDown
      - SlowedDown
      - Stutter
      - SeeingRainbows
      - Electrocution
      - Drunk
      - SlurredSpeech
      - RatvarianLanguage
      - PressureImmunity
      - Muted
      - ForcedSleep
      - TemporaryBlindness
      - Pacified
  - type: Blindable
  # Other
  - type: Inventory
  - type: InventorySlots
  - type: Clickable
  - type: InteractionOutline
  - type: Icon
    sprite: Mobs/Species/Human/parts.rsi
    state: full
  - type: Sprite
    noRot: true
    drawdepth: Mobs
    layers:
      - map: [ "enum.HumanoidVisualLayers.Chest" ]
      - map: [ "enum.HumanoidVisualLayers.Head" ]
      - map: [ "enum.HumanoidVisualLayers.Snout" ]
      - map: [ "enum.HumanoidVisualLayers.Eyes" ]
      - map: [ "enum.HumanoidVisualLayers.RArm" ]
      - map: [ "enum.HumanoidVisualLayers.LArm" ]
      - map: [ "enum.HumanoidVisualLayers.RLeg" ]
      - map: [ "enum.HumanoidVisualLayers.LLeg" ]
      - shader: StencilClear
        sprite: Mobs/Species/Human/parts.rsi #PJB on stencil clear being on the left leg: "...this is 'fine'" -https://github.com/space-wizards/space-station-14/pull/12217#issuecomment-1291677115
        # its fine, but its still very stupid that it has to be done like this instead of allowing sprites to just directly insert a stencil clear.
        # sprite refactor when
        state: l_leg
      - shader: StencilMask
        map: ["enum.HumanoidVisualLayers.StencilMask"]
        sprite: Mobs/Customization/masking_helpers.rsi
        state: unisex_full
        visible: false
      - map: ["jumpsuit"]
      - map: ["enum.HumanoidVisualLayers.LFoot"]
      - map: ["enum.HumanoidVisualLayers.RFoot"]
      - map: ["enum.HumanoidVisualLayers.LHand"]
      - map: ["enum.HumanoidVisualLayers.RHand"]
      - map: ["enum.HumanoidVisualLayers.Handcuffs"]
        color: "#ffffff"
        sprite: Objects/Misc/handcuffs.rsi
        state: body-overlay-2
        visible: false
      - map: [ "id" ]
      - map: [ "gloves" ]
      - map: [ "shoes" ]
      - map: [ "ears" ]
      - map: [ "outerClothing" ]
      - map: [ "eyes" ]
      - map: [ "belt" ]
      - map: [ "neck" ]
      - map: [ "back" ]
      - map: [ "enum.HumanoidVisualLayers.FacialHair" ]
      - map: [ "enum.HumanoidVisualLayers.Hair" ]
      - map: [ "enum.HumanoidVisualLayers.HeadSide" ]
      - map: [ "enum.HumanoidVisualLayers.HeadTop" ]
      - map: [ "enum.HumanoidVisualLayers.Tail" ]
      - map: [ "mask" ]
      - map: [ "head" ]
      - map: [ "pocket1" ]
      - map: [ "pocket2" ]
      - map: [ "clownedon" ] # Dynamically generated
        sprite: "Effects/creampie.rsi"
        state: "creampie_human"
        visible: false
  - type: Physics
    bodyType: KinematicController
  - type: Fixtures
    fixtures: # TODO: This needs a second fixture just for mob collisions.
      fix1:
        shape:
          !type:PhysShapeCircle
          radius: 0.35
        density: 185
        restitution: 0.0
        mask:
          - MobMask
        layer:
          - MobLayer
  - type: AtmosExposed
  - type: Flammable
    fireSpread: true
    canResistFire: true
    damage:
      types:
        Heat: 1 #per second, scales with number of fire 'stacks'
  - type: Temperature
    heatDamageThreshold: 360
    coldDamageThreshold: 260
    currentTemperature: 310.15
    specificHeat: 42
    coldDamage:
      types:
        Cold: 0.1 #per second, scales with temperature & other constants
    heatDamage:
      types:
        Heat: 0.1 #per second, scales with temperature & other constants
  - type: HumanoidAppearance
    species: Human
  - type: Body
    prototype: Human
    requiredLegs: 2
  - type: Damageable
    damageContainer: Biological
  - type: RadiationReceiver
  - type: ThermalRegulator
    metabolismHeat: 800
    radiatedHeat: 100
    implicitHeatRegulation: 500
    sweatHeatRegulation: 2000
    shiveringHeatRegulation: 2000
    normalBodyTemperature: 310.15
    thermalRegulationTemperatureThreshold: 25
  - type: Internals
  - type: MobState
  - type: MobThresholds
    thresholds:
      0: Alive
      100: Critical
      200: Dead
  - type: Destructible
    thresholds:
      - trigger:
          !type:DamageTypeTrigger
          damageType: Blunt
          damage: 400
        behaviors:
          - !type:GibBehavior { }
  - type: SlowOnDamage
    speedModifierThresholds:
      60: 0.7
      80: 0.5
  - type: HeatResistance
  - type: DamageVisuals
    thresholds: [ 20, 40, 100 ]
    targetLayers:
      - "enum.HumanoidVisualLayers.Chest"
      - "enum.HumanoidVisualLayers.Head"
      - "enum.HumanoidVisualLayers.LArm"
      - "enum.HumanoidVisualLayers.LLeg"
      - "enum.HumanoidVisualLayers.RArm"
      - "enum.HumanoidVisualLayers.RLeg"
    damageOverlayGroups:
      Brute:
        sprite: Mobs/Effects/brute_damage.rsi
        color: "#FF0000"
      Burn:
        sprite: Mobs/Effects/burn_damage.rsi
  - type: Appearance
  - type: GenericVisualizer
    visuals:
      enum.CreamPiedVisuals.Creamed:
        clownedon: # Not 'creampied' bc I can already see Skyrat complaining about conflicts.
          True: {visible: true}
          False: {visible: false}
  - type: RotationVisuals
  - type: FloatingVisuals
  - type: FireVisuals
    sprite: Mobs/Effects/onfire.rsi
    normalState: Generic_mob_burning
    alternateState: Standing
    fireStackAlternateState: 3
  - type: CombatMode
    canDisarm: true
  - type: Climbing
  - type: Cuffable
  - type: Ensnareable
    sprite: Objects/Misc/ensnare.rsi
    state: icon
  - type: AnimationPlayer
  - type: Buckle
  - type: MeleeWeapon
    hidden: true
    soundHit:
      collection: Punch
    angle: 30
    animation: WeaponArcFist
    attackRate: 1
    damage:
      types:
        Blunt: 5
  - type: Pullable
  - type: DoAfter
  - type: CreamPied
  - type: Stripping
  - type: Strippable
  - type: UserInterface
    interfaces:
      - key: enum.VoiceMaskUIKey.Key
        type: VoiceMaskBoundUserInterface
      - key: enum.HumanoidMarkingModifierKey.Key
        type: HumanoidMarkingModifierBoundUserInterface
      - key: enum.StrippingUiKey.Key
        type: StrippableBoundUserInterface
  - type: Puller
  - type: Butcherable
    butcheringType: Spike # TODO human.
    spawned:
      - id: FoodMeat
        amount: 5
  - type: Speech
    speechSounds: Alto
  - type: Vocal
    sounds:
      Male: MaleHuman
      Female: FemaleHuman
      Unsexed: MaleHuman
  - type: Emoting
  - type: BodyEmotes
    soundsId: GeneralBodyEmotes
  - type: Grammar
    attributes:
      proper: true
  - type: StandingState
  - type: Fingerprint
  - type: Dna
  - type: MobPrice
    price: 1500 # Kidnapping a living person and selling them for cred is a good move.
    deathPenalty: 0.01 # However they really ought to be living and intact, otherwise they're worth 100x less.
<<<<<<< HEAD
  - type: TTS # Corvax-TTS
=======
  - type: ContentEye
>>>>>>> 69c6ab5a

- type: entity
  save: false
  name: Urist McHands
  id: BaseMobOrganicDummy
  abstract: true
  description: A dummy human meant to be used in character setup.
  components:
    - type: Hands
    - type: Inventory
    - type: InventorySlots
    - type: ContainerContainer
    - type: Icon
      sprite: Mobs/Species/Human/parts.rsi
      state: full
    - type: Sprite
      drawdepth: Mobs
      noRot: true
      # TODO BODY Turn these into individual body parts?
      layers:
        - map: [ "enum.HumanoidVisualLayers.Chest" ]
        - map: [ "enum.HumanoidVisualLayers.Head" ]
        - map: [ "enum.HumanoidVisualLayers.Snout" ]
        - map: [ "enum.HumanoidVisualLayers.Eyes" ]
        - map: [ "enum.HumanoidVisualLayers.RArm" ]
        - map: [ "enum.HumanoidVisualLayers.LArm" ]
        - map: [ "enum.HumanoidVisualLayers.RLeg" ]
        - map: [ "enum.HumanoidVisualLayers.LLeg" ]
        - shader: StencilClear
          sprite: Mobs/Species/Human/parts.rsi
          state: l_leg
        - shader: StencilMask
          map: ["enum.HumanoidVisualLayers.StencilMask"]
          sprite: Mobs/Customization/masking_helpers.rsi
          state: unisex_full
          visible: false
        - map: ["jumpsuit"]
        - map: ["enum.HumanoidVisualLayers.LFoot"]
        - map: ["enum.HumanoidVisualLayers.RFoot"]
        - map: ["enum.HumanoidVisualLayers.LHand"]
        - map: ["enum.HumanoidVisualLayers.RHand"]
        - map: ["enum.HumanoidVisualLayers.Handcuffs"]
          color: "#ffffff"
          sprite: Objects/Misc/handcuffs.rsi
          state: body-overlay-2
          visible: false
        - map: [ "id" ]
        - map: [ "gloves" ]
        - map: [ "shoes" ]
        - map: [ "ears" ]
        - map: [ "outerClothing" ]
        - map: [ "eyes" ]
        - map: [ "belt" ]
        - map: [ "neck" ]
        - map: [ "back" ]
        - map: [ "enum.HumanoidVisualLayers.FacialHair" ]
        - map: [ "enum.HumanoidVisualLayers.Hair" ]
        - map: [ "enum.HumanoidVisualLayers.HeadSide" ]
        - map: [ "enum.HumanoidVisualLayers.HeadTop" ]
        - map: [ "enum.HumanoidVisualLayers.Tail" ]
        - map: [ "mask" ]
        - map: [ "head" ]
        - map: [ "pocket1" ]
        - map: [ "pocket2" ]
    - type: Physics
      bodyType: Dynamic
    - type: Fixtures
      fixtures:
        fix1:
          shape:
            !type:PhysShapeAabb
            bounds: "-0.35,-0.35,0.35,0.35"
          density: 185
          restitution: 0.0
          mask:
          - MobMask
          layer:
          - MobLayer
    - type: HumanoidAppearance
      species: Human
    - type: Body
      prototype: Human
      requiredLegs: 2
    - type: Appearance
    - type: Damageable
      damageContainer: Biological
    - type: MobState
    - type: MobThresholds
      thresholds:
        0: Alive
        100: Critical
        200: Dead
    - type: UserInterface
      interfaces:
        - key: enum.HumanoidMarkingModifierKey.Key # sure, this can go here too
          type: HumanoidMarkingModifierBoundUserInterface<|MERGE_RESOLUTION|>--- conflicted
+++ resolved
@@ -300,11 +300,8 @@
   - type: MobPrice
     price: 1500 # Kidnapping a living person and selling them for cred is a good move.
     deathPenalty: 0.01 # However they really ought to be living and intact, otherwise they're worth 100x less.
-<<<<<<< HEAD
   - type: TTS # Corvax-TTS
-=======
   - type: ContentEye
->>>>>>> 69c6ab5a
 
 - type: entity
   save: false
