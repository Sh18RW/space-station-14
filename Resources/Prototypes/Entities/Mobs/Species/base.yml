- type: entity
  save: false
  parent:
  - BaseMob
  - MobDamageable
  - MobPolymorphable
  - MobCombat
  - StripableInventoryBase
  id: BaseMobSpecies
  abstract: true
  components:
  - type: Sprite
    layers:
    - map: [ "enum.HumanoidVisualLayers.Chest" ]
    - map: [ "enum.HumanoidVisualLayers.Head" ]
    - map: [ "enum.HumanoidVisualLayers.Snout" ]
    - map: [ "enum.HumanoidVisualLayers.Eyes" ]
    - map: [ "enum.HumanoidVisualLayers.RArm" ]
    - map: [ "enum.HumanoidVisualLayers.LArm" ]
    - map: [ "enum.HumanoidVisualLayers.RLeg" ]
    - map: [ "enum.HumanoidVisualLayers.LLeg" ]
    - map: [ "enum.HumanoidVisualLayers.UndergarmentBottom" ]
    - map: [ "enum.HumanoidVisualLayers.UndergarmentTop" ]
    - map: ["jumpsuit"]
    - map: ["enum.HumanoidVisualLayers.LFoot"]
    - map: ["enum.HumanoidVisualLayers.RFoot"]
    - map: ["enum.HumanoidVisualLayers.LHand"]
    - map: ["enum.HumanoidVisualLayers.RHand"]
    - map: [ "gloves" ]
    - map: [ "shoes" ]
    - map: [ "ears" ]
    - map: [ "eyes" ]
    - map: [ "belt" ]
    - map: [ "id" ]
    - map: [ "outerClothing" ]
    - map: [ "back" ]
    - map: [ "neck" ]
    - map: [ "enum.HumanoidVisualLayers.FacialHair" ]
    - map: [ "enum.HumanoidVisualLayers.Hair" ]
    - map: [ "enum.HumanoidVisualLayers.HeadSide" ]
    - map: [ "enum.HumanoidVisualLayers.HeadTop" ]
    - map: [ "enum.HumanoidVisualLayers.Tail" ]
    - map: [ "mask" ]
    - map: [ "head" ]
    - map: [ "pocket1" ]
    - map: [ "pocket2" ]
    - map: ["enum.HumanoidVisualLayers.Handcuffs"]
      color: "#ffffff"
      sprite: Objects/Misc/handcuffs.rsi
      state: body-overlay-2
      visible: false
    - map: [ "clownedon" ] # Dynamically generated
      sprite: "Effects/creampie.rsi"
      state: "creampie_human"
      visible: false
  - type: DamageVisuals
    thresholds: [ 10, 20, 30, 50, 70, 100 ]
    targetLayers:
    - "enum.HumanoidVisualLayers.Chest"
    - "enum.HumanoidVisualLayers.Head"
    - "enum.HumanoidVisualLayers.LArm"
    - "enum.HumanoidVisualLayers.LLeg"
    - "enum.HumanoidVisualLayers.RArm"
    - "enum.HumanoidVisualLayers.RLeg"
    damageOverlayGroups:
      Brute:
        sprite: Mobs/Effects/brute_damage.rsi
        color: "#FF0000"
      Burn:
        sprite: Mobs/Effects/burn_damage.rsi
  - type: GenericVisualizer
    visuals:
      enum.CreamPiedVisuals.Creamed:
        clownedon: # Not 'creampied' bc I can already see Skyrat complaining about conflicts.
          True: {visible: true}
          False: {visible: false}
  - type: StatusIcon
    bounds: -0.5,-0.5,0.5,0.5
  - type: RotationVisuals
    defaultRotation: 90
    horizontalRotation: 90
  - type: HumanoidAppearance
    species: Human
  - type: SlowOnDamage
    speedModifierThresholds:
      60: 0.7
      80: 0.5
  - type: Fixtures
    fixtures: # TODO: This needs a second fixture just for mob collisions.
      fix1:
        shape:
          !type:PhysShapeCircle
          radius: 0.35
        density: 185
        restitution: 0.0
        mask:
        - MobMask
        layer:
        - MobLayer
  - type: FloorOcclusion
  - type: RangedDamageSound
    soundGroups:
      Brute:
        collection:
          MeatBulletImpact
    soundTypes:
      Heat:
        collection:
          MeatLaserImpact
  - type: Reactive
    groups:
      Flammable: [ Touch ]
      Extinguish: [ Touch ]
      Acidic: [Touch, Ingestion]
    reactions:
    - reagents: [Water, SpaceCleaner]
      methods: [Touch]
      effects:
      - !type:WashCreamPieReaction
  - type: StatusEffects
    allowed:
<<<<<<< HEAD
    - Stun
    - Friction
    - SlowedDown
=======
>>>>>>> ed6ed6c5
    - Stutter
    - Electrocution
    - Drunk
    - SlurredSpeech
    - RatvarianLanguage
    - PressureImmunity
    - Muted
    - TemporaryBlindness
    - Pacified
    - StaminaModifier
    - Flashed
    - RadiationProtection
    - Adrenaline
  - type: Body
    prototype: Human
    requiredLegs: 2
  - type: Identity
  - type: IdExaminable
  - type: Hands
  - type: ComplexInteraction
  - type: Internals
  - type: FloatingVisuals
  - type: Climbing
  - type: Cuffable
  - type: Ensnareable
    sprite: Objects/Misc/ensnare.rsi
    state: icon
  - type: AnimationPlayer
  - type: Buckle
  - type: CombatMode
    canDisarm: true
  - type: MeleeWeapon
    soundHit:
      collection: Punch
    angle: 30
    animation: WeaponArcFist
    attackRate: 1
    damage:
      types:
        Blunt: 5
  - type: SleepEmitSound
  - type: SSDIndicator
  - type: StandingState
  - type: Dna
  - type: MindContainer
    showExamineInfo: true
  - type: CanEnterCryostorage
  - type: InteractionPopup
    successChance: 1
    interactSuccessString: hugging-success-generic
    interactSuccessSound: /Audio/Effects/thudswoosh.ogg
    messagePerceivedByOthers: hugging-success-generic-others
  - type: CanHostGuardian
  - type: NpcFactionMember
    factions:
    - NanoTrasen
  - type: CreamPied
  - type: Stripping
  - type: UserInterface
    interfaces:
      enum.HumanoidMarkingModifierKey.Key:
        type: HumanoidMarkingModifierBoundUserInterface
      enum.StrippingUiKey.Key:
        type: StrippableBoundUserInterface
  - type: Puller
  - type: Speech
    speechSounds: Alto
  - type: DamageForceSay
  - type: Vocal
    sounds:
      Male: MaleHuman
      Female: FemaleHuman
      Unsexed: MaleHuman
  - type: Emoting
  - type: BodyEmotes
    soundsId: GeneralBodyEmotes
  - type: Grammar
    attributes:
      proper: true
  - type: MobPrice
    price: 1500 # Kidnapping a living person and selling them for cred is a good move.
    deathPenalty: 0.01 # However they really ought to be living and intact, otherwise they're worth 100x less.
  - type: Tag
    tags:
    - CanPilot
    - FootstepSound
    - DoorBumpOpener
    - AnomalyHost

- type: entity
  save: false
  parent:
  - MobBloodstream
  - MobRespirator
  - MobAtmosStandard
  - MobFlammable
  - BaseMobSpecies
  id: BaseMobSpeciesOrganic
  abstract: true
  components:
  - type: Barotrauma
    damage:
      types:
        Blunt: 0.50 #per second, scales with pressure and other constants.
        Heat: 0.1
  - type: PassiveDamage # Slight passive regen. Assuming one damage type, comes out to about 4 damage a minute.
    allowedStates:
    - Alive
    damageCap: 20
    damage:
      types:
        Heat: -0.07
      groups:
        Brute: -0.07
  - type: Fingerprint
  - type: Blindable
  # Other
  - type: Temperature
    heatDamageThreshold: 325
    coldDamageThreshold: 260
    currentTemperature: 310.15
    specificHeat: 42
    coldDamage:
      types:
        Cold: 0.1 #per second, scales with temperature & other constants
    heatDamage:
      types:
        Heat: 1.5 #per second, scales with temperature & other constants
  - type: TemperatureSpeed
    thresholds:
      293: 0.8
      280: 0.6
      260: 0.4
  - type: ThermalRegulator
    metabolismHeat: 800
    radiatedHeat: 100
    implicitHeatRegulation: 500
    sweatHeatRegulation: 2000
    shiveringHeatRegulation: 2000
    normalBodyTemperature: 310.15
    thermalRegulationTemperatureThreshold: 2
  - type: Perishable
  - type: Butcherable
    butcheringType: Spike # TODO human.
    spawned:
      - id: FoodMeat
        amount: 5
  - type: Respirator
    damage:
      types:
        Asphyxiation: 1.0
    damageRecovery:
      types:
        Asphyxiation: -1.0
  - type: FireVisuals
    alternateState: Standing
  - type: StunVisuals

- type: entity
  save: false
  id: BaseSpeciesDummy
  parent: InventoryBase
  abstract: true
  components:
  - type: Hands
  - type: ComplexInteraction
  - type: ContainerContainer
  - type: Icon
    sprite: Mobs/Species/Human/parts.rsi
    state: full
  - type: Sprite
    drawdepth: Mobs
    noRot: true
    # TODO BODY Turn these into individual body parts?
    layers:
    - map: [ "enum.HumanoidVisualLayers.Chest" ]
    - map: [ "enum.HumanoidVisualLayers.Head" ]
    - map: [ "enum.HumanoidVisualLayers.Snout" ]
    - map: [ "enum.HumanoidVisualLayers.Eyes" ]
    - map: [ "enum.HumanoidVisualLayers.RArm" ]
    - map: [ "enum.HumanoidVisualLayers.LArm" ]
    - map: [ "enum.HumanoidVisualLayers.RLeg" ]
    - map: [ "enum.HumanoidVisualLayers.LLeg" ]
    - map: [ "enum.HumanoidVisualLayers.UndergarmentBottom" ]
    - map: [ "enum.HumanoidVisualLayers.UndergarmentTop" ]
    - map: ["jumpsuit"]
    - map: ["enum.HumanoidVisualLayers.LFoot"]
    - map: ["enum.HumanoidVisualLayers.RFoot"]
    - map: ["enum.HumanoidVisualLayers.LHand"]
    - map: ["enum.HumanoidVisualLayers.RHand"]
    - map: ["enum.HumanoidVisualLayers.Handcuffs"]
      color: "#ffffff"
      sprite: Objects/Misc/handcuffs.rsi
      state: body-overlay-2
      visible: false
    - map: [ "gloves" ]
    - map: [ "shoes" ]
    - map: [ "ears" ]
    - map: [ "eyes" ]
    - map: [ "belt" ]
    - map: [ "id" ]
    - map: [ "outerClothing" ]
    - map: [ "back" ]
    - map: [ "neck" ]
    - map: [ "enum.HumanoidVisualLayers.FacialHair" ]
    - map: [ "enum.HumanoidVisualLayers.Hair" ]
    - map: [ "enum.HumanoidVisualLayers.HeadSide" ]
    - map: [ "enum.HumanoidVisualLayers.HeadTop" ]
    - map: [ "enum.HumanoidVisualLayers.Tail" ]
    - map: [ "mask" ]
    - map: [ "head" ]
    - map: [ "pocket1" ]
    - map: [ "pocket2" ]
  - type: Appearance
  - type: HumanoidAppearance
    species: Human
  - type: Body
    prototype: Human
    requiredLegs: 2
  - type: UserInterface
    interfaces:
      enum.HumanoidMarkingModifierKey.Key: # sure, this can go here too
        type: HumanoidMarkingModifierBoundUserInterface<|MERGE_RESOLUTION|>--- conflicted
+++ resolved
@@ -119,12 +119,6 @@
       - !type:WashCreamPieReaction
   - type: StatusEffects
     allowed:
-<<<<<<< HEAD
-    - Stun
-    - Friction
-    - SlowedDown
-=======
->>>>>>> ed6ed6c5
     - Stutter
     - Electrocution
     - Drunk
