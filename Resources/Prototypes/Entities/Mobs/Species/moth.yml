--- conflicted
+++ resolved
@@ -118,11 +118,7 @@
         state: "creampie_moth"
         visible: false
   - type: Inventory
-<<<<<<< HEAD
-    speciesId: moth 
-=======
     speciesId: moth
->>>>>>> a594c7b6
     femaleDisplacements:
       jumpsuit:
         sizeMaps:
@@ -184,11 +180,7 @@
   - type: HumanoidAppearance
     species: Moth
   - type: Inventory
-<<<<<<< HEAD
-    speciesId: moth 
-=======
     speciesId: moth
->>>>>>> a594c7b6
     femaleDisplacements:
       jumpsuit:
         sizeMaps:
