--- conflicted
+++ resolved
@@ -89,11 +89,6 @@
       - map: ["enum.HumanoidVisualLayers.RHand"]
       - map: [ "gloves" ]
       - map: [ "shoes" ]
-<<<<<<< HEAD
-      - map: [ "ears" ]
-      - map: [ "eyes" ]
-=======
->>>>>>> a594c7b6
       - map: [ "belt" ]
       - map: [ "id" ]
       - map: [ "outerClothing" ]
