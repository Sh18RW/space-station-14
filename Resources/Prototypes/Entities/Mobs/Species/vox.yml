--- conflicted
+++ resolved
@@ -11,13 +11,6 @@
   - type: Body
     prototype: Vox
     requiredLegs: 2
-<<<<<<< HEAD
-  - type: HumanoidAppearance
-    species: Vox
-    undergarmentTop: UndergarmentTopTanktopVox
-    undergarmentBottom: UndergarmentBottomBoxersVox
-=======
->>>>>>> a594c7b6
     #- type: VoxAccent # Not yet coded
   - type: Speech
     speechVerb: Vox
@@ -180,15 +173,12 @@
     species: Vox
     undergarmentTop: UndergarmentTopTanktopVox
     undergarmentBottom: UndergarmentBottomBoxersVox
-<<<<<<< HEAD
-=======
     markingsDisplacement:
       Hair:
         sizeMaps:
           32:
             sprite: Mobs/Species/Vox/displacement.rsi
             state: hair
->>>>>>> a594c7b6
   - type: Body
     prototype: Vox
   - type: Inventory
