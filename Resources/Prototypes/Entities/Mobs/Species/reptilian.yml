- type: entity
  save: false
  name: Urisst' Mzhand
  parent: BaseMobSpeciesOrganic
  id: BaseMobReptilian
  abstract: true
  components:
  - type: HumanoidAppearance
    species: Reptilian
  - type: Hunger
    starvationDamage:
      types:
        Cold: 0.5
        Bloodloss: 0.5
  - type: Puller
    needsHands: false
  - type: Thirst
  - type: Icon
    sprite: Mobs/Species/Reptilian/parts.rsi
    state: full
  - type: Body
    prototype: Reptilian
    requiredLegs: 2
<<<<<<< HEAD
  - type: Inventory
    speciesId: digi
=======
  - type: Perishable
>>>>>>> 071f75d1
  - type: Butcherable
    butcheringType: Spike
    spawned:
    - id: FoodMeatLizard
      amount: 5
  - type: LizardAccent
  - type: Speech
    speechSounds: Lizard
    speechVerb: Reptilian
  - type: Vocal
    sounds:
      Male: UnisexReptilian
      Female: UnisexReptilian
      Unsexed: UnisexReptilian
  - type: Damageable
    damageContainer: Biological
    damageModifierSet: Scale
  - type: MeleeWeapon
    hidden: true
    soundHit:
      path: /Audio/Weapons/pierce.ogg
    angle: 30
    animation: WeaponArcPunch
    damage:
      types:
        Piercing: 5
  - type: Temperature
    heatDamageThreshold: 400
    coldDamageThreshold: 285
    currentTemperature: 310.15
    specificHeat: 42
    coldDamage:
      types:
        Cold : 0.1 #per second, scales with temperature & other constants
    heatDamage:
      types:
        Heat : 0.1 #per second, scales with temperature & other constants

- type: entity
  parent: BaseSpeciesDummy
  id: MobReptilianDummy
  noSpawn: true
  description: A dummy reptilian meant to be used in character setup.
  components:
  - type: HumanoidAppearance
    species: Reptilian
  - type: Inventory
    speciesId: digi

#Weh<|MERGE_RESOLUTION|>--- conflicted
+++ resolved
@@ -21,12 +21,9 @@
   - type: Body
     prototype: Reptilian
     requiredLegs: 2
-<<<<<<< HEAD
   - type: Inventory
     speciesId: digi
-=======
   - type: Perishable
->>>>>>> 071f75d1
   - type: Butcherable
     butcheringType: Spike
     spawned:
