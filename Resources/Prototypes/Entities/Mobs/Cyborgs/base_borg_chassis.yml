--- conflicted
+++ resolved
@@ -194,14 +194,11 @@
     - ShoesRequiredStepTriggerImmune
     - DoorBumpOpener
   - type: Emoting
-<<<<<<< HEAD
-  - type: TTS # Corvax-TTS
-    voice: TrainingRobot
-=======
   - type: GuideHelp
     guides:
       - Cyborgs
->>>>>>> 18fbd0b6
+  - type: TTS # Corvax-TTS
+    voice: TrainingRobot
 
 - type: entity
   id: BaseBorgChassisNT
