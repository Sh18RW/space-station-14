--- conflicted
+++ resolved
@@ -194,13 +194,10 @@
     - Science
   - type: AccessReader
     access: [["Medical"], ["Command"], ["Research"]]
-<<<<<<< HEAD
+  - type: Inventory
+    templateId: borgDutch
   - type: TTS # Corvax-TTS
     voice: TrainingRobot
-=======
-  - type: Inventory
-    templateId: borgDutch
->>>>>>> 33b007c2
 
 - type: entity
   id: BorgChassisService
