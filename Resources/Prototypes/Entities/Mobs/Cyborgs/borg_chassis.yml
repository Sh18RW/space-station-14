--- conflicted
+++ resolved
@@ -174,25 +174,22 @@
     noMindState: medical_e_r
   - type: Construction
     node: medical
-<<<<<<< HEAD
+  - type: IntrinsicRadioTransmitter
+    channels:
+    - Medical
+    - Binary
+    - Common
+    - Science
+  - type: ActiveRadio
+    channels:
+    - Medical
+    - Binary
+    - Common
+    - Science
+  - type: AccessReader
+    access: [["Medical"], ["Command"], ["Research"]]
   - type: TTS # Corvax-TTS
     voice: TrainingRobot
-=======
-  - type: IntrinsicRadioTransmitter
-    channels:
-    - Medical
-    - Binary
-    - Common
-    - Science
-  - type: ActiveRadio
-    channels:
-    - Medical
-    - Binary
-    - Common
-    - Science
-  - type: AccessReader
-    access: [["Medical"], ["Command"], ["Research"]]
->>>>>>> 75bfba67
 
 - type: entity
   id: BorgChassisService
