--- conflicted
+++ resolved
@@ -22,12 +22,8 @@
   - type: Damageable
     damageContainer: Biological
   - type: NoSlip
-<<<<<<< HEAD
-  - type: Actions
   - type: TTS # Corvax-TTS
     voice: Kelthuzad
-=======
->>>>>>> d088c8a0
   - type: Eye
     drawFov: false
     visMask:
