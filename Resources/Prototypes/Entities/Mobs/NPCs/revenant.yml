- type: entity
  id: MobRevenant
  parent:
  - Incorporeal
  - BaseMob
  name: revenant
  description: A spooky ghostie.
  components:
  - type: Input
    context: "ghost"
  - type: Spectral
  - type: MovementSpeedModifier
    baseWalkSpeed: 6
    baseSprintSpeed: 6
  - type: Sprite
    sprite: Mobs/Ghosts/revenant.rsi
    layers:
    - state: active
  - type: StatusEffects
    allowed:
    - Stun
    - Corporeal
  - type: Damageable
    damageContainer: ManifestedSpirit
    damageModifierSet: ManifestedSpirit
  - type: NoSlip
  - type: TTS # Corvax-TTS
    voice: Kelthuzad
  - type: Eye
    drawFov: false
    visMask:
      - Normal
      - Ghost
  - type: ContentEye
    maxZoom: 1.2, 1.2
  - type: NameIdentifier
    group: GenericNumber
  - type: GhostRole
    makeSentient: true
    name: ghost-role-information-revenant-name
    description: ghost-role-information-revenant-description
    rules: ghost-role-information-antagonist-rules
    mindRoles:
    - MindRoleGhostRoleSoloAntagonist
    raffle:
      settings: default
  - type: GhostTakeoverAvailable
  - type: Revenant
    malfunctionWhitelist:
      components:
      # emag lockers open
      - EntityStorage
      # emag doors open
      - Airlock
      # troll medical to help get kills
      - StasisBed
      - EmaggableMedibot
      # borg become killer
      - EmagSiliconLaw
  - type: PointLight
    color: MediumPurple
    radius: 2
    softness: 1
  - type: UserInterface
    interfaces:
      enum.StoreUiKey.Key:
        type: StoreBoundUserInterface
  - type: Visibility
    layer: 2 #ghost vis layer
  - type: Store
    categories:
    - RevenantAbilities
    currencyWhitelist:
    - StolenEssence
  - type: RandomMetadata
    nameSegments:
<<<<<<< HEAD
#    - The
    - RevenantType
#    - of
    - RevenantAdjective
    - RevenantTheme
=======
    - The
    - NamesRevenantType
    - of
    - NamesRevenantAdjective
    - NamesRevenantTheme
>>>>>>> 08cd8d05
  - type: Speech
    speechVerb: Ghost
  - type: Reactive
    groups:
      Acidic: [Touch]<|MERGE_RESOLUTION|>--- conflicted
+++ resolved
@@ -74,19 +74,11 @@
     - StolenEssence
   - type: RandomMetadata
     nameSegments:
-<<<<<<< HEAD
 #    - The
-    - RevenantType
+    - NamesRevenantType
 #    - of
-    - RevenantAdjective
-    - RevenantTheme
-=======
-    - The
-    - NamesRevenantType
-    - of
     - NamesRevenantAdjective
     - NamesRevenantTheme
->>>>>>> 08cd8d05
   - type: Speech
     speechVerb: Ghost
   - type: Reactive
