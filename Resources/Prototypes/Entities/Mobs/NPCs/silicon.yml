- type: entity
  save: false
  abstract: true
  id: MobSiliconBase
  components:
  - type: LagCompensation
  - type: Reactive
    groups:
      Acidic: [Touch]
  - type: Clickable
  - type: Damageable
    damageContainer: Inorganic
  - type: Bloodstream
    bloodReagent: Oil
    bloodlossDamage:
      types:
        Bloodloss:
          1
    bloodlossHealDamage:
      types:
        Bloodloss:
          -1
  - type: InteractionOutline
  - type: Fixtures
    fixtures:
      fix1:
        shape:
          !type:PhysShapeCircle
          radius: 0.35
        density: 50
        mask:
        - MobMask
        layer:
        - MobLayer
  - type: MovementSpeedModifier
    baseWalkSpeed : 3
    baseSprintSpeed : 4
  - type: Sprite
    noRot: true
    drawdepth: Mobs
  - type: NpcFactionMember
    factions:
    - SimpleNeutral
  - type: IntrinsicRadioReceiver
  - type: IntrinsicRadioTransmitter
    channels:
    - Binary
  - type: ActiveRadio
    channels:
    - Binary
    - Common
  - type: HealthExaminable
    examinableTypes:
    - Blunt
    - Slash
    - Piercing
    - Heat
    - Shock
  - type: MovedByPressure
  - type: Physics
    bodyType: KinematicController # Same for all inheritors
  - type: DrawableSolution
    solution: bloodstream
  - type: StatusEffects
    allowed:
    - Stun
    - KnockedDown
    - SlowedDown
    - Stutter
    - Electrocution
  - type: NameIdentifier
    group: GenericNumber
  - type: Repairable
    fuelcost: 15
    doAfterDelay: 8
  - type: Pullable
  - type: Tag
    tags:
    - DoorBumpOpener
    - ShoesRequiredStepTriggerImmune
  - type: MobState
    allowedStates:
      - Alive
      - Dead
  - type: MobThresholds
    thresholds:
      0: Alive
      120: Dead
  - type: Stamina
    critThreshold: 120
  - type: Destructible
    thresholds:
    - trigger:
        !type:DamageTrigger
        damage: 100
      behaviors:
      - !type:TriggerBehavior
    - trigger:
        !type:DamageTrigger
        damage: 120
      behaviors:
      - !type:DoActsBehavior
        acts: [ "Destruction" ]
  - type: Input
    context: "human"
  - type: InputMover
  - type: MobMover
  - type: Body
    prototype: Bot
  - type: GuideHelp
    guides:
    - Robotics
  - type: Speech
    speechVerb: Robotic
  - type: TypingIndicator
    proto: robot
<<<<<<< HEAD
=======
  - type: ZombieImmune
>>>>>>> 9c2f11d0

- type: entity
  parent: [ MobSiliconBase, BaseVehicle]
  id: MobSiliconBaseVehicle # for vehicles
  abstract: true
  components:
  - type: NoSlip
  - type: GhostTakeoverAvailable
  - type: GhostRole
    makeSentient: true
  - type: UnpoweredFlashlight
  - type: PointLight
    enabled: false
    radius: 3.5
    softness: 2
    mask: /Textures/Effects/LightMasks/cone.png
    autoRot: true

- type: entity
  parent: MobSiliconBaseVehicle
  id: MobTaxiBot
  name: taxibot
  description: Give a ride?
  components:
  - type: Sprite
    sprite: Mobs/Silicon/Bots/taxibot.rsi
    layers:
    - state: taxibot
      map: ["enum.VehicleVisualLayers.AutoAnimate"]
  - type: GhostRole
    name: ghost-role-information-taxibot-name
    description: ghost-role-information-taxibot-description
  - type: Strap
    buckleOffset: "0, 0"
    maxBuckleDistance: 1
  - type: Construction
    graph: TaxiBot
    node: bot
  - type: TTS # Corvax-TTS
    voice: Robold

- type: entity
  parent: MobSiliconBaseVehicle
  id: MobSupplyBot
  name: supplybot
  description: Delivers cargo!
  components:
  - type: Sprite
    sprite: Mobs/Silicon/Bots/supplybot.rsi
    layers:
    - state: supplybot
      map: ["enum.VehicleVisualLayers.AutoAnimate"]
  - type: GhostRole
    name: ghost-role-information-supplybot-name
    description: ghost-role-information-supplybot-description
  - type: Construction
    graph: SupplyBot
    node: bot
  - type: Storage
    capacity: 250
  - type: UserInterface
    interfaces:
    - key: enum.StorageUiKey.Key
      type: StorageBoundUserInterface
  - type: ContainerContainer
    containers:
      storagebase: !type:Container
        ents: []
  - type: TTS # Corvax-TTS
    voice: Robold

- type: entity
  parent: MobSiliconBase
  id: MobHonkBot
  name: honkbot
  description: Horrifying.
  components:
  - type: SpamEmitSound
    sound:
      collection: BikeHorn
  - type: Sprite
    sprite: Mobs/Silicon/Bots/honkbot.rsi
    state: honkbot
  - type: Slippery
    launchForwardsMultiplier: 2
  - type: Speech
    speechVerb: Cluwne
  - type: StepTrigger
    intersectRatio: 0.2
  - type: Fixtures
    fixtures:
      slips:
        shape:
          !type:PhysShapeCircle
          radius: 0.35
        hard: false
        layer:
          - SlipLayer
      fix1:
        shape:
          !type:PhysShapeCircle
          radius: 0.35
        density: 20
        mask:
        - MobMask
  - type: Construction
    graph: HonkBot
    node: bot
  - type: GhostRole
    makeSentient: true
    name: ghost-role-information-honkbot-name
    description: ghost-role-information-honkbot-description
  - type: GhostTakeoverAvailable
  - type: InteractionPopup
    interactSuccessString: petting-success-honkbot
    interactFailureString: petting-failure-honkbot
    interactSuccessSound:
      path: /Audio/Items/bikehorn.ogg

- type: entity
  parent: MobHonkBot
  id: MobJonkBot
  name: jonkbot
  description: Horrifying.
  components:
  - type: SpamEmitSound
    sound:
      collection: CluwneHorn
  - type: Sprite
    state: jonkbot
  - type: Construction
    graph: JonkBot
    node: bot
  - type: GhostRole
    makeSentient: true
    name: ghost-role-information-jonkbot-name
    description: ghost-role-information-jonkbot-description
  - type: InteractionPopup
    interactSuccessSound:
      path: /Audio/Items/brokenbikehorn.ogg
  - type: Vocal
    sounds:
      Unsexed: Cluwne
  - type: ExplodeOnTrigger
  - type: Explosive
    explosionType: Default
    maxIntensity: 20
    totalIntensity: 10
    intensitySlope: 5
    canCreateVacuum: false

- type: entity
  parent: MobSiliconBase
  id: MobCleanBot
  name: cleanbot
  description: The creep of automation now threatening space janitors.
  components:
  - type: Sprite
    sprite: Mobs/Silicon/Bots/cleanbot.rsi
    state: cleanbot
  - type: Construction
    graph: CleanBot
    node: bot
  - type: SentienceTarget
    flavorKind: station-event-random-sentience-flavor-mechanical
  - type: Absorbent
    pickupAmount: 10
  - type: UseDelay
    delay: 2
  - type: SolutionRegeneration
    solution: absorbed
    generated:
      reagents:
        - ReagentId: Water
          Quantity: 10
  - type: SolutionPurge
    solution: absorbed
    preserve:
      - Water
    quantity: 10
  - type: SolutionContainerManager
    solutions:
      absorbed:
        maxVol: 50
  - type: MovementSpeedModifier
    baseWalkSpeed: 2
    baseSprintSpeed: 3
  - type: NoSlip
  - type: HTN
    rootTask:
      task: CleanbotCompound
  - type: DrainableSolution
    solution: drainBuffer
  - type: InteractionPopup
    interactSuccessString: petting-success-cleanbot
    interactFailureString: petting-failure-cleanbot
    interactSuccessSound:
      path: /Audio/Ambience/Objects/periodic_beep.ogg

- type: entity
  parent: MobSiliconBase
  id: MobMedibot
  name: medibot
  description: No substitute for a doctor, but better than nothing.
  components:
  - type: Medibot
  - type: EmaggableMedibot
    # when you are fine, medibot will help you go sleep
    standardMed: ChloralHydrate
    standardMedAmount: 15
    # when you are crit, medibot will help you have fun
    emergencyMed: SpaceDrugs
    emergencyMedAmount: 25
  - type: Sprite
    sprite: Mobs/Silicon/Bots/medibot.rsi
    state: medibot
  - type: HTN
    rootTask:
      task: MedibotCompound
  - type: Construction
    graph: MediBot
    node: bot
  - type: NoSlip
  - type: Anchorable
  - type: InteractionPopup
    interactSuccessString: petting-success-medibot
    interactFailureString: petting-failure-medibot
    interactSuccessSound:
      path: /Audio/Ambience/Objects/periodic_beep.ogg

- type: entity
  parent: MobSiliconBase
  id: MobMimeBot
  name: mimebot
  description: Why not give mimebot a friendly wave.
  components:
  - type: InventorySlots
  - type: Strippable
  - type: UserInterface
    interfaces:
    - key: enum.StrippingUiKey.Key
      type: StrippableBoundUserInterface
  - type: Sprite
    layers:
    - map: ["enum.DamageStateVisualLayers.Base"]
      state: mimebot
      sprite: Mobs/Silicon/Bots/mimebot.rsi
  - type: MimePowers
  - type: Construction
    graph: MimeBot
    node: bot
  - type: GhostRole
    makeSentient: true
    name: ghost-role-information-mimebot-name
    description: ghost-role-information-mimebot-description
  - type: GhostTakeoverAvailable
  - type: InteractionPopup
    interactSuccessString: petting-success-mimebot
    interactFailureString: petting-failure-mimebot
  - type: Inventory
    templateId: head<|MERGE_RESOLUTION|>--- conflicted
+++ resolved
@@ -114,10 +114,7 @@
     speechVerb: Robotic
   - type: TypingIndicator
     proto: robot
-<<<<<<< HEAD
-=======
   - type: ZombieImmune
->>>>>>> 9c2f11d0
 
 - type: entity
   parent: [ MobSiliconBase, BaseVehicle]
