--- conflicted
+++ resolved
@@ -10,45 +10,6 @@
       Acidic: [Touch]
   - type: Damageable
     damageContainer: Inorganic
-<<<<<<< HEAD
-  - type: InteractionOutline
-  - type: Fixtures
-    fixtures:
-      fix1:
-        shape:
-          !type:PhysShapeCircle
-          radius: 0.35
-        density: 50
-        mask:
-        - MobMask
-        layer:
-        - MobLayer
-  - type: MovementSpeedModifier
-    baseWalkSpeed : 3
-    baseSprintSpeed : 4
-  - type: Sprite
-    noRot: true
-    drawdepth: Mobs
-  - type: NpcFactionMember
-    factions:
-    - SimpleNeutral
-  - type: Access
-    tags:
-    - BasicSilicon
-  - type: IntrinsicRadioReceiver
-  - type: ActiveRadio
-    channels:
-    - Common
-  - type: HealthExaminable
-    examinableTypes:
-    - Blunt
-    - Slash
-    - Piercing
-    - Heat
-    - Shock
-    locPrefix: silicon
-=======
->>>>>>> a594c7b6
   - type: MovedByPressure
   - type: Physics
     bodyType: KinematicController # Same for all inheritors
