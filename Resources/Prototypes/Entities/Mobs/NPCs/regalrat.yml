--- conflicted
+++ resolved
@@ -121,12 +121,9 @@
   - type: Grammar
     attributes:
       gender: male
-<<<<<<< HEAD
+  - type: Sharp
   - type: TTS # Corvax-TTS
     voice: Rat
-=======
-  - type: Sharp
->>>>>>> ec4acdeb
 
 - type: entity
   id: MobRatKingBuff
