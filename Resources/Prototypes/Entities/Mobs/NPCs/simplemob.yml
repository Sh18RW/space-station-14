- type: entity
  save: false
  parent:
  - BaseMob
  - MobDamageable
  - MobPolymorphable
  id: BaseSimpleMob
  suffix: AI
  abstract: true
  components:
  - type: Reactive
    groups:
      Flammable: [Touch]
      Extinguish: [Touch]
      Acidic: [Touch, Ingestion]
  - type: Internals
  - type: MovementSpeedModifier
    baseWalkSpeed : 4
    baseSprintSpeed : 4
  - type: StatusEffects
    allowed:
    - Stutter
    - Electrocution
    - TemporaryBlindness
    - Pacified
    - Flashed
    - RadiationProtection
    - Adrenaline
  - type: Buckle
  - type: StandingState
  - type: Tag
    tags:
    - DoorBumpOpener
    - StunImmune

- type: entity
  abstract: true
  parent:
  - BaseSimpleMob
  - MobAtmosExposed
  - MobCombat
  - MobBloodstream
  - MobFlammable
  id: SimpleSpaceMobBase # Mob without barotrauma, freezing and asphyxiation (for space carps!?)
  suffix: AI
  components:
  - type: NpcFactionMember
    factions:
    - SimpleNeutral
  - type: HTN
    rootTask:
      task: IdleCompound
  - type: MeleeWeapon
    angle: 0
    animation: WeaponArcBite
  - type: Body
    prototype: Animal
  - type: Climbing
  - type: NameIdentifier
    group: GenericNumber
  - type: SlowOnDamage
    speedModifierThresholds:
      60: 0.7
      80: 0.5
  - type: MobPrice
    price: 1000 # Living critters are valuable in space.
  - type: Perishable

- type: entity
  parent:
  - MobRespirator
  - MobAtmosStandard
  - SimpleSpaceMobBase
  id: SimpleMobBase # for air breathers
  suffix: AI
  abstract: true
  components:
  - type: Hunger
    thresholds: # only animals and rats are derived from this prototype so let's override it here and in rats' proto
      Overfed: 100
      Okay: 50
      Peckish: 25
      Starving: 10
      Dead: 0
    baseDecayRate: 0.00925925925926 # it is okay for animals to eat and drink less than humans, but more frequently
  - type: Thirst
    thresholds:
      OverHydrated: 200
      Okay: 150
      Thirsty: 100
      Parched: 50
      Dead: 0
    baseDecayRate: 0.04
  - type: StatusEffects
    allowed:
<<<<<<< HEAD
    - Stun
    - SlowedDown
=======
>>>>>>> ed6ed6c5
    - Stutter
    - Electrocution
    - TemporaryBlindness
    - Pacified
    - StaminaModifier
    - Flashed
    - RadiationProtection
    - Adrenaline
  - type: Bloodstream
    bloodMaxVolume: 150
  - type: MobPrice
    price: 150
  - type: FloatingVisuals<|MERGE_RESOLUTION|>--- conflicted
+++ resolved
@@ -93,11 +93,6 @@
     baseDecayRate: 0.04
   - type: StatusEffects
     allowed:
-<<<<<<< HEAD
-    - Stun
-    - SlowedDown
-=======
->>>>>>> ed6ed6c5
     - Stutter
     - Electrocution
     - TemporaryBlindness
