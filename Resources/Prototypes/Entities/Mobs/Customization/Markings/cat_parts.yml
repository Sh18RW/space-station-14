- type: marking
  id: CatEars
  bodyPart: HeadTop
  markingCategory: HeadTop
  speciesRestriction: [Human]
<<<<<<< HEAD
  sponsorOnly: true # Corvax-Sponsors
=======
  coloring:
    default:
      type:
        !type:CategoryColoring
          category: Hair
      fallbackTypes:
        - !type:SkinColoring
    layers:
      ears_cat_inner:
        type:
          !type:SimpleColoring
            color: "#FFFFFF"
>>>>>>> f57c54cc
  sprites:
  - sprite: Mobs/Customization/cat_parts.rsi
    state: ears_cat_outer
  - sprite: Mobs/Customization/cat_parts.rsi
    state: ears_cat_inner

- type: marking
  id: CatTail
  bodyPart: Tail
  markingCategory: Tail
  speciesRestriction: [Human]
<<<<<<< HEAD
  sponsorOnly: true # Corvax-Sponsors
=======
  coloring:
    default:
      type:
        !type:CategoryColoring
          category: Hair
      fallbackTypes:
        - !type:CategoryColoring
          category: FacialHair
        - !type:SkinColoring
>>>>>>> f57c54cc
  sprites:
  - sprite: Mobs/Customization/cat_parts.rsi
    state: tail_cat_wag # Corvax-Sponsors<|MERGE_RESOLUTION|>--- conflicted
+++ resolved
@@ -3,9 +3,7 @@
   bodyPart: HeadTop
   markingCategory: HeadTop
   speciesRestriction: [Human]
-<<<<<<< HEAD
   sponsorOnly: true # Corvax-Sponsors
-=======
   coloring:
     default:
       type:
@@ -18,7 +16,6 @@
         type:
           !type:SimpleColoring
             color: "#FFFFFF"
->>>>>>> f57c54cc
   sprites:
   - sprite: Mobs/Customization/cat_parts.rsi
     state: ears_cat_outer
@@ -30,9 +27,7 @@
   bodyPart: Tail
   markingCategory: Tail
   speciesRestriction: [Human]
-<<<<<<< HEAD
   sponsorOnly: true # Corvax-Sponsors
-=======
   coloring:
     default:
       type:
@@ -42,7 +37,6 @@
         - !type:CategoryColoring
           category: FacialHair
         - !type:SkinColoring
->>>>>>> f57c54cc
   sprites:
   - sprite: Mobs/Customization/cat_parts.rsi
     state: tail_cat_wag # Corvax-Sponsors