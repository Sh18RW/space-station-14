﻿# The progenitor. This should only container the most basic components possible.
# Only put things on here if every mob *must* have it. This includes ghosts.
- type: entity
  save: false
  id: BaseMob
  abstract: true
  components:
  - type: Sprite
    noRot: true
    drawdepth: Mobs
  - type: Physics
    bodyType: KinematicController
  - type: Fixtures
    fixtures:
      fix1:
        shape:
          !type:PhysShapeCircle
          radius: 0.35
        density: 50
        mask:
        - MobMask
        layer:
        - MobLayer
  - type: Clickable
  - type: InteractionOutline
  - type: InputMover
  - type: Input
    context: "human"
  - type: LagCompensation
  - type: MobMover
  - type: Actions
  - type: Alerts
  - type: Appearance
  - type: RotationVisuals
    defaultRotation: 0
    horizontalRotation: 0
  - type: DoAfter
  - type: Examiner
  - type: Eye
  - type: ContentEye
  - type: CameraRecoil
  - type: MindContainer
  - type: MovementSpeedModifier
<<<<<<< HEAD
  - type: Polymorphable
  - type: StatusIcon
  - type: TTS # Corvax-TTS
=======
>>>>>>> d088c8a0
  - type: RequireProjectileTarget
    active: False

- type: entity
  save: false
  id: MobPolymorphable
  abstract: true
  components:
  - type: Polymorphable

# Used for mobs that have health and can take damage.
- type: entity
  save: false
  id: MobDamageable
  abstract: true
  components:
  - type: Damageable
    damageContainer: Biological
  - type: Destructible
    thresholds:
    - trigger:
        !type:DamageTypeTrigger
        damageType: Blunt
        damage: 400
      behaviors:
      - !type:GibBehavior { }
    - trigger:
        !type:DamageTypeTrigger
        damageType: Heat
        damage: 1500
      behaviors:
      - !type:SpawnEntitiesBehavior
        spawnInContainer: true
        spawn:
          Ash:
            min: 1
            max: 1
      - !type:BurnBodyBehavior { }
      - !type:PlaySoundBehavior
        sound:
          collection: MeatLaserImpact
  - type: RadiationReceiver
  - type: Stamina
  - type: MobState
  - type: MobThresholds
    thresholds:
      0: Alive
      100: Critical
      200: Dead
  - type: MobStateActions
    actions:
      Critical:
      - ActionCritSuccumb
      - ActionCritFakeDeath
      - ActionCritLastWords
  - type: Deathgasp
  - type: HealthExaminable
    examinableTypes:
    - Blunt
    - Slash
    - Piercing
    - Heat
    - Shock
    - Cold
    - Caustic
  - type: DamageOnHighSpeedImpact
    damage:
      types:
        Blunt: 5
    soundHit:
      path: /Audio/Effects/hit_kick.ogg
  - type: Pullable
  - type: LightningTarget
    priority: 2
    lightningExplode: false

# Used for mobs that can enter combat mode and can attack.
- type: entity
  save: false
  id: MobCombat
  abstract: true
  components:
  - type: CombatMode
  - type: MeleeWeapon
    hidden: true
    soundHit:
      collection: MetalThud
    damage:
      groups:
        Brute: 5

# Used for mobs that are affected by atmospherics, pressure, and heat
- type: entity
  save: false
  id: MobAtmosExposed
  abstract: true
  components:
  - type: AtmosExposed
  - type: Temperature
    heatDamageThreshold: 325
    coldDamageThreshold: 0
    currentTemperature: 310.15
    coldDamage: #per second, scales with temperature & other constants
      types:
        Cold : 0.1
    specificHeat: 42
    heatDamage: #per second, scales with temperature & other constants
      types:
        Heat : 1.5
  - type: ThermalRegulator
    metabolismHeat: 800
    radiatedHeat: 100
    implicitHeatRegulation: 500
    sweatHeatRegulation: 2000
    shiveringHeatRegulation: 2000
    normalBodyTemperature: 310.15
    thermalRegulationTemperatureThreshold: 25
  - type: MovedByPressure

# Used for mobs that require regular atmospheric conditions.
- type: entity
  parent: MobAtmosExposed
  id: MobAtmosStandard
  abstract: true
  components:
  - type: ThermalRegulator
    metabolismHeat: 800
    radiatedHeat: 100
    implicitHeatRegulation: 250
    sweatHeatRegulation: 500
    shiveringHeatRegulation: 500
    normalBodyTemperature: 310.15
    thermalRegulationTemperatureThreshold: 25
  - type: Temperature
    heatDamageThreshold: 325
    coldDamageThreshold: 260
    currentTemperature: 310.15
    specificHeat: 42
    coldDamage:
      types:
        Cold: 1 #per second, scales with temperature & other constants
    heatDamage:
      types:
        Heat: 1.5 #per second, scales with temperature & other constants
  - type: Barotrauma
    damage:
      types:
        Blunt: 0.15 #per second, scales with pressure and other constants.

# Used for mobs that can be set on fire
- type: entity
  save: false
  id: MobFlammable
  abstract: true
  components:
  - type: Flammable
    fireSpread: true
    canResistFire: true
    damage: #per second, scales with number of fire 'stacks'
      types:
        Heat: 1.5
  - type: FireVisuals
    sprite: Mobs/Effects/onfire.rsi
    normalState: Generic_mob_burning

# Used for mobs that need to breathe
- type: entity
  save: false
  id: MobRespirator
  abstract: true
  components:
  - type: Internals
  - type: Respirator
    damage:
      types:
        Asphyxiation: 2
    damageRecovery:
      types:
        Asphyxiation: -1.0

# Used for mobs that have a bloodstream
- type: entity
  save: false
  id: MobBloodstream
  abstract: true
  components:
  - type: SolutionContainerManager
  - type: InjectableSolution
    solution: chemicals
  - type: Bloodstream
    bloodlossDamage:
      types:
        Bloodloss: 0.5
    bloodlossHealDamage:
      types:
        Bloodloss: -1<|MERGE_RESOLUTION|>--- conflicted
+++ resolved
@@ -41,12 +41,7 @@
   - type: CameraRecoil
   - type: MindContainer
   - type: MovementSpeedModifier
-<<<<<<< HEAD
-  - type: Polymorphable
-  - type: StatusIcon
   - type: TTS # Corvax-TTS
-=======
->>>>>>> d088c8a0
   - type: RequireProjectileTarget
     active: False
 
