--- conflicted
+++ resolved
@@ -45,24 +45,10 @@
     - type: StationCargoShuttle
       path: /Maps/Shuttles/cargo.yml
     - type: GridSpawn
-<<<<<<< HEAD
-      paths:
-        - /Maps/Shuttles/cargo.yml
-        - /Maps/Shuttles/corvax_mining.yml # Corvax-Mapping
-
-- type: entity
-  id: BaseStationShuttlesCore
-  abstract: true
-  components:
-    - type: GridSpawn
-      paths:
-        - /Maps/Shuttles/cargo_core.yml
-        - /Maps/Shuttles/mining.yml
-=======
       groups:
         mining:
           paths:
-          - /Maps/Shuttles/mining.yml
+          - /Maps/Shuttles/corvax_mining.yml # Corvax-Mapping
         ruins:
           hide: true
           nameGrid: true
@@ -76,7 +62,6 @@
           - /Maps/Ruins/relaystation.yml
           - /Maps/Ruins/whiteship_ancient.yml
           - /Maps/Ruins/whiteship_bluespacejumper.yml
->>>>>>> f9a57dc1
 
 - type: entity
   id: BaseStationCentcomm
