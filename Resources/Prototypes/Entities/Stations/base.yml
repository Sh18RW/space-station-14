- type: entity
  id: BaseStation
  abstract: true
  components:
    - type: StationData

- type: entity
  id: BaseStationCargo
  abstract: true
  components:
    - type: StationBankAccount
    - type: StationCargoOrderDatabase
      orders:
        Cargo: [ ]
        Engineering: [ ]
        Medical: [ ]
        Science: [ ]
        Security: [ ]
        Service: [ ]
    - type: StationCargoBountyDatabase

- type: entity
  id: BaseStationJobsSpawning
  abstract: true
  components:
    - type: StationJobs
      availableJobs: {}
    - type: StationSpawning

- type: entity
  id: BaseStationRecords
  abstract: true
  components:
    - type: StationRecords

- type: entity
  id: BaseStationArrivals
  abstract: true
  components:
    - type: StationArrivals

- type: entity
  id: BaseStationGateway
  abstract: true
  components:
    - type: GatewayGenerator

- type: entity
  id: BaseStationShuttles
  abstract: true
  components:
    - type: StationCargoShuttle
      path: /Maps/Shuttles/cargo.yml
    - type: GridSpawn
      groups:
        trade: !type:GridSpawnGroup
          addComponents:
            - type: ProtectedGrid
            - type: TradeStation
          paths:
            - /Maps/Shuttles/trading_outpost.yml
        # Spawn last
        ruins: !type:GridSpawnGroup
          hide: true
          nameGrid: true
          minCount: 2
          maxCount: 2
          stationGrid: false
          paths:
          - /Maps/Ruins/abandoned_outpost.yml
<<<<<<< HEAD
          # Corvax-Mapping-Start
          - /Maps/Corvax/Ruins/corvax_accident.yml
          - /Maps/Corvax/Ruins/corvax_adventurer.yml
          - /Maps/Corvax/Ruins/corvax_aplink.yml
          - /Maps/Corvax/Ruins/corvax_battleship.yml
          - /Maps/Corvax/Ruins/corvax_gas_station.yml
          - /Maps/Corvax/Ruins/corvax_bss_unluck.yml
          - /Maps/Corvax/Ruins/corvax_hotel_trivago.yml
          - /Maps/Corvax/Ruins/corvax_kamikaze.yml
          - /Maps/Corvax/Ruins/corvax_ore.yml
          - /Maps/Corvax/Ruins/corvax_research_station.yml
          - /Maps/Corvax/Ruins/corvax_rnd_debris.yml
          - /Maps/Corvax/Ruins/corvax_sanctus.yml
          - /Maps/Corvax/Ruins/corvax_ussp_debris.yml
          - /Maps/Corvax/Ruins/corvax_ussp_asteroid.yml
          # Corvax-Mapping-End
=======
          - /Maps/Ruins/atmos_interchange.yml
          - /Maps/Ruins/chunked_tcomms.yml
          - /Maps/Ruins/biodome_satellite.yml
          - /Maps/Ruins/derelict.yml
          - /Maps/Ruins/djstation.yml
          - /Maps/Ruins/empty_flagship.yml
          - /Maps/Ruins/hydro_outpost.yml
          - /Maps/Ruins/old_ai_sat.yml
          - /Maps/Ruins/ruined_prison_ship.yml
          - /Maps/Ruins/syndicate_dropship.yml
          - /Maps/Ruins/whiteship_ancient.yml
          - /Maps/Ruins/whiteship_bluespacejumper.yml
>>>>>>> 494861dc
          - /Maps/Ruins/wrecklaimer.yml
          - /Maps/Ruins/displaced_telescience.yml
        wrecks: !type:DungeonSpawnGroup
          minimumDistance: 150
          maximumDistance: 300
          stationGrid: false
          minCount: 12
          maxCount: 16
          addComponents:
          - type: Gravity
            enabled: true
            inherent: true
          - type: IFF
            flags: HideLabel
            color: "#88b0d1"
          protos:
          - ChunkDebrisSmall
          - ChunkDebrisSmall
          - ChunkDebrisSmall
          - ChunkDebrisSmall
          - ChunkDebris
        vgroid: !type:DungeonSpawnGroup
          minimumDistance: 300
          maximumDistance: 350
          nameDataset: NamesBorer
          stationGrid: false
          addComponents:
          - type: Gravity
            enabled: true
            inherent: true
          - type: IFF
            flags: HideLabel
            color: "#d67e27"
          protos:
          - VGRoid
        # Corvax-Mapping-Start
        mining: !type:GridSpawnGroup
          paths:
          - /Maps/Corvax/Shuttles/corvax_mining.yml
        # Corvax-Mapping-End

- type: entity
  id: BaseStationCentcomm
  abstract: true
  components:
    - type: StationCentcomm
      map: "/Maps/Corvax/corvax_centcomm.yml" # Corvax-Mapping

- type: entity
  id: BaseStationEvacuation
  abstract: true
  components:
    - type: StationEmergencyShuttle

- type: entity
  id: BaseStationAlertLevels
  abstract: true
  components:
    - type: AlertLevel
      alertLevelPrototype: stationAlerts

- type: entity
  id: BaseStationExpeditions
  abstract: true
  components:
    - type: SalvageExpeditionData

- type: entity
  id: BaseStationMagnet
  abstract: true
  components:
    - type: SalvageMagnetData

- type: entity
  id: BaseStationSiliconLawCrewsimov
  abstract: true
  components:
  - type: SiliconLawProvider
    laws: Crewsimov

- type: entity
  id: BaseStationNews
  abstract: true
  components:
    - type: StationNews

- type: entity
  id: BaseStationDeliveries
  abstract: true
  components:
  - type: CargoDeliveryData

- type: entity
  id: BaseStationAllEventsEligible
  abstract: true
  components:
    - type: StationEventEligible # For when someone makes this more granular in the future.<|MERGE_RESOLUTION|>--- conflicted
+++ resolved
@@ -68,7 +68,6 @@
           stationGrid: false
           paths:
           - /Maps/Ruins/abandoned_outpost.yml
-<<<<<<< HEAD
           # Corvax-Mapping-Start
           - /Maps/Corvax/Ruins/corvax_accident.yml
           - /Maps/Corvax/Ruins/corvax_adventurer.yml
@@ -85,20 +84,6 @@
           - /Maps/Corvax/Ruins/corvax_ussp_debris.yml
           - /Maps/Corvax/Ruins/corvax_ussp_asteroid.yml
           # Corvax-Mapping-End
-=======
-          - /Maps/Ruins/atmos_interchange.yml
-          - /Maps/Ruins/chunked_tcomms.yml
-          - /Maps/Ruins/biodome_satellite.yml
-          - /Maps/Ruins/derelict.yml
-          - /Maps/Ruins/djstation.yml
-          - /Maps/Ruins/empty_flagship.yml
-          - /Maps/Ruins/hydro_outpost.yml
-          - /Maps/Ruins/old_ai_sat.yml
-          - /Maps/Ruins/ruined_prison_ship.yml
-          - /Maps/Ruins/syndicate_dropship.yml
-          - /Maps/Ruins/whiteship_ancient.yml
-          - /Maps/Ruins/whiteship_bluespacejumper.yml
->>>>>>> 494861dc
           - /Maps/Ruins/wrecklaimer.yml
           - /Maps/Ruins/displaced_telescience.yml
         wrecks: !type:DungeonSpawnGroup
