- type: entity
  abstract: true
  id: BaseStationNanotrasen
  components:
    - type: NpcFactionMember
      factions:
        - NanoTrasen

- type: entity
  id: StandardNanotrasenStation
  parent:
    - BaseStation
    - BaseStationGoal # Corvax
    - BaseStationNews
    - BaseStationCargo
    - BaseStationJobsSpawning
    - BaseStationRecords
    - BaseStationArrivals
    - BaseStationGateway
    - BaseStationShuttles
    - BaseStationCentcomm
    - BaseStationEvacuation
    - BaseStationAlertLevels
    - BaseStationMagnet
    - BaseStationExpeditions
<<<<<<< HEAD
    - BaseStationSiliconLawNTDefault # Corvax-NTDefault
=======
    - BaseStationSalvageJobs
    - BaseStationSiliconLawCrewsimov
>>>>>>> 4ff221e7
    - BaseStationAllEventsEligible
    - BaseStationNanotrasen
    - BaseStationDeliveries
  categories: [ HideSpawnMenu ]
  components:
    - type: Transform

- type: entity
  id: NanotrasenCentralCommand
  parent:
    - BaseStation
    - BaseStationAlertLevels
    - BaseStationNanotrasen
  categories: [ HideSpawnMenu ]
  components:
    - type: Transform

- type: entity
  id: StandardStationArena
  parent:
  - BaseStation
  - BaseStationJobsSpawning
  - BaseStationRecords
  - BaseStationNanotrasen
  categories: [ HideSpawnMenu ]
  components:
    - type: Transform<|MERGE_RESOLUTION|>--- conflicted
+++ resolved
@@ -23,12 +23,8 @@
     - BaseStationAlertLevels
     - BaseStationMagnet
     - BaseStationExpeditions
-<<<<<<< HEAD
+    - BaseStationSalvageJobs
     - BaseStationSiliconLawNTDefault # Corvax-NTDefault
-=======
-    - BaseStationSalvageJobs
-    - BaseStationSiliconLawCrewsimov
->>>>>>> 4ff221e7
     - BaseStationAllEventsEligible
     - BaseStationNanotrasen
     - BaseStationDeliveries
