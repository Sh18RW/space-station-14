- type: entity
  id: ConveyorBelt
  name: conveyor belt
  description: A conveyor belt, commonly used to transport large numbers of items elsewhere quite quickly.
  placement:
    mode: SnapgridCenter
  components:
  - type: Rotatable
    rotateWhileAnchored: true
  - type: Clickable
  - type: InteractionOutline
  - type: Transform
    anchored: true
  - type: Sprite
    sprite: Structures/conveyor.rsi
<<<<<<< HEAD
    state: conveyor_started_cw
=======
    state: conveyor_stopped_cw
>>>>>>> a594c7b6
    drawdepth: HighFloorObjects
  - type: ApcPowerReceiver
  - type: ExtensionCableReceiver
  - type: Physics
    bodyType: Static
  - type: Fixtures
    fixtures:
      conveyor:
        shape: !type:PolygonShape
          vertices:
          - -0.50,-0.50
          - 0.50,-0.50
          - 0.50,0.50
          - -0.50,0.50
        layer:
        - Impassable
        - MidImpassable
        - LowImpassable
        - DoorPassable
        hard: False
  - type: Conveyor
  - type: DeviceNetwork
    deviceNetId: Wireless
    receiveFrequencyId: BasicDevice
  - type: WirelessNetworkConnection
    range: 200
  - type: DeviceLinkSink
    ports:
      - Reverse
      - Forward
      - Off
  - type: Appearance
  - type: GenericVisualizer
    visuals:
      enum.ConveyorVisuals.State:
        enum.ConveyorState.Off:
          Off: { state: conveyor_stopped_cw }
          Forward: { state: conveyor_started_cw }
          Reverse: { state: conveyor_started_cw_r }
  - type: Construction
    graph: ConveyorGraph
    node: entity
  - type: Damageable
    damageContainer: StructuralInorganic
    damageModifierSet: Metallic
  - type: Destructible
    thresholds:
    - trigger:
        !type:DamageTrigger
        damage: 200
      behaviors:
      # if ConveyorBeltAssembly becomes craftable, maybe spawn some of the ingredients?
      - !type:DoActsBehavior
        acts: [ "Destruction" ]

- type: entity
  id: ConveyorBeltAssembly
  parent: BaseItem
  name: conveyor belt
  suffix: assembly
  description: A conveyor belt assembly. Used to construct a conveyor belt.
  components:
  - type: Tag
    tags:
    - ConveyorAssembly
  - type: Sprite
    sprite: Structures/conveyor.rsi
    state: conveyor_loose
  - type: Construction
    graph: ConveyorGraph
    node: item
  - type: StaticPrice
    price: 40
<|MERGE_RESOLUTION|>--- conflicted
+++ resolved
@@ -13,11 +13,7 @@
     anchored: true
   - type: Sprite
     sprite: Structures/conveyor.rsi
-<<<<<<< HEAD
-    state: conveyor_started_cw
-=======
     state: conveyor_stopped_cw
->>>>>>> a594c7b6
     drawdepth: HighFloorObjects
   - type: ApcPowerReceiver
   - type: ExtensionCableReceiver
