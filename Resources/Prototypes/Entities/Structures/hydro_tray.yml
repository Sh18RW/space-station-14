- type: entity
  name: hydroponics tray
  parent: [ hydroponicsSoil, ConstructibleMachine]
  id: hydroponicsTray
  description: An interstellar-grade space farmplot allowing for rapid growth and selective breeding of crops. Just... keep in mind the space weeds.
  components:
  - type: Fixtures
    fixtures:
      fix1:
        shape:
          !type:PhysShapeAabb
          bounds: "-0.45,-0.45,0.45,0.1"
        density: 190
        hard: true
        mask:
        - MachineMask
  - type: Anchorable
  - type: Pullable
  - type: Sprite
    layers:
      - sprite: Structures/Hydroponics/containers.rsi
        state: hydrotray3
      - sprite: Structures/Hydroponics/overlays.rsi
        state: lowhealth3
        map: [ "health_alert" ]
        visible: false
      - sprite: Structures/Hydroponics/overlays.rsi
        state: lowwater3
        map: [ "water_alert" ]
        visible: false
      - sprite: Structures/Hydroponics/overlays.rsi
        state: lownutri3
        map: [ "nutri_alert" ]
        visible: false
      - sprite: Structures/Hydroponics/overlays.rsi
        state: alert3
        map: [ "undefined_alert" ]
        visible: false
      - sprite: Structures/Hydroponics/overlays.rsi
        state: harvest3
        map: [ "harvest_alert" ]
        visible: false
  - type: Appearance
  - type: GenericVisualizer
    visuals:
      enum.PlantHolderVisuals.HealthLight:
        health_alert:
          True: { visible: true }
          False: { visible: false }
      enum.PlantHolderVisuals.WaterLight:
        water_alert:
          True: { visible: true }
          False: { visible: false }
      enum.PlantHolderVisuals.NutritionLight:
        nutri_alert:
          True: { visible: true }
          False: { visible: false }
      enum.PlantHolderVisuals.AlertLight:
        undefined_alert:
          True: { visible: true }
          False: { visible: false }
      enum.PlantHolderVisuals.HarvestLight:
        harvest_alert:
          True: { visible: true }
          False: { visible: false }
  - type: PlantHolder
    drawWarnings: true
  - type: Destructible
    thresholds:
    - trigger:
        !type:DamageTrigger
        damage: 100
      behaviors:
      - !type:ChangeConstructionNodeBehavior
        node: machineFrame
      - !type:DoActsBehavior
        acts: ["Destruction"]
  - type: Machine
    board: HydroponicsTrayMachineCircuitboard
<<<<<<< HEAD
  - type: TTS # Corvax-TTS
    voice: TrainingRobot
=======
  - type: WiresPanel
>>>>>>> e93b1ad0
  - type: Wires
    BoardName: "HydroponicsTray"
    LayoutId: HydroponicsTray
  - type: AmbientSound
    volume: -9
    range: 5
    sound:
      path: /Audio/Ambience/Objects/flowing_water_open.ogg<|MERGE_RESOLUTION|>--- conflicted
+++ resolved
@@ -77,12 +77,9 @@
         acts: ["Destruction"]
   - type: Machine
     board: HydroponicsTrayMachineCircuitboard
-<<<<<<< HEAD
   - type: TTS # Corvax-TTS
     voice: TrainingRobot
-=======
   - type: WiresPanel
->>>>>>> e93b1ad0
   - type: Wires
     BoardName: "HydroponicsTray"
     LayoutId: HydroponicsTray
