--- conflicted
+++ resolved
@@ -97,8 +97,6 @@
       - PowerStorage
       - VoltageNetworks
       - Power
-<<<<<<< HEAD
-=======
 
     # Interface
     - type: BatteryInterface
@@ -112,7 +110,6 @@
           type: BatteryBoundUserInterface
     - type: ActivatableUI
       key: enum.BatteryUiKey.Key
->>>>>>> a594c7b6
 
 # SMES' in use
 
