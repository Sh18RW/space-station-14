- type: entity
  id: Emitter
  name: emitter
  parent: ConstructibleMachine
  description: A heavy duty industrial laser. Shoots non-stop when turned on.
  placement:
    mode: SnapgridCenter
  components:
  - type: Clickable
  - type: InteractionOutline
  - type: Physics
    bodyType: Static
  - type: Fixtures
    fixtures:
      fix1:
        shape:
          !type:PhysShapeAabb
          bounds: "-0.25,-0.25,0.25,0.25"
        density: 400
        mask:
        - MachineMask
        layer:
        - MachineLayer
  - type: Transform
    anchored: true
  - type: Sprite
    sprite: Structures/Power/Generation/Singularity/emitter.rsi
    layers:
    - state: emitter # Corvax-Resprite
    - state: beam
      shader: unshaded
      visible: false
      map: ["enum.EmitterVisualLayers.Lights"]
<<<<<<< HEAD
    - state: unlock # Corvax-Resprite
      shader: unshaded
#      visible: false # Corvax-Resprite
      map: ["enum.StorageVisualLayers.Lock"]
=======
    - state: locked
      shader: unshaded
      visible: false
      map: ["enum.LockVisualLayers.Lock"]
>>>>>>> 74b5b72d
  - type: Emitter
  - type: Gun
    showExamineText: false
    fireRate: 10 #just has to be fast enough to keep up with upgrades
    selectedMode: SemiAuto
    availableModes:
      - SemiAuto
    soundGunshot:
      path: /Audio/Weapons/emitter.ogg
  - type: PowerConsumer
    voltage: Medium
  - type: NodeContainer
    examinable: true
    nodes:
      input:
        !type:CableDeviceNode
        nodeGroupID: MVPower
  - type: Damageable
    damageContainer: Inorganic
    damageModifierSet: StrongMetallic
  - type: Destructible
    thresholds:
      - trigger:
          !type:DamageTrigger
          damage: 400
        behaviors:
          - !type:DoActsBehavior
            acts: [ "Destruction" ]
      - trigger:
          !type:DamageTrigger
          damage: 200
        behaviors:
        - !type:PlaySoundBehavior
          sound:
            collection: MetalBreak
        - !type:SpawnEntitiesBehavior
          spawn:
            SheetSteel1:
              min: 5
              max: 5
        - !type:DoActsBehavior
          acts: [ "Destruction" ]
  - type: Anchorable
  - type: Pullable
  - type: Rotatable
  - type: Appearance
  - type: Lock
    locked: false
  - type: LockVisuals
  - type: AccessReader
    access: [[ "Engineering" ]]
  - type: Machine
    board: EmitterCircuitboard
  - type: GuideHelp
    guides: [ Singularity, Power ]
  - type: DeviceNetwork
    deviceNetId: Wireless
    receiveFrequencyId: BasicDevice
  - type: WirelessNetworkConnection
    range: 200
  - type: DeviceLinkSink
    ports:
      - On
      - Off
      - Toggle<|MERGE_RESOLUTION|>--- conflicted
+++ resolved
@@ -31,17 +31,10 @@
       shader: unshaded
       visible: false
       map: ["enum.EmitterVisualLayers.Lights"]
-<<<<<<< HEAD
-    - state: unlock # Corvax-Resprite
+    - state: unlocked # Corvax-Resprite
       shader: unshaded
-#      visible: false # Corvax-Resprite
-      map: ["enum.StorageVisualLayers.Lock"]
-=======
-    - state: locked
-      shader: unshaded
-      visible: false
+      # visible: false # Corvax-Resprite
       map: ["enum.LockVisualLayers.Lock"]
->>>>>>> 74b5b72d
   - type: Emitter
   - type: Gun
     showExamineText: false
