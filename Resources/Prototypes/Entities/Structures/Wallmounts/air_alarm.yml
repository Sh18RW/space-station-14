- type: entity
  id: AirAlarm
  name: air alarm
  description: An air alarm. Alarms... air?
  placement:
    mode: SnapgridCenter
    snap:
    - Wallmount
  components:
  - type: StationAiWhitelist
  - type: WallMount
  - type: ApcPowerReceiver
  - type: Electrified
    enabled: false
    usesApcPower: true
  - type: ExtensionCableReceiver
  - type: DeviceNetwork
    deviceNetId: AtmosDevices
    receiveFrequencyId: AtmosMonitor
    transmitFrequencyId: AtmosMonitor
    prefix: device-address-prefix-air-alarm
    sendBroadcastAttemptEvent: true
  - type: WiredNetworkConnection
  # for output status ports
  - type: WirelessNetworkConnection
    range: 200
  - type: DeviceList
  - type: DeviceNetworkRequiresPower
  - type: DeviceLinkSource
    ports:
    - AirDanger
    - AirWarning
    - AirNormal
    lastSignals:
      AirDanger: false
      AirWarning: false
      AirNormal: false
  - type: AtmosAlarmable
    syncWith:
    - AirAlarm
    - AirSensor
    - GasVent
    - GasScrubber
  - type: AtmosAlarmableVisuals
    layerMap: "airAlarmState"
    alarmStates:
      Normal: alarm0
<<<<<<< HEAD
      Warning: alarm1  # Corvax-Resprite
      Danger: alarm2 # Corvax-Resprite
    setOnDepowered:
      airAlarmBase: alarmp
=======
      Warning: alarm1
      Danger: alarm2
    hideOnDepowered: [ "airAlarmState" ]
>>>>>>> eb208a2a
  - type: Tag
    tags:
      - AirAlarm
  - type: AtmosDevice
  - type: AirAlarm
  - type: AtmosAlertsDevice
    group: AirAlarm
  - type: Clickable
  - type: InteractionOutline
  - type: UserInterface
    interfaces:
      enum.SharedAirAlarmInterfaceKey.Key:
        type: AirAlarmBoundUserInterface
      enum.WiresUiKey.Key:
        type: WiresBoundUserInterface
  - type: WiresPanel
  - type: Wires
    boardName: wires-board-name-airalarm
    layoutId: AirAlarm
  - type: AccessReader
    access: [["Atmospherics"]]
  - type: ContainerFill
    containers:
      board: [ AirAlarmElectronics ]
  - type: ContainerContainer
    containers:
      board: !type:Container
  - type: Appearance
  - type: WiresVisuals
  - type: Sprite
    sprite: Structures/Wallmounts/air_monitors.rsi
    layers:
    - state: alarmp
      map: ["airAlarmBase"]
    - state: alarm0
      map: ["airAlarmState"] # TODO: fire alarm enum
    - state: alarmx
      map: ["enum.WiresVisualLayers.MaintenancePanel"]
  - type: Transform
    anchored: true
  - type: Construction
    graph: AirAlarm
    node: air_alarm
  - type: Damageable
    damageContainer: StructuralInorganic
    damageModifierSet: Metallic
  - type: Destructible
    thresholds:
      - trigger:
          !type:DamageTrigger
          damage: 200
        behaviors:
          - !type:DoActsBehavior
            acts: [ "Destruction" ]
      - trigger:
          !type:DamageTrigger
          damage: 100
        behaviors:
          - !type:DoActsBehavior
            acts: [ "Destruction" ]
          - !type:PlaySoundBehavior
            sound:
              collection: MetalGlassBreak
              params:
                volume: -4
  - type: GuideHelp
    guides:
    - AirAlarms
    - DeviceMonitoringAndControl

- type: entity
  id: AirAlarmAssembly
  name: air alarm assembly
  description: An air alarm. Doesn't look like it'll be alarming air any time soon.
  placement:
    mode: SnapgridCenter
    snap:
    - Wallmount
  components:
  - type: WallMount
  - type: Clickable
  - type: InteractionOutline
  - type: Sprite
    sprite: Structures/Wallmounts/air_monitors.rsi
    layers:
    - state: alarm_b1
      map: [ "enum.ConstructionVisuals.Layer" ]
  - type: Appearance
  - type: GenericVisualizer
    visuals:
      enum.ConstructionVisuals.Key:
        enum.ConstructionVisuals.Layer:
          assembly: { state: alarm_b1 }
          electronics: { state: alarm_b1 }
  - type: Construction
    graph: AirAlarm
    node: assembly
  - type: Transform
    anchored: true<|MERGE_RESOLUTION|>--- conflicted
+++ resolved
@@ -45,16 +45,10 @@
     layerMap: "airAlarmState"
     alarmStates:
       Normal: alarm0
-<<<<<<< HEAD
       Warning: alarm1  # Corvax-Resprite
       Danger: alarm2 # Corvax-Resprite
     setOnDepowered:
       airAlarmBase: alarmp
-=======
-      Warning: alarm1
-      Danger: alarm2
-    hideOnDepowered: [ "airAlarmState" ]
->>>>>>> eb208a2a
   - type: Tag
     tags:
       - AirAlarm
