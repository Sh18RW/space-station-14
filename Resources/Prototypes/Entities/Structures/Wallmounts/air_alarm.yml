- type: entity
  id: AirAlarm
  name: air alarm
  description: An air alarm. Alarms... air?
  components:
  - type: WallMount
  - type: ApcPowerReceiver
  - type: Electrified
    enabled: false
    usesApcPower: true
  - type: ExtensionCableReceiver
  - type: DeviceNetwork
    deviceNetId: AtmosDevices
    receiveFrequencyId: AtmosMonitor
    transmitFrequencyId: AtmosMonitor
    sendBroadcastAttemptEvent: true
  - type: WiredNetworkConnection
  - type: DeviceList
  - type: AtmosAlarmable
    syncWith:
      - AirAlarm
      - AirSensor
      - GasVent
      - GasScrubber
  - type: AtmosAlarmableVisuals
    layerMap: "airAlarmBase"
    alarmStates:
      Normal: alarm0
      Warning: alarm2
      Danger: alarm1
    setOnDepowered:
      airAlarmBase: alarmp
  - type: Tag
    tags:
      - AirAlarm
  - type: AtmosDevice
  - type: AirAlarm
  - type: Clickable
  - type: InteractionOutline
  - type: UserInterface
    interfaces:
    - key: enum.SharedAirAlarmInterfaceKey.Key
      type: AirAlarmBoundUserInterface
    - key: enum.WiresUiKey.Key
      type: WiresBoundUserInterface
  - type: Wires
    BoardName: "Air Alarm"
    LayoutId: AirAlarm
  - type: AccessReader
    access: [["Atmospherics"]]
  - type: Appearance
<<<<<<< HEAD
    visuals:
    - type: AtmosMonitorVisualizer
      layerMap: "airAlarmBase"
      alarmStates:
        Normal: alarm0
        Warning: alarm1
        Danger: alarm2
      setOnDepowered:
        airAlarmBase: alarmp
=======
>>>>>>> b54de4b8
  - type: WiresVisuals
  - type: Sprite
    sprite: Structures/Wallmounts/air_monitors.rsi
    layers:
    - state: alarm0
      map: ["airAlarmBase"] # TODO: fire alarm enum
    - state: alarmx
      map: ["enum.WiresVisualLayers.MaintenancePanel"]
  - type: Transform
    anchored: true
  - type: Construction
    graph: AirAlarm
    node: air_alarm
  placement:
    mode: SnapgridCenter
    snap:
    - Wallmount

- type: entity
  id: AirAlarmAssembly
  name: air alarm assembly
  description: An air alarm. Doesn't look like it'll be alarming air any time soon.
  components:
  - type: WallMount
  - type: Clickable
  - type: InteractionOutline
  - type: Sprite
    sprite: Structures/Wallmounts/air_monitors.rsi
    state: alarm_b1
  - type: Construction
    graph: AirAlarm
    node: assembly
  - type: Transform
    anchored: true
  placement:
    mode: SnapgridCenter
    snap:
    - Wallmount<|MERGE_RESOLUTION|>--- conflicted
+++ resolved
@@ -26,8 +26,8 @@
     layerMap: "airAlarmBase"
     alarmStates:
       Normal: alarm0
-      Warning: alarm2
-      Danger: alarm1
+      Warning: alarm1
+      Danger: alarm2
     setOnDepowered:
       airAlarmBase: alarmp
   - type: Tag
@@ -49,18 +49,6 @@
   - type: AccessReader
     access: [["Atmospherics"]]
   - type: Appearance
-<<<<<<< HEAD
-    visuals:
-    - type: AtmosMonitorVisualizer
-      layerMap: "airAlarmBase"
-      alarmStates:
-        Normal: alarm0
-        Warning: alarm1
-        Danger: alarm2
-      setOnDepowered:
-        airAlarmBase: alarmp
-=======
->>>>>>> b54de4b8
   - type: WiresVisuals
   - type: Sprite
     sprite: Structures/Wallmounts/air_monitors.rsi
