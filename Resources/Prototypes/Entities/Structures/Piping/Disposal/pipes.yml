--- conflicted
+++ resolved
@@ -150,8 +150,6 @@
     node: tagger
     containers:
     - DisposalTagger
-<<<<<<< HEAD
-=======
 
 - type: entity
   id: DisposalSignaller
@@ -189,7 +187,6 @@
     node: pipe
     containers:
     - DisposalTransit
->>>>>>> a594c7b6
 
 - type: entity
   id: DisposalTrunk
@@ -440,8 +437,6 @@
     node: yJunction
     containers:
     - DisposalJunction
-<<<<<<< HEAD
-=======
 
 - type: entity
   id: DisposalXJunction
@@ -484,7 +479,6 @@
     node: xJunction
     containers:
     - DisposalJunction
->>>>>>> a594c7b6
 
 - type: entity
   id: DisposalBend
