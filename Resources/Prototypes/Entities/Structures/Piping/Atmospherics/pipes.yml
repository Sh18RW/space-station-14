--- conflicted
+++ resolved
@@ -105,14 +105,11 @@
   - type: Construction
     graph: GasPipe
     node: half
-<<<<<<< HEAD
-=======
   - type: Item
     size: Small
     storedSprite:
       sprite: Structures/Piping/Atmospherics/pipe.rsi
       state: storageHalf
->>>>>>> a594c7b6
   - type: GuideHelp
     guides:
     - Pipes
@@ -330,9 +327,6 @@
   - type: GuideHelp
     guides:
     - Pipes
-<<<<<<< HEAD
-    - PipeNetworks
-=======
     - PipeNetworks
 
 - type: entity
@@ -404,5 +398,4 @@
   - type: AtmosDevice
   - type: Tag
     tags:
-    - Unstackable
->>>>>>> a594c7b6
+    - Unstackable