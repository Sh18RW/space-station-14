- type: entity
  parent: [AirSensorBase, GasBinaryBase]
  id: GasPipeSensor
  name: gas pipe sensor
  description: Reports on the status of the gas in the attached pipe network.
  placement:
    mode: SnapgridCenter
  components:
  - type: Sprite
    sprite: Structures/Piping/Atmospherics/gas_pipe_sensor.rsi
    drawdepth: BelowFloor
    layers:
    - sprite: Structures/Piping/Atmospherics/pipe.rsi
      map: [ "enum.PipeVisualLayers.Pipe" ]
      state: pipeStraight
    - map: ["base"]
      state: base
    - map: [ "enum.PowerDeviceVisualLayers.Powered" ]
      state: lights
      shader: unshaded
<<<<<<< HEAD
=======
  - type: AtmosPipeLayers
    spriteRsiPaths:
      Primary: Structures/Piping/Atmospherics/gas_pipe_sensor.rsi
      Secondary: Structures/Piping/Atmospherics/gas_pipe_sensor_alt1.rsi
      Tertiary: Structures/Piping/Atmospherics/gas_pipe_sensor_alt2.rsi
>>>>>>> a594c7b6
  - type: Appearance
  - type: GenericVisualizer
    visuals:
      enum.PowerDeviceVisuals.Powered:
        enum.PowerDeviceVisualLayers.Powered:
          False: { state: blank }
          True: { state: lights }
  - type: AtmosMonitor
    monitorsPipeNet: true
  - type: GasPipeSensor
  - type: AtmosMonitoringConsoleDevice
    navMapBlip: GasPipeSensor
  - type: ApcPowerReceiver
  - type: ExtensionCableReceiver
  - type: Construction
    graph: GasPipeSensor
    node: sensor
  - type: NodeContainer
    nodes:
      monitored:
        !type:PipeNode
        nodeGroupID: Pipe
        pipeDirection: Longitudinal
  - type: Tag
    tags:
    - AirSensor
    - Unstackable
  - type: GuideHelp
    guides:
    - AtmosphericNetworkMonitor
    - DeviceMonitoringAndControl

- type: entity
  parent: GasPipeSensor
  id: GasPipeSensorDistribution
  suffix: Distribution
  components:
  - type: Label
    currentLabel: gas-pipe-sensor-distribution-loop

- type: entity
  parent: GasPipeSensor
  id: GasPipeSensorWaste
  suffix: Waste
  components:
  - type: Label
    currentLabel: gas-pipe-sensor-waste-loop

- type: entity
  parent: GasPipeSensor
  id: GasPipeSensorMixedAir
  suffix: Mixed air
  components:
  - type: Label
    currentLabel: gas-pipe-sensor-mixed-air

- type: entity
  parent: GasPipeSensor
  id: GasPipeSensorTEGHot
  suffix: TEG hot
  components:
  - type: Label
    currentLabel: gas-pipe-sensor-teg-hot-loop

- type: entity
  parent: GasPipeSensor
  id: GasPipeSensorTEGCold
  suffix: TEG cold
  components:
  - type: Label
    currentLabel: gas-pipe-sensor-teg-cold-loop<|MERGE_RESOLUTION|>--- conflicted
+++ resolved
@@ -18,14 +18,11 @@
     - map: [ "enum.PowerDeviceVisualLayers.Powered" ]
       state: lights
       shader: unshaded
-<<<<<<< HEAD
-=======
   - type: AtmosPipeLayers
     spriteRsiPaths:
       Primary: Structures/Piping/Atmospherics/gas_pipe_sensor.rsi
       Secondary: Structures/Piping/Atmospherics/gas_pipe_sensor_alt1.rsi
       Tertiary: Structures/Piping/Atmospherics/gas_pipe_sensor_alt2.rsi
->>>>>>> a594c7b6
   - type: Appearance
   - type: GenericVisualizer
     visuals:
