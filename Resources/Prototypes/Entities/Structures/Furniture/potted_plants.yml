- type: entity
  id: PottedPlantBase
  parent: BaseStructureDynamic
  name: potted plant
  description: A little bit of nature contained in a pot.
  abstract: true
  components:
  - type: Transform
    noRot: true
  - type: InteractionOutline
  - type: Physics
    bodyType: Dynamic
  - type: Fixtures
    fixtures:
    - shape:
        !type:PhysShapeCircle
        radius: 0.1
      mass: 25
      mask:
      - Impassable
  - type: Sprite
    drawdepth: Overdoors
    offset: "0.0,0.3"
    sprite: Structures/Furniture/potted_plants.rsi
  - type: PottedPlantHide
  - type: SecretStash
    secretPartName: the plant
  - type: Pullable
  - type: Damageable
    damageContainer: Inorganic # The pot. Not the plant. Or is it plastic?
  - type: Destructible
    thresholds:
    - trigger:
        !type:DamageTrigger
        damage: 50
      behaviors:
      - !type:DoActsBehavior
        acts: ["Destruction"]
      - !type:PlaySoundBehavior
        sound:
          path: /Audio/Effects/plant_rustle.ogg

- type: entity
  id: PottedPlant0
  parent: PottedPlantBase
  components:
  - type: Sprite
    state: applebush #whoever named this texture in the rsi sucks

- type: entity
  id: PottedPlant1
  parent: PottedPlantBase
  components:
  - type: Sprite
    state: plant-01

- type: entity
  id: PottedPlant2
  parent: PottedPlantBase
<<<<<<< HEAD
  name: "RD's potted plant"
  description: "A gift from the botanical staff, presented after the RD's reassignment. There's a tag on it that says \"Y'all come back now, y'hear?\" It doesn't look very healthy..."
=======
>>>>>>> e86e6a5c
  components:
  - type: Sprite
    state: plant-02

- type: entity
  id: PottedPlant3
  parent: PottedPlantBase
  components:
  - type: Sprite
    state: plant-03

- type: entity
  id: PottedPlant4
  parent: PottedPlantBase
  components:
  - type: Sprite
    state: plant-04

- type: entity
  id: PottedPlant5
  parent: PottedPlantBase
  components:
  - type: Sprite
    state: plant-05

- type: entity
  id: PottedPlant6
  parent: PottedPlantBase
  components:
  - type: Sprite
    state: plant-06

- type: entity
  id: PottedPlant7
  parent: PottedPlantBase
  components:
  - type: Sprite
    state: plant-07

- type: entity
  id: PottedPlant8
  parent: PottedPlantBase
  components:
  - type: Sprite
    state: plant-08

- type: entity
  id: PottedPlantBioluminscent #PottedPlant9 but i didn't want map conflicts
  parent: PottedPlantBase
  name: "bioluminescent potted plant"
  description: "It produces light!"
  components:
  - type: Sprite
    state: plant-09
  - type: PointLight
    radius: 2
    color: "#2cb2e8"

- type: entity
  id: PottedPlant10
  parent: PottedPlantBase
  description: A pretty piece of nature contained in a pot.
  components:
  - type: Sprite
    state: plant-10

- type: entity
  id: PottedPlant11
  parent: PottedPlantBase
  components:
  - type: Sprite
    state: plant-11

- type: entity
  id: PottedPlant12
  parent: PottedPlantBase
  components:
  - type: Sprite
    state: plant-12

- type: entity
  id: PottedPlant13
  parent: PottedPlantBase
  components:
  - type: Sprite
    state: plant-13

- type: entity
  id: PottedPlant14
  parent: PottedPlantBase
  components:
  - type: Sprite
    state: plant-14

- type: entity
  id: PottedPlant15
  parent: PottedPlantBase
  components:
  - type: Sprite
    state: plant-15

- type: entity
  id: PottedPlant16
  parent: PottedPlantBase
  components:
  - type: Sprite
    state: plant-16

- type: entity
  id: PottedPlant17
  parent: PottedPlantBase
  components:
  - type: Sprite
    state: plant-17

- type: entity
  id: PottedPlant18
  parent: PottedPlantBase
  components:
  - type: Sprite
    state: plant-18

- type: entity
  id: PottedPlant19
  parent: PottedPlantBase
  components:
  - type: Sprite
    state: plant-19

- type: entity
  id: PottedPlant20
  parent: PottedPlantBase
  components:
  - type: Sprite
    state: plant-20

- type: entity
  id: PottedPlant21
  parent: PottedPlantBase
  components:
  - type: Sprite
    state: plant-21

- type: entity
  id: PottedPlant22
  parent: PottedPlantBase
  components:
  - type: Sprite
    state: plant-22

- type: entity
  id: PottedPlant23
  parent: PottedPlantBase
  components:
  - type: Sprite
    state: plant-23

- type: entity
  id: PottedPlant24
  parent: PottedPlantBase
  components:
  - type: Sprite
    state: plant-24

- type: entity
  id: PottedPlantRD #PottedPlant25
  parent: PottedPlantBase
  name: "RD's potted plant"
  description: "A gift from the botanical staff, presented after the RD's reassignment. There's a tag on it that says \"Y'all come back now, y'hear?\"\nIt doesn't look very healthy..."
  components:
  - type: Sprite
    state: plant-25

#these are all the plastic plants. They inherit from the first one because they don't have
#enough differences to warrant getting a unique abstract prototype. It's just the name and description.
- type: entity
  id: PottedPlant26
  parent: PottedPlantBase
  name: plastic potted plant
  description: A fake, cheap looking, plastic tree. Perfect for people who kill every plant they touch.
  components:
  - type: Sprite
    state: plant-26

- type: entity
  id: PottedPlant27
  parent: PottedPlant26
  components:
  - type: Sprite
    state: plant-27

- type: entity
  id: PottedPlant28
  parent: PottedPlant26
  components:
  - type: Sprite
    state: plant-28

- type: entity
  id: PottedPlant29
  parent: PottedPlant26
  components:
  - type: Sprite
    state: plant-29<|MERGE_RESOLUTION|>--- conflicted
+++ resolved
@@ -57,11 +57,6 @@
 - type: entity
   id: PottedPlant2
   parent: PottedPlantBase
-<<<<<<< HEAD
-  name: "RD's potted plant"
-  description: "A gift from the botanical staff, presented after the RD's reassignment. There's a tag on it that says \"Y'all come back now, y'hear?\" It doesn't look very healthy..."
-=======
->>>>>>> e86e6a5c
   components:
   - type: Sprite
     state: plant-02
@@ -230,7 +225,7 @@
   id: PottedPlantRD #PottedPlant25
   parent: PottedPlantBase
   name: "RD's potted plant"
-  description: "A gift from the botanical staff, presented after the RD's reassignment. There's a tag on it that says \"Y'all come back now, y'hear?\"\nIt doesn't look very healthy..."
+  description: "A gift from the botanical staff, presented after the RD's reassignment. There's a tag on it that says \"Y'all come back now, y'hear?\" It doesn't look very healthy..."
   components:
   - type: Sprite
     state: plant-25
