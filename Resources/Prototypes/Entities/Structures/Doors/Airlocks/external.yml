- type: entity
  parent: Airlock
  id: AirlockExternal
  suffix: External
  description: It opens, it closes, it might crush you, and there might be only space behind it. Has to be manually activated.
  components:
  - type: Door
    bumpOpen: false
    crushDamage:
      types:
        Blunt: 15
    openSound:
      path: /Audio/Machines/airlock_ext_open.ogg
    closeSound:
      path: /Audio/Machines/airlock_ext_close.ogg
    denySound:
      path: /Audio/Machines/airlock_deny.ogg
  - type: Sprite
    sprite: Structures/Doors/Airlocks/Standard/external.rsi
<<<<<<< HEAD
=======
  - type: Appearance
    visuals:
    - type: AirlockVisualizer
  - type: WiresVisuals
>>>>>>> ad67a850
  - type: PaintableAirlock
    group: External

- type: entity
  parent: AirlockExternal
  id: AirlockExternalGlass
  suffix: Glass, External
  components:
  - type: Door
    occludes: false
  - type: Occluder
    enabled: false
  - type: Sprite
    sprite: Structures/Doors/Airlocks/Glass/external.rsi
  - type: PaintableAirlock
    group: ExternalGlass<|MERGE_RESOLUTION|>--- conflicted
+++ resolved
@@ -17,13 +17,10 @@
       path: /Audio/Machines/airlock_deny.ogg
   - type: Sprite
     sprite: Structures/Doors/Airlocks/Standard/external.rsi
-<<<<<<< HEAD
-=======
   - type: Appearance
     visuals:
     - type: AirlockVisualizer
   - type: WiresVisuals
->>>>>>> ad67a850
   - type: PaintableAirlock
     group: External
 
