﻿- type: entity
  id: Airlock
  parent: BaseStructure
  name: airlock
  description: It opens, it closes, and maybe crushes you.
  components:
  - type: MeleeSound
    soundGroups:
      Brute:
        path:
          "/Audio/Weapons/smash.ogg"
  - type: InteractionOutline
  - type: Sprite
    sprite: Structures/Doors/Airlocks/Standard/basic.rsi
    snapCardinals: true
    layers:
    - state: closed
      map: ["enum.DoorVisualLayers.Base"]
    - state: closed_unlit
      shader: unshaded
      map: ["enum.DoorVisualLayers.BaseUnlit"]
    - state: welded
      map: ["enum.WeldableLayers.BaseWelded"]
    - state: bolted_unlit
      shader: unshaded
      map: ["enum.DoorVisualLayers.BaseBolted"]
    - state: emergency_unlit
      map: ["enum.DoorVisualLayers.BaseEmergencyAccess"]
      shader: unshaded
    - state: panel_open
      map: ["enum.WiresVisualLayers.MaintenancePanel"]
  - type: AnimationPlayer
  - type: Physics
  - type: Fixtures
    fixtures:
      fix1:
        shape:
          !type:PhysShapeAabb
          bounds: "-0.49,-0.49,0.49,0.49" # don't want this colliding with walls or they won't close
        density: 100
        mask:
        - FullTileMask
        layer:
        - AirlockLayer
  - type: LayerChangeOnWeld
    unWeldedLayer: AirlockLayer
    weldedLayer: WallLayer
  - type: ContainerFill
    containers:
      board: [ DoorElectronics ]
  - type: Door
    crushDamage:
      types:
        Blunt: 15
    openSound:
      path: /Audio/Machines/airlock_open.ogg
    closeSound:
      path: /Audio/Machines/airlock_close.ogg
    denySound:
      path: /Audio/Machines/airlock_deny.ogg
  - type: ContainerContainer
    containers:
      board: !type:Container
  - type: Weldable
    fuel: 5
    time: 3
  - type: Airlock
<<<<<<< HEAD
    openUnlitVisible: true # Corvax-Resprite-Airlocks
=======
  - type: DoorBolt
>>>>>>> 69c6ab5a
  - type: Appearance
  - type: WiresVisuals
  - type: ApcPowerReceiver
    powerLoad: 20
  - type: ExtensionCableReceiver
  - type: Electrified
    enabled: false
    usesApcPower: true
  - type: WiresPanel
  - type: Wires
    BoardName: "Airlock Control"
    LayoutId: Airlock
  - type: DoorSignalControl
  - type: DeviceNetwork
    deviceNetId: Wireless
    receiveFrequencyId: BasicDevice
  - type: WirelessNetworkConnection
    range: 200
  - type: DeviceLinkSink
    ports:
      - Open
      - Close
      - Toggle
      - AutoClose
      - DoorBolt
  - type: DeviceLinkSource
    ports:
      - DoorStatus
  - type: SoundOnOverload
  - type: SpawnOnOverload
  - type: UserInterface
    interfaces:
    - key: enum.WiresUiKey.Key
      type: WiresBoundUserInterface
  - type: Airtight
    fixVacuum: true
    noAirWhenFullyAirBlocked: false
  - type: RadiationBlocker
    resistance: 3
  - type: Occluder
  - type: Damageable
    damageContainer: Inorganic
    damageModifierSet: Metallic
  - type: Destructible
    thresholds:
    - trigger:
        !type:DamageTrigger
        damage: 500
      behaviors:
      - !type:DoActsBehavior
        acts: ["Destruction"]
  - type: Construction
    graph: Airlock
    node: airlock
    containers:
    - board
  - type: PlacementReplacement
    key: walls
  - type: IconSmooth
    key: walls
    mode: NoSprite
  - type: PaintableAirlock
    group: Standard
  - type: StaticPrice
    price: 150
  placement:
    mode: SnapgridCenter<|MERGE_RESOLUTION|>--- conflicted
+++ resolved
@@ -65,11 +65,8 @@
     fuel: 5
     time: 3
   - type: Airlock
-<<<<<<< HEAD
     openUnlitVisible: true # Corvax-Resprite-Airlocks
-=======
   - type: DoorBolt
->>>>>>> 69c6ab5a
   - type: Appearance
   - type: WiresVisuals
   - type: ApcPowerReceiver
