﻿- type: entity
  id: Airlock
  parent: BaseStructure
  name: airlock
  description: It opens, it closes, and maybe crushes you.
  components:
  - type: MeleeSound
    soundGroups:
      Brute:
        path:
          "/Audio/Weapons/smash.ogg"
  - type: InteractionOutline
  - type: Sprite
    netsync: false
    sprite: Structures/Doors/Airlocks/Standard/basic.rsi
    layers:
    - state: closed
      map: ["enum.DoorVisualLayers.Base"]
    - state: closed_unlit
      shader: unshaded
      map: ["enum.DoorVisualLayers.BaseUnlit"]
    - state: welded
      map: ["enum.WeldableLayers.BaseWelded"]
    - state: bolted_unlit
      shader: unshaded
      map: ["enum.DoorVisualLayers.BaseBolted"]
    - state: emergency_unlit
      map: ["enum.DoorVisualLayers.BaseEmergencyAccess"]
      shader: unshaded
    - state: panel_closed
      map: ["enum.WiresVisualLayers.MaintenancePanel"]
  - type: Physics
  - type: Fixtures
    fixtures:
    - shape:
        !type:PhysShapeAabb
        bounds: "-0.49,-0.49,0.49,0.49" # don't want this colliding with walls or they won't close
      mass: 100
      mask:
      - FullTileMask
      layer:
      - AirlockLayer
  - type: Door
    board: DoorElectronics
    crushDamage:
      types:
        Blunt: 15
    openSound:
      path: /Audio/Machines/airlock_open.ogg
    closeSound:
      path: /Audio/Machines/airlock_close.ogg
    denySound:
      path: /Audio/Machines/airlock_deny.ogg
  - type: ContainerContainer
    containers:
      board: !type:Container
  - type: Weldable
    fuel: 3
    time: 3
  - type: Airlock
  - type: Appearance
    visuals:
    - type: AirlockVisualizer
<<<<<<< HEAD
      openUnlitVisible: true
    - type: WiresVisualizer
=======
  - type: WiresVisuals
>>>>>>> ad67a850
  - type: ApcPowerReceiver
    powerLoad: 20
  - type: ExtensionCableReceiver
  - type: Electrified
    enabled: false
    usesApcPower: true
  - type: Wires
    BoardName: "Airlock Control"
    LayoutId: Airlock
  - type: UserInterface
    interfaces:
    - key: enum.WiresUiKey.Key
      type: WiresBoundUserInterface
  - type: Airtight
    fixVacuum: true
    noAirWhenFullyAirBlocked: false
  - type: Occluder
  - type: Damageable
    damageContainer: Inorganic
    damageModifierSet: Metallic
  - type: Destructible
    thresholds:
    - trigger:
        !type:DamageTrigger
        damage: 500
      behaviors:
      - !type:DoActsBehavior
        acts: ["Destruction"]
  - type: Construction
    graph: Airlock
    node: airlock
  - type: IconSmooth
    key: walls
    mode: NoSprite
  - type: PaintableAirlock
    group: Standard
  placement:
    mode: SnapgridCenter<|MERGE_RESOLUTION|>--- conflicted
+++ resolved
@@ -61,12 +61,8 @@
   - type: Appearance
     visuals:
     - type: AirlockVisualizer
-<<<<<<< HEAD
       openUnlitVisible: true
-    - type: WiresVisualizer
-=======
   - type: WiresVisuals
->>>>>>> ad67a850
   - type: ApcPowerReceiver
     powerLoad: 20
   - type: ExtensionCableReceiver
