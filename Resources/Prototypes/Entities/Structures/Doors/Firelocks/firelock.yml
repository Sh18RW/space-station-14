--- conflicted
+++ resolved
@@ -142,10 +142,7 @@
       - FireAndGasControl
       - Fires
       - Spacing
-<<<<<<< HEAD
-=======
     - type: SyncSprite
->>>>>>> a594c7b6
 
 - type: entity
   id: Firelock
