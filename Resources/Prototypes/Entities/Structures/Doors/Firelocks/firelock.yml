- type: entity
  id: Firelock
  parent: BaseStructure
  name: firelock
  description: Apply crowbar.
  components:
    - type: AtmosAlarmable
      alarmedBy:
      - FireAlarm
      - AirAlarm
    - type: ApcPowerReceiver
    - type: ExtensionCableReceiver
    - type: DeviceNetwork
      deviceNetId: AtmosDevices
      receiveFrequencyId: AtmosMonitor
    - type: InteractionOutline
    - type: Damageable
      damageContainer: Inorganic
      damageModifierSet: Metallic
    - type: Destructible
      thresholds:
      - trigger:
          !type:DamageTrigger
          damage: 500
        behaviors:
        - !type:DoActsBehavior
          acts: ["Destruction"]
    - type: Sprite
      netsync: false
      sprite: Structures/Doors/Airlocks/Standard/firelock.rsi
      layers:
        - state: closed
          map: ["enum.DoorVisualLayers.Base"]
        - state: welded
          map: ["enum.WeldableLayers.BaseWelded"]
        - state: panel_open
          map: ["enum.WiresVisualLayers.MaintenancePanel"]
    - type: Fixtures
      fixtures:
      - shape:
          !type:PhysShapeAabb
          bounds: "-0.49,-0.49,0.49,0.49"  # don't want this colliding with walls or they won't close
        mask:
        - TabletopMachineMask
        layer:
        - AirlockLayer
    - type: Door
      openDrawDepth: WallTops
      closeTimeOne: 0.1
      closeTimeTwo: 0.6
      openTimeOne: 0.1
      openTimeTwo: 0.6
      state: Open
      bumpOpen: false
      clickOpen: false
      crushDamage:
        types:
          Blunt: 15
      openSound:
        path: /Audio/Machines/airlock_open.ogg
      closeSound:
        path: /Audio/Machines/airlock_close.ogg
      denySound:
        path: /Audio/Machines/airlock_deny.ogg
    - type: Weldable
      fuel: 3
      time: 3
    - type: Firelock
    - type: Appearance
      visuals:
        - type: AirlockVisualizer
<<<<<<< HEAD
          simpleVisuals: true
        - type: WiresVisualizer
=======
          animationTime: 0.6
          emergencyAccessLayer: false
    - type: WiresVisuals
>>>>>>> ad67a850
    - type: Wires
      BoardName: "Firelock Control"
      LayoutId: Firelock
    - type: UserInterface
      interfaces:
        - key: enum.WiresUiKey.Key
          type: WiresBoundUserInterface
    - type: Airtight
      fixVacuum: true
      noAirWhenFullyAirBlocked: true
    - type: Occluder
    - type: Construction
      graph: Firelock
      node: Firelock
    - type: WallMount
      arc: 360

- type: entity
  id: FirelockGlass
  parent: Firelock
  name: glass firelock
  components:
    - type: Sprite
      sprite: Structures/Doors/Airlocks/Glass/firelock.rsi
    - type: Occluder
      enabled: false
    - type: Fixtures
      fixtures:
      - shape:
          !type:PhysShapeAabb
          bounds: "-0.49,-0.49,0.49,0.49"  # don't want this colliding with walls or they won't close
        mask:
        - Impassable
        - HighImpassable
        layer:
        - GlassAirlockLayer
    - type: Door
      occludes: false

- type: entity
  id: FirelockEdge
  parent: Firelock
  name: firelock
  components:
    - type: Sprite
      sprite: Structures/Doors/edge_door_hazard.rsi
    - type: Airtight
      fixVacuum: true
      noAirWhenFullyAirBlocked: false
      airBlockedDirection:
        - South
    - type: Fixtures
      fixtures:
      - shape:
          !type:PhysShapeAabb
          bounds: "-0.49,-0.49,0.49,-0.2" # don't want this colliding with walls or they won't close
        mask:
        - Impassable
        - HighImpassable
        layer:
        - GlassAirlockLayer
    - type: Occluder
      enabled: false
    - type: Door
      occludes: false<|MERGE_RESOLUTION|>--- conflicted
+++ resolved
@@ -69,14 +69,8 @@
     - type: Appearance
       visuals:
         - type: AirlockVisualizer
-<<<<<<< HEAD
           simpleVisuals: true
-        - type: WiresVisualizer
-=======
-          animationTime: 0.6
-          emergencyAccessLayer: false
     - type: WiresVisuals
->>>>>>> ad67a850
     - type: Wires
       BoardName: "Firelock Control"
       LayoutId: Firelock
