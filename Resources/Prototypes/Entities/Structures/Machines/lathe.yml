--- conflicted
+++ resolved
@@ -522,11 +522,8 @@
       - ReagentGrinderIndustrialMachineCircuitboard
       - JukeboxCircuitBoard
       - SMESAdvancedMachineCircuitboard
-<<<<<<< HEAD
+      - HolopadMachineCircuitboard
       - SalvageExpeditionsComputerCircuitboard # Corvax-Cringe
-=======
-      - HolopadMachineCircuitboard
->>>>>>> 7b8d51ce
   - type: EmagLatheRecipes
     emagDynamicRecipes:
       - ShuttleGunDusterCircuitboard
