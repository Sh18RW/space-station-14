--- conflicted
+++ resolved
@@ -786,11 +786,7 @@
       - ClothingNeckMantleHOS
       - ClothingNeckMantleHOSShoulder # Corvax-Resprite: Old mantle
       - ClothingNeckMantleRD
-<<<<<<< HEAD
-      - ClothingNeckMantleQM # Corvax-Resprite
-=======
       - ClothingNeckMantleQM
->>>>>>> a365568a
       - ClothingOuterWinterMusician
       - ClothingOuterWinterClown
       - ClothingOuterWinterMime
