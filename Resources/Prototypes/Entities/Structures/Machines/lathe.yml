--- conflicted
+++ resolved
@@ -16,7 +16,7 @@
         mask:
         - MachineMask
         layer:
-          - MachineLayer  
+          - MachineLayer
   - type: Lathe
   - type: MaterialStorage
   - type: Destructible
@@ -1066,17 +1066,6 @@
       - ClothingOuterWinterWardenUnarmored
       - ClothingOuterWinterQM
       - ClothingOuterWinterRD
-<<<<<<< HEAD
-      - ClothingNeckMantleCap
-      - ClothingNeckMantleCE
-      - ClothingNeckMantleCMO
-      - ClothingNeckMantleHOP
-      - ClothingNeckMantleHOS
-      - ClothingNeckMantleHOSShoulder # Corvax-Resprite: Old mantle
-      - ClothingNeckMantleRD
-      - ClothingNeckMantleQM
-=======
->>>>>>> c02aeebd
       - ClothingOuterWinterMusician
       - ClothingOuterWinterClown
       - ClothingOuterWinterMime
