--- conflicted
+++ resolved
@@ -32,13 +32,8 @@
     fixtures:
     - shape:
         !type:PhysShapeAabb
-<<<<<<< HEAD
           bounds: "-1.2,-1.2,1.2,1"
-      mass: 500
-=======
-        bounds: "-1.5,-1.5,1.5,1.5"
-      density: 50
->>>>>>> d72d59ec
+      mass: 50
       mask:
       - LargeMobMask
       layer:
