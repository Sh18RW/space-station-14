﻿- type: entity
  id: GravityGenerator
  parent: BaseMachinePowered
  name: gravity generator
  description: It's what keeps you to the floor.
  placement:
    mode: AlignTileAny
  components:
  - type: AmbientSound
    volume: -6
    range: 7
    sound:
      path: /Audio/Ambience/Objects/gravity_gen_hum.ogg
  - type: Sprite
    netsync: false
    sprite: Structures/Machines/gravity_generator.rsi
    layers:
      - state: on
        map: ["enum.GravityGeneratorVisualLayers.Base"]
      - sprite: Structures/Machines/gravity_generator_core.rsi
        state: activated
        shader: unshaded
        map: ["enum.GravityGeneratorVisualLayers.Core"]
  - type: Transform
    anchored: true
  - type: ApcPowerReceiver
  - type: ExtensionCableReceiver
  - type: Physics
    bodyType: Static
  - type: Fixtures
    fixtures:
    - shape:
        !type:PhysShapeAabb
<<<<<<< HEAD
          bounds: "-1.2,-1.2,1.2,1"
=======
        bounds: "-1.5,-1.5,1.5,1.5"
>>>>>>> e8331b66
      mass: 500
      mask:
      - LargeMobMask
      layer:
      - WallLayer
  - type: Repairable
    fuelCost: 10
    doAfterDelay: 5
  - type: Destructible
    thresholds:
    - trigger:
        !type:DamageTrigger
        damage: 150
      behaviors:
      - !type:DoActsBehavior
        acts: ["Breakage"]
  - type: GravityGenerator
    idlePower: 50
    activePower: 2500
    lightRadiusMin: 0.75
    lightRadiusMax: 2.5
  - type: UserInterface
    interfaces:
      - key: enum.GravityGeneratorUiKey.Key
        type: GravityGeneratorBoundUserInterface
  - type: Appearance
    visuals:
    - type: GravityGeneratorVisualizer
      spritemap:
        broken: "broken"
        unpowered: "off"
        off: "off"
        on: "on"
  - type: PointLight
    energy: 0.5
    # Gravity generator is a large machine, not casting shadows is fine within the radius set above.
    castShadows: false
    color: "#a8ffd9"<|MERGE_RESOLUTION|>--- conflicted
+++ resolved
@@ -31,11 +31,7 @@
     fixtures:
     - shape:
         !type:PhysShapeAabb
-<<<<<<< HEAD
           bounds: "-1.2,-1.2,1.2,1"
-=======
-        bounds: "-1.5,-1.5,1.5,1.5"
->>>>>>> e8331b66
       mass: 500
       mask:
       - LargeMobMask
