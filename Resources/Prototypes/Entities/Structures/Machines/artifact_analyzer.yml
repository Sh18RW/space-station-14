- type: entity
  id: MachineArtifactAnalyzer
  parent: [ BaseMachinePowered, SmallConstructibleMachine ]
  name: artifact analyzer
  description: A platform capable of performing analysis on various types of artifacts.
  components:
  - type: Sprite
    noRot: true
    sprite: Structures/Machines/artifact_analyzer.rsi
    drawdepth: HighFloorObjects
    layers:
    - state: icon
    - state: unshaded
      shader: unshaded
      map: ["enum.PowerDeviceVisualLayers.Powered"]
  - type: Physics
    bodyType: Static
    canCollide: true
  - type: AmbientSound
    enabled: false
    sound:
      path: /Audio/Machines/scan_loop.ogg
    range: 5
    volume: -8
  - type: Fixtures
    fixtures:
      fix1:
        shape:
          !type:PhysShapeAabb
          bounds: "-0.35,-0.35,0.35,0.35"
        mask:
        - Impassable
        - HighImpassable
        - MidImpassable
      fix2:
        shape:
          !type:PhysShapeAabb
          bounds: "-0.35,-0.35,0.35,0.35"
        density: 190
        mask:
        - MachineMask
        layer:
        - Impassable
        - MidImpassable
        - LowImpassable
        - BulletImpassable
        hard: False
  - type: Transform
    anchored: true
  - type: ApcPowerReceiver
    powerLoad: 12000
    needsPower: false #only turns on when scanning
  - type: ArtifactAnalyzer
  - type: ItemPlacer
    whitelist:
      components:
      - XenoArtifact
  - type: DeviceNetwork
    deviceNetId: Wired
    receiveFrequencyId: BasicDevice
  - type: DeviceList
  - type: DeviceLinkSink
    ports:
      - ArtifactAnalyzerReceiver
  - type: Machine
    board: ArtifactAnalyzerMachineCircuitboard
  - type: PointLight
    radius: 1.5
    energy: 1.6
    color: "#b53ca1"
  - type: GuideHelp
    guides:
    - Xenoarchaeology
  - type: LitOnPowered
  - type: Appearance
  - type: GenericVisualizer
    visuals:
      enum.PowerDeviceVisuals.Powered:
        enum.PowerDeviceVisualLayers.Powered:
          True: { visible: true }
          False: { visible: false }

- type: entity
  id: MachineArtifactCrusher
  parent: [ ConstructibleMachine, BaseMachinePowered ]
  name: artifact crusher
  description: Best not to let your fingers get stuck...
  components:
  - type: ArtifactCrusher
    crushingWhitelist:
      components:
      - XenoArtifact
    crushingDamage:
      types:
        Blunt: 10
  - type: Machine
    board: ArtifactCrusherMachineCircuitboard
  - type: WiresPanel
  - type: Sprite
    sprite: Structures/Machines/artifact_crusher.rsi
    offset: 0,0.5
    noRot: true
    layers:
    - state: base
      map: ["enum.StorageVisualLayers.Base"]
    - state: door-closed
      map: ["enum.StorageVisualLayers.Door"]
    - state: piston
      map: ["pistonlayer"]
    - state: glass
    - state: lights
      map: ["enum.PowerDeviceVisualLayers.Powered"]
      shader: unshaded
  - type: Fixtures
    fixtures:
      fix1:
        shape:
          !type:PhysShapeCircle
          radius: 0.45
        density: 50
        mask:
        - HighImpassable
        layer:
        - HighImpassable
  - type: EntityStorage
    capacity: 1
    whitelist:
      components:
<<<<<<< HEAD
      - Artifact
=======
      - XenoArtifact
>>>>>>> a594c7b6
      tags:
      - CanPilot # People
      - VimPilot # Pets
  - type: Appearance
  - type: GenericVisualizer
    visuals:
      enum.ArtifactCrusherVisuals.Crushing:
        pistonlayer:
          True: {state: piston-push}
          False: {state: piston}
      enum.PowerDeviceVisuals.Powered:
        enum.PowerDeviceVisualLayers.Powered:
          True: { visible: true }
          False: { visible: false }
  - type: EntityStorageVisuals
    stateDoorClosed: door-closed
    openDrawDepth: 0
    closedDrawDepth: 4
  - type: Construction
    containers:
    - machine_board
    - machine_parts
    - entity_storage
    - output_container
  - type: ContainerContainer
    containers:
      machine_board: !type:Container
      machine_parts: !type:Container
      entity_storage: !type:Container
      output_container: !type:Container<|MERGE_RESOLUTION|>--- conflicted
+++ resolved
@@ -126,11 +126,7 @@
     capacity: 1
     whitelist:
       components:
-<<<<<<< HEAD
-      - Artifact
-=======
       - XenoArtifact
->>>>>>> a594c7b6
       tags:
       - CanPilot # People
       - VimPilot # Pets
