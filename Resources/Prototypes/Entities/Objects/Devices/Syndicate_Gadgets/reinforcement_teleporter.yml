--- conflicted
+++ resolved
@@ -29,37 +29,29 @@
     raffle:
       settings: default
   - type: GhostRoleMobSpawner
-<<<<<<< HEAD
-    prototype: MobHumanSyndicateAgent
-  - type: EmitSoundOnUse
-    sound: /Audio/Effects/Emotes/parp1.ogg
-  - type: UseDelay
-    delay: 300
+    prototype: MobHumanSyndicateAgentSpy
+    selectablePrototypes: ["SyndicateAgentMedic", "SyndicateAgentSpy", "SyndicateAgentThief"]
 # Corvax-HiddenDesc-Start
   - type: HiddenDescription
     entries:
     - label: corvax-hidden-desc-ReinforcementRadioSyndicate-syndicate
       whitelistMind:
         components:
-          - TraitorRole
-          - NukeOperative
+        - TraitorRole
+        - NukeOperative
     - label: corvax-hidden-desc-ReinforcementRadio-engineering
       jobRequired:
-        - ChiefEngineer
-        - AtmosphericTechnician
-        - StationEngineer
-        - TechnicalAssistant
+      - ChiefEngineer
+      - AtmosphericTechnician
+      - StationEngineer
+      - TechnicalAssistant
     - label: corvax-hidden-desc-ReinforcementRadio-research
       jobRequired:
-        - ResearchAssistant
-        - ResearchDirector
-        - Scientist
-        - Borg
+      - ResearchAssistant
+      - ResearchDirector
+      - Scientist
+      - Borg
 # Corvax-HiddenDesc-End
-=======
-    prototype: MobHumanSyndicateAgentSpy
-    selectablePrototypes: ["SyndicateAgentMedic", "SyndicateAgentSpy", "SyndicateAgentThief"]
->>>>>>> af752586
 
 - type: entity
   parent: ReinforcementRadio
