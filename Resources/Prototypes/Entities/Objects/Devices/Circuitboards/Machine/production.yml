--- conflicted
+++ resolved
@@ -1216,11 +1216,7 @@
   - type: MachineBoard
     prototype: CargoMailTeleporter
     stackRequirements:
-<<<<<<< HEAD
-      Capacitor: 2
-=======
       Manipulator: 2
->>>>>>> a594c7b6
       Steel: 5
 
 - type: entity
