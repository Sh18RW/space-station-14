- type: entity
  id: PetCarrier
<<<<<<< HEAD
  name: big pet carrier
=======
  name: pet carrier
>>>>>>> a594c7b6
  description: Allows large animals to be carried comfortably. It smells vaguely of toilet water and explosives.
  parent: BaseStructureDynamic
  components:
  - type: Sprite
    noRot: true
    drawdepth: Items
    sprite: Objects/Storage/petcarrier.rsi
    layers:
    - state: pet_carrier_base
      map: ["enum.StorageVisualLayers.Base"]
    - state: pet_carrier_door
      map: ["enum.StorageVisualLayers.Door"]
    - state: welded
      visible: false
      map: ["enum.WeldableLayers.BaseWelded"]
  - type: Icon
    sprite: Objects/Storage/petcarrier.rsi
    state: icon
  - type: InteractionOutline
  - type: Physics
  - type: MultiHandedItem
  - type: Fixtures
    fixtures:
      fix1:
        shape:
          !type:PhysShapeCircle
          radius: 0.45
        density: 25
        mask:
        - ItemMask
  - type: EntityStorage
    capacity: 1
    airtight: false
    whitelist:
      tags:
        - VimPilot # If it can fit in a Vim it can fit in a pet carrier.
  - type: Weldable
  - type: ResistLocker
  - type: PlaceableSurface
    isPlaceable: false
  - type: Damageable
    damageContainer: Inorganic
    damageModifierSet: Wood
  - type: Destructible
    thresholds:
      - trigger:
          !type:DamageTrigger
          damage: 50
        behaviors:
          - !type:DoActsBehavior
            acts: ["Destruction"]
  - type: Appearance
  - type: EntityStorageVisuals
    stateDoorOpen: pet_carrier_open
    stateDoorClosed: pet_carrier_door
  - type: ContainerContainer
    containers:
      entity_storage: !type:Container
      paper_label: !type:ContainerSlot
  - type: ItemSlots
  - type: Item
    size: Ginormous
    sprite: Objects/Storage/petcarrier.rsi
  - type: Construction
    graph: PetCarrier
    node: petCarrier
    containers:
    - entity_storage<|MERGE_RESOLUTION|>--- conflicted
+++ resolved
@@ -1,10 +1,6 @@
 - type: entity
   id: PetCarrier
-<<<<<<< HEAD
-  name: big pet carrier
-=======
   name: pet carrier
->>>>>>> a594c7b6
   description: Allows large animals to be carried comfortably. It smells vaguely of toilet water and explosives.
   parent: BaseStructureDynamic
   components:
