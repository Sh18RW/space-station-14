- type: entity
  parent: BaseItem
  id: FloorTileItemBase
  description: These could work as a pretty decent throwing weapon.
  abstract: true
  components:
  - type: Sprite
    sprite: Objects/Tiles/tile.rsi
  - type: Item
    sprite: Objects/Tiles/tile.rsi
    size: Normal
  - type: DamageOtherOnHit
    damage:
      types:
        Blunt: 5
  - type: Stack
    count: 1
  - type: Damageable
    damageContainer: Inorganic
  - type: Destructible
    thresholds:
    - trigger:
        !type:DamageTrigger
        damage: 30
      behaviors:
        - !type:DoActsBehavior
          acts: [ "Destruction" ]
    - trigger:
        !type:DamageTrigger
        damage: 20
      behaviors:
      - !type:PlaySoundBehavior
        sound:
          collection: MetalBreak
          params:
            volume: -8
      - !type:DoActsBehavior
        acts: [ "Destruction" ]
  - type: DamageOnLand
    damage:
      types:
        Blunt: 5
  - type: GuideHelp
    guides:
    - ExpandingRepairingStation

- type: entity
  name: steel dark checker tile
  parent: FloorTileItemSteel
  id: FloorTileItemSteelCheckerDark
  components:
  - type: Sprite
    state: checker-dark
  - type: FloorTile
    outputs:
      - Plating
      - FloorSteelCheckerDark
  - type: Stack
    stackType: FloorTileSteelCheckerDark

- type: entity
  name: steel light checker tile
  parent: FloorTileItemSteel
  id: FloorTileItemSteelCheckerLight
  components:
  - type: Sprite
    state: checker-light
  - type: FloorTile
    outputs:
      - Plating
      - FloorSteelCheckerLight
  - type: Stack
    stackType: FloorTileSteelCheckerLight

- type: entity
  name: dark tile
  parent: FloorTileItemBase
  id: FloorTileItemDark
  components:
  - type: Sprite
    state: dark
  - type: Item
    heldPrefix: dark
  - type: FloorTile
    outputs:
      - Plating
      - FloorDark
  - type: Stack
    stackType: FloorTileDark
  - type: Construction
    graph: TileDark
    node: darktile

- type: entity
  name: dark steel diagonal mini tile
  parent: FloorTileItemDark
  id: FloorTileItemDarkDiagonalMini
  components:
  - type: Sprite
    state: dark-diagonal-mini
  - type: FloorTile
    outputs:
      - Plating
      - FloorDarkDiagonalMini
  - type: Stack
    stackType: FloorTileDarkDiagonalMini

- type: entity
  name: dark steel diagonal tile
  parent: FloorTileItemDark
  id: FloorTileItemDarkDiagonal
  components:
  - type: Sprite
    state: dark-diagonal
  - type: FloorTile
    outputs:
      - Plating
      - FloorDarkDiagonal
  - type: Stack
    stackType: FloorTileDarkDiagonal

- type: entity
  name: dark steel herringbone
  parent: FloorTileItemDark
  id: FloorTileItemDarkHerringbone
  components:
  - type: Sprite
    state: dark-herringbone
  - type: FloorTile
    outputs:
      - Plating
      - FloorDarkHerringbone
  - type: Stack
    stackType: FloorTileDarkHerringbone

- type: entity
  name: dark steel mini tile
  parent: FloorTileItemDark
  id: FloorTileItemDarkMini
  components:
  - type: Sprite
    state: dark-mini
  - type: FloorTile
    outputs:
      - Plating
      - FloorDarkMini
  - type: Stack
    stackType: FloorTileDarkMini

- type: entity
  name: dark steel mono tile
  parent: FloorTileItemDark
  id: FloorTileItemDarkMono
  components:
  - type: Sprite
    state: dark-mono
  - type: FloorTile
    outputs:
      - Plating
      - FloorDarkMono
  - type: Stack
    stackType: FloorTileDarkMono

- type: entity
  name: dark steel pavement
  parent: FloorTileItemDark
  id: FloorTileItemDarkPavement
  components:
  - type: Sprite
    state: dark-pavement
  - type: FloorTile
    outputs:
      - Plating
      - FloorDarkPavement
  - type: Stack
    stackType: FloorTileDarkPavement

- type: entity
  name: dark steel vertical pavement
  parent: FloorTileItemDark
  id: FloorTileItemDarkPavementVertical
  components:
  - type: Sprite
    state: dark-pavement-vertical
  - type: FloorTile
    outputs:
      - Plating
      - FloorDarkPavementVertical
  - type: Stack
    stackType: FloorTileDarkPavementVertical

- type: entity
  name: offset dark steel tile
  parent: FloorTileItemDark
  id: FloorTileItemDarkOffset
  components:
  - type: Sprite
    state: dark-offset
  - type: FloorTile
    outputs:
      - Plating
      - FloorDarkOffset
  - type: Stack
    stackType: FloorTileDarkOffset

- type: entity
  name: steel tile
  parent: FloorTileItemBase
  id: FloorTileItemSteel
  components:
  - type: Sprite
    state: steel
  - type: Item
    heldPrefix: steel
  - type: FloorTile
    outputs:
      - Plating
      - FloorSteel
  - type: Stack
    stackType: FloorTileSteel
  - type: Construction
    graph: TileSteel
    node: steeltile

- type: entity
  name: offset steel tile
  parent: FloorTileItemSteel
  id: FloorTileItemSteelOffset
  components:
  - type: Sprite
    state: steel-offset
  - type: FloorTile
    outputs:
      - Plating
      - FloorSteelOffset
  - type: Stack
    stackType: FloorTileSteelOffset

- type: entity
  name: steel diagonal mini tile
  parent: FloorTileItemSteel
  id: FloorTileItemSteelDiagonalMini
  components:
  - type: Sprite
    state: steel-diagonal-mini
  - type: FloorTile
    outputs:
      - Plating
      - FloorSteelDiagonalMini
  - type: Stack
    stackType: FloorTileSteelDiagonalMini

- type: entity
  name: steel diagonal tile
  parent: FloorTileItemSteel
  id: FloorTileItemSteelDiagonal
  components:
  - type: Sprite
    state: steel-diagonal
  - type: FloorTile
    outputs:
      - Plating
      - FloorSteelDiagonal
  - type: Stack
    stackType: FloorTileSteelDiagonal

- type: entity
  name: steel herringbone
  parent: FloorTileItemSteel
  id: FloorTileItemSteelHerringbone
  components:
  - type: Sprite
    state: steel-herringbone
  - type: FloorTile
    outputs:
      - Plating
      - FloorSteelHerringbone
  - type: Stack
    stackType: FloorTileSteelHerringbone

- type: entity
  name: steel mini tile
  parent: FloorTileItemSteel
  id: FloorTileItemSteelMini
  components:
  - type: Sprite
    state: steel-mini
  - type: FloorTile
    outputs:
      - Plating
      - FloorSteelMini
  - type: Stack
    stackType: FloorTileSteelMini

- type: entity
  name: steel mono tile
  parent: FloorTileItemSteel
  id: FloorTileItemSteelMono
  components:
  - type: Sprite
    state: steel-mono
  - type: FloorTile
    outputs:
      - Plating
      - FloorSteelMono
  - type: Stack
    stackType: FloorTileSteelMono

- type: entity
  name: steel pavement
  parent: FloorTileItemSteel
  id: FloorTileItemSteelPavement
  components:
  - type: Sprite
    state: steel-pavement
  - type: FloorTile
    outputs:
      - Plating
      - FloorSteelPavement
  - type: Stack
    stackType: FloorTileSteelPavement

- type: entity
  name: steel vertical pavement
  parent: FloorTileItemSteel
  id: FloorTileItemSteelPavementVertical
  components:
  - type: Sprite
    state: steel-pavement-vertical
  - type: FloorTile
    outputs:
      - Plating
      - FloorSteelPavementVertical
  - type: Stack
    stackType: FloorTileSteelPavementVertical

- type: entity
  name: white tile
  parent: FloorTileItemBase
  id: FloorTileItemWhite
  components:
  - type: Sprite
    state: white
  - type: Item
    heldPrefix: white
  - type: FloorTile
    outputs:
      - Plating
      - FloorWhite
  - type: Stack
    stackType: FloorTileWhite
  - type: Construction
    graph: TileWhite
    node: whitetile

- type: entity
  name: offset white steel tile
  parent: FloorTileItemWhite
  id: FloorTileItemWhiteOffset
  components:
  - type: Sprite
    state: white-offset
  - type: FloorTile
    outputs:
      - Plating
      - FloorWhiteOffset
  - type: Stack
    stackType: FloorTileWhiteOffset

- type: entity
  name: white steel diagonal mini tile
  parent: FloorTileItemWhite
  id: FloorTileItemWhiteDiagonalMini
  components:
  - type: Sprite
    state: white-diagonal-mini
  - type: FloorTile
    outputs:
      - Plating
      - FloorWhiteDiagonalMini
  - type: Stack
    stackType: FloorTileWhiteDiagonalMini

- type: entity
  name: white steel diagonal tile
  parent: FloorTileItemWhite
  id: FloorTileItemWhiteDiagonal
  components:
  - type: Sprite
    state: white-diagonal
  - type: FloorTile
    outputs:
      - Plating
      - FloorWhiteDiagonal
  - type: Stack
    stackType: FloorTileWhiteDiagonal

- type: entity
  name: white steel herringbone
  parent: FloorTileItemWhite
  id: FloorTileItemWhiteHerringbone
  components:
  - type: Sprite
    state: white-herringbone
  - type: FloorTile
    outputs:
      - Plating
      - FloorWhiteHerringbone
  - type: Stack
    stackType: FloorTileWhiteHerringbone

- type: entity
  name: white steel mini tile
  parent: FloorTileItemWhite
  id: FloorTileItemWhiteMini
  components:
  - type: Sprite
    state: white-mini
  - type: FloorTile
    outputs:
      - Plating
      - FloorWhiteMini
  - type: Stack
    stackType: FloorTileWhiteMini

- type: entity
  name: white steel mono tile
  parent: FloorTileItemWhite
  id: FloorTileItemWhiteMono
  components:
  - type: Sprite
    state: white-mono
  - type: FloorTile
    outputs:
      - Plating
      - FloorWhiteMono
  - type: Stack
    stackType: FloorTileWhiteMono

- type: entity
  name: white steel pavement
  parent: FloorTileItemWhite
  id: FloorTileItemWhitePavement
  components:
  - type: Sprite
    state: white-pavement
  - type: FloorTile
    outputs:
      - Plating
      - FloorWhitePavement
  - type: Stack
    stackType: FloorTileWhitePavement

- type: entity
  name: white steel vertical pavement
  parent: FloorTileItemWhite
  id: FloorTileItemWhitePavementVertical
  components:
  - type: Sprite
    state: white-pavement-vertical
  - type: FloorTile
    outputs:
      - Plating
      - FloorWhitePavementVertical
  - type: Stack
    stackType: FloorTileWhitePavementVertical

- type: entity
  name: steel tile
  parent: FloorTileItemBase
  id: FloorTileItemMetalDiamond
  components:
  - type: Sprite
    state: metaldiamond
  - type: Item
    heldPrefix: steel
  - type: FloorTile
    outputs:
      - Plating
      - FloorMetalDiamond
  - type: Stack
    stackType: FloorTileMetalDiamond
#  - type: Construction
#    graph: TileSteel
#    node: steeltile

- type: entity
  name: wood floor
  parent: FloorTileItemBase
  id: FloorTileItemWood
  components:
  - type: Sprite
    state: wood
  - type: Item
    heldPrefix: wood
  - type: FloorTile
    outputs:
      - Plating
      - FloorWood
  - type: Stack
    stackType: FloorTileWood
  - type: Construction
    graph: TileWood
    node: woodtile

- type: entity
  name: techmaint floor
  parent: FloorTileItemBase
  id: FloorTileItemTechmaint
  components:
  - type: Sprite
    state: techfloor
  - type: Item
    heldPrefix: dark
  - type: FloorTile
    outputs:
      - Plating
      - FloorTechMaint
  - type: Stack
    stackType: FloorTileTechmaint

- type: entity
  parent: FloorTileItemBase
  id: FloorTileItemTechmaintDark
  name: dark techmaint floor
  components:
  - type: Sprite
    state: techfloordark
  - type: Item
    heldPrefix: dark
  - type: FloorTile
    outputs:
    - Plating
    - FloorTechMaintDark
  - type: Stack
    stackType: FloorTileTechmaintDark

# TODO add a catwalk tile item once tile smoothing is supported

- type: entity
  name: mono tile
  parent: FloorTileItemBase
  id: FloorTileItemMono
  components:
  - type: Sprite
    state: monofloor
  - type: Item
    heldPrefix: steel
  - type: FloorTile
    outputs:
      - Plating
      - FloorMono
  - type: Stack
    stackType: FloorTileMono

- type: entity
  name: linoleum floor
  parent: FloorTileItemBase
  id: FloorTileItemLino
  components:
  - type: Sprite
    state: lino
  - type: Item
    heldPrefix: steel
  - type: FloorTile
    outputs:
      - Plating
      - FloorLino
  - type: Stack
    stackType: FloorTileLino

- type: entity
  name: filled brass plate
  parent: FloorTileItemBase
  id: FloorTileItemBrassFilled
  components:
  - type: Sprite
    state: brass-filled
  - type: Item
    heldPrefix: brass
  - type: FloorTile
    outputs:
      - PlatingBrass
      - FloorBrassFilled
  - type: Stack
    stackType: FloorTileBrassFilled
  - type: Construction
    graph: TilesBrass
    node: filledPlate

- type: entity
  name: smooth brass plate
  parent: FloorTileItemBase
  id: FloorTileItemBrassReebe
  components:
  - type: Sprite
    state: reebe
  - type: Item
    heldPrefix: brass
  - type: FloorTile
    outputs:
      - PlatingBrass
      - FloorBrassReebe
  - type: Stack
    stackType: FloorTileBrassReebe
  - type: Construction
    graph: TilesBrass
    node: reebe

- type: entity
  name: dirty tile
  parent: FloorTileItemBase
  id: FloorTileItemDirty
  components:
  - type: Sprite
    state: dirty
  - type: Item
    heldPrefix: dirty
  - type: FloorTile
    outputs:
      - Plating
      - FloorSteelDirty
  - type: Stack
    stackType: FloorTileDirty

- type: entity
  name: elevator shaft tile
  parent: FloorTileItemBase
  id: FloorTileItemElevatorShaft
  components:
  - type: Sprite
    state: dark
  - type: Item
    heldPrefix: dark
  - type: FloorTile
    outputs:
      - Plating
      - FloorElevatorShaft
  - type: Stack
    stackType: FloorTileElevatorShaft

- type: entity
  name: rock vault tile
  parent: FloorTileItemBase
  id: FloorTileItemRockVault
  components:
  - type: Sprite
    state: rockvault
  - type: Item
    heldPrefix: steel
  - type: FloorTile
    outputs:
      - Plating
      - FloorRockVault
  - type: Stack
    stackType: FloorTileRockVault

- type: entity
  name: blue tile
  parent: FloorTileItemBase
  id: FloorTileItemBlue
  components:
  - type: Sprite
    state: blue
  - type: Item
    heldPrefix: carpet-blue
  - type: FloorTile
    outputs:
      - Plating
      - FloorBlue
  - type: Stack
    stackType: FloorTileBlue

- type: entity
  name: lime tile
  parent: FloorTileItemBase
  id: FloorTileItemLime
  components:
  - type: Sprite
    state: lime
  - type: Item
    heldPrefix: steel
  - type: FloorTile
    outputs:
      - Plating
      - FloorSteelLime
  - type: Stack
    stackType: FloorTileLime

- type: entity
  name: mining tile
  parent: FloorTileItemBase
  id: FloorTileItemMining
  components:
  - type: Sprite
    state: mining
  - type: Item
    heldPrefix: mining
  - type: FloorTile
    outputs:
      - Plating
      - FloorMining
  - type: Stack
    stackType: FloorTileMining

- type: entity
  name: dark mining tile
  parent: FloorTileItemBase
  id: FloorTileItemMiningDark
  components:
  - type: Sprite
    state: miningdark
  - type: Item
    heldPrefix: miningdark
  - type: FloorTile
    outputs:
      - Plating
      - FloorMiningDark
  - type: Stack
    stackType: FloorTileMiningDark

- type: entity
  name: light mining tile
  parent: FloorTileItemBase
  id: FloorTileItemMiningLight
  components:
  - type: Sprite
    state: mininglight
  - type: Item
    heldPrefix: mininglight
  - type: FloorTile
    outputs:
      - Plating
      - FloorMiningLight
  - type: Stack
    stackType: FloorTileMiningLight

# Departamental
- type: entity
  name: freezer tile
  parent: FloorTileItemBase
  id: FloorTileItemFreezer
  components:
  - type: Sprite
    state: showroom
  - type: Item
    heldPrefix: showroom
  - type: FloorTile
    outputs:
      - Plating
      - FloorFreezer
  - type: Stack
    stackType: FloorTileFreezer

- type: entity
  name: showroom tile
  parent: FloorTileItemBase
  id: FloorTileItemShowroom
  components:
  - type: Sprite
    state: showroom
  - type: Item
    heldPrefix: showroom
  - type: FloorTile
    outputs:
      - Plating
      - FloorShowroom
  - type: Stack
    stackType: FloorTileShowroom

- type: entity
  name: hydro tile
  parent: FloorTileItemBase
  id: FloorTileItemHydro
  components:
  - type: Sprite
    state: hydro
  - type: Item
    heldPrefix: hydro
  - type: FloorTile
    outputs:
      - Plating
      - FloorHydro
  - type: Stack
    stackType: FloorTileHydro

- type: entity
  name: bar tile
  parent: FloorTileItemBase
  id: FloorTileItemBar
  components:
  - type: Sprite
    state: bar
  - type: Item
    heldPrefix: steel
  - type: FloorTile
    outputs:
      - Plating
      - FloorBar
  - type: Stack
    stackType: FloorTileBar

- type: entity
  name: clown tile
  parent: FloorTileItemBase
  id: FloorTileItemClown
  components:
  - type: Sprite
    state: clown
  - type: Item
    heldPrefix: steel
  - type: FloorTile
    outputs:
      - Plating
      - FloorClown
  - type: Stack
    stackType: FloorTileClown

- type: entity
  name: mime tile
  parent: FloorTileItemBase
  id: FloorTileItemMime
  components:
  - type: Sprite
    state: mime
  - type: Item
    heldPrefix: steel
  - type: FloorTile
    outputs:
      - Plating
      - FloorMime
  - type: Stack
    stackType: FloorTileMime

- type: entity
  name: kitchen tile
  parent: FloorTileItemBase
  id: FloorTileItemKitchen
  components:
  - type: Sprite
    state: kitchen
  - type: Item
    heldPrefix: dark
  - type: FloorTile
    outputs:
      - Plating
      - FloorKitchen
  - type: Stack
    stackType: FloorTileKitchen

- type: entity
  name: laundry tile
  parent: FloorTileItemBase
  id: FloorTileItemLaundry
  components:
  - type: Sprite
    state: laundry
  - type: Item
    heldPrefix: steel
  - type: FloorTile
    outputs:
      - Plating
      - FloorLaundry
  - type: Stack
    stackType: FloorTileLaundry

# Concrete
- type: entity
  parent: FloorTileItemBase
  id: FloorTileItemConcrete
  name: concrete tile
  components:
  - type: Sprite
    state: concrete
  - type: Item
    heldPrefix: generic
  - type: FloorTile
    outputs:
    - Plating
    - FloorConcrete
  - type: Stack
    stackType: FloorTileConcrete

- type: entity
  name: concrete mono tile
  parent: FloorTileItemConcrete
  id: FloorTileItemConcreteMono
  components:
  - type: Sprite
    state: concrete-mono
  - type: FloorTile
    outputs:
      - Plating
      - FloorConcreteMono
  - type: Stack
    stackType: FloorTileConcreteMono

- type: entity
  name: concrete smooth
  parent: FloorTileItemConcrete
  id: FloorTileItemConcreteSmooth
  components:
  - type: Sprite
    state: concrete-smooth
  - type: FloorTile
    outputs:
      - Plating
      - FloorConcreteSmooth
  - type: Stack
    stackType: FloorTileConcreteSmooth

- type: entity
  parent: FloorTileItemBase
  id: FloorTileItemGrayConcrete
  name: gray concrete tile
  components:
  - type: Sprite
    state: grayconcrete
  - type: Item
    heldPrefix: generic
  - type: FloorTile
    outputs:
    - Plating
    - FloorGrayConcrete
  - type: Stack
    stackType: FloorTileGrayConcrete

- type: entity
  name: gray concrete mono tile
  parent: FloorTileItemGrayConcrete
  id: FloorTileItemGrayConcreteMono
  components:
  - type: Sprite
    state: grayconcrete-mono
  - type: FloorTile
    outputs:
      - Plating
      - FloorGrayConcreteMono
  - type: Stack
    stackType: FloorTileGrayConcreteMono

- type: entity
  name: gray concrete smooth
  parent: FloorTileItemGrayConcrete
  id: FloorTileItemGrayConcreteSmooth
  components:
  - type: Sprite
    state: grayconcrete-smooth
  - type: FloorTile
    outputs:
      - Plating
      - FloorGrayConcreteSmooth
  - type: Stack
    stackType: FloorTileGrayConcreteSmooth

- type: entity
  parent: FloorTileItemBase
  id: FloorTileItemOldConcrete
  name: old concrete tile
  components:
  - type: Sprite
    state: oldconcrete
  - type: Item
    heldPrefix: generic
  - type: FloorTile
    outputs:
    - Plating
    - FloorOldConcrete
  - type: Stack
    stackType: FloorTileOldConcrete

- type: entity
  name: old concrete mono tile
  parent: FloorTileItemOldConcrete
  id: FloorTileItemOldConcreteMono
  components:
  - type: Sprite
    state: oldconcrete-mono
  - type: FloorTile
    outputs:
      - Plating
      - FloorOldConcreteMono
  - type: Stack
    stackType: FloorTileOldConcreteMono

- type: entity
  name: old concrete smooth
  parent: FloorTileItemOldConcrete
  id: FloorTileItemOldConcreteSmooth
  components:
  - type: Sprite
    state: oldconcrete-smooth
  - type: FloorTile
    outputs:
      - Plating
      - FloorOldConcreteSmooth
  - type: Stack
    stackType: FloorTileOldConcreteSmooth

# Carpets
- type: entity
  name: blue arcade floor
  parent: FloorTileItemBase
  id: FloorTileItemArcadeBlue
  components:
  - type: Sprite
    state: arcadeblue
  - type: Item
    heldPrefix: arcadeblue
  - type: FloorTile
    outputs:
      - Plating
      - FloorArcadeBlue
  - type: Stack
    stackType: FloorTileStackArcadeBlue

- type: entity
  name: blue arcade floor
  parent: FloorTileItemBase
  id: FloorTileItemArcadeBlue2
  components:
  - type: Sprite
    state: arcadeblue2
  - type: Item
    heldPrefix: generic
  - type: FloorTile
    outputs:
      - Plating
      - FloorArcadeBlue2
  - type: Stack
    stackType: FloorTileStackArcadeBlue2

- type: entity
  name: red arcade floor
  parent: FloorTileItemBase
  id: FloorTileItemArcadeRed
  components:
  - type: Sprite
    state: arcadered
  - type: Item
    heldPrefix: arcadered
  - type: FloorTile
    outputs:
      - Plating
      - FloorArcadeRed
  - type: Stack
    stackType: FloorTileStackArcadeRed

- type: entity
  name: eighties floor
  parent: FloorTileItemBase
  id: FloorTileItemEighties
  components:
  - type: Sprite
    state: eighties
  - type: Item
    heldPrefix: eighties
  - type: FloorTile
    outputs:
      - Plating
      - FloorEighties
  - type: Stack
    stackType: FloorTileStackEighties

- type: entity
  name: clown carpet floor
  parent: FloorTileItemBase
  id: FloorTileItemCarpetClown
  components:
  - type: Sprite
    state: carpetclown
  - type: Item
    heldPrefix: generic
  - type: FloorTile
    outputs:
      - Plating
      - FloorCarpetClown
  - type: Stack
    stackType: FloorTileStackCarpetClown

- type: entity
  name: office carpet floor
  parent: FloorTileItemBase
  id: FloorTileItemCarpetOffice
  components:
  - type: Sprite
    state: carpetoffice
  - type: Item
    heldPrefix: generic
  - type: FloorTile
    outputs:
      - Plating
      - FloorCarpetOffice
  - type: Stack
    stackType: FloorTileStackCarpetOffice

- type: entity
  name: boxing ring floor
  parent: FloorTileItemBase
  id: FloorTileItemBoxing
  components:
  - type: Sprite
    state: boxing
  - type: Item
    heldPrefix: generic
  - type: FloorTile
    outputs:
      - Plating
      - FloorBoxing
  - type: Stack
    stackType: FloorTileStackBoxing

- type: entity
  name: gym floor
  parent: FloorTileItemBase
  id: FloorTileItemGym
  components:
  - type: Sprite
    state: gym
  - type: Item
    heldPrefix: generic
  - type: FloorTile
    outputs:
      - Plating
      - FloorGym
  - type: Stack
    stackType: FloorTileStackGym

# Shuttles
- type: entity
  name: white shuttle floor
  parent: FloorTileItemBase
  id: FloorTileItemShuttleWhite
  components:
  - type: Sprite
    state: shuttlewhite
  - type: Item
    heldPrefix: shuttlewhite
  - type: FloorTile
    outputs:
      - Plating
      - FloorShuttleWhite
  - type: Stack
    stackType: FloorTileStackShuttleWhite

- type: entity
  name: blue shuttle floor
  parent: FloorTileItemBase
  id: FloorTileItemShuttleBlue
  components:
  - type: Sprite
    state: shuttleblue
  - type: Item
    heldPrefix: shuttleblue
  - type: FloorTile
    outputs:
      - Plating
      - FloorShuttleBlue
  - type: Stack
    stackType: FloorTileStackShuttleBlue

- type: entity
  name: orange shuttle floor
  parent: FloorTileItemBase
  id: FloorTileItemShuttleOrange
  components:
  - type: Sprite
    state: shuttleorange
  - type: Item
    heldPrefix: shuttleorange
  - type: FloorTile
    outputs:
      - Plating
      - FloorShuttleOrange
  - type: Stack
    stackType: FloorTileStackShuttleOrange

- type: entity
  name: purple shuttle floor
  parent: FloorTileItemBase
  id: FloorTileItemShuttlePurple
  components:
  - type: Sprite
    state: shuttlepurple
  - type: Item
    heldPrefix: shuttlepurple
  - type: FloorTile
    outputs:
      - Plating
      - FloorShuttlePurple
  - type: Stack
    stackType: FloorTileStackShuttlePurple

- type: entity
  name: red shuttle floor
  parent: FloorTileItemBase
  id: FloorTileItemShuttleRed
  components:
  - type: Sprite
    state: shuttlered
  - type: Item
    heldPrefix: shuttlered
  - type: FloorTile
    outputs:
      - Plating
      - FloorShuttleRed
  - type: Stack
    stackType: FloorTileStackShuttleRed

- type: entity
  name: grey shuttle floor
  parent: FloorTileItemBase
  id: FloorTileItemShuttleGrey
  components:
  - type: Sprite
    state: shuttlegrey
  - type: Item
    heldPrefix: shuttlegrey
  - type: FloorTile
    outputs:
      - Plating
      - FloorShuttleGrey
  - type: Stack
    stackType: FloorTileStackShuttleGrey

- type: entity
  name: black shuttle floor
  parent: FloorTileItemBase
  id: FloorTileItemShuttleBlack
  components:
  - type: Sprite
    state: shuttleblack
  - type: Item
    heldPrefix: shuttleblack
  - type: FloorTile
    outputs:
      - Plating
      - FloorShuttleBlack
  - type: Stack
    stackType: FloorTileStackShuttleBlack

# Materials
- type: entity
  name: gold floor
  parent: FloorTileItemBase
  id: FloorTileItemGold
  components:
  - type: Sprite
    state: gold
  - type: Item
    heldPrefix: gold
  - type: FloorTile
    outputs:
      - Plating
      - FloorGold
  - type: Stack
    stackType: FloorTileGold

- type: entity
  name: silver tile
  parent: FloorTileItemBase
  id: FloorTileItemSilver
  components:
  - type: Sprite
    state: silver
  - type: Item
    heldPrefix: silver
  - type: FloorTile
    outputs:
      - Plating
      - FloorSilver
  - type: Stack
    stackType: FloorTileSilver

# Circuits
- type: entity
  name: green circuit floor
  parent: FloorTileItemBase
  id: FloorTileItemGCircuit
  components:
  - type: Sprite
    state: gcircuit
  - type: Item
    heldPrefix: gcircuit
  - type: FloorTile
    outputs:
      - Plating
      - FloorGreenCircuit
  - type: Stack
    stackType: FloorTileGCircuit

- type: entity
  name: blue circuit floor
  parent: FloorTileItemBase
  id: FloorTileItemBCircuit
  components:
  - type: Sprite
    state: bcircuit
  - type: Item
    heldPrefix: bcircuit
  - type: FloorTile
    outputs:
      - Plating
      - FloorBlueCircuit
  - type: Stack
    stackType: FloorTileBCircuit

- type: entity
  name: red circuit floor
  parent: FloorTileItemBase
  id: FloorTileItemRCircuit
  components:
  - type: Sprite
    state: rcircuit
  - type: Item
    heldPrefix: rcircuit
  - type: FloorTile
    outputs:
      - Plating
      - FloorRedCircuit
  - type: Stack
    stackType: FloorTileRCircuit

# Circuits stacks

- type: entity
  parent: FloorTileItemGCircuit
  id: FloorTileItemGCircuit4
  suffix: 4
  components:
  - type: Stack
    count: 4

- type: entity
  parent: FloorTileItemBCircuit
  id: FloorTileItemBCircuit4
  suffix: 4
  components:
  - type: Stack
    count: 4

- type: entity
  parent: FloorTileItemRCircuit
  id: FloorTileItemRCircuit4
  suffix: 4
  components:
  - type: Stack
    count: 4

# Terrain
- type: entity
  name: grass tile
  parent: FloorTileItemBase
  id: FloorTileItemGrass
  components:
  - type: Sprite
    state: grass
  - type: Item
    heldPrefix: grass
  - type: FloorTile
    outputs:
      - Plating
      - FloorGrass
  - type: Stack
    stackType: FloorTileGrass

- type: entity
  name: jungle grass tile
  parent: FloorTileItemBase
  id: FloorTileItemGrassJungle
  components:
  - type: Sprite
    state: grassjungle
  - type: Item
    heldPrefix: grassjungle
  - type: FloorTile
    outputs:
      - Plating
      - FloorGrassJungle
  - type: Stack
    stackType: FloorTileGrassJungle

- type: entity
  name: snow tile
  parent: FloorTileItemBase
  id: FloorTileItemSnow
  components:
  - type: Sprite
    state: snow
  - type: Item
    heldPrefix: snow
  - type: FloorTile
    outputs:
      - Plating
      - FloorSnow
  - type: Stack
    stackType: FloorTileSnow

- type: entity
  name: wood pattern floor
  parent: FloorTileItemBase
  id: FloorTileItemWoodPattern
  components:
  - type: Sprite
    state: woodpatternfloor
  - type: Item
    heldPrefix: wood
  - type: FloorTile
    outputs:
      - Plating
      - FloorWoodTile
  - type: Stack
    stackType: FloorTileWoodPattern

- type: entity
  id: FloorTileItemFlesh
  parent: FloorTileItemBase
  name: flesh floor
  components:
  - type: Sprite
    state: meat
  - type: Item
    heldPrefix: meat
  - type: FloorTile
    outputs:
    - Plating
    - FloorFlesh
  - type: Stack
    stackType: FloorTileFlesh
  - type: Construction
    graph: TileFlesh
    node: fleshTile

- type: entity
  name: steel maint floor
  parent: FloorTileItemBase
  id: FloorTileItemSteelMaint
  components:
  - type: Sprite
    state: steelmaintfloor
  - type: Item
    heldPrefix: steel
  - type: FloorTile
    outputs:
      - Plating
      - FloorTechMaint2
  - type: Stack
    stackType: FloorTileSteelMaint

- type: entity
  name: grating maint floor
  parent: FloorTileItemBase
  id: FloorTileItemGratingMaint
  components:
  - type: Sprite
    state: gratingmaintfloor
  - type: Item
    heldPrefix: steel
  - type: FloorTile
    outputs:
      - Plating
      - FloorTechMaint3
  - type: Stack
    stackType: FloorTileGratingMaint

- type: entity
  name: web tile
  parent: FloorTileItemBase
  id: FloorTileItemWeb
  components:
  - type: Sprite
    sprite: Objects/Tiles/web.rsi
    state: icon
  - type: FloorTile
    outputs:
      - FloorWebTile
  - type: Stack
    stackType: FloorTileWeb
  - type: Construction
    graph: WebObjects
    node: tile

# Faux science tiles

- type: entity
  id: FloorTileItemAstroGrass
  parent: FloorTileItemBase
  name: astro-grass
  description: Fake grass that covers up wires and even comes with realistic NanoTrimmings!
  components:
  - type: Sprite
    state: astrograss
  - type: Item
    heldPrefix: grass
  - type: FloorTile
    outputs:
    - Plating
    - FloorAstroGrass
  - type: Stack
    stackType: FloorTileAstroGrass

- type: entity
  id: FloorTileItemMowedAstroGrass
  parent: FloorTileItemBase
  name: mowed astro-grass
  description: Fake grass that covers up wires and even comes with realistic NanoTrimmings!
  components:
  - type: Sprite
    state: grass
  - type: Item
    heldPrefix: grass
  - type: FloorTile
    outputs:
    - Plating
    - FloorMowedAstroGrass
  - type: Stack
    stackType: FloorTileAstroGrass

- type: entity
  id: FloorTileItemJungleAstroGrass
  parent: FloorTileItemBase
  name: jungle astro-grass
  description: Fake grass that covers up wires and even comes with realistic NanoTrimmings!
  components:
  - type: Sprite
    state: grassjungle
  - type: Item
    heldPrefix: grass
  - type: FloorTile
    outputs:
    - Plating
    - FloorJungleAstroGrass
  - type: Stack
    stackType: FloorTileAstroGrass

- type: entity
  id: FloorTileItemAstroIce
  parent: FloorTileItemBase
  name: astro-ice
  description: Fake ice that's as slippery as the real thing, while being easily removable!
  components:
  - type: Sprite
    state: astroice
  - type: Item
    heldPrefix: snow
  - type: FloorTile
    outputs:
    - Plating
    - FloorAstroIce
  - type: Stack
    stackType: FloorTileAstroIce

- type: entity
  id: FloorTileItemAstroSnow
  parent: FloorTileItemBase
  name: astro-snow
  description: Fake snow that's as fluffy as the real thing, while being easily removable!
  components:
  - type: Sprite
    state: snow
  - type: Item
    heldPrefix: snow
  - type: FloorTile
    outputs:
    - Plating
    - FloorAstroSnow
  - type: Stack
    stackType: FloorTileAstroSnow

- type: entity
  id: FloorTileItemAstroAsteroidSand
  parent: FloorTileItemBase
  name: asteroid astro-sand
  description: Fake sand. Luckily, it's not as coarse as the real thing.
  components:
  - type: Sprite
<<<<<<< HEAD
    state: asteroid
=======
    state: astro-asteroid
>>>>>>> a594c7b6
  - type: Item
    heldPrefix: asteroid
  - type: FloorTile
    outputs:
    - Plating
    - FloorAstroAsteroidSand
  - type: Stack
    stackType: FloorTileAstroAsteroidSand

- type: entity
<<<<<<< HEAD
=======
  id: FloorTileItemAstroAsteroidSandBorderless
  parent: FloorTileItemBase
  name: borderless asteroid astro-sand
  description: Fake sand. Luckily, it's not as coarse as the real thing.
  components:
  - type: Sprite
    state: asteroid
  - type: Item
    heldPrefix: asteroid
  - type: FloorTile
    outputs:
    - Plating
    - FloorAstroAsteroidSandBorderless
  - type: Stack
    stackType: FloorTileAstroAsteroidSand

- type: entity
>>>>>>> a594c7b6
  name: large wood floor
  parent: FloorTileItemBase
  id: FloorTileItemWoodLarge
  components:
  - type: Sprite
    state: wood-large
  - type: Item
    heldPrefix: wood
  - type: FloorTile
    outputs:
      - Plating
      - FloorWoodLarge
  - type: Stack
    stackType: FloorTileWoodLarge
  - type: Construction
    graph: TileWoodLarge
    node: woodtilelarge

- type: entity
  id: FloorTileItemXeno
  parent: FloorTileItemBase
  name: xeno floor
  components:
  - type: Sprite
    state: xenofloor
  - type: Item
    heldPrefix: steel
  - type: FloorTile
    outputs:
    - Plating
    - FloorXeno
  - type: Stack
    stackType: FloorTileXeno

- type: entity
  id: FloorTileItemXenoSteel
  parent: FloorTileItemBase
  name: xeno steel floor
  components:
  - type: Sprite
    state: xeno-steel
  - type: Item
    heldPrefix: steel
  - type: FloorTile
    outputs:
    - Plating
    - FloorXenoSteel
  - type: Stack
    stackType: FloorTileXenoSteel

- type: entity
  id: FloorTileItemXenoSteelCorner
  parent: FloorTileItemBase
  name: xeno steel corner floor
  components:
  - type: Sprite
    state: xeno-steel-corner
  - type: Item
    heldPrefix: steel
  - type: FloorTile
    outputs:
    - Plating
    - FloorXenoSteelCorner
  - type: Stack
    stackType: FloorTileXenoSteelCorner

- type: entity
  name: xeno techmaint floor
  parent: FloorTileItemBase
  id: FloorTileItemXenoMaint
  components:
  - type: Sprite
    state: xeno-techmaint
  - type: Item
    heldPrefix: dark
  - type: FloorTile
    outputs:
    - Plating
    - FloorXenoMaint
  - type: Stack
    stackType: FloorTileXenoMaint

- type: entity
  parent: FloorTileItemDark
  id: FloorTileItemDarkSquiggly
  name: dark steel squiggly tile
  components:
  - type: Sprite
    state: dark-squiggly
  - type: FloorTile
    outputs:
    - Plating
    - FloorDarkSquiggly
  - type: Stack
    stackType: FloorTileDarkSquiggly<|MERGE_RESOLUTION|>--- conflicted
+++ resolved
@@ -1574,11 +1574,7 @@
   description: Fake sand. Luckily, it's not as coarse as the real thing.
   components:
   - type: Sprite
-<<<<<<< HEAD
-    state: asteroid
-=======
     state: astro-asteroid
->>>>>>> a594c7b6
   - type: Item
     heldPrefix: asteroid
   - type: FloorTile
@@ -1589,8 +1585,6 @@
     stackType: FloorTileAstroAsteroidSand
 
 - type: entity
-<<<<<<< HEAD
-=======
   id: FloorTileItemAstroAsteroidSandBorderless
   parent: FloorTileItemBase
   name: borderless asteroid astro-sand
@@ -1608,7 +1602,6 @@
     stackType: FloorTileAstroAsteroidSand
 
 - type: entity
->>>>>>> a594c7b6
   name: large wood floor
   parent: FloorTileItemBase
   id: FloorTileItemWoodLarge
