--- conflicted
+++ resolved
@@ -359,14 +359,7 @@
   categories: [ HideSpawnMenu ]
   components:
    - type: SubdermalImplant
-<<<<<<< HEAD
-     permanent: true
-   - type: Tag
-     tags:
-       - MindShield
-=======
    - type: MindShieldImplant
->>>>>>> a594c7b6
 
 # Centcomm implants
 
@@ -380,9 +373,6 @@
   - type: SubdermalImplant
   - type: RadioImplant
     radioChannels:
-<<<<<<< HEAD
-    - CentCom
-=======
     - CentCom
 
 - type: entity
@@ -393,5 +383,4 @@
   categories: [ HideSpawnMenu ]
   components:
   - type: Rattle
-    radioChannel: CentCom
->>>>>>> a594c7b6
+    radioChannel: CentCom