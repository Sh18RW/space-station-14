--- conflicted
+++ resolved
@@ -2,10 +2,6 @@
 
 - type: entity
   name: implanter
-<<<<<<< HEAD
-  description: A syringe exclusively designed for the injection and extraction of subdermal implants. Use care when extracting implants, as incorrect draw settings may injure the user.
-=======
->>>>>>> a594c7b6
   id: BaseImplanter
   parent: BaseItem
   abstract: true
@@ -50,10 +46,7 @@
       - MindShieldImplant
       - FakeMindShieldImplant
       - RadioImplant
-<<<<<<< HEAD
-=======
       - ChameleonControllerImplant
->>>>>>> a594c7b6
       deimplantFailureDamage:
         types:
           Cellular: 50
@@ -216,11 +209,7 @@
 
 - type: entity
   id: RadioImplanter
-<<<<<<< HEAD
-  suffix: radio Syndicate
-=======
   name: syndicate radio implanter
->>>>>>> a594c7b6
   parent: BaseImplantOnlyImplanterSyndi
   components:
   - type: Implanter
@@ -302,11 +291,7 @@
 
 - type: entity
   id: FakeMindShieldImplanter
-<<<<<<< HEAD
-  suffix: fake mindshield
-=======
   name: fake mindshield implanter
->>>>>>> a594c7b6
   parent: BaseImplantOnlyImplanterSyndi
   components:
   - type: Implanter
@@ -326,13 +311,6 @@
 
 - type: entity
   id: RadioImplanterCentcomm
-<<<<<<< HEAD
-  suffix: radio Centcomm
-  parent: BaseImplantOnlyImplanter
-  components:
-  - type: Implanter
-    implant: RadioImplantCentcomm
-=======
   name: centcomm radio implanter
   parent: BaseImplantOnlyImplanter
   components:
@@ -345,5 +323,4 @@
   parent: BaseImplantOnlyImplanter
   components:
   - type: Implanter
-    implant: DeathRattleImplantCentcomm
->>>>>>> a594c7b6
+    implant: DeathRattleImplantCentcomm