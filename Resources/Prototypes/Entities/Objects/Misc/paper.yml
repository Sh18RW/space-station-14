--- conflicted
+++ resolved
@@ -479,12 +479,8 @@
   components:
   - type: Stamp
     stampedName: stamp-component-stamped-name-approved
-<<<<<<< HEAD
     stampState: "paper_stamp-approve" # Corvax-Resprite: Use correct state
-=======
-    stampState: "paper_stamp-iaa"
     sound: /Audio/Items/Stamp/automatic_stamp.ogg
->>>>>>> eba65d22
   - type: Sprite
     sprite: Objects/Misc/bureaucracy.rsi
     state: stamp-approve # Corvax-Resprite
