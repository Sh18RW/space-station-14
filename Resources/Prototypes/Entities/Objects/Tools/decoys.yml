
# Operative Balloons, looks just like the real thing!

- type: entity
  parent: [BaseItem, BaseFoldable]
  id: BaseDecoy
  abstract: true
  components:
  - type: Rotatable
  - type: Sprite
    sprite: Objects/Tools/Decoys/operative_decoy.rsi
    layers:
    - state: oballoon
      map: ["unfoldedLayer"]
    - state: folded
      map: ["foldedLayer"]
      visible: false
  - type: Destructible
    thresholds:
    - trigger:
        !type:DamageTrigger
        damage: 100
      behaviors:
        - !type:DoActsBehavior
          acts: [ "Destruction" ]
        - !type:PlaySoundBehavior
          sound:
            path: /Audio/Effects/pop_high.ogg
  - type: Appearance
  - type: Item
    size: Normal
  - type: RandomMetadata # No metagaming these, jimbo.
    nameSegments:
<<<<<<< HEAD
    - SyndicateNamesPrefix
    - NamesSyndicateNormal
=======
    - NamesSyndicatePrefix
    - NamesSyndicateNormal
    nameFormat: name-format-nukie-generic
>>>>>>> a594c7b6
  - type: Damageable
    damageContainer: Inorganic
  - type: ToggleableVisuals
    spriteLayer: light
  - type: ItemTogglePointLight
  - type: Foldable
    folded: true
  - type: PowerCellSlot
    cellSlotId: cell_slot
  - type: ItemSlots
    slots:
      cell_slot:
        name: power-cell-slot-component-slot-name-default
        startingItem: PowerCellHigh
  - type: ContainerContainer
    containers:
      cell_slot: !type:ContainerSlot
  - type: HandheldLight
    addPrefix: false
  - type: PointLight # Just like the real thing...
    autoRot: true
    radius: 1.5
    energy: 2.3
    offset: 0, -1
    color: green
    netsync: false
  - type: Tag
    tags:
    - Balloon
    - Flashlight

- type: entity
  parent: BaseDecoy
  id: BalloonOperative
  name: operative balloon
  description: Upon closer inspection, this Syndicate operative is actually a balloon.
  components:
  - type: Sprite
    sprite: Objects/Tools/Decoys/operative_decoy.rsi
    layers:
    - state: oballoon
      map: ["unfoldedLayer"]
    - state: folded
      map: ["foldedLayer"]
      visible: false

- type: entity
  parent: BaseDecoy
  id: BalloonAgent
  name: corpsman balloon
  description: Upon closer inspection, this Syndicate corpsman is actually a balloon.
  components:
  - type: Sprite
    sprite: Objects/Tools/Decoys/agent_decoy.rsi
    layers:
    - state: aballoon
      map: ["unfoldedLayer"]
    - state: folded
      map: ["foldedLayer"]
      visible: false

- type: entity
  parent: BaseDecoy
  id: BalloonElite
  name: elite operative balloon
  description: Upon closer inspection, this Syndicate elite operative is actually a balloon.
  components:
  - type: Sprite
    sprite: Objects/Tools/Decoys/elite_decoy.rsi
    layers:
    - state: eballoon
      map: ["unfoldedLayer"]
    - state: folded
      map: ["foldedLayer"]
      visible: false
  - type: PointLight
    color: red

- type: entity
  parent: BaseDecoy
  id: BalloonJuggernaut
  name: juggernaut balloon
  description: Upon closer inspection, this Syndicate juggernaut is actually a balloon.
  components:
  - type: Sprite
    sprite: Objects/Tools/Decoys/juggernaut_decoy.rsi
    layers:
    - state: jballoon
      map: ["unfoldedLayer"]
    - state: folded
      map: ["foldedLayer"]
      visible: false

- type: entity
  parent: BaseDecoy
  id: BalloonCommander
  name: commander balloon
  description: Upon closer inspection, this Syndicate commander is actually a balloon.
  components:
  - type: Sprite
    sprite: Objects/Tools/Decoys/commander_decoy.rsi
    layers:
    - state: cballoon
      map: ["unfoldedLayer"]
    - state: folded
      map: ["foldedLayer"]
      visible: false<|MERGE_RESOLUTION|>--- conflicted
+++ resolved
@@ -31,14 +31,9 @@
     size: Normal
   - type: RandomMetadata # No metagaming these, jimbo.
     nameSegments:
-<<<<<<< HEAD
-    - SyndicateNamesPrefix
-    - NamesSyndicateNormal
-=======
     - NamesSyndicatePrefix
     - NamesSyndicateNormal
     nameFormat: name-format-nukie-generic
->>>>>>> a594c7b6
   - type: Damageable
     damageContainer: Inorganic
   - type: ToggleableVisuals
