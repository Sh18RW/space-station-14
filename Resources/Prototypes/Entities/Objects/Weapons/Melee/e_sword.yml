--- conflicted
+++ resolved
@@ -368,7 +368,6 @@
       right:
       - state: inhand-right-blade
         shader: unshaded
-<<<<<<< HEAD
 # Corvax-HiddenDesc-Start
   - type: HiddenDescription
     entries:
@@ -389,7 +388,6 @@
       jobRequired:
         - SalvageSpecialist
 # Corvax-HiddenDesc-End
-=======
 
 - type: entity
   suffix: One-Handed, For Borgs
@@ -398,5 +396,4 @@
   description: Syndicate Command Interns thought that having one blade on the energy sword was not enough. Specially designed for syndicate cyborgs.
   components: # could add energy-draining like the L6C
   - type: Wieldable
-    freeHandsRequired: 0 # because borg has no off-hand to wield with.  Without this, it will be unable to activate the esword
->>>>>>> af752586
+    freeHandsRequired: 0 # because borg has no off-hand to wield with.  Without this, it will be unable to activate the esword