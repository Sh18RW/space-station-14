--- conflicted
+++ resolved
@@ -180,11 +180,7 @@
     attackRate: 2
     damage:
       types:
-<<<<<<< HEAD
-        Slash: 15
-=======
         Slash: 12
->>>>>>> a594c7b6
   - type: EmbeddableProjectile
     sound: /Audio/Weapons/star_hit.ogg
     offset: -0.15,0.0
