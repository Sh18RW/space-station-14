﻿- type: entity
  abstract: true
  parent: BaseItem
  id: ProjectileGrenadeBase
  components:
  - type: Appearance
  - type: Damageable
    damageContainer: Inorganic
  - type: DeleteOnTrigger
  - type: Destructible
    thresholds:
    - trigger:
        !type:DamageTrigger
        damage: 10
      behaviors:
      - !type:TriggerBehavior
  - type: ContainerContainer
    containers:
      cluster-payload: !type:Container
  - type: ProjectileGrenade
  - type: AnimationPlayer
  - type: GenericVisualizer
    visuals:
      enum.Trigger.TriggerVisuals.VisualState:
        enum.ConstructionVisuals.Layer:
          Primed: { state: primed }
          Unprimed: { state: icon }
<<<<<<< HEAD
=======
  - type: Tag
    tags:
    - HandGrenade
>>>>>>> a594c7b6

- type: entity
  parent: [ProjectileGrenadeBase, BaseSecurityContraband]
  id: GrenadeStinger
  name: stinger grenade
  description: Nothing to see here, please disperse.
  components:
  - type: Sprite
    sprite: Objects/Weapons/Grenades/stingergrenade.rsi
    layers:
    - state: icon
      map: ["enum.TriggerVisualLayers.Base"]
  - type: ProjectileGrenade
    fillPrototype: PelletClusterRubber
    capacity: 30
  - type: EmitSoundOnTrigger
    sound:
      path: "/Audio/Effects/flash_bang.ogg"
  - type: SpawnOnTrigger
    proto: GrenadeFlashEffect
  - type: OnUseTimerTrigger
    initialBeepDelay: 0
    beepInterval: 2
    delay: 3.5
  - type: TimerTriggerVisuals
    primingSound:
      path: /Audio/Effects/countdown.ogg

- type: entity
  parent: [ProjectileGrenadeBase, BaseSyndicateContraband]
  id: GrenadeIncendiary
  name: incendiary grenade
  description: Guaranteed to light up the mood.
  components:
  - type: Sprite
    sprite: Objects/Weapons/Grenades/pyrogrenade.rsi
    layers:
    - state: icon
      map: ["enum.TriggerVisualLayers.Base"]
  - type: ProjectileGrenade
    fillPrototype: PelletClusterIncendiary
    capacity: 30
  - type: OnUseTimerTrigger
    beepSound:
      path: "/Audio/Effects/beep1.ogg"
      params:
        volume: 5
    initialBeepDelay: 0
    beepInterval: 2
    delay: 3.5
  - type: EmitSoundOnTrigger
    sound:
      path: "/Audio/Weapons/Guns/Gunshots/batrifle.ogg"
  - type: StaticPrice
    price: 1500

- type: entity
  parent: [ProjectileGrenadeBase, BaseSyndicateContraband]
  id: GrenadeShrapnel
  name: shrapnel grenade
  description: Releases a deadly spray of shrapnel that causes severe bleeding.
  components:
  - type: Sprite
    sprite: Objects/Weapons/Grenades/shrapnelgrenade.rsi
    layers:
    - state: icon
      map: ["enum.TriggerVisualLayers.Base"]
  - type: ProjectileGrenade
    fillPrototype: PelletClusterLethal
    capacity: 30
  - type: OnUseTimerTrigger
    beepSound:
      path: "/Audio/Effects/beep1.ogg"
      params:
        volume: 5
    initialBeepDelay: 0
    beepInterval: 2
    delay: 3.5
  - type: EmitSoundOnTrigger
    sound:
      path: "/Audio/Weapons/Guns/Gunshots/batrifle.ogg"
  - type: StaticPrice
    price: 1500<|MERGE_RESOLUTION|>--- conflicted
+++ resolved
@@ -25,12 +25,9 @@
         enum.ConstructionVisuals.Layer:
           Primed: { state: primed }
           Unprimed: { state: icon }
-<<<<<<< HEAD
-=======
   - type: Tag
     tags:
     - HandGrenade
->>>>>>> a594c7b6
 
 - type: entity
   parent: [ProjectileGrenadeBase, BaseSecurityContraband]
