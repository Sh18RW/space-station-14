--- conflicted
+++ resolved
@@ -400,7 +400,8 @@
   - type: TimerTriggerVisuals
     primingSound:
       path: /Audio/Effects/hallelujah.ogg
-<<<<<<< HEAD
+  - type: StaticPrice
+    price: 10000
 # Corvax-HiddenDesc-Start
   - type: HiddenDescription
     entries:
@@ -417,11 +418,6 @@
         - Borg
 # Corvax-HiddenDesc-End
           
-=======
-  - type: StaticPrice
-    price: 10000
-
->>>>>>> eb208a2a
 - type: entity
   parent: [ GrenadeBase, BaseSecurityContraband ]
   id: SmokeGrenade
