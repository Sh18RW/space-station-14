- type: entity
  id: BaseWeaponBattery
  parent: BaseItem
  abstract: true
  components:
  - type: Sprite
  - type: Item
    size: Huge
  - type: Clothing
    sprite: Objects/Weapons/Guns/Battery/laser_retro.rsi
    quickEquip: false
    slots:
    - Back
    - suitStorage
  - type: AmmoCounter
  - type: Gun
    fireRate: 2
    selectedMode: SemiAuto
    availableModes:
    - SemiAuto
    soundGunshot:
      path: /Audio/Weapons/Guns/Gunshots/laser.ogg
  - type: Battery
    maxCharge: 1000
    startingCharge: 1000
  - type: StaticPrice
    price: 500

- type: entity
  id: BaseWeaponPowerCell
  parent: BaseItem
  abstract: true
  components:
  - type: Sprite
  - type: Item
    size: Huge
  - type: AmmoCounter
  - type: Gun
    fireRate: 2
    selectedMode: SemiAuto
    availableModes:
    - SemiAuto
    soundGunshot:
      path: /Audio/Weapons/Guns/Gunshots/laser.ogg
  - type: HitscanBatteryAmmoProvider
    proto: RedLightLaser
    fireCost: 50
  - type: ItemSlots
    slots:
      cell_slot:
        name: Magazine
        startingItem: PowerCellSmall
        insertSound: /Audio/Weapons/Guns/MagIn/batrifle_magin.ogg
        ejectSound: /Audio/Weapons/Guns/MagOut/batrifle_magout.ogg
        whitelist:
          tags:
            - PowerCell
            - PowerCellSmall
  - type: PowerCellSlot
    cellSlotId: cell_slot
  - type: Appearance
  - type: StaticPrice
    price: 500
  - type: ContainerContainer
    containers:
      cell_slot: !type:ContainerSlot

- type: entity
  id: BaseWeaponBatterySmall
  parent: BaseWeaponBattery
  abstract: true
  components:
  - type: Item
    size: Small
    shape:
    - 0,0,1,0
    - 0,1,0,1
  - type: Tag
    tags:
    - Sidearm
  - type: Clothing
    sprite: Objects/Weapons/Guns/Battery/taser.rsi
    quickEquip: false
    slots:
    - Belt
    - suitStorage

- type: entity
  id: BaseWeaponPowerCellSmall
  parent: BaseWeaponPowerCell
  abstract: true
  components:
  - type: Item
    size: Small
  - type: Tag
    tags:
    - Sidearm
  - type: Clothing
    sprite: Objects/Weapons/Guns/Battery/taser.rsi
    quickEquip: false
    slots:
    - Belt

- type: entity
  name: svalinn laser pistol
  parent: [ BaseWeaponPowerCellSmall, BaseSecurityContraband ]
  id: WeaponLaserSvalinn
  description: A cheap and widely used laser pistol.
  components:
  - type: Sprite
    sprite: Objects/Weapons/Guns/Battery/svalinn.rsi
    layers:
    - state: base
      map: ["enum.GunVisualLayers.Base"]
    - state: mag-unshaded-4
      map: ["enum.GunVisualLayers.MagUnshaded"]
      shader: unshaded
  - type: Item
    sprite: Objects/Weapons/Guns/Battery/svalinn.rsi
  - type: MagazineVisuals
    magState: mag
    steps: 5
    zeroVisible: true

- type: entity
  name: retro laser blaster
  parent: [ BaseWeaponBatterySmall, BaseMajorContraband ]
  id: WeaponLaserGun
  description: A weapon using light amplified by the stimulated emission of radiation.
  components:
  - type: Sprite
    sprite: Objects/Weapons/Guns/Battery/laser_retro.rsi
    layers:
    - state: base
      map: ["enum.GunVisualLayers.Base"]
    - state: mag-unshaded-4
      map: ["enum.GunVisualLayers.MagUnshaded"]
      shader: unshaded
  - type: HitscanBatteryAmmoProvider
    proto: RedMediumLaser
    fireCost: 62.5
  - type: MagazineVisuals
    magState: mag
    steps: 5
    zeroVisible: true
  - type: Appearance

- type: entity
  name: makeshift laser pistol
  parent: BaseWeaponBatterySmall
  id: WeaponMakeshiftLaser
  description: Better pray it won't burn your hands off.
  components:
  - type: Sprite
    sprite: Objects/Weapons/Guns/Battery/makeshift.rsi
    layers:
    - state: base
      map: ["enum.GunVisualLayers.Base"]
    - state: mag-unshaded-4
      map: ["enum.GunVisualLayers.MagUnshaded"]
      shader: unshaded
  - type: MagazineVisuals
    magState: mag
    steps: 5
    zeroVisible: false
  - type: Appearance
  - type: Clothing
    sprite: Objects/Weapons/Guns/Battery/makeshift.rsi
  - type: HitscanBatteryAmmoProvider
    proto: RedLaser
    fireCost: 62.5
  - type: Battery
    maxCharge: 500
    startingCharge: 500

- type: entity
  name: tesla gun
  parent: BaseWeaponBattery
  id: WeaponTeslaGun
  description: The power of the primordial element of lightning in your hands.
  components:
  - type: Sprite
    sprite: Objects/Weapons/Guns/Battery/tesla_gun.rsi
    layers:
      - state: base
        map: ["enum.GunVisualLayers.Base"]
      - state: mag-unshaded-4
        map: ["enum.GunVisualLayers.MagUnshaded"]
        shader: unshaded
  - type: Gun
    projectileSpeed: 10
    soundGunshot:
      path: /Audio/Effects/Lightning/lightningshock.ogg
      params:
        variation: 0.2
  - type: ProjectileBatteryAmmoProvider
    proto: TeslaGunBullet
    fireCost: 300
  - type: MagazineVisuals
    magState: mag
    steps: 5
    zeroVisible: true
  - type: Appearance

- type: entity
  name: practice laser rifle
  parent: [BaseWeaponBattery, BaseGunWieldable]
  id: WeaponLaserCarbinePractice
  description: This modified laser rifle fires nearly harmless beams in the 40-watt range, for target practice.
  components:
  - type: Sprite
    sprite: Objects/Weapons/Guns/Battery/laser_gun.rsi
    layers:
    - state: base
      map: ["enum.GunVisualLayers.Base"]
    - state: mag-unshaded-4
      map: ["enum.GunVisualLayers.MagUnshaded"]
      shader: unshaded
  - type: MagazineVisuals
    magState: mag
    steps: 5
    zeroVisible: false
  - type: Appearance
  - type: Clothing
    sprite: Objects/Weapons/Guns/Battery/laser_gun.rsi
  - type: Gun
    selectedMode: SemiAuto
    availableModes:
    - SemiAuto
  - type: HitscanBatteryAmmoProvider
    proto: RedLaserPractice
    fireCost: 62.5
  - type: StaticPrice
    price: 300

- type: entity
  name: laser rifle
  parent: [WeaponLaserCarbinePractice, BaseGunWieldable, BaseSecurityContraband]
  id: WeaponLaserCarbine
  description: Favoured by Nanotrasen Security for being cheap and easy to use.
  components:
  - type: StaticPrice
    price: 420
  - type: HitscanBatteryAmmoProvider
    proto: RedLaser
    fireCost: 62.5

- type: entity
  name: pulse pistol
  parent: BaseWeaponBatterySmall
  id: WeaponPulsePistol
  description: A state of the art energy pistol favoured as a sidearm by the NT operatives.
  components:
  - type: Sprite
    sprite: Objects/Weapons/Guns/Battery/pulse_pistol.rsi
    layers:
    - state: base
      map: ["enum.GunVisualLayers.Base"]
    - state: mag-unshaded-4
      map: ["enum.GunVisualLayers.MagUnshaded"]
      shader: unshaded
  - type: MagazineVisuals
    magState: mag
    steps: 5
    zeroVisible: false
  - type: Appearance
  - type: Clothing
    sprite: Objects/Weapons/Guns/Battery/pulse_pistol.rsi
  - type: Gun
    selectedMode: SemiAuto
    availableModes:
    - SemiAuto
    soundGunshot:
      path: /Audio/Weapons/Guns/Gunshots/laser3.ogg
  - type: HitscanBatteryAmmoProvider
    proto: Pulse
    fireCost: 200
  - type: Battery
    maxCharge: 2000
    startingCharge: 2000

- type: entity
  name: pulse carbine
  parent: [BaseWeaponBattery, BaseGunWieldable, BaseCentcommContraband]
  id: WeaponPulseCarbine
  description: A high tech energy carbine favoured by the NT-ERT operatives.
  components:
  - type: Sprite
    sprite: Objects/Weapons/Guns/Battery/pulse_carbine.rsi
    layers:
    - state: base
      map: ["enum.GunVisualLayers.Base"]
    - state: mag-unshaded-4
      map: ["enum.GunVisualLayers.MagUnshaded"]
      shader: unshaded
  - type: MagazineVisuals
    magState: mag
    steps: 5
    zeroVisible: false
  - type: Appearance
  - type: Clothing
    sprite: Objects/Weapons/Guns/Battery/pulse_carbine.rsi
  - type: Gun
    selectedMode: SemiAuto
    fireRate: 3
    availableModes:
      - SemiAuto
      - FullAuto
    soundGunshot:
      path: /Audio/Weapons/Guns/Gunshots/laser3.ogg
  - type: HitscanBatteryAmmoProvider
    proto: Pulse
    fireCost: 200
  - type: Battery
    maxCharge: 5000
    startingCharge: 5000

- type: entity
  name: pulse rifle
  parent: [BaseWeaponBattery, BaseGunWieldable]
  id: WeaponPulseRifle
  description: A weapon that is almost as infamous as its users.
  components:
  - type: Sprite
    sprite: Objects/Weapons/Guns/Battery/pulse_rifle.rsi
    layers:
    - state: base
      map: ["enum.GunVisualLayers.Base"]
    - state: mag-unshaded-4
      map: ["enum.GunVisualLayers.MagUnshaded"]
      shader: unshaded
  - type: MagazineVisuals
    magState: mag
    steps: 5
    zeroVisible: false
  - type: Appearance
  - type: Clothing
    sprite: Objects/Weapons/Guns/Battery/pulse_rifle.rsi
  - type: Gun
    fireRate: 1.5
    soundGunshot:
      path: /Audio/Weapons/Guns/Gunshots/laser3.ogg
  - type: HitscanBatteryAmmoProvider
    proto: Pulse
    fireCost: 100
  - type: Battery
    maxCharge: 40000
    startingCharge: 40000

- type: entity
  name: laser cannon
  parent: [BaseWeaponBattery, BaseGunWieldable, BaseSecurityContraband]
  id: WeaponLaserCannon
  description: A heavy duty, high powered laser weapon.
  components:
  - type: Sprite
    sprite: Objects/Weapons/Guns/Battery/laser_cannon.rsi
    layers:
    - state: base
      map: ["enum.GunVisualLayers.Base"]
    - state: mag-unshaded-4
      map: ["enum.GunVisualLayers.MagUnshaded"]
      shader: unshaded
  - type: MagazineVisuals
    magState: mag
    steps: 5
    zeroVisible: false
  - type: Appearance
  - type: Clothing
    sprite: Objects/Weapons/Guns/Battery/laser_cannon.rsi
  - type: Gun
    fireRate: 1.5
    soundGunshot:
      path: /Audio/Weapons/Guns/Gunshots/laser_cannon.ogg
  - type: HitscanBatteryAmmoProvider
    proto: RedHeavyLaser
    fireCost: 100
  - type: Tag
    tags:
    - TurretCompatibleWeapon

- type: entity
  name: portable particle decelerator
  parent: BaseWeaponBattery
  id: WeaponParticleDecelerator
  description: A portable particle decelerator capable of decomposing a tesla or singularity.
  components:
    - type: Item
      size: Ginormous
    - type: MultiHandedItem
    - type: ClothingSpeedModifier
      walkModifier: 0.6
      sprintModifier: 0.6
    - type: HeldSpeedModifier
    - type: Sprite
      sprite: Objects/Weapons/Guns/Battery/particle_decelerator.rsi
      layers:
        - state: base
          map: ["enum.GunVisualLayers.Base"]
    - type: Gun
      fireRate: 0.5
      soundGunshot:
        path: /Audio/Weapons/emitter.ogg
        params:
          pitch: 2
    - type: ProjectileBatteryAmmoProvider
      proto: AntiParticlesProjectile
      fireCost: 500
    - type: Battery
      maxCharge: 10000
      startingCharge: 10000

- type: entity
  name: x-ray cannon
  parent: [BaseWeaponBattery, BaseGunWieldable, BaseSecurityContraband]
  id: WeaponXrayCannon
  description: An experimental weapon that uses concentrated x-ray energy against its target.
  components:
  - type: Sprite
    sprite: Objects/Weapons/Guns/Battery/xray.rsi
    layers:
    - state: base
      map: ["enum.GunVisualLayers.Base"]
    - state: mag-unshaded-0
      map: ["enum.GunVisualLayers.MagUnshaded"]
      shader: unshaded
  - type: Clothing
    sprite: Objects/Weapons/Guns/Battery/xray.rsi
  - type: Gun
    soundGunshot:
      path: /Audio/Weapons/Guns/Gunshots/laser3.ogg
  - type: HitscanBatteryAmmoProvider
    proto: XrayLaser
    fireCost: 100
  - type: MagazineVisuals
    magState: mag
    steps: 5
    zeroVisible: true
  - type: Appearance

- type: entity
  name: practice disabler
  parent: BaseWeaponBatterySmall
  id: WeaponDisablerPractice
  description: A self-defense weapon that exhausts organic targets, weakening them until they collapse. This one has been undertuned for cadets making it mostly harmless.
  components:
  - type: Sprite
    sprite: Objects/Weapons/Guns/Battery/practice_disabler.rsi
    layers:
    - state: base
      map: ["enum.GunVisualLayers.Base"]
    - state: mag-unshaded-0
      map: ["enum.GunVisualLayers.MagUnshaded"]
      shader: unshaded
  - type: Clothing
    sprite: Objects/Weapons/Guns/Battery/practice_disabler.rsi
    quickEquip: false
    slots:
    - Belt
  - type: Appearance
  - type: MagazineVisuals
    magState: mag
    steps: 5
    zeroVisible: true
  - type: StaticPrice
    price: 100
  - type: Gun
    fireRate: 2
    projectileSpeed: 35 # any higher and this causes issues in lag
    soundGunshot:
      path: /Audio/Weapons/Guns/Gunshots/taser2.ogg
  - type: ProjectileBatteryAmmoProvider
    proto: BulletDisablerPractice
<<<<<<< HEAD
    fireCost: 50
=======
    fireCost: 62.5
>>>>>>> a594c7b6
  - type: Tag
    tags:
    - Taser
    - Sidearm

- type: entity
  name: disabler
  parent: [ WeaponDisablerPractice, BaseSecurityCommandContraband ]
  id: WeaponDisabler
  description: A self-defense weapon that exhausts organic targets, weakening them until they collapse.
  components:
  - type: Sprite
    sprite: Objects/Weapons/Guns/Battery/disabler.rsi
    layers:
      - state: base
        map: ["enum.GunVisualLayers.Base"]
      - state: mag-unshaded-0
        map: ["enum.GunVisualLayers.MagUnshaded"]
        shader: unshaded
  - type: Clothing
    sprite: Objects/Weapons/Guns/Battery/disabler.rsi
    quickEquip: false
    slots:
      - suitStorage
      - Belt
  - type: ProjectileBatteryAmmoProvider
    proto: BulletDisabler
<<<<<<< HEAD
    fireCost: 50
=======
    fireCost: 62.5
>>>>>>> a594c7b6
  - type: GuideHelp
    guides:
    - Security
    - Antagonists

- type: entity
  name: disabler SMG
  parent: [ BaseWeaponBattery, BaseSecurityContraband ]
  id: WeaponDisablerSMG
  description: Advanced weapon that exhausts organic targets, weakening them until they collapse.
  components:
  - type: Item
    size: Large
  - type: Tag
    tags:
      - Taser
  - type: Sprite
    sprite: Objects/Weapons/Guns/Battery/disabler_smg.rsi
    layers:
      - state: base
        map: ["enum.GunVisualLayers.Base"]
      - state: mag-unshaded-0
        map: ["enum.GunVisualLayers.MagUnshaded"]
        shader: unshaded
  - type: Gun
    selectedMode: FullAuto
    fireRate: 4.5
    availableModes:
      - SemiAuto
      - FullAuto
    soundGunshot:
      path: /Audio/Weapons/Guns/Gunshots/taser2.ogg
  - type: ProjectileBatteryAmmoProvider
    proto: BulletDisablerSmg
    fireCost: 25
  - type: MagazineVisuals
    magState: mag
    steps: 5
    zeroVisible: true
  - type: Appearance
  - type: StaticPrice
    price: 260

- type: entity
  name: taser
  parent: [ BaseWeaponBatterySmall, BaseSecurityContraband ]
  id: WeaponTaser
  description: A low-capacity, energy-based stun gun used by security teams to subdue targets at range.
  components:
  - type: Tag
    tags:
    - Taser
    - Sidearm
  - type: Sprite
    sprite: Objects/Weapons/Guns/Battery/taser.rsi
    layers:
    - state: base
      map: ["enum.GunVisualLayers.Base"]
    - state: mag-unshaded-0
      map: ["enum.GunVisualLayers.MagUnshaded"]
      shader: unshaded
  - type: Item
    heldPrefix: taser4
  - type: Clothing
    quickEquip: false
    slots:
    - Belt
  - type: Gun
    soundGunshot:
      path: /Audio/Weapons/Guns/Gunshots/taser.ogg
  - type: ProjectileBatteryAmmoProvider
    proto: BulletTaser
    fireCost: 200
  - type: MagazineVisuals
    magState: mag
    steps: 5
    zeroVisible: true
  - type: Appearance

- type: entity
  name: antique laser pistol
  parent: [BaseWeaponBatterySmall, BaseGrandTheftContraband]
  id: WeaponAntiqueLaser
  description: This is an antique laser pistol. All craftsmanship is of the highest quality. It is decorated with a mahogany grip and chrome filigree. The object menaces with spikes of energy. On the item is an image of a captain and a clown. The clown is dead. The captain is striking a heroic pose.
  components:
  - type: Sprite
    sprite: Objects/Weapons/Guns/Battery/antiquelasergun.rsi
    layers:
    - state: base
      map: ["enum.GunVisualLayers.Base"]
    - state: mag-unshaded-4
      map: ["enum.GunVisualLayers.MagUnshaded"]
      shader: unshaded
  - type: Clothing
    sprite: Objects/Weapons/Guns/Battery/antiquelasergun.rsi
  - type: Gun
    soundGunshot:
      path: /Audio/Weapons/Guns/Gunshots/laser_cannon.ogg
  - type: HitscanBatteryAmmoProvider
    proto: RedMediumLaser
    fireCost: 100
  - type: BatterySelfRecharger
    autoRecharge: true
    autoRechargeRate: 40
  - type: MagazineVisuals
    magState: mag
    steps: 5
    zeroVisible: true
  - type: Appearance
  - type: Tag
    tags:
    - HighRiskItem
    - Sidearm
    - WeaponAntiqueLaser
  - type: StaticPrice
    price: 750
  - type: StealTarget
    stealGroup: WeaponAntiqueLaser
  - type: SentienceTarget # I hope this is only the captain's gun
    flavorKind: station-event-random-sentience-flavor-inanimate
    weight: 0.0002 # 5,000 times less likely than 1 regular animal
    # not putting a BlockMovement component here cause that's funny.

- type: entity
  name: advanced laser pistol
  parent: [ BaseWeaponBatterySmall, BaseSecurityContraband]
  id: WeaponAdvancedLaser
  description: An experimental high-energy laser pistol with a self-charging nuclear battery.
  components:
  - type: Item
    size: Normal  # Intentionally larger than other pistols
  - type: Sprite
    sprite: Objects/Weapons/Guns/Battery/advancedlasergun.rsi
    layers:
    - state: base
      map: ["enum.GunVisualLayers.Base"]
    - state: mag-unshaded-4
      map: ["enum.GunVisualLayers.MagUnshaded"]
      shader: unshaded
  - type: Clothing
    sprite: Objects/Weapons/Guns/Battery/advancedlasergun.rsi
  - type: Gun
    soundGunshot:
      path: /Audio/Weapons/Guns/Gunshots/laser_cannon.ogg
  - type: HitscanBatteryAmmoProvider
    proto: RedMediumLaser
    fireCost: 100
  - type: BatterySelfRecharger
    autoRecharge: true
    autoRechargeRate: 30
  - type: MagazineVisuals
    magState: mag
    steps: 5
    zeroVisible: true
  - type: Appearance
  - type: StaticPrice
    price: 63

- type: entity
  name: C.H.I.M.P. handcannon
  parent: [BaseWeaponBatterySmall, BaseScienceContraband]
  id: WeaponPistolCHIMP
  description: Just because it's a little C.H.I.M.P. doesn't mean it can't punch like an A.P.E.
  components:
  - type: Sprite
    sprite: Objects/Weapons/Guns/Revolvers/chimp.rsi
    layers:
    - state: base
      map: ["enum.GunVisualLayers.Base"]
    - state: mag-unshaded-1
      visible: false
      map: ["enum.GunVisualLayers.MagUnshaded"]
      shader: unshaded
  - type: Appearance
  - type: MagazineVisuals
    magState: mag
    steps: 3
    zeroVisible: false
  - type: Clothing
    sprite: Objects/Weapons/Guns/Revolvers/chimp.rsi
  - type: Gun
    projectileSpeed: 10
    fireRate: 1.5
    soundGunshot:
      path: /Audio/Weapons/Guns/Gunshots/taser2.ogg
  - type: ProjectileBatteryAmmoProvider
    proto: AnomalousParticleDeltaStrong
    fireCost: 100
  - type: BatteryWeaponFireModes
    fireModes:
    - proto: AnomalousParticleDeltaStrong
      fireCost: 100
    - proto: AnomalousParticleEpsilonStrong
      fireCost: 100
    - proto: AnomalousParticleZetaStrong
      fireCost: 100
    - proto: AnomalousParticleSigmaStrong
      fireCost: 100
  - type: Construction
    graph: UpgradeWeaponPistolCHIMP
    node: start
  - type: StaticPrice
    price: 100

- type: entity
  name: experimental C.H.I.M.P. handcannon
  parent: [WeaponPistolCHIMP, BaseSyndicateContraband]
  id: WeaponPistolCHIMPUpgraded
  description: This C.H.I.M.P. seems to have a greater punch than is usual...
  components:
  - type: BatteryWeaponFireModes
    fireModes:
    - proto: AnomalousParticleDeltaStrong
      fireCost: 100
    - proto: AnomalousParticleEpsilonStrong
      fireCost: 100
    - proto: AnomalousParticleOmegaStrong
      fireCost: 100
    - proto: AnomalousParticleZetaStrong
      fireCost: 100
    - proto: AnomalousParticleSigmaStrong
      fireCost: 100

- type: entity
  name: eye of a behonker
  parent: BaseWeaponBatterySmall
  id: WeaponBehonkerLaser
  description: The eye of a behonker, it fires a laser when squeezed.
  components:
  - type: Sprite
    sprite: Objects/Weapons/Guns/Battery/behonker_eye.rsi
    layers:
    - state: base
      map: ["enum.GunVisualLayers.Base"]
  - type: Gun
    fireRate: 1
    soundGunshot:
      path: /Audio/Weapons/Guns/Gunshots/laser_clown.ogg
  - type: HitscanBatteryAmmoProvider
    proto: RedMediumLaser
    fireCost: 100
  - type: BatterySelfRecharger
    autoRecharge: true
    autoRechargeRate: 40
  - type: StaticPrice
    price: 750

- type: entity
  name: energy shotgun
  parent: [BaseWeaponBattery, BaseGunWieldable, BaseGrandTheftContraband]
  id: WeaponEnergyShotgun
  description: A one-of-a-kind prototype energy weapon that uses various shotgun configurations. It offers the possibility of both lethal and non-lethal shots, making it a versatile weapon.
  components:
  - type: Sprite
    sprite: Objects/Weapons/Guns/Battery/energy_shotgun.rsi
    layers:
      - state: base
        map: ["enum.GunVisualLayers.Base"]
      - state: mag-unshaded-4
        map: ["enum.GunVisualLayers.MagUnshaded"]
        shader: unshaded
  - type: MagazineVisuals
    magState: mag
    steps: 5
    zeroVisible: false
  - type: Appearance
  - type: Clothing
    sprite: Objects/Weapons/Guns/Battery/energy_shotgun.rsi
  - type: Gun
    fireRate: 2
    soundGunshot:
      path: /Audio/Weapons/Guns/Gunshots/laser_cannon.ogg
  - type: ProjectileBatteryAmmoProvider
    proto: BulletLaserSpread
    fireCost: 150
  - type: BatteryWeaponFireModes
    fireModes:
    - proto: BulletLaserSpread
      fireCost: 150
    - proto: BulletLaserSpreadNarrow
      fireCost: 200
    - proto: BulletDisablerSmgSpread
      fireCost: 120
  - type: Item
    size: Large
    shape:
    - 0,0,3,1
    sprite: Objects/Weapons/Guns/Battery/inhands_64x.rsi
    heldPrefix: energy
  - type: Tag
    tags:
    - HighRiskItem
  - type: StealTarget
    stealGroup: WeaponEnergyShotgun
  - type: GunRequiresWield #remove when inaccuracy on spreads is fixed
  - type: Battery
    maxCharge: 1200
    startingCharge: 1200
  - type: BatterySelfRecharger
    autoRecharge: true
    autoRechargeRate: 24
    autoRechargePause: true
    autoRechargePauseTime: 30

- type: entity
  name: temperature gun
  parent: [BaseWeaponBattery, BaseGunWieldable]
  id: WeaponTemperatureGun
  description: An advanced gun that shoots body-temperature-changing beams. This probably constitutes as some kind of war crime.
  components:
  - type: Sprite
    sprite: Objects/Weapons/Guns/Battery/temp_gun.rsi
    layers:
    - state: base
      map: ["enum.GunVisualLayers.Base"]
    - state: mag-unshaded-1
      map: ["enum.GunVisualLayers.MagUnshaded"]
      shader: unshaded
  - type: Appearance
  - type: Item
    size: Large
    shape:
    - 0,0,3,1
  - type: MagazineVisuals
    magState: mag
    steps: 5
    zeroVisible: false
  - type: Clothing
    sprite: Objects/Weapons/Guns/Battery/temp_gun.rsi
  - type: Gun
    fireRate: 1
    soundGunshot:
      path: /Audio/Weapons/Guns/Gunshots/taser2.ogg
  - type: ProjectileBatteryAmmoProvider
    proto: BoltTempgunCold
    fireCost: 100
  - type: BatteryWeaponFireModes
    fireModes:
    - proto: BoltTempgunCold
      fireCost: 100
    - proto: BoltTempgunHot
      fireCost: 100
  - type: Battery
    maxCharge: 1000
    startingCharge: 1000
  - type: StaticPrice
    price: 100

- type: entity
  name: xenoborg laser gun
  parent: [ WeaponAdvancedLaser, BaseXenoborgContraband ]
  id: XenoborgLaserGun

- type: entity
  name: xenoborg heavy laser gun
  parent: [ WeaponAdvancedLaser, BaseXenoborgContraband ]
  id: XenoborgHeavyLaserGun
  components:
  - type: HitscanBatteryAmmoProvider
    proto: RedHeavyLaser<|MERGE_RESOLUTION|>--- conflicted
+++ resolved
@@ -471,11 +471,7 @@
       path: /Audio/Weapons/Guns/Gunshots/taser2.ogg
   - type: ProjectileBatteryAmmoProvider
     proto: BulletDisablerPractice
-<<<<<<< HEAD
-    fireCost: 50
-=======
     fireCost: 62.5
->>>>>>> a594c7b6
   - type: Tag
     tags:
     - Taser
@@ -503,11 +499,7 @@
       - Belt
   - type: ProjectileBatteryAmmoProvider
     proto: BulletDisabler
-<<<<<<< HEAD
-    fireCost: 50
-=======
     fireCost: 62.5
->>>>>>> a594c7b6
   - type: GuideHelp
     guides:
     - Security
