- type: entity
  id: BaseMagazineRifle
  name: "magazine (.20 rifle)"
  parent: [ BaseItem, BaseSecurityContraband ]
  abstract: true
  components:
  - type: Tag
    tags:
      - MagazineRifle
  - type: Item
    size: Small
  - type: BallisticAmmoProvider
    mayTransfer: true
    whitelist:
      tags:
        - CartridgeRifle
    capacity: 25
  - type: ContainerContainer
    containers:
      ballistic-ammo: !type:Container
  - type: Sprite
    sprite: Objects/Weapons/Guns/Ammunition/Magazine/Rifle/rifle_mag.rsi
    layers:
    - state: base
      map: ["enum.GunVisualLayers.Base"]
    - state: mag-1
      map: ["enum.GunVisualLayers.Mag"]
  - type: MagazineVisuals
    magState: mag
    steps: 2
    zeroVisible: false
  - type: Appearance

- type: entity
  id: MagazineRifle
  name: "magazine (.20 rifle)"
  parent: BaseMagazineRifle
  components:
  - type: BallisticAmmoProvider
    proto: CartridgeRifle
  - type: Sprite
    layers:
    - state: base
      map: ["enum.GunVisualLayers.Base"]
    - state: mag-1
      map: ["enum.GunVisualLayers.Mag"]
  - type: Item
    inhandVisuals:
      left:
      - state: inhand-left-mag
      right:
      - state: inhand-right-mag

- type: entity
  id: MagazineRifleEmpty
  name: "magazine (.20 rifle any)"
  suffix: empty
  parent: MagazineRifle
  components:
  - type: BallisticAmmoProvider
    proto: null
  - type: Sprite
    layers:
    - state: base
      map: ["enum.GunVisualLayers.Base"]
    - state: mag-1
      map: ["enum.GunVisualLayers.Mag"]
<<<<<<< HEAD
=======
  - type: Item
    inhandVisuals:
      left:
      - state: inhand-left-mag
      right:
      - state: inhand-right-mag
>>>>>>> a594c7b6

- type: entity
  id: MagazineRifleIncendiary
  name: "magazine (.20 rifle incendiary)"
  parent: MagazineRifle
  components:
  - type: BallisticAmmoProvider
    proto: CartridgeRifleIncendiary
  - type: Sprite
    layers:
    - state: base
      map: ["enum.GunVisualLayers.Base"]
    - state: mag-1
      map: ["enum.GunVisualLayers.Mag"]
    - state: stripe
      color: "#ff6e52"
  - type: Item
    inhandVisuals:
      left:
      - state: inhand-left-mag
      - state: inhand-left-stripe
        color: "#ff6e52"
      right:
      - state: inhand-right-mag
      - state: inhand-right-stripe
        color: "#ff6e52"

- type: entity
  id: MagazineRiflePractice
  name: "magazine (.20 rifle practice)"
  parent: BaseMagazineRifle
  components:
  - type: BallisticAmmoProvider
    proto: CartridgeRiflePractice
  - type: Sprite
    layers:
    - state: base
      map: ["enum.GunVisualLayers.Base"]
    - state: mag-1
      map: ["enum.GunVisualLayers.Mag"]
    - state: stripe
      color: "#dbdbdb"
  - type: Item
    inhandVisuals:
      left:
      - state: inhand-left-mag
      - state: inhand-left-stripe
        color: "#dbdbdb"
      right:
      - state: inhand-right-mag
      - state: inhand-right-stripe
        color: "#dbdbdb"

- type: entity
  id: MagazineRifleUranium
  name: "magazine (.20 rifle uranium)"
  parent: BaseMagazineRifle
  components:
  - type: BallisticAmmoProvider
    proto: CartridgeRifleUranium
  - type: Sprite
    layers:
    - state: base
      map: ["enum.GunVisualLayers.Base"]
    - state: mag-1
      map: ["enum.GunVisualLayers.Mag"]
    - state: stripe
      color: "#00cd42"
  - type: Item
    inhandVisuals:
      left:
      - state: inhand-left-mag
      - state: inhand-left-stripe
        color: "#00cd42"
      right:
      - state: inhand-right-mag
      - state: inhand-right-stripe
        color: "#00cd42"<|MERGE_RESOLUTION|>--- conflicted
+++ resolved
@@ -65,15 +65,12 @@
       map: ["enum.GunVisualLayers.Base"]
     - state: mag-1
       map: ["enum.GunVisualLayers.Mag"]
-<<<<<<< HEAD
-=======
   - type: Item
     inhandVisuals:
       left:
       - state: inhand-left-mag
       right:
       - state: inhand-right-mag
->>>>>>> a594c7b6
 
 - type: entity
   id: MagazineRifleIncendiary
