--- conflicted
+++ resolved
@@ -1,10 +1,6 @@
 - type: entity
   id: BaseCartridgeCaselessRifle
-<<<<<<< HEAD
-  name: cartridge (.25 rifle)
-=======
   name: cartridge (.25 caseless)
->>>>>>> a594c7b6
   parent: [ BaseCartridge, BaseSecurityContraband ]
   abstract: true
   components:
