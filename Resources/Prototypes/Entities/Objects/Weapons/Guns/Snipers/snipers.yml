- type: entity
  name: BaseWeaponSniper
  parent: BaseItem
  id: BaseWeaponSniper
  description: A rooty tooty point and shooty.
  abstract: true
  components:
  - type: Sprite
    layers:
    - state: base
      map: ["enum.GunVisualLayers.Base"]
  - type: Item
    size: Huge
  - type: Clothing
    sprite: Objects/Weapons/Guns/Snipers/bolt_gun_wood.rsi
    quickEquip: false
    slots:
    - Back
    - suitStorage
  - type: AmmoCounter
  - type: Gun
    fireRate: 0.75
    selectedMode: SemiAuto
    availableModes:
    - SemiAuto
    soundGunshot:
      path: /Audio/Weapons/Guns/Gunshots/sniper.ogg
  - type: BallisticAmmoProvider
    capacity: 10
    proto: CartridgeLightRifle
    whitelist:
      tags:
      - CartridgeLightRifle
  - type: ContainerContainer
    containers:
      ballistic-ammo: !type:Container
        ents: []
  - type: StaticPrice
    price: 500

- type: entity
  name: Kardashev-Mosin
  parent: [BaseWeaponSniper, BaseGunWieldable, BaseMajorContraband]
  id: WeaponSniperMosin
  description: A true relic, the Kardashev-Mosin has served in nearly every armed conflict since its creation 670 years ago. The bolt-action design of the rifle remains virtually identical to its original design, whether used for hunting, sniping, or endless trench warfare. Loads 10 rounds of .30 rifle.
  components:
  - type: Sprite
    sprite: Objects/Weapons/Guns/Snipers/bolt_gun_wood.rsi
  - type: GunRequiresWield
  - type: StaticPrice
    price: 500

- type: entity
  name: Hristov
  parent: [BaseWeaponSniper, BaseGunWieldable, BaseSyndicateContraband]
  id: WeaponSniperHristov
  description: A portable anti-materiel rifle. Fires armor piercing 14.5mm shells. Uses .60 anti-materiel ammo.
  components:
  - type: Sprite
    sprite: Objects/Weapons/Guns/Snipers/heavy_sniper.rsi
  - type: Clothing
    sprite: Objects/Weapons/Guns/Snipers/heavy_sniper.rsi
  - type: GunRequiresWield
  - type: Gun
    fireRate: 0.4
    selectedMode: SemiAuto
    availableModes:
    - SemiAuto
    soundGunshot:
      path: /Audio/Weapons/Guns/Gunshots/sniper.ogg
  - type: BallisticAmmoProvider
    whitelist:
      tags:
      - CartridgeAntiMateriel
    capacity: 5
    proto: CartridgeAntiMateriel
  - type: SpeedModifiedOnWield
    walkModifier: 0.25
    sprintModifier: 0.25
  - type: CursorOffsetRequiresWield
  - type: EyeCursorOffset
    maxOffset: 3
    pvsIncrease: 0.3
<<<<<<< HEAD
=======
  - type: StaticPrice
    price: 3500
>>>>>>> a594c7b6

- type: entity
  name: musket
  parent: [ BaseWeaponSniper, BaseGunWieldable, BaseMajorContraband ]
  id: Musket
  description: This should've been in a museum long before you were born. Uses .60 anti-materiel ammo.
  components:
  - type: Sharp
  - type: Item
    size: Large
  - type: Sprite
    sprite: Objects/Weapons/Guns/Snipers/musket.rsi
    state: base
  - type: Clothing
    sprite: Objects/Weapons/Guns/Snipers/musket.rsi
  - type: Gun
    selectedMode: SemiAuto
    availableModes:
    - SemiAuto
  - type: UseDelayOnShoot
  - type: UseDelay
    delay: 8 #it's a musket
  - type: BallisticAmmoProvider
    whitelist:
      tags:
      - CartridgeAntiMateriel
    capacity: 1
    proto: CartridgeAntiMateriel
  - type: MeleeWeapon
    wideAnimationRotation: -135
    damage:
      types:
        Piercing: 15 #you fucking stab em
        Bloodloss: 2 #no way to apply bleed, triangular bayonet wounds are hard to fix(source:that one copypasta)
    angle: 0
    animation: WeaponArcThrust
    soundHit:
      path: /Audio/Weapons/bladeslice.ogg
  - type: GunRequiresWield

- type: entity
  name: flintlock pistol
  parent: [BaseWeaponSniper, BaseMajorContraband]
  id: WeaponPistolFlintlock
  description: A pirate's companion. Yarrr! Uses .45 magnum ammo.
  components:
  - type: Gun
    minAngle: 0
    maxAngle: 30 #miss him entirely because the barrel is smoothbore
  - type: Item
    size: Small
    shape:
    - 0,0,1,0
    - 0,1,0,1
    storedRotation: 0
  - type: Sprite
    sprite: Objects/Weapons/Guns/Snipers/flintlock.rsi
  - type: Clothing
    sprite: Objects/Weapons/Guns/Snipers/flintlock.rsi
  - type: UseDelayOnShoot
  - type: UseDelay
    delay: 8 #it's a flintlock
  - type: BallisticAmmoProvider
    whitelist:
      tags:
        - CartridgeMagnum # changed from Anti-material rifle rounds because it's a flintlock pistol not a Hristov
    capacity: 1
    proto: CartridgeMagnum
  - type: StaticPrice
    price: 0

- type: entity
  parent: WeaponPistolFlintlock
  id: WeaponPistolFlintlockEmpty
  suffix: Empty
  components:
  - type: BallisticAmmoProvider
    proto: null<|MERGE_RESOLUTION|>--- conflicted
+++ resolved
@@ -81,11 +81,8 @@
   - type: EyeCursorOffset
     maxOffset: 3
     pvsIncrease: 0.3
-<<<<<<< HEAD
-=======
   - type: StaticPrice
     price: 3500
->>>>>>> a594c7b6
 
 - type: entity
   name: musket
