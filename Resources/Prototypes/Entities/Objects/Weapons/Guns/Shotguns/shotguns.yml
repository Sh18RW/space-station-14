--- conflicted
+++ resolved
@@ -181,13 +181,10 @@
   - type: GunRequiresWield #remove when inaccuracy on spreads is fixed
   - type: Gun
     fireRate: 1
-<<<<<<< HEAD
     soundGunshot: # Corvax-Guns
       path: /Audio/Corvax/Weapons/Guns/Gunshots/shotgun_alt.ogg
-=======
   - type: GunSpreadModifier
     spread: 0.6
->>>>>>> 4ff221e7
   - type: Tag
     tags:
     - WeaponShotgunKammerer
