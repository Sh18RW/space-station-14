--- conflicted
+++ resolved
@@ -70,32 +70,21 @@
       Plasma: 100
   - type: Stack
     stackType: Plasma
-    baseLayer: base
-    layerStates:
-    - plasma
-    - plasma_2
-    - plasma_3
+# Corvax-Resprite-Start
+#    baseLayer: base
+#    layerStates:
+#    - plasma
+#    - plasma_2
+#    - plasma_3
   - type: Sprite
-<<<<<<< HEAD
-    state: plasma # Corvax-Resprite
-  - type: Item
-    heldPrefix: plasma
-#  - type: Appearance
-#    visuals:
-#    - type: StackVisualizer
-#      stackLayers:
-#      - plasma
-#      - plasma_2
-#      - plasma_3
-=======
-    state: plasma_3
-    layers:
-    - state: plasma_3
-      map: ["base"]
+    state: plasma
+#    layers:
+#    - state: plasma_3
+#      map: ["base"]
+# Corvax-Resprite-End
   - type: Item
     heldPrefix: plasma
   - type: Appearance
->>>>>>> 898ec198
   - type: Extractable
     grindableSolutionName: plasma
   - type: SolutionContainerManager
