--- conflicted
+++ resolved
@@ -713,10 +713,4 @@
     solutionName: pen
     transferAmount: 1
     onlyAffectsMobs: false
-<<<<<<< HEAD
-    injectOnly: true
-  - type: Tag
-    tags: []
-=======
-    injectOnly: true
->>>>>>> a594c7b6
+    injectOnly: true