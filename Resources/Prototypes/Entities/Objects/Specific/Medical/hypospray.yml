- type: entity
  name: hypospray
  parent: BaseItem
  description: A sterile injector for rapid administration of drugs to patients.
  id: Hypospray
  components:
  - type: Sprite
    sprite: Objects/Specific/Medical/hypospray.rsi
    state: hypo
  - type: Item
    sprite: Objects/Specific/Medical/hypospray.rsi
  - type: SolutionContainerManager
    solutions:
      hypospray:
        maxVol: 30
  - type: RefillableSolution
    solution: hypospray
  - type: ExaminableSolution
    solution: hypospray
  - type: Hypospray
    onlyAffectsMobs: false
  - type: UseDelay
    delay: 0.5
  - type: StaticPrice
    price: 750
  - type: Tag
    tags:
    - HighRiskItem
  - type: StealTarget
    stealGroup: Hypospray

- type: entity
  name: gorlex hypospray
  parent: BaseItem
  description: Using reverse engineered designs from NT, Cybersun produced these in limited quantities for Gorlex Marauder operatives.
  id: SyndiHypo
  components:
  - type: Sprite
    sprite: Objects/Specific/Medical/syndihypo.rsi
    state: hypo
  - type: Item
    sprite: Objects/Specific/Medical/syndihypo.rsi
  - type: SolutionContainerManager
    solutions:
      hypospray:
        maxVol: 20
  - type: RefillableSolution
    solution: hypospray
  - type: ExaminableSolution
    solution: hypospray
  - type: Hypospray
    onlyAffectsMobs: false
  - type: UseDelay
    delay: 0.5

- type: entity
  name: borghypo
  parent: BaseItem
  description: A sterile injector for rapid administration of drugs to patients. A cheaper and more specialised version for medical borgs.
  id: BorgHypo
  components:
  - type: Sprite
    sprite: Objects/Specific/Medical/hypospray.rsi
    state: borghypo
  - type: Item
    sprite: Objects/Specific/Medical/hypospray.rsi
  - type: SolutionContainerManager
    solutions:
      hypospray:
        maxVol: 10
  - type: RefillableSolution
    solution: hypospray
  - type: ExaminableSolution
    solution: hypospray
  - type: Hypospray
    onlyAffectsMobs: false
  - type: UseDelay
    delay: 0.5

- type: entity
  name: experimental hypospray
  suffix: Admeme
  parent: SyndiHypo
  description: The ultimate application of bluespace technology and rapid chemical administration.
  id: AdminHypo
  components:
    - type: SolutionContainerManager
      solutions:
        hypospray:
          maxVol: 3000
    - type: UseDelay
      delay: 0.0

- type: entity
  name: chemical medipen
  parent: BaseItem
  description: A sterile injector for rapid administration of drugs to patients. This one can't be refilled.
  id: ChemicalMedipen
  components:
  - type: Sprite
    sprite: Objects/Specific/Medical/medipen.rsi
    layers:
    - state: firstaid
      map: ["enum.SolutionContainerLayers.Fill"]
  - type: Item
    sprite: Objects/Specific/Medical/medipen.rsi
    size: Tiny
  - type: SolutionContainerManager
    solutions:
      pen:
        maxVol: 15
  - type: ExaminableSolution
    solution: pen
  - type: Hypospray
    solutionName: pen
    transferAmount: 15
    onlyAffectsMobs: false
    injectOnly: true
  - type: Appearance
  - type: SolutionContainerVisuals
    maxFillLevels: 1
    changeColor: false
    emptySpriteName: firstaid_empty
  - type: Tag
    tags:
    - Trash
  - type: PhysicalComposition
    materialComposition:
      Plastic: 50
  - type: SpaceGarbage
  - type: StaticPrice
    price: 75 # These are limited supply items.
  - type: TrashOnSolutionEmpty
    solution: pen

- type: entity
  name: emergency medipen
  parent: ChemicalMedipen
  id: EmergencyMedipen
  description: A rapid and safe way to stabilize patients in critical condition for personnel without advanced medical knowledge. Beware, as it's easy to overdose on epinephrine and tranexamic acid.
  components:
  - type: Sprite
    sprite: Objects/Specific/Medical/medipen.rsi
    layers:
    - state: medipen
      map: ["enum.SolutionContainerLayers.Fill"]
  - type: SolutionContainerVisuals
    maxFillLevels: 1
    changeColor: false
    emptySpriteName: medipen_empty
  - type: SolutionContainerManager
    solutions:
      pen:
        maxVol: 15
        reagents:
        - ReagentId: Epinephrine
          Quantity: 12
        - ReagentId: TranexamicAcid
          Quantity: 3
  - type: Tag
    tags: []

- type: entity
  name: poison auto-injector
  parent: ChemicalMedipen
  id: AntiPoisonMedipen
  description: A rapid dose of anti-poison. Contains ultravasculine and epinephrine.
  components:
  - type: Sprite
    sprite: Objects/Specific/Medical/medipen.rsi
    layers:
    - state: penacid
      map: ["enum.SolutionContainerLayers.Fill"]
  - type: SolutionContainerVisuals
    maxFillLevels: 1
    changeColor: false
    emptySpriteName: penacid_empty
  - type: SolutionContainerManager
    solutions:
      pen:
        maxVol: 15
        reagents:
        - ReagentId: Ultravasculine
          Quantity: 10
        - ReagentId: Epinephrine
          Quantity: 5
  - type: Tag
    tags: []

- type: entity
  name: brute auto-injector
  parent: ChemicalMedipen
  id: BruteAutoInjector
  description: A rapid dose of bicaridine and tranexamic acid, intended for combat applications
  components:
  - type: Sprite
    sprite: Objects/Specific/Medical/medipen.rsi
    layers:
    - state: bicpen
      map: ["enum.SolutionContainerLayers.Fill"]
  - type: SolutionContainerVisuals
    maxFillLevels: 1
    changeColor: false
    emptySpriteName: bicpen_empty
  - type: Hypospray
    solutionName: pen
    transferAmount: 20
    onlyAffectsMobs: false
    injectOnly: true
  - type: SolutionContainerManager
    solutions:
      pen:
        maxVol: 20
        reagents:
        - ReagentId: Bicaridine
          Quantity: 15
        - ReagentId: TranexamicAcid
          Quantity: 5
  - type: Tag
    tags: []

- type: entity
  name: burn auto-injector
  parent: ChemicalMedipen
  id: BurnAutoInjector
  description: A rapid dose of dermaline and leporazine, intended for combat applications
  components:
  - type: Sprite
    sprite: Objects/Specific/Medical/medipen.rsi
    layers:
    - state: dermpen
      map: ["enum.SolutionContainerLayers.Fill"]
  - type: SolutionContainerVisuals
    maxFillLevels: 1
    changeColor: false
    emptySpriteName: dermpen_empty
  - type: Hypospray
    solutionName: pen
    transferAmount: 20
    onlyAffectsMobs: false
    injectOnly: true
  - type: SolutionContainerManager
    solutions:
      pen:
        maxVol: 20
        reagents:
        - ReagentId: Dermaline
          Quantity: 10
        - ReagentId: Leporazine
          Quantity: 10
  - type: Tag
    tags: []

- type: entity
  name: rad auto-injector
  parent: ChemicalMedipen
  id: RadAutoInjector
  description: A rapid dose of anti-radiation. Contains arithrazine and bicaridine.
  components:
  - type: Sprite
    sprite: Objects/Specific/Medical/medipen.rsi
    layers:
    - state: arithpen
      map: ["enum.SolutionContainerLayers.Fill"]
  - type: SolutionContainerVisuals
    maxFillLevels: 1
    changeColor: false
    emptySpriteName: arithpen_empty
  - type: Hypospray
    solutionName: pen
    transferAmount: 20
    onlyAffectsMobs: false
    injectOnly: true

  - type: SolutionContainerManager
    solutions:
      pen:
        maxVol: 20
        reagents:
        - ReagentId: Arithrazine
          Quantity: 15
        - ReagentId: Bicaridine
          Quantity: 5
  - type: Tag
    tags: []

- type: entity
  name: space medipen
  parent: ChemicalMedipen
  id: SpaceMedipen
  description: Contains a mix of chemicals that protect you from the deadly effects of space.
  components:
  - type: Sprite
    sprite: Objects/Specific/Medical/medipen.rsi
    layers:
    - state: hypovolemic
      map: [ "enum.SolutionContainerLayers.Fill" ]
  - type: Appearance
  - type: SolutionContainerVisuals
    maxFillLevels: 1
    changeColor: false
    emptySpriteName: hypovolemic_empty
  - type: Hypospray
    solutionName: pen
    transferAmount: 30
    onlyAffectsMobs: false
    injectOnly: true
  - type: SolutionContainerManager
    solutions:
      pen:
        maxVol: 30
        reagents:
          - ReagentId: Leporazine
            Quantity: 10
          - ReagentId: Barozine
            Quantity: 20
  - type: Tag
    tags: []

- type: entity
  name: hyperzine injector
  parent: ChemicalMedipen
  id: Stimpack
  description: Contains enough hyperzine for you to have the chemical's effect for 30 seconds. Use it when you're sure you're ready to throw down.
  components:
  - type: Sprite
    sprite: Objects/Specific/Medical/medipen.rsi
    layers:
    - state: stimpen
      map: ["enum.SolutionContainerLayers.Fill"]
  - type: SolutionContainerManager
    solutions:
      pen:
        maxVol: 30
        reagents:
        - ReagentId: Stimulants
          Quantity: 30
  - type: SolutionContainerVisuals
    maxFillLevels: 1
    changeColor: false
    emptySpriteName: stimpen_empty
  - type: Hypospray
    solutionName: pen
    transferAmount: 30
    onlyAffectsMobs: false
    injectOnly: true
  - type: StaticPrice
    price: 500
  - type: Tag
    tags: []

- type: entity
  name: hyperzine microinjector
  parent: ChemicalMedipen
  id: StimpackMini
  description: A microinjector of hyperzine that give you about fifteen seconds of the chemical's effects.
  components:
  - type: Sprite
    sprite: Objects/Specific/Medical/medipen.rsi
    layers:
    - state: microstimpen
      map: ["enum.SolutionContainerLayers.Fill"]
  - type: SolutionContainerManager
    solutions:
      pen:
        maxVol: 15
        reagents:
        - ReagentId: Stimulants
          Quantity: 15
  - type: SolutionContainerVisuals
    maxFillLevels: 1
    changeColor: false
    emptySpriteName: microstimpen_empty
  - type: StaticPrice
    price: 100
  - type: Tag
    tags: []

- type: entity
  name: combat medipen
  parent: ChemicalMedipen
  id: CombatMedipen
  description: A single-use medipen containing chemicals that regenerate most types of damage.
  components:
  - type: Sprite
    sprite: Objects/Specific/Medical/medipen.rsi
    layers:
    - state: morphen
      map: ["enum.SolutionContainerLayers.Fill"]
  - type: SolutionContainerVisuals
    maxFillLevels: 1
    changeColor: false
    emptySpriteName: morphen_empty
  - type: SolutionContainerManager
    solutions:
      pen:
        maxVol: 30
        reagents:
        - ReagentId: Omnizine
          Quantity: 25
        - ReagentId: TranexamicAcid
          Quantity: 5
  - type: Hypospray
    solutionName: pen
    transferAmount: 30
    onlyAffectsMobs: false
    injectOnly: true
  - type: StaticPrice
    price: 500
  - type: Tag
    tags: []

- type: entity
  name: pen
  suffix: Hypopen
  parent: Pen # It is just like normal pen, isn't it?
  description: A dark ink pen.
  id: Hypopen
  components:
  - type: SolutionContainerManager
    solutions:
      hypospray:
        maxVol: 10
  - type: RefillableSolution
    solution: hypospray
# Corvax-HiddenDesc-Start
  #- type: ExaminableSolution
  #  solution: hypospray
  #  heldOnly: true # Allow examination only when held in hand.
# Corvax-HiddenDesc-End
  - type: Hypospray
    onlyAffectsMobs: false
  - type: UseDelay
    delay: 0.5
  - type: StaticPrice # A new shitcurity meta
    price: 75
<<<<<<< HEAD
# Corvax-HiddenDesc-Start
  - type: HiddenDescription
    entries:
    - label: corvax-hidden-desc-Hypopen-syndicate
      whitelistMind:
        components:
          - TraitorRole
          - NukeOperative
    - label: corvax-hidden-desc-Hypopen-research
      jobRequired:
        - ResearchAssistant
        - ResearchDirector
        - Scientist
        - Borg
# Corvax-HiddenDesc-End
=======
  - type: EmitSoundOnUse
    handle: false # don't want the sound to stop the self-inject from triggering
>>>>>>> af752586

- type: entity
  parent: BaseItem
  id: HypopenBox
  name: hypopen box
  description: A small box containing a hypopen. Packaging disintegrates when opened, leaving no evidence behind.
  components:
  - type: Item
    size: Tiny
  - type: Sprite
    sprite: Objects/Storage/penbox.rsi
    state: hypopen
  - type: SpawnItemsOnUse
    items:
    - id: Hypopen
    sound:
      path: /Audio/Effects/unwrap.ogg<|MERGE_RESOLUTION|>--- conflicted
+++ resolved
@@ -434,7 +434,8 @@
     delay: 0.5
   - type: StaticPrice # A new shitcurity meta
     price: 75
-<<<<<<< HEAD
+  - type: EmitSoundOnUse
+    handle: false # don't want the sound to stop the self-inject from triggering
 # Corvax-HiddenDesc-Start
   - type: HiddenDescription
     entries:
@@ -450,10 +451,6 @@
         - Scientist
         - Borg
 # Corvax-HiddenDesc-End
-=======
-  - type: EmitSoundOnUse
-    handle: false # don't want the sound to stop the self-inject from triggering
->>>>>>> af752586
 
 - type: entity
   parent: BaseItem
