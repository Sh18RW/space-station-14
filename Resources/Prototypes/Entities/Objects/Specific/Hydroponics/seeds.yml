--- conflicted
+++ resolved
@@ -37,10 +37,7 @@
         blacklist:
           tags:
           - Book
-<<<<<<< HEAD
-=======
     - type: PhysicalComposition
->>>>>>> a594c7b6
 
 - type: entity
   parent: SeedBase
