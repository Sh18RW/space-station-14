--- conflicted
+++ resolved
@@ -849,7 +849,7 @@
         name: food-sequence-content-tomato
       skewer:
         name: food-sequence-content-tomato
-        sprite: 
+        sprite:
           sprite: Objects/Consumable/Food/skewer.rsi
           state: skewer-tomato
 
@@ -960,7 +960,7 @@
         name: food-sequence-content-tomato
       skewer:
         name: food-sequence-content-tomato
-        sprite: 
+        sprite:
           sprite: Objects/Consumable/Food/skewer.rsi
           state: skewer-tomato
 
@@ -1166,7 +1166,7 @@
         name: food-sequence-content-corn
       skewer:
         name: food-sequence-content-corn
-        sprite: 
+        sprite:
           sprite: Objects/Consumable/Food/skewer.rsi
           state: skewer-corn
 
@@ -1311,7 +1311,7 @@
         name: food-sequence-content-mushroom
       skewer:
         name: food-sequence-content-mushroom
-        sprite: 
+        sprite:
           sprite: Objects/Consumable/Food/skewer.rsi
           state: skewer-mushroom
 
@@ -1477,7 +1477,7 @@
         name: food-sequence-content-chili
       skewer:
         name: food-sequence-content-chili
-        sprite: 
+        sprite:
           sprite: Objects/Consumable/Food/skewer.rsi
           state: skewer-pepper
 
@@ -1517,7 +1517,7 @@
         name: food-sequence-content-chilly
       skewer:
         name: food-sequence-content-chilly
-        sprite: 
+        sprite:
           sprite: Objects/Consumable/Food/skewer.rsi
           state: skewer-bluepepper
 
@@ -1672,7 +1672,7 @@
         name: food-sequence-content-mushroom
       skewer:
         name: food-sequence-content-mushroom
-        sprite: 
+        sprite:
           sprite: Objects/Consumable/Food/skewer.rsi
           state: skewer-mushroom
 
@@ -1913,7 +1913,7 @@
         name: food-sequence-content-mushroom
       skewer:
         name: food-sequence-content-mushroom
-        sprite: 
+        sprite:
           sprite: Objects/Consumable/Food/skewer.rsi
           state: skewer-mushroom
 
@@ -1952,26 +1952,21 @@
     entries:
       burger:
         name: food-sequence-burger-content-gatfruit
-<<<<<<< HEAD
-        sprite:
-          sprite: Objects/Specific/Hydroponics/gatfruit.rsi
-          state: produce
+      taco:
+        name: food-sequence-content-gatfruit
   # Corvax-HiddenDesc-Start
   - type: HiddenDescription
     entries:
     - label: corvax-hidden-desc-Gatfruit-syndicate
       whitelistMind:
         components:
-          - TraitorRole
-          - NukeOperative
+        - TraitorRole
+        - NukeOperative
     - label: corvax-hidden-desc-Gatfruit-botanist
       jobRequired:
-        - Botanist
-        - Borg
+      - Botanist
+      - Borg
   # Corvax-HiddenDesc-End
-=======
-      taco:
-        name: food-sequence-content-gatfruit
 
 - type: entity
   name: capfruit
@@ -2022,7 +2017,6 @@
   - type: Food
     trash:
     - RevolverCapGunFake
->>>>>>> f1f16800
 
 - type: entity
   name: rice bushel
