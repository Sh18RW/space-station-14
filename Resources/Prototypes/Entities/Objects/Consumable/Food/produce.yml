--- conflicted
+++ resolved
@@ -781,21 +781,9 @@
     - Vegetable
   - type: FoodSequenceElement
     entries:
-<<<<<<< HEAD
-      burger:
-        name: food-sequence-content-tomato
-      taco:
-        name: food-sequence-content-tomato
-      skewer:
-        name: food-sequence-content-tomato
-        sprite:
-          sprite: Objects/Consumable/Food/skewer.rsi
-          state: skewer-tomato
-=======
       Skewer: TomatoSkewer
       Burger: Tomato
       Taco: Tomato
->>>>>>> 95195350
 
 - type: entity
   name: blue tomato
@@ -890,21 +878,9 @@
     - Vegetable
   - type: FoodSequenceElement
     entries:
-<<<<<<< HEAD
-      burger:
-        name: food-sequence-content-tomato
-      taco:
-        name: food-sequence-content-tomato
-      skewer:
-        name: food-sequence-content-tomato
-        sprite:
-          sprite: Objects/Consumable/Food/skewer.rsi
-          state: skewer-tomato
-=======
       Skewer: TomatoSkewer
       Burger: BloodTomato
       Taco: BloodTomato
->>>>>>> 95195350
 
 - type: entity
   name: eggplant
@@ -1080,21 +1056,9 @@
         Quantity: 2
   - type: FoodSequenceElement
     entries:
-<<<<<<< HEAD
-      burger:
-        name: food-sequence-content-corn
-      taco:
-        name: food-sequence-content-corn
-      skewer:
-        name: food-sequence-content-corn
-        sprite:
-          sprite: Objects/Consumable/Food/skewer.rsi
-          state: skewer-corn
-=======
       Burger: Corn
       Taco: Corn
       Skewer: CornSkewer
->>>>>>> 95195350
 
 - type: entity
   name: corn cob
@@ -1199,23 +1163,6 @@
   - type: Tag
     tags:
     - Vegetable
-<<<<<<< HEAD
-  - type: FoodSequenceElement
-    sprite:
-      sprite: Objects/Specific/Hydroponics/chanterelle.rsi
-      state: produce
-    entries:
-      burger:
-        name: food-sequence-content-mushroom
-      taco:
-        name: food-sequence-content-mushroom
-      skewer:
-        name: food-sequence-content-mushroom
-        sprite:
-          sprite: Objects/Consumable/Food/skewer.rsi
-          state: skewer-mushroom
-=======
->>>>>>> 95195350
 
 # Slices
 
@@ -1355,21 +1302,9 @@
     - Vegetable
   - type: FoodSequenceElement
     entries:
-<<<<<<< HEAD
-      burger:
-        name: food-sequence-content-chili
-      taco:
-        name: food-sequence-content-chili
-      skewer:
-        name: food-sequence-content-chili
-        sprite:
-          sprite: Objects/Consumable/Food/skewer.rsi
-          state: skewer-pepper
-=======
       Taco: ChiliPepper
       Burger: ChiliPepper
       Skewer: ChiliPepperSkewer
->>>>>>> 95195350
 
 - type: entity
   name: chilly pepper
@@ -1398,21 +1333,9 @@
     seedId: chilly
   - type: FoodSequenceElement
     entries:
-<<<<<<< HEAD
-      burger:
-        name: food-sequence-content-chilly
-      taco:
-        name: food-sequence-content-chilly
-      skewer:
-        name: food-sequence-content-chilly
-        sprite:
-          sprite: Objects/Consumable/Food/skewer.rsi
-          state: skewer-bluepepper
-=======
       Taco: ChillyPepper
       Burger: ChillyPepper
       Skewer: ChillyPepperSkewer
->>>>>>> 95195350
 
 - type: entity
   name: aloe
@@ -1541,20 +1464,8 @@
     grindableSolutionName: food
   - type: FoodSequenceElement
     entries:
-<<<<<<< HEAD
-      burger:
-        name: food-sequence-content-mushroom
-      taco:
-        name: food-sequence-content-mushroom
-      skewer:
-        name: food-sequence-content-mushroom
-        sprite:
-          sprite: Objects/Consumable/Food/skewer.rsi
-          state: skewer-mushroom
-=======
       Taco: Lingzhi
       Burger: Lingzhi
->>>>>>> 95195350
 
 - type: entity
   name: ambrosia vulgaris
@@ -1766,20 +1677,8 @@
   - type: BadFood
   - type: FoodSequenceElement
     entries:
-<<<<<<< HEAD
-      burger:
-        name: food-sequence-content-mushroom
-      taco:
-        name: food-sequence-content-mushroom
-      skewer:
-        name: food-sequence-content-mushroom
-        sprite:
-          sprite: Objects/Consumable/Food/skewer.rsi
-          state: skewer-mushroom
-=======
       Taco: FlyAmanita
       Burger: FlyAmanita
->>>>>>> 95195350
 
 - type: entity
   name: gatfruit
@@ -1811,11 +1710,8 @@
     - Fruit # It's in the name
   - type: FoodSequenceElement
     entries:
-<<<<<<< HEAD
-      burger:
-        name: food-sequence-burger-content-gatfruit
-      taco:
-        name: food-sequence-content-gatfruit
+      Taco: Gatfruit
+      Burger: GatfruitBurger
   # Corvax-HiddenDesc-Start
   - type: HiddenDescription
     entries:
@@ -1829,10 +1725,6 @@
       - Botanist
       - Borg
   # Corvax-HiddenDesc-End
-=======
-      Taco: Gatfruit
-      Burger: GatfruitBurger
->>>>>>> 95195350
 
 - type: entity
   name: capfruit
