--- conflicted
+++ resolved
@@ -1729,11 +1729,7 @@
           map: [ "blade" ]
     - type: Item
       size: Small
-<<<<<<< HEAD
       sprite: Objects/Weapons/Melee/e_sword-inhands.rsi # Corvax-Anti-Meta
-=======
-      sprite: Objects/Weapons/Melee/e_sword-inhands.rsi
->>>>>>> 494861dc
     - type: UseDelay
       delay: 1.0
     - type: PointLight
