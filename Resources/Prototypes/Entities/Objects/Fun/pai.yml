# Placeholder PAIs, aka semi-automatic ghost roles

- type: entity
  parent: BaseItem
  id: PersonalAI
  name: personal ai device
  description: Your electronic pal who's fun to be with!
  components:
  - type: Instrument
    allowPercussion: false
    handheld: false
    bank: 1
    program: 2
  - type: UserInterface
    interfaces:
      enum.StoreUiKey.Key:
        type: StoreBoundUserInterface
        requireInputValidation: false
      # available in pai shop
      enum.RadarConsoleUiKey.Key:
        type: RadarConsoleBoundUserInterface
        requireInputValidation: false
      enum.InstrumentUiKey.Key:
        type: InstrumentBoundUserInterface
        requireInputValidation: false
      enum.StationMapUiKey.Key:
        type: StationMapBoundUserInterface
        requireInputValidation: false
  - type: Sprite
    sprite: Objects/Fun/pai.rsi
    layers:
    - state: pai-base
    - state: pai-off-overlay
      shader: unshaded
      map: ["screen"]
  - type: Input
    context: "human"
  - type: PAI
  - type: BlockMovement
  - type: ToggleableGhostRole
    examineTextMindPresent: pai-system-pai-installed
    examineTextMindSearching: pai-system-still-searching
    examineTextNoMind: pai-system-off
    beginSearchingText: pai-system-searching
    roleName: pai-system-role-name
    roleDescription: pai-system-role-description
    roleRules: ghost-role-information-familiar-rules
    mindRoles:
    - MindRoleGhostRoleFamiliar
    wipeVerbText: pai-system-wipe-device-verb-text
    wipeVerbPopup: pai-system-wiped-device
    stopSearchVerbText: pai-system-stop-searching-verb-text
    stopSearchVerbPopup: pai-system-stopped-searching
  - type: Examiner
  - type: IntrinsicRadioReceiver
  - type: ActiveRadio
    channels:
    - Common
  - type: DoAfter
  - type: Actions
  - type: Store
    categories:
    - PAIAbilities
    currencyWhitelist:
    - SiliconMemory
    balance:
      SiliconMemory: 30
  - type: RadarConsole
    maxRange: 256
    followEntity: true
  - type: TypingIndicator
    proto: robot
  - type: Speech
    speechVerb: Robotic
    speechSounds: Pai
    # This has to be installed because otherwise they're not "alive",
    #  so they can ghost and come back.
    # Note that the personal AI never "dies".
  - type: MobState
    allowedStates:
      - Alive
  - type: Appearance
  - type: GenericVisualizer
    visuals:
      enum.ToggleableGhostRoleVisuals.Status:
        screen:
          Off: { state: pai-off-overlay }
          Searching: { state: pai-searching-overlay }
          On: { state: pai-on-overlay }
  - type: StationMap
  - type: ChangeVoiceInContainer
    whitelist:
      components:
        - SecretStash
<<<<<<< HEAD
  - type: TTS # CP-TTS
    voice: PAI
=======
        - WrappedParcel
  - type: Vocal
    sounds:
      Unsexed: UnisexSilicon
  - type: Tag
    tags:
    - SiliconEmotes
>>>>>>> ec03ef6b

- type: entity
  parent: [ PersonalAI, BaseSyndicateContraband]
  id: SyndicatePersonalAI
  name: syndicate personal ai device
  description: Your Syndicate pal who's fun to be with!
  components:
  - type: Sprite
    sprite: Objects/Fun/pai.rsi
    layers:
    - state: pai-base
    - state: syndicate-pai-off-overlay
      shader: unshaded
      map: ["screen"]
  - type: ToggleableGhostRole
    roleName: pai-system-role-name-syndicate
    roleDescription: pai-system-role-description-syndicate
    roleRules: ghost-role-information-familiar-rules
    mindRoles:
    - MindRoleGhostRoleFamiliar
  - type: IntrinsicRadioTransmitter
    channels:
    - Syndicate
  - type: ActiveRadio
    channels:
    - Syndicate
  - type: Appearance
  - type: GenericVisualizer
    visuals:
      enum.ToggleableGhostRoleVisuals.Status:
        screen:
          Off: { state: syndicate-pai-off-overlay }
          Searching: { state: syndicate-pai-searching-overlay }
          On: { state: syndicate-pai-on-overlay }
  - type: StaticPrice
    price: 500
  - type: Vocal
    sounds:
      Unsexed: UnisexSiliconSyndicate

- type: entity
  parent: PersonalAI
  id: GoldenPersonalAI
  name: golden personal ai device
  description: Your electronic pal who's fun to be with! Special golden edition!
  components:
  - type: Sprite
    sprite: Objects/Fun/pai.rsi
    layers:
    - state: golden-pai-base
    - state: pai-off-overlay
      shader: unshaded
      map: ["screen"]
  - type: Appearance
  - type: StaticPrice
    price: 5000

- type: entity
  parent: PersonalAI
  id: PotatoAI
  name: potato artificial intelligence
  description: It's a potato. You forced it to be sentient, you monster.
  components:
  - type: Sprite
    sprite: Objects/Fun/pai.rsi
    layers:
    - state: potato-base
    - state: potato-off-overlay
      shader: unshaded
      map: ["screen"]
  - type: ToggleableGhostRole
    roleName: pai-system-role-name-potato
    roleDescription: pai-system-role-description-potato
    roleRules: ghost-role-information-familiar-rules
    mindRoles:
    - MindRoleGhostRoleFamiliar
  - type: Appearance
  - type: GenericVisualizer
    visuals:
      enum.ToggleableGhostRoleVisuals.Status:
        screen:
          Off: { state: potato-off-overlay }
          Searching: { state: potato-searching-overlay }
          On: { state: potato-on-overlay }
  - type: Construction
    graph: PotatoAI
    node: potatoai

- type: entity
  parent: BaseMentalAction
  id: ActionPAIOpenShop
  name: Software Catalog
  description: Install new software to assist your owner.
  components:
  - type: Action
    icon: Interface/Actions/shop.png
  - type: InstantAction
    event: !type:PAIShopActionEvent

- type: entity
  parent: BaseMentalAction
  id: ActionPAIMassScanner
  name: Mass Scanner
  description: View a mass scanner interface.
  components:
  - type: Action
    icon: { sprite: Interface/Actions/actions_ai.rsi, state: mass_scanner }
    itemIconStyle: NoItem
  - type: InstantAction
    event: !type:OpenUiActionEvent
      key: enum.RadarConsoleUiKey.Key

- type: entity
  parent: BaseMentalAction
  id: ActionPAIPlayMidi
  name: Play MIDI
  description: Open your portable MIDI interface to soothe your owner.
  components:
  - type: Action
    icon: Interface/Actions/pai-midi.png
    itemIconStyle: NoItem
  - type: InstantAction
    event: !type:OpenUiActionEvent
      key: enum.InstrumentUiKey.Key

- type: entity
  parent: BaseMentalAction
  id: ActionPAIOpenMap
  name: Open Map
  description: Open your map interface and guide your owner.
  components:
  - type: Action
    icon: { sprite: Interface/Actions/pai-map.rsi, state: icon }
    itemIconStyle: NoItem
  - type: InstantAction
    event: !type:OpenUiActionEvent
      key: enum.StationMapUiKey.Key<|MERGE_RESOLUTION|>--- conflicted
+++ resolved
@@ -92,10 +92,6 @@
     whitelist:
       components:
         - SecretStash
-<<<<<<< HEAD
-  - type: TTS # CP-TTS
-    voice: PAI
-=======
         - WrappedParcel
   - type: Vocal
     sounds:
@@ -103,7 +99,8 @@
   - type: Tag
     tags:
     - SiliconEmotes
->>>>>>> ec03ef6b
+  - type: TTS # CP-TTS
+    voice: PAI
 
 - type: entity
   parent: [ PersonalAI, BaseSyndicateContraband]
