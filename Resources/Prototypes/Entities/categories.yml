--- conflicted
+++ resolved
@@ -26,13 +26,9 @@
 - type: entityCategory
   id: DoNotMap
   name: entity-category-name-donotmap
-<<<<<<< HEAD
-  suffix: entity-category-suffix-donotmap
-=======
   suffix: entity-category-suffix-donotmap
 
 - type: entityCategory
   id: StatusEffects
   name: entity-category-name-status-effects
-  hideSpawnMenu: true
->>>>>>> a594c7b6
+  hideSpawnMenu: true