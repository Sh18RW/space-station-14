--- conflicted
+++ resolved
@@ -155,10 +155,7 @@
         - id: ClothingNeckPluralPin
         - id: ClothingNeckOmnisexualPin
         - id: ClothingNeckGenderqueerPin
-<<<<<<< HEAD
-=======
         - id: ClothingNeckGenderfluidPin
->>>>>>> a594c7b6
         - id: ClothingNeckTransPin
         - id: ClothingNeckAutismPin
         - id: ClothingNeckGoldAutismPin
