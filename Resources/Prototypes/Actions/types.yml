--- conflicted
+++ resolved
@@ -197,14 +197,9 @@
   components:
   - type: ConfirmableAction
     popup: dna-scrambler-action-popup
-<<<<<<< HEAD
-  - type: InstantAction
-    charges: 1
-=======
   - type: LimitedCharges
     maxCharges: 1
   - type: Action
->>>>>>> a594c7b6
     itemIconStyle: BigAction
     priority: -20
     icon:
@@ -369,16 +364,6 @@
   name: Wagging Tail
   description: Start or stop wagging your tail.
   components:
-<<<<<<< HEAD
-    - type: InstantAction
-      icon: { sprite: Mobs/Customization/reptilian_parts.rsi, state: tail_smooth_behind }
-      iconOn: { sprite: Mobs/Customization/reptilian_parts.rsi, state: tail_smooth_behind }
-      itemIconStyle: NoItem
-      useDelay: 1 # emote spam
-      event: !type:ToggleActionEvent
-
-- type: entity
-=======
   - type: Action
     icon: { sprite: Mobs/Customization/reptilian_parts.rsi, state: tail_smooth_behind }
     iconOn: { sprite: Mobs/Customization/reptilian_parts.rsi, state: tail_smooth_behind }
@@ -388,25 +373,15 @@
 
 - type: entity
   parent: BaseAction
->>>>>>> a594c7b6
   id: FakeMindShieldToggleAction
   name: '[color=green]Toggle Fake Mindshield[/color]'
   description: Turn the Fake Mindshield implant's transmission on/off
   components:
-<<<<<<< HEAD
-  - type: InstantAction
-=======
-  - type: Action
->>>>>>> a594c7b6
+  - type: Action
     icon: { sprite: Interface/Actions/actions_fakemindshield.rsi, state: icon }
     iconOn: { sprite: Interface/Actions/actions_fakemindshield.rsi, state: icon-on }
     itemIconStyle: NoItem
     useDelay: 1
-<<<<<<< HEAD
-    event: !type:FakeMindShieldToggleEvent
-
-- type: entity
-=======
   - type: InstantAction
     event: !type:FakeMindShieldToggleEvent
   - type: Tag
@@ -415,24 +390,16 @@
 
 - type: entity
   parent: BaseToggleAction
->>>>>>> a594c7b6
   id: ActionToggleParamedicSiren
   name: Toggle Paramedic Siren
   description: Toggles the paramedic siren on and off.
   components:
-<<<<<<< HEAD
-  - type: InstantAction 
-=======
-  - type: Action
->>>>>>> a594c7b6
+  - type: Action
     icon:
       sprite: Clothing/OuterClothing/Hardsuits/paramed.rsi
       state: icon-siren
     useDelay: 1
     itemIconStyle: BigAction
-<<<<<<< HEAD
-    event: !type:ToggleActionEvent
-=======
 
 - type: entity
   parent: BaseToggleAction
@@ -456,5 +423,4 @@
     icon: { sprite: Actions/Implants/implants.rsi, state: chameleon }
     itemIconStyle: BigAction
   - type: InstantAction
-    event: !type:ChameleonControllerOpenMenuEvent
->>>>>>> a594c7b6
+    event: !type:ChameleonControllerOpenMenuEvent