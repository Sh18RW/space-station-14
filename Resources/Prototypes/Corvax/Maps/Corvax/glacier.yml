- type: gameMap
  id: CorvaxGlacier
  mapName: 'Glacier Station'
  mapPath: /Maps/Corvax/corvax_glacier.yml
  maxRandomOffset: 0
  randomRotation: false
  minPlayers: 55
  stations:
    Glacier:
      stationProto: StandardNanotrasenStation
      components:
        - type: StationNameSetup
          mapNameTemplate: '{0} Гласир {1}'
          nameGenerator:
            !type:NanotrasenNameGenerator
            prefixCreator: 'DZX'
        - type: StationEmergencyShuttle
          emergencyShuttlePath: /Maps/Corvax/Shuttles/emergency_corvaxglacier.yml
        - type: StationJobs
          availableJobs:
            # command
            Captain: [ 1, 1 ]
            IAA: [ 1, 1 ]
            # cargo
            Quartermaster: [ 1, 1 ]
            SalvageSpecialist: [ 4, 4 ]
            CargoTechnician: [ 4, 5 ]
            # engineering
            ChiefEngineer: [ 1, 1 ]
            AtmosphericTechnician: [ 3, 3 ]
            StationEngineer: [ 4, 5 ]
            TechnicalAssistant: [ 2, 3 ]
            # medical
            ChiefMedicalOfficer: [ 1, 1 ]
            MedicalDoctor: [ 4, 5 ]
            MedicalIntern: [ 3, 4 ]
            Psychologist: [ 1, 1 ]
            Paramedic: [ 1, 1 ]
            Chemist: [ 2, 2 ]
            # science
            ResearchDirector: [ 1, 1 ]
            Scientist: [ 5, 6 ]
            ResearchAssistant: [ 3, 4 ]
            # security
            HeadOfSecurity: [ 1, 1 ]
            Warden: [ 1, 1 ]
            SecurityOfficer: [ 8, 9 ]
            SecurityCadet: [ 3, 4 ]
            Detective: [ 1, 1 ]
            Pilot: [ 1, 1]
            # service
            HeadOfPersonnel: [ 1, 1 ]
            Bartender: [ 2, 2 ]
            Botanist: [ 3, 3 ]
            Chaplain: [ 1, 1 ]
            Chef: [ 2, 2 ]
            Clown: [ 1, 1 ]
            Janitor: [ 2, 3 ]
            Librarian: [ 1, 1 ]
            Mime: [ 1, 1 ]
            Musician: [ 1, 1 ]
            Reporter: [ 1, 2 ]
            ServiceWorker: [ 2, 3 ]
            Zookeeper: [ 1, 1 ]
            Passenger: [ -1, -1 ]
            # silicon
            StationAi: [ 1, 1 ]
<<<<<<< HEAD
            Borg: [ 2, 3 ]
=======
            Borg: [ 2, 3 ]
        - type: StationGoal
          goals:
          - SolarPanels
          - Artifacts
          - Bank
          - Zoo
          - MiningOutpost
          - Tesla
          - SecurityTraining
          - ShuttleMed
          - ShuttleSec
          - ShuttleRnd
          - ShuttleSrv
          - ShuttleEmergency
          - CellAI
          - Botany
          - Bunker
>>>>>>> ec03ef6b
<|MERGE_RESOLUTION|>--- conflicted
+++ resolved
@@ -65,25 +65,4 @@
             Passenger: [ -1, -1 ]
             # silicon
             StationAi: [ 1, 1 ]
-<<<<<<< HEAD
-            Borg: [ 2, 3 ]
-=======
-            Borg: [ 2, 3 ]
-        - type: StationGoal
-          goals:
-          - SolarPanels
-          - Artifacts
-          - Bank
-          - Zoo
-          - MiningOutpost
-          - Tesla
-          - SecurityTraining
-          - ShuttleMed
-          - ShuttleSec
-          - ShuttleRnd
-          - ShuttleSrv
-          - ShuttleEmergency
-          - CellAI
-          - Botany
-          - Bunker
->>>>>>> ec03ef6b
+            Borg: [ 2, 3 ]