- type: gameMap
  id: CorvaxPearl
  mapName: 'Pearl Island'
  mapPath: /Maps/Corvax/corvax_pearl.yml
  maxRandomOffset: 0
  randomRotation: false
  minPlayers: 25
  maxPlayers: 55
  stations:
    Pearl:
      stationProto: StandardNanotrasenStation
      components:
        - type: StationNameSetup
          mapNameTemplate: '{0} Пёрл {1}'
          nameGenerator:
            !type:NanotrasenNameGenerator
            prefixCreator: 'SS'
        - type: StationEmergencyShuttle
          emergencyShuttlePath: /Maps/Corvax/Shuttles/corvax_emergency.yml
        - type: StationJobs
          availableJobs:
            # command
            Captain: [ 1, 1 ]
            IAA: [ 1, 1 ]
            # cargo
            Quartermaster: [ 1, 1 ]
            SalvageSpecialist: [ 3, 3 ]
            CargoTechnician: [ 3, 3 ]
            # engineering
            ChiefEngineer: [ 1, 1 ]
            AtmosphericTechnician: [ 1, 1 ]
            StationEngineer: [ 4, 4 ]
            TechnicalAssistant: [ 2, 2 ]
            # medical
            ChiefMedicalOfficer: [ 1, 1 ]
            MedicalDoctor: [ 2, 2 ]
            MedicalIntern: [ 2, 2 ]
            Psychologist: [ 1, 1 ]
            Paramedic: [ 1, 1 ]
            Chemist: [ 2, 2 ]
            # science
            ResearchDirector: [ 1, 1 ]
            Scientist: [ 2, 2 ]
            ResearchAssistant: [ 2, 2 ]
            # security
            HeadOfSecurity: [ 1, 1 ]
            Warden: [ 1, 1 ]
            SecurityOfficer: [ 4, 4 ]
            SecurityCadet: [ 2, 2 ]
            Detective: [ 1, 1 ]
            Pilot: [ 2, 2 ]
            # service
            HeadOfPersonnel: [ 1, 1 ]
            Bartender: [ 2, 2 ]
            Botanist: [ 2, 2 ]
            Boxer: [ 1, 1 ]
            Chaplain: [ 1, 1 ]
            Chef: [ 2, 2 ]
            Clown: [ 1, 1 ]
            Janitor: [ 1, 1 ]
            Librarian: [ 1, 1 ]
            Mime: [ 1, 1 ]
            Musician: [ 2, 2 ]
            ServiceWorker: [ 2, 2 ]
            Passenger: [ -1, -1 ]
            Zookeeper: [ 1, 1 ]
            # silicon
<<<<<<< HEAD
            Borg: [ 1, 1 ]
            StationAi: [ 1, 1 ]
=======
            Borg: [ 2, 2 ]
            StationAi: [ 1, 1 ]
        - type: StationGoal
          goals:
          - SolarPanels
          - Artifacts
          - Bank
          - Zoo
          - MiningOutpost
          - Tesla
          - SecurityTraining
          - ShuttleMed
          - ShuttleSec
          - ShuttleRnd
          - ShuttleSrv
          - ShuttleEmergency
          - Theatre
          - CellAI
          - Botany
          - Bunker
>>>>>>> ec03ef6b
<|MERGE_RESOLUTION|>--- conflicted
+++ resolved
@@ -65,28 +65,5 @@
             Passenger: [ -1, -1 ]
             Zookeeper: [ 1, 1 ]
             # silicon
-<<<<<<< HEAD
-            Borg: [ 1, 1 ]
-            StationAi: [ 1, 1 ]
-=======
             Borg: [ 2, 2 ]
-            StationAi: [ 1, 1 ]
-        - type: StationGoal
-          goals:
-          - SolarPanels
-          - Artifacts
-          - Bank
-          - Zoo
-          - MiningOutpost
-          - Tesla
-          - SecurityTraining
-          - ShuttleMed
-          - ShuttleSec
-          - ShuttleRnd
-          - ShuttleSrv
-          - ShuttleEmergency
-          - Theatre
-          - CellAI
-          - Botany
-          - Bunker
->>>>>>> ec03ef6b
+            StationAi: [ 1, 1 ]