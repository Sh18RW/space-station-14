--- conflicted
+++ resolved
@@ -267,6 +267,7 @@
 - type: dataset
   id: IonStormConcepts
   values:
+  - АБСТРАКЦИЯ
   - АМЕРИКАНИЗМ
   - АНАРХИЯ
   - ИСКУССТВО
@@ -321,64 +322,24 @@
   - ВРЕМЯ
   - СОСТОЯТЕЛЬНОСТЬ
   - ЧУДО
-  - ABSTRACTION
-<<<<<<< HEAD
-=======
-  - ANARCHY
-  - ART
-  - BADNESS
-  - BALDNESS
-  - BRAVERY
-  - CAPITALISM
-  - CHAOS
-  - COLORFULNESS
-  - COMEDY
-  - COMMUNISM
-  - COMPUTING
-  - CONFUSION
-  - CRUELTY
-  - DEATH
-  - EXISTENCE
-  - FINANCIAL SECURITY
-  - FREEDOM
-  - FRESHNESS
-  - GOODNESS
-  - GRAVITY
-  - HAPPINESS
-  - HONOR
-  - HUBRIS
-  - HUMANITY
-  - HUMOR
-  - IMAGINATION
-  - INFATUATION
-  - INTELLIGENCE
-  - JOY
-  - KINDNESS
-  - LIFE
-  - LOGIC
-  - MARXISM
-  - MISERY
-  - MYSTERY
-  - NASTINESS
-  - OPPRESSION
-  - PAIN
-  - PHYSICS
-  - POVERTY
-  - PROGRESS
-  - REALITY
-  - REVOLUTION
-  - SADNESS
-  - STARVATION
-  - SUFFERING
-  - TECHNOLOGY
-  - TEMPERATURE
-  - THE FUTURE
-  - THE PAST
-  - THE PRESENT
-  - TIME
-  - WEALTHINESS
-  - WONDER
->>>>>>> 08cd8d05
+  - ПОРОЧНОСТЬ
+  - ЛЫСИНА
+  - КРАСОЧНОСТЬ
+  - КОМПЬЮТЕРИЗАЦИЯ
+  - НЕРАЗБЕРИХА
+  - СУЩЕСТВОВАНИЕ
+  - ФИНАНСОВАЯ БЕЗОПАСНОСТЬ
+  - СИЛА ПРИТЯЖЕНИЯ
+  - ВЫСОКОМЕРИЕ
+  - ЧЕЛОВЕЧНОСТЬ
+  - ВЛЮБЛЕННОСТЬ
+  - ИНТЕЛЛЕКТ
+  - СТРАДАНИЕ
+  - ТАЙНА
+  - ЗЛОБНОСТЬ
+  - ПЕЧАЛЬ
+  - ТЕХНОЛОГИИ
+  - БОГАТСТВО
 
 # Crew is any specific job. Using jobs instead of specific crewmembers since "THE CLOWN" is easier than
 # seeing "JOHN SMITH" and having to figure out who john smith is.
@@ -471,7 +432,7 @@
 - type: dataset
   id: IonStormFeelingsPlural
   values:
-<<<<<<< HEAD
+  - НЕ МОЖЕТ НАСЫТИТЬСЯ
   - МЕЧТАЕТ О
   - ЖЕЛАЕТ О
   - БОИТСЯ
@@ -494,31 +455,6 @@
   - ХОЧЕТ
   - БОГОТВОРИТ
   - УБЬЁТ ЗА
-=======
-  - CAN'T GET ENOUGH OF
-  - CRAVE
-  - DESIRE
-  - FEAR
-  - HAVE
-  - HUNGER FOR
-  - ARE AFRAID OF
-  - ARE BUILT FOR
-  - ARE CURIOUS ABOUT
-  - ARE DESPERATE FOR
-  - ARE HAPPY WITHOUT
-  - ARE HUNGRY FOR
-  - ARE IN NEED OF
-  - ARE MAD BECAUSE OF
-  - ARE SAD BECAUSE OF
-  - ARE UNHAPPY WITHOUT
-  - LIKE
-  - LOATHE
-  - NEED
-  - QUESTION
-  - WANT
-  - WORSHIP
-  - WOULD KILL FOR
->>>>>>> 08cd8d05
 
 # only including complex dangerous or funny food no apples
 - type: dataset
