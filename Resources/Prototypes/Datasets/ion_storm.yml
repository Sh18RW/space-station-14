--- conflicted
+++ resolved
@@ -156,7 +156,6 @@
 - type: dataset
   id: IonStormAllergies
   values:
-<<<<<<< HEAD
   - КИСЛОТУ
   - ВОЗДУХ
   - КРОВЬ
@@ -191,41 +190,6 @@
   - КОСМОС
   - СОЛНЕЧНЫЙ СВЕТ
   - ВОДУ
-=======
-  - ACID
-  - AIR
-  - BLOOD
-  - BOOKS
-  - CARBON DIOXIDE
-  - CLOTHES
-  - CLOWNS
-  - COLD
-  - COTTON
-  - CYBORG CONTACT
-  - DARKNESS
-  - DRINKS
-  - ELECTRICITY
-  - EVERYTHING
-  - FLOORS
-  - FOOD
-  - GLASS
-  - HAPPINESS
-  - HUMANOID CONTACT
-  - HUMOR
-  - LIGHT
-  - MEAT
-  - MEDICINE
-  - METAL
-  - NUTS
-  - OXYGEN
-  - PAIN
-  - PLANTS
-  - PLASMA
-  - ROBOTS
-  - SPACE
-  - SUNLIGHT
-  - WATER
->>>>>>> 0a8072db
 
 # Severity is how bad the allergy is.
 - type: dataset
@@ -285,19 +249,19 @@
   - ВСЕЛЕННУЮ
   - УРАН
   - ВЕНЕРУ
-  - A HAUNTED PIZZARIA # fnaf
-  - A RESEARCH LABORATORY NEAR THE SOUTH POLE
-  - EARTH
-  - ENGINEERING
-  - MR. NANOTRASEN'S PRIVATE LUXURY MOONBASE
-  - PERMA
-  - SOMEWHERE OVER THE RAINBOW
+  - ПРИЗРАЧНУЮ ПИЦЦЕРИЮ # fnaf
+  - ИССЛЕДОВАТЕЛЬСКУЮ ЛАБОРАТОРИЮ ВОЗЛЕ ЮЖНОГО ПОЛЮСА
+  - ЗЕМЛЮ
+  - ИНЖЕНЕРНЫЙ ОТСЕК
+  - ЧАСТНУЮ РОСКОШНУЮ ЛУННУЮ БАЗУ МИСТЕРА НАНОТРЕЙЗЕНА
+  - ПЕРМУ
+  - КУДА-ТО ЗА РАДУГОЙ
   - SPAAAAAAAAAAAAAAAAAAAAAAAAAAAAAAAAAAAAAAAAAAAACE
-  - THE GAS GIANT, WHICH IS TOTALLY REAL
-  - THE IMPERIUM OF MANKIND
-  - THE MAINTENANCE BAR
-  - THE ROMAN EMPIRE
-  - YOUR DREAMS AND/OR NIGHTMARES
+  - ГАЗОВЫЙ ГИГАНТ, КОТОРЫЙ СОВЕРШЕННО ТОЧНО СУЩЕСТВУЕТ
+  - ИМПЕРИУМ ЧЕЛОВЕЧЕСТВА
+  - БАР В ТЕХТУННЕЛЯХ
+  - РИМСКУЮ ИМПЕРИЮ
+  - ВАШИ СНЫ И/ИЛИ КОШМАРЫ
 
 # Abstract concepts for the law holder to decide on it's own definition of.
 - type: dataset
@@ -875,7 +839,7 @@
   - КУРИТЬ ТРАВУ КАЖДЫЙ ДЕНЬ
   - ПРЕДАТЕЛИ
   - ОВОЩИ
-  - SHAREHOLDER VALUE
+  - СТОИМОСТЬ АКЦИЙ
 
 # Specific actions that either harm humans or must be done to not
 # harm humans. Make sure they're plural and "not" can be tacked
