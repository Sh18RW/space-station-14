- type: localizedDataset
  id: NamesRegalratKingdom
  values:
<<<<<<< HEAD
  - Чумной
  - Миазмовый
  - Туннельный
  - Хламовый
  - Мусорный
  - Крысиный
  - Паразитный
  - Сырный
  - Жующий
  - Большой
  - Грязный
  - Водосточный
  - Помойный
  - Сервисный
  - Конкретный
  - Из нержавеющей стали
=======
    prefix: names-regal-rat-kingdom-dataset-
    count: 15
>>>>>>> 08cd8d05

- type: localizedDataset
  id: NamesRegalratTitle
  values:
<<<<<<< HEAD
  - Король
  - Лорд
  - Принц
  - Император
  - Глава
  - Повелитель
  - Мастер
  - Сёгун
  - Боярин
  - Царь
  - Фанат #vs
  - Ценитель
  - Президент
  - Мэр
  - Босс
  - Пророк
  - Сыр
=======
    prefix: names-regal-rat-title-dataset-
    count: 17
>>>>>>> 08cd8d05
<|MERGE_RESOLUTION|>--- conflicted
+++ resolved
@@ -1,50 +1,11 @@
 - type: localizedDataset
   id: NamesRegalratKingdom
   values:
-<<<<<<< HEAD
-  - Чумной
-  - Миазмовый
-  - Туннельный
-  - Хламовый
-  - Мусорный
-  - Крысиный
-  - Паразитный
-  - Сырный
-  - Жующий
-  - Большой
-  - Грязный
-  - Водосточный
-  - Помойный
-  - Сервисный
-  - Конкретный
-  - Из нержавеющей стали
-=======
     prefix: names-regal-rat-kingdom-dataset-
-    count: 15
->>>>>>> 08cd8d05
+    count: 16 # Corvax-MRP-Edit
 
 - type: localizedDataset
   id: NamesRegalratTitle
   values:
-<<<<<<< HEAD
-  - Король
-  - Лорд
-  - Принц
-  - Император
-  - Глава
-  - Повелитель
-  - Мастер
-  - Сёгун
-  - Боярин
-  - Царь
-  - Фанат #vs
-  - Ценитель
-  - Президент
-  - Мэр
-  - Босс
-  - Пророк
-  - Сыр
-=======
     prefix: names-regal-rat-title-dataset-
-    count: 17
->>>>>>> 08cd8d05
+    count: 17