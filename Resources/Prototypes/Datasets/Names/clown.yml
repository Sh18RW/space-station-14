--- conflicted
+++ resolved
@@ -1,84 +1,5 @@
 ﻿- type: localizedDataset
   id: NamesClown
   values:
-<<<<<<< HEAD
-  - Смешкитон
-  - Хонкел III
-  - Гусь МакСанни
-  - Тудлз Шарпертон
-  - Динки Дудл
-  - Хонкербель
-  - Бо Бо Сасси
-  - Малышка Тортик
-  - Хонкс Божья Коровка
-  - Зигги Йойо
-  - Раззл Даззл
-  - Бастер Фраун
-  - Пепинпоп
-  - Силли Вилли
-  - Джо Джо Бобо Бо
-  - Кармашек
-  - Заплатка
-  - Чеккерс
-  - Пешечка
-  - Веснушка
-  - Хонкер
-  - Бонкер
-  - Скиддл
-  - Спринклдинкл
-  - Ронни Пэйс
-  - Мисс Стокингс
-  - Скользкий Джо
-  - МакБит Красная Рубашка
-  - Флоп О'Хонкер
-  - Пятнышко
-  - Пузырёк
-  - Кнопочка
-  - Искорка
-  - Смешок
-  - Колокольчик
-  - Конфетка
-  - Шегги Диггинтонс
-  - Хингл МакКринглберри
-  - Пальяччи
-  - Коко
-  - Блинко
-  - Тетушка Скуталу
-  - Бозо
-  - Дойнк
-  - Мистер Нудл
-  - Юко
-  - Багги
-  - Хохотун
-  - Йорик
-  - Каттер
-  - Сладкозуб
-  - Пого
-  - Папа Хонк
-  - Бам Бам
-  - Небрежный Веселун
-  - Безделушка
-  - Ник Нак
-  - Падлз
-  - Лужа
-  - Гиблетс
-  - Донк'и'Донк
-  - Бонк
-  - Кислинка
-  - Угрюмко
-  - Пиклз
-  - Огурчик
-  - Смоки
-  - Дымко
-  - Биббли Боббли
-  - Мисс Весёлая 
-  - Мокрый Панчох
-  - Мак Чакер
-  - Чики Чопс
-  - Стинко
-  - Вонючка
-  
-=======
     prefix: names-clown-dataset-
-    count: 52
->>>>>>> 08cd8d05
+    count: 75 # Corvax-MRP-Edit