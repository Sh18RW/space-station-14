- type: localizedDataset
  id: NamesDionaFirst
  values:
<<<<<<< HEAD
  - Мох
  - Гриб
  - Трава
  - Плющ
  - Стебель
  - Лепесток
  - Колючка
  - Роза
  - Одуванчик
  - Берёза
  - Ива
  - Бухта
  - Озеро
  - Река
  - Ручей
  - Луг
  - Каньон
  - Гора
  - Пик
  - Сад
  - Почва
  - Цветок
  - Лютик
  - Луч
  - Свет
  - Росток
  - Побег
  - Светоч
  - Лес
  - Мицелий
  - Слуга
  - Луна
  - Древо
  - Звезда
  - Путь
  - Облако
  - Арктика
  - Море
  - Озеро
  - Весна
  - Болото
  - Река
  - Поток
  - Лес
  - Дождевой Лес
  - Почва
  - Долина
  - Топь
  - Степь
  - Фруктовый Сад
  - Орхидея
  - Ледник
  - Пустыня
  - Тундра
  - Тайга
  - Равнина
  - Равнины
  - Плато
  - Скала
  - Побережье
  - Берег
  - Джунгли
  - Тропики
  - Цветы
  - Трава
  - Кора
  - Осень
  - Лето
  - Зима
  - Фрукт
  - Листья
  - Заросли
  - Атмосфера
  - Климат
  - Прохлада
  - Ветра
  - Цветение
  - Расцвет
  - Шляпка
  - Насыщенность
  - Проницаемость
  - Свет
  - Вкус
  - Жёлудь
  - Ракушка
  - Лёд
  - Муссон
  - Пасмурность
  - Шторм
=======
    prefix: names-diona-first-dataset-
    count: 89
>>>>>>> 08cd8d05

- type: localizedDataset
  id: NamesDionaLast
  values:
<<<<<<< HEAD
# Positive
  - Мира
  - Гармонии
  - Расслабления
  - Случайности
  - Спокойствия
  - Самоанализа
  - Единения
  - Уюта
  - Снов
  - Покоя
  - Баланса
  - Нежности
  - Безмятежности
  - Отдыха
  - Спокойствия
  - Неподвижности
  - Умиротворения
  - Лёгкости
  - Равновесия
  - Самообладания
  - Контроля
  - Блаженства
  - Наслаждения
  - Оптимизма
  - Экстаза
  - Веселья
  - Восторга
  - Роскоши
  - Эйфории
  - Возбуждения
  - Удовлетворения
  - Чистоты
  - Выражения
  - Обогащения
  - Энтузиазма
  - Блеска
  - Решительности
  - Целомудрия
  - Справедливости
  - Доброты
  - Храбрости
  - Сопереживания
  - Стойкости
  - Компетентности
  - Любви
  - Надежды
  - Честности
  - Щедрости
  - Возможности
  - Мотивации
# Neutral
  - Срочности
  - Жизненной Силы
  - Выносливости
  - Энергичности
  - Ловкости
  - Проворства
  - Восприятия
  - Мудрости
  - Харизмы
  - Настойчивости
  - Упорства
  - Плотности
  - Силы
  - Скученности
  - Концентрации
  - Интенсивности
  - Утончённости
  - Неясности
  - Стойкости
  - Выдержки
  - Терпения
  - Пассивности
  - Равнодушия
  - Сонливости
  - Нейтральности
  - Справедливости
  - Глупости
  - Сдержанности
  - Тишины
  - Замешательства
  - Тактильности
  - Невидимости
  - Темноты
  - Хрупкости
  - Действия
  - Пробуждения
  - Активности
  - Смелости
  - Живости
  - Знания
  - Изменения
# Negative
# These should be something a diona would still realistically name themselves, i.e not inherintly self deprecating.
  - Зависти
  - Неумелости
  - Невежества
  - Упадка
  - Вялости
  - Горечи
  - Кислотности
  - Болезни
  - Слабости
  - Обессиленности
  - Усталости
  - Вредоносности
  - Судороги
  - Замешательства
  - Агитирования
  - Отчаяния
  - Печали
  - Боли
  - Враждебности
  - Ярости
  - Безразличия
  - Злости
  - Гнева
  - Недовольства
  - Раздражения
  - Обиды
  - Боли
  - Разочарования
  - Безумия
  - Хаоса
  - Страха
=======
    prefix: names-diona-last-dataset-
    count: 122
>>>>>>> 08cd8d05
<|MERGE_RESOLUTION|>--- conflicted
+++ resolved
@@ -1,232 +1,11 @@
 - type: localizedDataset
   id: NamesDionaFirst
   values:
-<<<<<<< HEAD
-  - Мох
-  - Гриб
-  - Трава
-  - Плющ
-  - Стебель
-  - Лепесток
-  - Колючка
-  - Роза
-  - Одуванчик
-  - Берёза
-  - Ива
-  - Бухта
-  - Озеро
-  - Река
-  - Ручей
-  - Луг
-  - Каньон
-  - Гора
-  - Пик
-  - Сад
-  - Почва
-  - Цветок
-  - Лютик
-  - Луч
-  - Свет
-  - Росток
-  - Побег
-  - Светоч
-  - Лес
-  - Мицелий
-  - Слуга
-  - Луна
-  - Древо
-  - Звезда
-  - Путь
-  - Облако
-  - Арктика
-  - Море
-  - Озеро
-  - Весна
-  - Болото
-  - Река
-  - Поток
-  - Лес
-  - Дождевой Лес
-  - Почва
-  - Долина
-  - Топь
-  - Степь
-  - Фруктовый Сад
-  - Орхидея
-  - Ледник
-  - Пустыня
-  - Тундра
-  - Тайга
-  - Равнина
-  - Равнины
-  - Плато
-  - Скала
-  - Побережье
-  - Берег
-  - Джунгли
-  - Тропики
-  - Цветы
-  - Трава
-  - Кора
-  - Осень
-  - Лето
-  - Зима
-  - Фрукт
-  - Листья
-  - Заросли
-  - Атмосфера
-  - Климат
-  - Прохлада
-  - Ветра
-  - Цветение
-  - Расцвет
-  - Шляпка
-  - Насыщенность
-  - Проницаемость
-  - Свет
-  - Вкус
-  - Жёлудь
-  - Ракушка
-  - Лёд
-  - Муссон
-  - Пасмурность
-  - Шторм
-=======
     prefix: names-diona-first-dataset-
     count: 89
->>>>>>> 08cd8d05
 
 - type: localizedDataset
   id: NamesDionaLast
   values:
-<<<<<<< HEAD
-# Positive
-  - Мира
-  - Гармонии
-  - Расслабления
-  - Случайности
-  - Спокойствия
-  - Самоанализа
-  - Единения
-  - Уюта
-  - Снов
-  - Покоя
-  - Баланса
-  - Нежности
-  - Безмятежности
-  - Отдыха
-  - Спокойствия
-  - Неподвижности
-  - Умиротворения
-  - Лёгкости
-  - Равновесия
-  - Самообладания
-  - Контроля
-  - Блаженства
-  - Наслаждения
-  - Оптимизма
-  - Экстаза
-  - Веселья
-  - Восторга
-  - Роскоши
-  - Эйфории
-  - Возбуждения
-  - Удовлетворения
-  - Чистоты
-  - Выражения
-  - Обогащения
-  - Энтузиазма
-  - Блеска
-  - Решительности
-  - Целомудрия
-  - Справедливости
-  - Доброты
-  - Храбрости
-  - Сопереживания
-  - Стойкости
-  - Компетентности
-  - Любви
-  - Надежды
-  - Честности
-  - Щедрости
-  - Возможности
-  - Мотивации
-# Neutral
-  - Срочности
-  - Жизненной Силы
-  - Выносливости
-  - Энергичности
-  - Ловкости
-  - Проворства
-  - Восприятия
-  - Мудрости
-  - Харизмы
-  - Настойчивости
-  - Упорства
-  - Плотности
-  - Силы
-  - Скученности
-  - Концентрации
-  - Интенсивности
-  - Утончённости
-  - Неясности
-  - Стойкости
-  - Выдержки
-  - Терпения
-  - Пассивности
-  - Равнодушия
-  - Сонливости
-  - Нейтральности
-  - Справедливости
-  - Глупости
-  - Сдержанности
-  - Тишины
-  - Замешательства
-  - Тактильности
-  - Невидимости
-  - Темноты
-  - Хрупкости
-  - Действия
-  - Пробуждения
-  - Активности
-  - Смелости
-  - Живости
-  - Знания
-  - Изменения
-# Negative
-# These should be something a diona would still realistically name themselves, i.e not inherintly self deprecating.
-  - Зависти
-  - Неумелости
-  - Невежества
-  - Упадка
-  - Вялости
-  - Горечи
-  - Кислотности
-  - Болезни
-  - Слабости
-  - Обессиленности
-  - Усталости
-  - Вредоносности
-  - Судороги
-  - Замешательства
-  - Агитирования
-  - Отчаяния
-  - Печали
-  - Боли
-  - Враждебности
-  - Ярости
-  - Безразличия
-  - Злости
-  - Гнева
-  - Недовольства
-  - Раздражения
-  - Обиды
-  - Боли
-  - Разочарования
-  - Безумия
-  - Хаоса
-  - Страха
-=======
     prefix: names-diona-last-dataset-
-    count: 122
->>>>>>> 08cd8d05
+    count: 122