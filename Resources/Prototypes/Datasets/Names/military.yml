- type: dataset
  id: NamesFirstMilitaryLeader
  values:
  - Коммандер
  - Полковник
  - Подполковник
  - Майор
  - Лейтенант
  
- type: dataset
  id: NamesFirstMilitary
  values:
<<<<<<< HEAD
  - Прапорщик
  - Старшина
  - Сержант
  - Капрал
  - Ефрейтор
=======
  - Corporal
  - Sergeant
  - Specialist

- type: dataset
  id: NamesLastMilitary
  values:
  - Agena
  - Andromeda
  - Antares
  - Aquarius
  - Beid
  - Betelgeuse
  - Canopus
  - Capricorn
  - Celaeno
  - Centaur
  - Chameleon
  - Chau
  - Cygnus
  - Deneb
  - Dragon
  - Electra
  - Fomalhaut
  - Ginan
  - Hercules
  - Labr
  - Leonis
  - Matar
  - Microscopium
  - Nihal
  - Ophiuchus
  - Oculus
  - Orion
  - Perseus
  - Phoenix
  - Procyon
  - Regulus
  - Rigel
  - Sargas
  - Schedar
  - Shaula
  - Sirius
  - Tabit
  - Taurus
  - Ukdah
  - Vega
  - Yildun
  - Zosma
>>>>>>> 2b5fd0ed
<|MERGE_RESOLUTION|>--- conflicted
+++ resolved
@@ -6,17 +6,15 @@
   - Подполковник
   - Майор
   - Лейтенант
-  
+
 - type: dataset
   id: NamesFirstMilitary
   values:
-<<<<<<< HEAD
   - Прапорщик
   - Старшина
   - Сержант
   - Капрал
   - Ефрейтор
-=======
   - Corporal
   - Sergeant
   - Specialist
@@ -65,5 +63,4 @@
   - Ukdah
   - Vega
   - Yildun
-  - Zosma
->>>>>>> 2b5fd0ed
+  - Zosma