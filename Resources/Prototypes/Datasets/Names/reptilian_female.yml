- type: localizedDataset
  id: NamesReptilianFemale
  values:
<<<<<<< HEAD
  - Адзи
  - Ах
  - Ахахт
  - Аджим
  - Акинус
  - Акиш
  - Акишан
  - Алито
  - Ам
  - Амусса
  - Ан
  - Анозз
  - Ашеимар
  - Асска
  - Аввас
  - Азала
  - Азбаи
  - Азииз
  - Азум
  - Баналз
  - Бар
  - Басиинар
  - Биек
  - Биикатан
  - Биикус
  - Биила
  - Биилеи
  - Биим
  - Биивос
  - Бежиин
  - Бер
  - Бетзи
  - Бишалус
  - Бокиус
  - Бур
  - Бура
  - Чалари
  - Чана
  - Чанил
  - Чеи
  - Чеиш
  - Чиматеи
  - Чирург
  - Холасисту
  - Чуна
  - Чурасу
  - Кратх
  - Дар
  - Диижа
  - Диизеи
  - Дииш
  - Диитсан
  - Диитвос
  - Дуука
  - Дружа
  - Иипа
  - Эи
  - Эикс
  - Эл
  - Эреел
  - Эути
  - Гаи
  - Гих
  - Гилм
  - Гиш
  - Го
  - Хал
  - Хул
  - Джа
  - Джасин
  - Джасуда
  - Джиед
  - Джиин
  - Каджул
  - Кэл
  - Каса
  - Кил
  - Киирава
  - Киурз
  - Куд
  - Ла
  - Ли
  - Леи
  - Лифтс
  - Лиурз
  - Лураша
  - Ма
  - Мач
  - Марз
  - Мидиш
  - Миих
  - Миима
  - Миин
  - Миина
  - Миинус
  - Миирана
  - Миизеи
  - Мииус
  - Меи
  - Милах
  - Мим
  - Мота
  - Мудеска
  - Муз
  - На
  - Накума
  - Нам
  - Насса
  - Натуу
  - Неиша
  - Неитизеи
  - Ниитра
  - Нииус
  - Ниима
  - Нумиин
  - Нуралг
  - Нуш
  - Очеива
  - Окур
  - Оланк
  - Он
  - Онасха
  - Ошика
  - Паша
  - Ра
  - Рана
  - Раниур
  - Рее
  - Рееса
  - Реи
  - Са
  - Саак
  - Санакс
  - Сииба
  - Сиид
  - Сиин
  - Сшах
  - Шанви
  - Шалииз
  - Шеталг
  - Шиир
  - Шеи
  - Сигерт
  - Скалиил
  - Суди
  - Тейл
  - Там
  - Таша
  - Теи
  - Теликсит
  - Тумма
  - Виик
  - Ван
  - Вазеи
  - Виидум
  - Виивиш
  - Витсидутси
  - Вуджа
  - Вуджита
  - Вуша
  - Ксил
  - Заш
  - Золласа
=======
    prefix: names-reptilian-female-dataset-
    count: 163
>>>>>>> 08cd8d05
<|MERGE_RESOLUTION|>--- conflicted
+++ resolved
@@ -1,171 +1,5 @@
 - type: localizedDataset
   id: NamesReptilianFemale
   values:
-<<<<<<< HEAD
-  - Адзи
-  - Ах
-  - Ахахт
-  - Аджим
-  - Акинус
-  - Акиш
-  - Акишан
-  - Алито
-  - Ам
-  - Амусса
-  - Ан
-  - Анозз
-  - Ашеимар
-  - Асска
-  - Аввас
-  - Азала
-  - Азбаи
-  - Азииз
-  - Азум
-  - Баналз
-  - Бар
-  - Басиинар
-  - Биек
-  - Биикатан
-  - Биикус
-  - Биила
-  - Биилеи
-  - Биим
-  - Биивос
-  - Бежиин
-  - Бер
-  - Бетзи
-  - Бишалус
-  - Бокиус
-  - Бур
-  - Бура
-  - Чалари
-  - Чана
-  - Чанил
-  - Чеи
-  - Чеиш
-  - Чиматеи
-  - Чирург
-  - Холасисту
-  - Чуна
-  - Чурасу
-  - Кратх
-  - Дар
-  - Диижа
-  - Диизеи
-  - Дииш
-  - Диитсан
-  - Диитвос
-  - Дуука
-  - Дружа
-  - Иипа
-  - Эи
-  - Эикс
-  - Эл
-  - Эреел
-  - Эути
-  - Гаи
-  - Гих
-  - Гилм
-  - Гиш
-  - Го
-  - Хал
-  - Хул
-  - Джа
-  - Джасин
-  - Джасуда
-  - Джиед
-  - Джиин
-  - Каджул
-  - Кэл
-  - Каса
-  - Кил
-  - Киирава
-  - Киурз
-  - Куд
-  - Ла
-  - Ли
-  - Леи
-  - Лифтс
-  - Лиурз
-  - Лураша
-  - Ма
-  - Мач
-  - Марз
-  - Мидиш
-  - Миих
-  - Миима
-  - Миин
-  - Миина
-  - Миинус
-  - Миирана
-  - Миизеи
-  - Мииус
-  - Меи
-  - Милах
-  - Мим
-  - Мота
-  - Мудеска
-  - Муз
-  - На
-  - Накума
-  - Нам
-  - Насса
-  - Натуу
-  - Неиша
-  - Неитизеи
-  - Ниитра
-  - Нииус
-  - Ниима
-  - Нумиин
-  - Нуралг
-  - Нуш
-  - Очеива
-  - Окур
-  - Оланк
-  - Он
-  - Онасха
-  - Ошика
-  - Паша
-  - Ра
-  - Рана
-  - Раниур
-  - Рее
-  - Рееса
-  - Реи
-  - Са
-  - Саак
-  - Санакс
-  - Сииба
-  - Сиид
-  - Сиин
-  - Сшах
-  - Шанви
-  - Шалииз
-  - Шеталг
-  - Шиир
-  - Шеи
-  - Сигерт
-  - Скалиил
-  - Суди
-  - Тейл
-  - Там
-  - Таша
-  - Теи
-  - Теликсит
-  - Тумма
-  - Виик
-  - Ван
-  - Вазеи
-  - Виидум
-  - Виивиш
-  - Витсидутси
-  - Вуджа
-  - Вуджита
-  - Вуша
-  - Ксил
-  - Заш
-  - Золласа
-=======
     prefix: names-reptilian-female-dataset-
-    count: 163
->>>>>>> 08cd8d05
+    count: 163