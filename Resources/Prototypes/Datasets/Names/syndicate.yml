- type: localizedDataset
  id: NamesSyndicateNormal
  values:
<<<<<<< HEAD
  - Альфа
  - Браво
  - Чарли
  - Дельта
  - Эхо
  - Фокстрот
  - Гольф
  - Хоутел
  - Индиа
  - Джулиет
  - Кило
  - Лима
  - Майк
  - Новэмбэр
  - Оскар
  - Папа
  - Квебек
  - Ромео
  - Сьера
  - Танго
  - Юниформ
  - Виктор
  - Виски
  - Иксрей
  - Зулу
=======
    prefix: names-syndicate-normal-dataset-
    count: 25
>>>>>>> 08cd8d05

- type: localizedDataset
  id: NamesSyndicateElite
  values:
<<<<<<< HEAD
  - Альфа
  - Бета
  - Гамма
  - Дельта
  - Эпсилон
  - Дзета
  - Эта
  - Фита
  - Йота
  - Лямбда
  - Мю
  - Ню
  - Кси
  - Омикрон
  - Пи
  - Ро
  - Сигма
  - Тау
  - Ипсилон
  - Фи
  - Хи
  - Пси
  - Омега
=======
    prefix: names-syndicate-elite-dataset-
    count: 23
>>>>>>> 08cd8d05

- type: localizedDataset
  id: NamesSyndicatePrefix
  values:
<<<<<<< HEAD
  - Оперативник
  - Агент
=======
    prefix: names-syndicate-prefix-dataset-
    count: 2
>>>>>>> 08cd8d05
<|MERGE_RESOLUTION|>--- conflicted
+++ resolved
@@ -1,76 +1,17 @@
 - type: localizedDataset
   id: NamesSyndicateNormal
   values:
-<<<<<<< HEAD
-  - Альфа
-  - Браво
-  - Чарли
-  - Дельта
-  - Эхо
-  - Фокстрот
-  - Гольф
-  - Хоутел
-  - Индиа
-  - Джулиет
-  - Кило
-  - Лима
-  - Майк
-  - Новэмбэр
-  - Оскар
-  - Папа
-  - Квебек
-  - Ромео
-  - Сьера
-  - Танго
-  - Юниформ
-  - Виктор
-  - Виски
-  - Иксрей
-  - Зулу
-=======
     prefix: names-syndicate-normal-dataset-
     count: 25
->>>>>>> 08cd8d05
 
 - type: localizedDataset
   id: NamesSyndicateElite
   values:
-<<<<<<< HEAD
-  - Альфа
-  - Бета
-  - Гамма
-  - Дельта
-  - Эпсилон
-  - Дзета
-  - Эта
-  - Фита
-  - Йота
-  - Лямбда
-  - Мю
-  - Ню
-  - Кси
-  - Омикрон
-  - Пи
-  - Ро
-  - Сигма
-  - Тау
-  - Ипсилон
-  - Фи
-  - Хи
-  - Пси
-  - Омега
-=======
     prefix: names-syndicate-elite-dataset-
     count: 23
->>>>>>> 08cd8d05
 
 - type: localizedDataset
   id: NamesSyndicatePrefix
   values:
-<<<<<<< HEAD
-  - Оперативник
-  - Агент
-=======
     prefix: names-syndicate-prefix-dataset-
-    count: 2
->>>>>>> 08cd8d05
+    count: 2