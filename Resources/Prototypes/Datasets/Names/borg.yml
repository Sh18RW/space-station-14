# only used roundstart, names can be changed after
- type: localizedDataset
  id: NamesBorg
  values:
<<<<<<< HEAD
  - Боб
  - Джо
  - Бип
  - Бип II
  - Бумбокс
  - Тур Гайд-о-трон
  - Тэффи
  - Буп
  - Буп II
  - Базз
  - Базз II
  - Тостер
  - Глава роботов
  - ЕВА 1
  - Мистер Робист
  - Жестянка
  - R2-PO
  - C-3-D2
  - Робби
  - Робобот
  - Чинила
  - Сонни
  - Автобот
  - Уитли
  - Келлер
  - Ксенос
  - Эхо
  - Вектор
  - Б-0-РГ
  - Мегабайт
  - Зад-Бот
  - Десептиборг
  - Ле Борг
  - Биперс
  - Милаха-Бот
  - Самоделкин
  - Близняшка
=======
    prefix: names-borg-dataset-
    count: 43
>>>>>>> 08cd8d05
<|MERGE_RESOLUTION|>--- conflicted
+++ resolved
@@ -2,45 +2,5 @@
 - type: localizedDataset
   id: NamesBorg
   values:
-<<<<<<< HEAD
-  - Боб
-  - Джо
-  - Бип
-  - Бип II
-  - Бумбокс
-  - Тур Гайд-о-трон
-  - Тэффи
-  - Буп
-  - Буп II
-  - Базз
-  - Базз II
-  - Тостер
-  - Глава роботов
-  - ЕВА 1
-  - Мистер Робист
-  - Жестянка
-  - R2-PO
-  - C-3-D2
-  - Робби
-  - Робобот
-  - Чинила
-  - Сонни
-  - Автобот
-  - Уитли
-  - Келлер
-  - Ксенос
-  - Эхо
-  - Вектор
-  - Б-0-РГ
-  - Мегабайт
-  - Зад-Бот
-  - Десептиборг
-  - Ле Борг
-  - Биперс
-  - Милаха-Бот
-  - Самоделкин
-  - Близняшка
-=======
     prefix: names-borg-dataset-
-    count: 43
->>>>>>> 08cd8d05
+    count: 43