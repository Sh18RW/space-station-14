- type: localizedDataset
  id: NamesRevenantType
  values:
<<<<<<< HEAD
  - сущность
  - привидение
  - фантом
  - полтергейст
  - ревенант
  - душа
  - тень
  - дух
=======
    prefix: names-revenant-type-dataset-
    count: 8
>>>>>>> 08cd8d05

- type: localizedDataset
  id: NamesRevenantAdjective
  values:
<<<<<<< HEAD
  - адской
  - бездонной
  - жестокой
  - тёмной
  - бесконечной
  - вечной
  - огненной
  - ненавистной
  - отвратительной
  - весёлой
  - равнодушной
  - злобной
  - мирной
  - жгучей
  - тихой
  - злорадной
=======
    prefix: names-revenant-adjective-dataset-
    count: 18
>>>>>>> 08cd8d05

- type: localizedDataset
  id: NamesRevenantTheme
  values:
<<<<<<< HEAD
  - агонии
  - злости
  - смерти
  - болезни
  - скорби
  - ненависти
  - жалости
  - порчи
  - токсичности
  - мести
  - муки
  - тоски
  - боли
  #- despair
  #- desperation
  #- destruction
  #- hellfire
  #- laughter
  #- screams
  #- suffering
=======
    prefix: names-revenant-theme-dataset-
    count: 18
>>>>>>> 08cd8d05
<|MERGE_RESOLUTION|>--- conflicted
+++ resolved
@@ -1,70 +1,17 @@
 - type: localizedDataset
   id: NamesRevenantType
   values:
-<<<<<<< HEAD
-  - сущность
-  - привидение
-  - фантом
-  - полтергейст
-  - ревенант
-  - душа
-  - тень
-  - дух
-=======
     prefix: names-revenant-type-dataset-
     count: 8
->>>>>>> 08cd8d05
 
 - type: localizedDataset
   id: NamesRevenantAdjective
   values:
-<<<<<<< HEAD
-  - адской
-  - бездонной
-  - жестокой
-  - тёмной
-  - бесконечной
-  - вечной
-  - огненной
-  - ненавистной
-  - отвратительной
-  - весёлой
-  - равнодушной
-  - злобной
-  - мирной
-  - жгучей
-  - тихой
-  - злорадной
-=======
     prefix: names-revenant-adjective-dataset-
     count: 18
->>>>>>> 08cd8d05
 
 - type: localizedDataset
   id: NamesRevenantTheme
   values:
-<<<<<<< HEAD
-  - агонии
-  - злости
-  - смерти
-  - болезни
-  - скорби
-  - ненависти
-  - жалости
-  - порчи
-  - токсичности
-  - мести
-  - муки
-  - тоски
-  - боли
-  #- despair
-  #- desperation
-  #- destruction
-  #- hellfire
-  #- laughter
-  #- screams
-  #- suffering
-=======
     prefix: names-revenant-theme-dataset-
-    count: 18
->>>>>>> 08cd8d05
+    count: 18