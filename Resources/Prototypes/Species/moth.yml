--- conflicted
+++ resolved
@@ -8,16 +8,10 @@
   markingLimits: MobMothMarkingLimits
   dollPrototype: MobMothDummy
   skinColoration: Hues
-<<<<<<< HEAD
-  maleFirstNames: names_moth_first_male
-  femaleFirstNames: names_moth_first_female
-  maleLastNames: names_moth_last # Corvax-LastnameGender
-  femaleLastNames: names_moth_last # Corvax-LastnameGender
-=======
   maleFirstNames: NamesMothFirstMale
   femaleFirstNames: NamesMothFirstFemale
-  lastNames: NamesMothLast
->>>>>>> 08cd8d05
+  maleLastNames: NamesMothLast # Corvax-LastnameGender
+  femaleLastNames: NamesMothLast # Corvax-LastnameGender
 
 - type: speciesBaseSprites
   id: MobMothSprites
