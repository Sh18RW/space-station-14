- type: species
  id: Human
  name: species-name-human
  roundStart: true
  prototype: MobHuman
  dollPrototype: MobHumanDummy
  skinColoration: HumanToned

- type: species
  id: Dwarf
<<<<<<< HEAD
  name: Dwarf
  roundStart: false
=======
  name: species-name-dwarf
  roundStart: true
>>>>>>> 8fbcb0d2
  prototype: MobDwarf
  dollPrototype: MobDwarfDummy
  skinColoration: HumanToned

- type: species
  id: Reptilian
  name: species-name-reptilian
  roundStart: true
  prototype: MobReptilian
  dollPrototype: MobReptilianDummy
  skinColoration: Hues

- type: species
  id: SlimePerson
  name: species-name-slime
  roundStart: true
  prototype: MobSlimePerson
  dollPrototype: MobSlimePersonDummy
  skinColoration: Hues

#- type: species
#  id: Vox
#  name: Vox
#  roundStart: true
#  prototype: MobVox
#  dollPrototype: MobVoxDummy
#  skinColoration: Hues
<|MERGE_RESOLUTION|>--- conflicted
+++ resolved
@@ -8,13 +8,8 @@
 
 - type: species
   id: Dwarf
-<<<<<<< HEAD
-  name: Dwarf
+  name: species-name-dwarf
   roundStart: false
-=======
-  name: species-name-dwarf
-  roundStart: true
->>>>>>> 8fbcb0d2
   prototype: MobDwarf
   dollPrototype: MobDwarfDummy
   skinColoration: HumanToned
