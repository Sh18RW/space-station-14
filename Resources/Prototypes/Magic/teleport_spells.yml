--- conflicted
+++ resolved
@@ -12,45 +12,21 @@
     icon:
       sprite: Objects/Magic/magicactions.rsi
       state: blink
-<<<<<<< HEAD
-=======
   - type: TargetAction
     range: 16 # default examine-range.
     # ^ should probably add better validation that the clicked location is on the users screen somewhere,
     repeat: false
     checkCanAccess: false
   - type: WorldTargetAction
->>>>>>> a594c7b6
     event: !type:TeleportSpellEvent
 
 # TODO: Second level upgrade sometime that allows swapping with all objects
 - type: entity
-<<<<<<< HEAD
-=======
   parent: BaseEntitySpellAction
->>>>>>> a594c7b6
   id: ActionVoidApplause
   name: Void Applause
   description: Clap your hands and swap places with the target.
   components:
-<<<<<<< HEAD
-  - type: EntityTargetAction
-    useDelay: 15
-    range: 16
-    sound: !type:SoundPathSpecifier
-      path: /Audio/Magic/Eldritch/voidblink.ogg
-    itemIconStyle: BigAction
-    whitelist:
-      components:
-      - Body
-    canTargetSelf: false
-    interactOnMiss: false
-    checkCanAccess: false
-    repeat: false
-    icon:
-      sprite: Objects/Magic/Eldritch/eldritch_actions.rsi
-      state: voidblink
-=======
   - type: Action
     useDelay: 15
     sound: !type:SoundPathSpecifier
@@ -63,6 +39,5 @@
     repeat: false
     range: 16
   - type: EntityTargetAction
->>>>>>> a594c7b6
     event: !type:VoidApplauseSpellEvent
       effect: EffectVoidBlink