- type: entity
  parent: BaseEntitySpellAction
  id: ActionMindSwap
  name: Mind Swap
  description: Exchange bodies with another person!
  components:
  - type: Action
    useDelay: 300
<<<<<<< HEAD
    itemIconStyle: BigAction
    whitelist:
      components:
      - Body
      - MindContainer
    canTargetSelf: false
    interactOnMiss: false
=======
>>>>>>> a594c7b6
    sound: !type:SoundPathSpecifier
      path: /Audio/Magic/staff_animation.ogg
    icon:
      sprite: Mobs/Species/Human/organs.rsi
      state: brain
  - type: EntityTargetAction
    whitelist:
      components:
      - Body # this also allows borgs because that supercode uses Body for no reason
      - PAI # intended to mindswap pAIs and AIs
      - StationAiCore
    event: !type:MindSwapSpellEvent
  - type: SpeakOnAction
    sentence: action-speech-spell-mind-swap<|MERGE_RESOLUTION|>--- conflicted
+++ resolved
@@ -6,16 +6,6 @@
   components:
   - type: Action
     useDelay: 300
-<<<<<<< HEAD
-    itemIconStyle: BigAction
-    whitelist:
-      components:
-      - Body
-      - MindContainer
-    canTargetSelf: false
-    interactOnMiss: false
-=======
->>>>>>> a594c7b6
     sound: !type:SoundPathSpecifier
       path: /Audio/Magic/staff_animation.ogg
     icon:
