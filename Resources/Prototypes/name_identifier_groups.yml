--- conflicted
+++ resolved
@@ -1,21 +1,6 @@
-﻿# Non-fungible apes, anyone?
+# Non-fungible apes, anyone?
 - type: nameIdentifierGroup
   id: Monkey
-<<<<<<< HEAD
-  prefix: ОБ # Corvax-Localization
-
-- type: nameIdentifierGroup
-  id: Kobold
-  prefix: КБ # Corvax-Localization
-
-- type: nameIdentifierGroup
-  id: Holoparasite
-  prefix: ГОЛО # Corvax-Localization
-
-- type: nameIdentifierGroup
-  id: MMI
-  prefix: ЧМИ # Corvax-Localization
-=======
   format: name-identifier-format-monkey
 
 - type: nameIdentifierGroup
@@ -29,27 +14,18 @@
 - type: nameIdentifierGroup
   id: MMI
   format: name-identifier-format-mmi
->>>>>>> 6eadc8ae
   minValue: 100
   maxValue: 999
 
 - type: nameIdentifierGroup
   id: PositronicBrain
-<<<<<<< HEAD
-  prefix: ПМ # Corvax-Localization
-=======
   format: name-identifier-format-positronic-brain
->>>>>>> 6eadc8ae
   minValue: 10
   maxValue: 99
 
 - type: nameIdentifierGroup
   id: Silicon
-<<<<<<< HEAD
-  prefix: Кр # Corvax-Localization
-=======
   format: name-identifier-format-silicon
->>>>>>> 6eadc8ae
   minValue: 1000
   maxValue: 9999
 
