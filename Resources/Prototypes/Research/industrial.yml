--- conflicted
+++ resolved
@@ -181,11 +181,8 @@
     - OreBagOfHolding
     - MiningDrillDiamond
     - AdvancedMineralScannerEmpty
-<<<<<<< HEAD
+    - BorgModuleAdvancedMining
     - SalvageExpeditionsComputerCircuitboard # Corvax-Cringe
-=======
-    - BorgModuleAdvancedMining
->>>>>>> 494861dc
 
 # Tier 3
 
