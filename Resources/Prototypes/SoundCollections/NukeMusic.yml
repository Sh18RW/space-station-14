--- conflicted
+++ resolved
@@ -3,11 +3,6 @@
   files:
     - /Audio/StationEvents/running_out.ogg
     - /Audio/StationEvents/countdown.ogg
-<<<<<<< HEAD
-    - /Audio/StationEvents/clearly_nuclear.ogg
-    - /Audio/StationEvents/sound_station_14.ogg
-    - /Audio/Corvax/StationEvents/level.ogg # Corvax-NukeMusic
-=======
     - /Audio/StationEvents/sound_station_14.ogg
     - /Audio/StationEvents/nukemass.ogg
->>>>>>> 392046fc
+    - /Audio/Corvax/StationEvents/level.ogg # Corvax-NukeMusic