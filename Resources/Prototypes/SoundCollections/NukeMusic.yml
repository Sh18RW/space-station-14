﻿- type: soundCollection
  id: NukeMusic
  files:
    - /Audio/StationEvents/running_out.ogg
    - /Audio/StationEvents/countdown.ogg
<<<<<<< HEAD
    - /Audio/StationEvents/sound_station_14.ogg
    - /Audio/StationEvents/nukemass.ogg
    - /Audio/Corvax/StationEvents/level.ogg # Corvax-NukeMusic
=======
    - /Audio/StationEvents/sound_station_14.ogg
>>>>>>> 7b8d51ce
<|MERGE_RESOLUTION|>--- conflicted
+++ resolved
@@ -3,10 +3,5 @@
   files:
     - /Audio/StationEvents/running_out.ogg
     - /Audio/StationEvents/countdown.ogg
-<<<<<<< HEAD
     - /Audio/StationEvents/sound_station_14.ogg
-    - /Audio/StationEvents/nukemass.ogg
-    - /Audio/Corvax/StationEvents/level.ogg # Corvax-NukeMusic
-=======
-    - /Audio/StationEvents/sound_station_14.ogg
->>>>>>> 7b8d51ce
+    - /Audio/Corvax/StationEvents/level.ogg # Corvax-NukeMusic