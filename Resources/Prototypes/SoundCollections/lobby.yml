- type: soundCollection
  id: LobbyMusic
  files:
    - /Audio/Lobby/thunderdome.ogg
    - /Audio/Lobby/absconditus.ogg
    - /Audio/Lobby/space_asshole.ogg
    - /Audio/Lobby/endless_space.ogg
    - /Audio/Lobby/singuloose.ogg
    - /Audio/Lobby/comet_haley.ogg
    - /Audio/Lobby/title2.ogg
    - /Audio/Lobby/title3.ogg
    - /Audio/Lobby/mod.flip-flap.ogg
    - /Audio/Lobby/Spac_Stac.ogg
    - /Audio/Lobby/pwmur.ogg
    - /Audio/Lobby/lasers_rip_apart_the_bulkhead.ogg
<<<<<<< HEAD
    - /Audio/Lobby/every_light_is_blinking_at_once.ogg
    - /Audio/Lobby/vibe_ace.ogg
    - /Audio/Corvax/Lobby/title2.ogg # Corvax-LobbyMusic
=======
    - /Audio/Lobby/every_light_is_blinking_at_once.ogg
>>>>>>> ff207b2e
<|MERGE_RESOLUTION|>--- conflicted
+++ resolved
@@ -13,10 +13,6 @@
     - /Audio/Lobby/Spac_Stac.ogg
     - /Audio/Lobby/pwmur.ogg
     - /Audio/Lobby/lasers_rip_apart_the_bulkhead.ogg
-<<<<<<< HEAD
     - /Audio/Lobby/every_light_is_blinking_at_once.ogg
     - /Audio/Lobby/vibe_ace.ogg
-    - /Audio/Corvax/Lobby/title2.ogg # Corvax-LobbyMusic
-=======
-    - /Audio/Lobby/every_light_is_blinking_at_once.ogg
->>>>>>> ff207b2e
+    - /Audio/Corvax/Lobby/title2.ogg # Corvax-LobbyMusic