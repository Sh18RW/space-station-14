- type: soundCollection
  id: FootstepCarpet
  files:
  - /Audio/Effects/Footsteps/carpet1.ogg
  - /Audio/Effects/Footsteps/carpet2.ogg
  - /Audio/Effects/Footsteps/carpet3.ogg
  - /Audio/Effects/Footsteps/carpet4.ogg
  - /Audio/Effects/Footsteps/carpet5.ogg

- type: soundCollection
  id: FootstepWood
  files:
  - /Audio/Effects/Footsteps/wood1.ogg
  - /Audio/Effects/Footsteps/wood2.ogg
  - /Audio/Effects/Footsteps/wood3.ogg
  - /Audio/Effects/Footsteps/wood4.ogg
  - /Audio/Effects/Footsteps/wood5.ogg

- type: soundCollection
  id: FootstepCatwalk
  files:
  - /Audio/Effects/Footsteps/catwalk1.ogg
  - /Audio/Effects/Footsteps/catwalk2.ogg
  - /Audio/Effects/Footsteps/catwalk3.ogg
  - /Audio/Effects/Footsteps/catwalk4.ogg
  - /Audio/Effects/Footsteps/catwalk5.ogg

- type: soundCollection
  id: FootstepFloor
  files:
  - /Audio/Effects/Footsteps/floor1.ogg
  - /Audio/Effects/Footsteps/floor2.ogg
  - /Audio/Effects/Footsteps/floor3.ogg
  - /Audio/Effects/Footsteps/floor4.ogg
  - /Audio/Effects/Footsteps/floor5.ogg

- type: soundCollection
  id: FootstepHull
  files:
  - /Audio/Effects/Footsteps/hull1.ogg
  - /Audio/Effects/Footsteps/hull2.ogg
  - /Audio/Effects/Footsteps/hull3.ogg
  - /Audio/Effects/Footsteps/hull4.ogg
  - /Audio/Effects/Footsteps/hull5.ogg

- type: soundCollection
  id: FootstepPlating
  files:
  - /Audio/Effects/Footsteps/plating1.ogg
  - /Audio/Effects/Footsteps/plating2.ogg
  - /Audio/Effects/Footsteps/plating3.ogg
  - /Audio/Effects/Footsteps/plating4.ogg
  - /Audio/Effects/Footsteps/plating5.ogg

- type: soundCollection
  id: FootstepTile
  files:
  - /Audio/Effects/Footsteps/tile1.ogg
  - /Audio/Effects/Footsteps/tile2.ogg
  - /Audio/Effects/Footsteps/tile3.ogg

- type: soundCollection
  id: FootstepSlime
  files:
  - /Audio/Effects/Footsteps/slime1.ogg
  - /Audio/Effects/Footsteps/slime2.ogg
  - /Audio/Effects/Footsteps/slime3.ogg
  - /Audio/Effects/Footsteps/slime4.ogg

- type: soundCollection
  id: FootstepClown
  files:
  - /Audio/Effects/Footsteps/clownstep1.ogg
  - /Audio/Effects/Footsteps/clownstep2.ogg

- type: soundCollection
  id: FootstepJester
  files:
  - /Audio/Effects/Footsteps/jesterstep1.ogg
  - /Audio/Effects/Footsteps/jesterstep2.ogg

- type: soundCollection
  id: FootstepSkates
  files:
  - /Audio/Items/Toys/skates.ogg

- type: soundCollection
  id: FootstepDuck
  files:
  - /Audio/Items/Toys/quack.ogg

- type: soundCollection
  id: FootstepLizardSlippers
  files:
  - /Audio/Items/Toys/weh.ogg

- type: soundCollection
  id: FootstepHeavy
  files:
  - /Audio/Effects/Footsteps/suitstep1.ogg
  - /Audio/Effects/Footsteps/suitstep2.ogg

- type: soundCollection
  id: FootstepAsteroid
  files:
  - /Audio/Effects/Footsteps/asteroid1.ogg
  - /Audio/Effects/Footsteps/asteroid2.ogg
  - /Audio/Effects/Footsteps/asteroid3.ogg
  - /Audio/Effects/Footsteps/asteroid4.ogg
  - /Audio/Effects/Footsteps/asteroid5.ogg

- type: soundCollection
  id: FootstepSnow
  files:
  - /Audio/Effects/Footsteps/snowstep1.ogg
  - /Audio/Effects/Footsteps/snowstep2.ogg
  - /Audio/Effects/Footsteps/snowstep3.ogg
  - /Audio/Effects/Footsteps/snowstep4.ogg

- type: soundCollection
  id: FootstepGrass
  files:
  - /Audio/Effects/Footsteps/grass1.ogg
  - /Audio/Effects/Footsteps/grass2.ogg
  - /Audio/Effects/Footsteps/grass3.ogg
  - /Audio/Effects/Footsteps/grass4.ogg

- type: soundCollection
  id: FootstepWater
  files:
    - /Audio/Effects/Footsteps/water1.ogg
    - /Audio/Effects/Footsteps/water2.ogg
    - /Audio/Effects/Footsteps/water3.ogg
    - /Audio/Effects/Footsteps/water4.ogg

- type: soundCollection
  id: BarestepHard
  files:
  - /Audio/Effects/Footsteps/hardbarefoot1.ogg
  - /Audio/Effects/Footsteps/hardbarefoot2.ogg
  - /Audio/Effects/Footsteps/hardbarefoot3.ogg
  - /Audio/Effects/Footsteps/hardbarefoot4.ogg
  - /Audio/Effects/Footsteps/hardbarefoot5.ogg

- type: soundCollection
  id: BarestepCarpet
  files:
  - /Audio/Effects/Footsteps/carpetbarefoot1.ogg
  - /Audio/Effects/Footsteps/carpetbarefoot2.ogg
  - /Audio/Effects/Footsteps/carpetbarefoot3.ogg
  - /Audio/Effects/Footsteps/carpetbarefoot4.ogg
  - /Audio/Effects/Footsteps/carpetbarefoot5.ogg

- type: soundCollection
  id: BarestepWood
  files:
  - /Audio/Effects/Footsteps/woodbarefoot1.ogg
  - /Audio/Effects/Footsteps/woodbarefoot2.ogg
  - /Audio/Effects/Footsteps/woodbarefoot3.ogg
  - /Audio/Effects/Footsteps/woodbarefoot4.ogg
  - /Audio/Effects/Footsteps/woodbarefoot5.ogg

- type: soundCollection
  id: FootstepBounce
  files:
  - /Audio/Effects/Footsteps/bounce.ogg

- type: soundCollection
  id: FootstepClownFast
  files:
  - /Audio/Effects/Footsteps/clownspiderstep1.ogg
  - /Audio/Effects/Footsteps/clownspiderstep2.ogg

- type: soundCollection
  id: FootstepThud
  files:
  - /Audio/Effects/Footsteps/largethud.ogg

- type: soundCollection
  id: FootstepSnake
  files:
  - /Audio/Effects/Footsteps/snake1.ogg
  - /Audio/Effects/Footsteps/snake2.ogg
  - /Audio/Effects/Footsteps/snake3.ogg

- type: soundCollection
  id: FootstepBells
  files:
  - /Audio/Effects/Footsteps/bells1.ogg
  - /Audio/Effects/Footsteps/bells2.ogg
  - /Audio/Effects/Footsteps/bells3.ogg
  - /Audio/Effects/Footsteps/bells4.ogg
  - /Audio/Effects/Footsteps/bells5.ogg

- type: soundCollection
  id: FootstepSlip
  files:
  - /Audio/Effects/slip.ogg

- type: soundCollection
  id: FootstepPuddle
  files:
  - /Audio/Effects/Footsteps/puddle1.ogg
  - /Audio/Effects/Footsteps/puddle2.ogg
  - /Audio/Effects/Footsteps/puddle3.ogg
  - /Audio/Effects/Footsteps/puddle4.ogg
  - /Audio/Effects/Footsteps/puddle5.ogg

- type: soundCollection
  id: FootstepBlood
  files:
<<<<<<< HEAD
  - /Audio/Effects/Footsteps/gib_step.ogg
=======
  - /Audio/Effects/Footsteps/blood1.ogg
  - /Audio/Effects/Footsteps/blood2.ogg
  - /Audio/Effects/Footsteps/blood3.ogg
  - /Audio/Effects/Footsteps/blood4.ogg
  - /Audio/Effects/Footsteps/blood5.ogg
>>>>>>> a594c7b6

- type: soundCollection
  id: FootstepSticky
  files:
  - /Audio/Effects/Footsteps/meatslap.ogg

- type: soundCollection
  id: FootstepSpurs
  files:
  - /Audio/Effects/Footsteps/spurs1.ogg
  - /Audio/Effects/Footsteps/spurs2.ogg
  - /Audio/Effects/Footsteps/spurs3.ogg

- type: soundCollection
  id: FootstepBorg
  files:
  - /Audio/Effects/Footsteps/borgwalk1.ogg

- type: soundCollection
  id: FootstepXenoborg
  files:
  - /Audio/Effects/Footsteps/borgwalk3.ogg

- type: soundCollection
  id: FootstepHoverBorg
  files:
  - /Audio/Effects/Footsteps/borgwalk2.ogg

- type: soundCollection
<<<<<<< HEAD
=======
  id: FootstepHoverXenoborg
  files:
  - /Audio/Effects/Footsteps/borgwalk4.ogg

- type: soundCollection
>>>>>>> a594c7b6
  id: FootstepHighHeels
  files:
  - /Audio/Effects/Footsteps/heelsclack1.ogg
  - /Audio/Effects/Footsteps/heelsclack2.ogg
  - /Audio/Effects/Footsteps/heelsclack3.ogg
  - /Audio/Effects/Footsteps/heelsclack4.ogg
  - /Audio/Effects/Footsteps/heelsclack5.ogg<|MERGE_RESOLUTION|>--- conflicted
+++ resolved
@@ -209,15 +209,11 @@
 - type: soundCollection
   id: FootstepBlood
   files:
-<<<<<<< HEAD
-  - /Audio/Effects/Footsteps/gib_step.ogg
-=======
   - /Audio/Effects/Footsteps/blood1.ogg
   - /Audio/Effects/Footsteps/blood2.ogg
   - /Audio/Effects/Footsteps/blood3.ogg
   - /Audio/Effects/Footsteps/blood4.ogg
   - /Audio/Effects/Footsteps/blood5.ogg
->>>>>>> a594c7b6
 
 - type: soundCollection
   id: FootstepSticky
@@ -247,14 +243,11 @@
   - /Audio/Effects/Footsteps/borgwalk2.ogg
 
 - type: soundCollection
-<<<<<<< HEAD
-=======
   id: FootstepHoverXenoborg
   files:
   - /Audio/Effects/Footsteps/borgwalk4.ogg
 
 - type: soundCollection
->>>>>>> a594c7b6
   id: FootstepHighHeels
   files:
   - /Audio/Effects/Footsteps/heelsclack1.ogg
