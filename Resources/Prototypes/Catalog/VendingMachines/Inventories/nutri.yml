- type: vendingMachineInventory
  id: NutriMaxInventory
  startingInventory:
    HydroponicsToolSpade: 4
    HydroponicsToolMiniHoe: 4
    HydroponicsToolClippers: 4
    HydroponicsToolScythe: 4
    HydroponicsToolHatchet: 4
    Dropper: 4
    PlantBag: 3
    PlantBGoneSpray: 20
    WeedSpray: 20
    PestSpray: 20
    Syringe: 5
    ChemistryBottleRobustHarvest: 3
    ChemistryBottleEZNutrient: 3
    Bucket: 3
    BoxMouthSwab: 1
    BoxAgrichem: 1
    #TO DO:
    #plant analyzer
  contrabandInventory:
<<<<<<< HEAD
    UnstableMutagenChemistryBottle: 1
=======
    ChemistryBottleUnstableMutagen: 1
>>>>>>> a594c7b6
    Joint: 1
  emaggedInventory:
    ChemistryBottleLeft4Zed: 1<|MERGE_RESOLUTION|>--- conflicted
+++ resolved
@@ -20,11 +20,7 @@
     #TO DO:
     #plant analyzer
   contrabandInventory:
-<<<<<<< HEAD
-    UnstableMutagenChemistryBottle: 1
-=======
     ChemistryBottleUnstableMutagen: 1
->>>>>>> a594c7b6
     Joint: 1
   emaggedInventory:
     ChemistryBottleLeft4Zed: 1