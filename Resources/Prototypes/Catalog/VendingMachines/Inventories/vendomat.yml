--- conflicted
+++ resolved
@@ -8,13 +8,7 @@
     CableApcStack: 2
     FlashlightLantern: 2
     PowerCellSmallPrinted: 3
-<<<<<<< HEAD
-    MatterBinStockPart: 4
-    CapacitorStockPart: 4
-    MicroManipulatorStockPart: 4
-=======
     MicroManipulatorStockPart: 12
->>>>>>> a594c7b6
   contrabandInventory:
     ProximitySensor: 1
     LeftArmBorg: 1