- type: vendingMachineInventory
  id: GetmoreChocolateCorpInventory
  startingInventory:
    FoodSnackRaisins: 3
    FoodSnackChocolate: 3
    FoodSnackCnDs: 3
    FoodSnackPistachios: 3
    FoodSnackSus: 3
    FoodSnackSemki: 3
  contrabandInventory:
<<<<<<< HEAD
=======
    FoodSnackSwirlLollipop: 2
>>>>>>> a594c7b6
    FoodSnackSyndi: 3<|MERGE_RESOLUTION|>--- conflicted
+++ resolved
@@ -8,8 +8,5 @@
     FoodSnackSus: 3
     FoodSnackSemki: 3
   contrabandInventory:
-<<<<<<< HEAD
-=======
     FoodSnackSwirlLollipop: 2
->>>>>>> a594c7b6
     FoodSnackSyndi: 3