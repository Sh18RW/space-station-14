- type: vendingMachineInventory
  id: CargoDrobeInventory
  startingInventory:
    ClothingBackpackCargo: 3
    ClothingBackpackSatchelCargo: 3
    ClothingBackpackDuffelCargo: 3
    ClothingUniformJumpsuitCargo: 3
    ClothingUniformJumpskirtCargo: 3
    ClothingShoesColorBlack: 3
    ClothingHandsGlovesFingerless: 3
    ClothingHeadHatCargosoft: 3
    ClothingHeadBandBrown: 3
    ClothingHeadsetCargo: 3
    ClothingOuterWinterCargo: 2
    ClothingOuterWinterMiner: 2
    ClothingNeckScarfStripedBrown: 3
    ClothingShoesBootsWinterCargo: 2
<<<<<<< HEAD
=======
    MailBag: 2
>>>>>>> a594c7b6
  contrabandInventory:
    ToyFigurineCargoTech: 1
    ToyFigurineSalvage: 1
    ToyFigurineQuartermaster: 1<|MERGE_RESOLUTION|>--- conflicted
+++ resolved
@@ -15,10 +15,7 @@
     ClothingOuterWinterMiner: 2
     ClothingNeckScarfStripedBrown: 3
     ClothingShoesBootsWinterCargo: 2
-<<<<<<< HEAD
-=======
     MailBag: 2
->>>>>>> a594c7b6
   contrabandInventory:
     ToyFigurineCargoTech: 1
     ToyFigurineSalvage: 1
