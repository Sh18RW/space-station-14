- type: vendingMachineInventory
  id: LawDrobeInventory
  startingInventory:
    ClothingUniformJumpsuitLawyerBlue: 1
    ClothingUniformJumpskirtLawyerBlue: 1
    ClothingUniformJumpsuitLawyerPurple: 1
    ClothingUniformJumpskirtLawyerPurple: 1
    ClothingUniformJumpsuitLawyerRed: 1
    ClothingUniformJumpskirtLawyerRed: 1
    ClothingUniformJumpsuitLawyerBlack: 1
    ClothingUniformJumpskirtLawyerBlack: 1
    ClothingUniformJumpsuitLawyerGood: 1
    ClothingUniformJumpskirtLawyerGood: 1
    ClothingShoesBootsLaceup: 2
    ClothingHeadsetIAA: 2 # Corvax-IAA
    ClothingNeckLawyerbadge: 2
    BriefcaseBrown: 2
<<<<<<< HEAD
    # Corvax-LawyerDrip-Start
    ClothingHandsGlovesColorWhite: 1
    ClothingHandsGlovesColorGray: 1
    ClothingHandsGlovesColorBlack: 1
    ClothingHandsGlovesColorRed: 1
    ClothingHandsGlovesColorBlue: 1
    ClothingHeadHatBowlerHat: 1
    ClothingHeadHatOutlawHat: 1
    ClothingHeadHatTophat: 1
    # Corvax-LawyerDrip-End
=======
    BookSpaceLaw: 3
>>>>>>> d6c4ebdd
    LuxuryPen: 2
  contrabandInventory:
    ClothingOuterRobesJudge: 1
    ClothingHeadHatPwig: 1
    # "Legally" obtained currency
    SpaceCash100: 2
  emaggedInventory:
    CyberPen: 1<|MERGE_RESOLUTION|>--- conflicted
+++ resolved
@@ -15,7 +15,7 @@
     ClothingHeadsetIAA: 2 # Corvax-IAA
     ClothingNeckLawyerbadge: 2
     BriefcaseBrown: 2
-<<<<<<< HEAD
+    BookSpaceLaw: 3
     # Corvax-LawyerDrip-Start
     ClothingHandsGlovesColorWhite: 1
     ClothingHandsGlovesColorGray: 1
@@ -26,9 +26,6 @@
     ClothingHeadHatOutlawHat: 1
     ClothingHeadHatTophat: 1
     # Corvax-LawyerDrip-End
-=======
-    BookSpaceLaw: 3
->>>>>>> d6c4ebdd
     LuxuryPen: 2
   contrabandInventory:
     ClothingOuterRobesJudge: 1
