--- conflicted
+++ resolved
@@ -14,7 +14,6 @@
     ClothingShoesBootsLaceup: 2
     ClothingHeadsetService: 2
     ClothingNeckLawyerbadge: 2
-<<<<<<< HEAD
     # Corvax-LawyerDrip-Start
     ClothingHandsGlovesColorWhite: 1
     ClothingHandsGlovesColorGray: 1
@@ -25,7 +24,5 @@
     ClothingHeadHatOutlawHat: 1
     ClothingHeadHatTophat: 1
     # Corvax-LawyerDrip-End
-=======
   emaggedInventory:
-    CyberPen: 1
->>>>>>> 5a855750
+    CyberPen: 1