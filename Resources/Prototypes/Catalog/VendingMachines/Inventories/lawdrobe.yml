--- conflicted
+++ resolved
@@ -14,7 +14,6 @@
     ClothingShoesBootsLaceup: 2
     ClothingHeadsetIAA: 2 # Corvax-IAA
     ClothingNeckLawyerbadge: 2
-<<<<<<< HEAD
     # Corvax-LawyerDrip-Start
     ClothingHandsGlovesColorWhite: 1
     ClothingHandsGlovesColorGray: 1
@@ -25,13 +24,11 @@
     ClothingHeadHatOutlawHat: 1
     ClothingHeadHatTophat: 1
     # Corvax-LawyerDrip-End
-=======
     LuxuryPen: 2
   contrabandInventory:
     ClothingOuterRobesJudge: 1
     ClothingHeadHatPwig: 1
     # "Legally" obtained currency
     SpaceCash100: 2
->>>>>>> 3c82e00a
   emaggedInventory:
     CyberPen: 1