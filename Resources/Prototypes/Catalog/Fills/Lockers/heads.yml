--- conflicted
+++ resolved
@@ -292,11 +292,8 @@
       - id: BoxEncryptionKeySecurity
       - id: HoloprojectorSecurity
       - id: BookSecretDocuments
-<<<<<<< HEAD
       - id: BookBusido # Corvax-Books
-=======
       - id: BookSpaceLaw
->>>>>>> d6c4ebdd
 
 - type: entity
   id: LockerHeadOfSecurityFilled
