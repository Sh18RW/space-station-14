- type: entity
  id: LockerQuarterMasterFilled
  suffix: Filled
  parent: LockerQuarterMaster
  components:
  - type: StorageFill
    contents:
      - id: BoxFolderQmClipboard
      - id: CargoRequestComputerCircuitboard
      - id: CargoShuttleComputerCircuitboard
      - id: CargoShuttleConsoleCircuitboard
      - id: SalvageShuttleConsoleCircuitboard
      - id: CargoBountyComputerCircuitboard
      - id: CigPackGreen
        prob: 0.50
      - id: DoorRemoteCargo
      - id: RubberStampQm
      - id: ClothingHeadsetAltCargo
      - id: BoxEncryptionKeyCargo

- type: entity
  id: LockerCaptainFilledHardsuit
  suffix: Filled, Hardsuit
  parent: LockerCaptain
  components:
  - type: StorageFill
    contents:
      - id: ClothingOuterArmorCaptainCarapace
      - id: NukeDisk
      - id: PinpointerNuclear
      - id: CaptainIDCard
      - id: ClothingOuterHardsuitCap
      - id: ClothingMaskGasCaptain
      - id: WeaponDisabler
      - id: CommsComputerCircuitboard
      - id: ClothingHeadsetAltCommand
      - id: SpaceCash1000
      - id: PlushieNuke
        prob: 0.1
      - id: CigarGoldCase
        prob: 0.25
      - id: ClothingBeltSheathFilled
      - id: DoorRemoteCommand
      - id: RubberStampCaptain
      - id: WeaponAntiqueLaser
      - id: JetpackCaptainFilled
      - id: MedalCase

- type: entity
  id: LockerCaptainFilled
  suffix: Filled
  parent: LockerCaptain
  components:
  - type: StorageFill
    contents:
      - id: ClothingOuterArmorCaptainCarapace
      - id: NukeDisk
      - id: PinpointerNuclear
      - id: CaptainIDCard
      - id: WeaponDisabler
      - id: CommsComputerCircuitboard
      - id: ClothingHeadsetAltCommand
      - id: SpaceCash1000
      - id: PlushieNuke
        prob: 0.1
      - id: CigarGoldCase
        prob: 0.25
      - id: ClothingBeltSheathFilled
      - id: DoorRemoteCommand
      - id: RubberStampCaptain
      - id: WeaponAntiqueLaser
      - id: JetpackCaptainFilled
      - id: MedalCase
<<<<<<< HEAD
      - id: ClothingHeadHatCapcap
      # Corvax-Resprite-Start
      - id: ClothingHeadCaptainHat
      - id: ClothingOuterCoatCaptain
      # Corvax-Resprite-End
=======
>>>>>>> 897e1d34

- type: entity
  id: LockerHeadOfPersonnelFilled
  suffix: Filled
  parent: LockerHeadOfPersonnel
  components:
  - type: StorageFill
    contents:
      - id: HoPIDCard
      - id: ClothingHeadsetCommand
      - id: BoxPDA
      - id: BoxID
      - id: BoxHeadset
      - id: IDComputerCircuitboard
      - id: WeaponDisabler
      - id: CigarGoldCase
        prob: 0.25
        # Fuck the HoP they don't deserve fucking cigars.
        # Yes they do fuck you.
      - id: DoorRemoteService
      - id: ClothingNeckGoldmedal
      - id: RubberStampHop
      - id: BoxEncryptionKeyPassenger
      - id: BoxEncryptionKeyService
      - id: ClothingBackpackIan
        prob: 0.5
      - id: ClothingOuterCoatHOP # Corvax-Resprite
      - id: AccessConfigurator

- type: entity
  id: LockerChiefEngineerFilledHardsuit
  suffix: Filled, Hardsuit
  parent: LockerChiefEngineer
  components:
  - type: StorageFill
    contents:
      - id: ClothingOuterHardsuitEngineeringWhite
      - id: ClothingMaskBreath
      - id: OxygenTankFilled
      - id: NitrogenTankFilled
      - id: ClothingEyesGlassesMeson
      - id: ClothingBeltChiefEngineerFilled
      - id: ClothingShoesBootsMagAdv
      - id: ClothingHandsGlovesColorYellow
      - id: CigarCase
        prob: 0.15
      - id: DoorRemoteEngineering
      - id: RubberStampCE
      - id: JetpackVoidFilled
      - id: ClothingHeadsetAltEngineering
      - id: BoxEncryptionKeyEngineering
      - id: AccessConfigurator
      - id: RCD
      - id: RCDAmmo

- type: entity
  id: LockerChiefEngineerFilled
  suffix: Filled
  parent: LockerChiefEngineer
  components:
  - type: StorageFill
    contents:
      - id: ClothingEyesGlassesMeson
      - id: ClothingBeltChiefEngineerFilled
      - id: ClothingHandsGlovesColorYellow
      - id: CigarCase
        prob: 0.15
      - id: DoorRemoteEngineering
      - id: RubberStampCE
      - id: ClothingHeadsetAltEngineering
      - id: BoxEncryptionKeyEngineering
      - id: AccessConfigurator
      - id: RCD
      - id: RCDAmmo

- type: entity
  id: LockerChiefMedicalOfficerFilledHardsuit
  suffix: Filled, Hardsuit
  parent: LockerChiefMedicalOfficer
  components:
  - type: StorageFill
    contents:
      - id: MedkitFilled
      - id: ClothingHandsGlovesNitrile
      #- name: ClothingEyesHudMedical #Removed until working properly
      - id: ClothingHeadsetAltMedical
      - id: ClothingCloakCmo
      - id: ClothingBackpackDuffelSurgeryFilled
      - id: ClothingOuterCoatLabCmo
      - id: ClothingMaskSterile
      - id: ClothingHeadHatBeretCmo
      - id: ClothingOuterHardsuitMedical
      - id: Hypospray
      - id: HandheldCrewMonitor
      - id: DoorRemoteMedical
      - id: RubberStampCMO
      - id: MedicalTechFabCircuitboard
      - id: BoxEncryptionKeyMedical

- type: entity
  id: LockerChiefMedicalOfficerFilled
  suffix: Filled
  parent: LockerChiefMedicalOfficer
  components:
  - type: StorageFill
    contents:
      - id: MedkitFilled
      - id: ClothingHandsGlovesNitrile
      #- name: ClothingEyesHudMedical #Removed until working properly
      - id: ClothingHeadsetAltMedical
      - id: ClothingBackpackDuffelSurgeryFilled
      - id: ClothingMaskSterile
      - id: Hypospray
      - id: HandheldCrewMonitor
      - id: DoorRemoteMedical
      - id: RubberStampCMO
      - id: MedicalTechFabCircuitboard
      - id: BoxEncryptionKeyMedical

- type: entity
  id: LockerResearchDirectorFilledHardsuit
  suffix: Filled, Hardsuit
  parent: LockerResearchDirector
  components:
  - type: StorageFill
    contents:
      - id: ResearchComputerCircuitboard
      - id: ProtolatheMachineCircuitboard
      - id: CircuitImprinterMachineCircuitboard
      - id: ClothingHeadsetMedicalScience
      - id: ClothingOuterHardsuitRd
      - id: HandTeleporter
      - id: DoorRemoteResearch
      - id: ClothingBeltUtilityFilled
      - id: RubberStampRd
      - id: BoxEncryptionKeyScience

- type: entity
  id: LockerResearchDirectorFilled
  suffix: Filled
  parent: LockerResearchDirector
  components:
  - type: StorageFill
    contents:
      - id: ResearchComputerCircuitboard
      - id: ProtolatheMachineCircuitboard
      - id: CircuitImprinterMachineCircuitboard
      - id: ClothingHeadsetMedicalScience
      - id: HandTeleporter
      - id: DoorRemoteResearch
      - id: ClothingBeltUtilityFilled
      - id: RubberStampRd
      - id: BoxEncryptionKeyScience

- type: entity
  id: LockerHeadOfSecurityFilledHardsuit
  suffix: Filled, Hardsuit
  parent: LockerHeadOfSecurity
  components:
  - type: StorageFill
    contents:
      - id: ClothingEyesHudSecurity
      - id: WeaponDisabler
<<<<<<< HEAD
      - id: ClothingHeadHatBeretHoS
      - id: ClothingHeadHatCapHoS # Corvax-SecFashion
        prob: 0.5
      - id: ClothingHeadHatHoshat
      - id: ClothingNeckCloakHos
      - id: ClothingOuterCoatHoSTrench
      - id: ClothingOuterCoatHoSGreatcoat # Corvax-Resprite
      - id: ClothingUniformJumpskirtHoSAlt
      - id: ClothingUniformJumpsuitHoSAlt
=======
      - id: ClothingOuterCoatHoSTrench
>>>>>>> 897e1d34
      - id: ClothingOuterHardsuitSecurityRed
      - id: ClothingMaskGasSwat
#      - id: ClothingShoeSlippersDuck # Corvax-Resprite: Need more space for style
#        prob: 0.2
      - id: DrinkVacuumFlask
        prob: 0.8
      - id: ClothingBeltSecurityFilled
      - id: ClothingHeadsetAltSecurity
      - id: ClothingEyesGlassesSunglasses
      - id: ClothingShoesBootsJack
      - id: CigarGoldCase
        prob: 0.50
      - id: DoorRemoteSecurity
      - id: RubberStampHos
      - id: SecurityTechFabCircuitboard
      - id: JetpackSecurityFilled
      - id: BoxEncryptionKeySecurity
      - id: HoloprojectorSecurity
      - id: BookSecretDocuments
      - id: BookBusido # Corvax-Books

- type: entity
  id: LockerHeadOfSecurityFilled
  suffix: Filled
  parent: LockerHeadOfSecurity
  components:
  - type: StorageFill
    contents:
      - id: ClothingEyesHudSecurity
      - id: WeaponDisabler
<<<<<<< HEAD
      - id: ClothingHeadHatBeretHoS
      - id: ClothingHeadHatCapHoS # Corvax-SecFashion
        prob: 0.5
      - id: ClothingHeadHatHoshat
      - id: ClothingNeckCloakHos
      - id: ClothingOuterCoatHoSTrench
      - id: ClothingOuterCoatHoSGreatcoat # Corvax-Resprite
      - id: ClothingUniformJumpskirtHoSAlt
      - id: ClothingUniformJumpsuitHoSAlt
      - id: ClothingUniformJumpsuitHoSBlue
        prob: 0.5
      - id: ClothingUniformJumpsuitHoSGrey
        prob: 0.5
      - id: ClothingUniformJumpsuitHoSParadeMale
        prob: 0.1
      - id: ClothingUniformJumpskirtHoSParadeMale
        prob: 0.1
#      - id: ClothingShoeSlippersDuck # Corvax-Resprite: Need more space for style
#        prob: 0.2
      - id: DrinkVacuumFlask
        prob: 0.8
=======
      - id: ClothingOuterCoatHoSTrench
>>>>>>> 897e1d34
      - id: ClothingBeltSecurityFilled
      - id: ClothingHeadsetAltSecurity
      - id: ClothingEyesGlassesSunglasses
      - id: ClothingShoesBootsJack
      - id: CigarGoldCase
        prob: 0.50
      - id: DoorRemoteSecurity
      - id: RubberStampHos
      - id: SecurityTechFabCircuitboard
      - id: BoxEncryptionKeySecurity
      - id: HoloprojectorSecurity
      - id: BookSecretDocuments

- type: entity
  id: LockerFreezerVaultFilled
  suffix: Vault, Locked
  parent: LockerFreezerBase
  components:
  - type: AccessReader
    access: [ [ "Command" ] ]
  - type: StorageFill
    contents:
    - id: WeaponRevolverDeckard
    - id: ClothingOuterHardsuitBasic
    - id: JetpackBlue
    - id: SpaceCash1000
    - id: BeachBall
    - id: BikeHorn<|MERGE_RESOLUTION|>--- conflicted
+++ resolved
@@ -71,14 +71,10 @@
       - id: WeaponAntiqueLaser
       - id: JetpackCaptainFilled
       - id: MedalCase
-<<<<<<< HEAD
-      - id: ClothingHeadHatCapcap
       # Corvax-Resprite-Start
       - id: ClothingHeadCaptainHat
       - id: ClothingOuterCoatCaptain
       # Corvax-Resprite-End
-=======
->>>>>>> 897e1d34
 
 - type: entity
   id: LockerHeadOfPersonnelFilled
@@ -242,19 +238,10 @@
     contents:
       - id: ClothingEyesHudSecurity
       - id: WeaponDisabler
-<<<<<<< HEAD
-      - id: ClothingHeadHatBeretHoS
       - id: ClothingHeadHatCapHoS # Corvax-SecFashion
         prob: 0.5
-      - id: ClothingHeadHatHoshat
-      - id: ClothingNeckCloakHos
       - id: ClothingOuterCoatHoSTrench
       - id: ClothingOuterCoatHoSGreatcoat # Corvax-Resprite
-      - id: ClothingUniformJumpskirtHoSAlt
-      - id: ClothingUniformJumpsuitHoSAlt
-=======
-      - id: ClothingOuterCoatHoSTrench
->>>>>>> 897e1d34
       - id: ClothingOuterHardsuitSecurityRed
       - id: ClothingMaskGasSwat
 #      - id: ClothingShoeSlippersDuck # Corvax-Resprite: Need more space for style
@@ -285,31 +272,10 @@
     contents:
       - id: ClothingEyesHudSecurity
       - id: WeaponDisabler
-<<<<<<< HEAD
-      - id: ClothingHeadHatBeretHoS
       - id: ClothingHeadHatCapHoS # Corvax-SecFashion
         prob: 0.5
-      - id: ClothingHeadHatHoshat
-      - id: ClothingNeckCloakHos
       - id: ClothingOuterCoatHoSTrench
       - id: ClothingOuterCoatHoSGreatcoat # Corvax-Resprite
-      - id: ClothingUniformJumpskirtHoSAlt
-      - id: ClothingUniformJumpsuitHoSAlt
-      - id: ClothingUniformJumpsuitHoSBlue
-        prob: 0.5
-      - id: ClothingUniformJumpsuitHoSGrey
-        prob: 0.5
-      - id: ClothingUniformJumpsuitHoSParadeMale
-        prob: 0.1
-      - id: ClothingUniformJumpskirtHoSParadeMale
-        prob: 0.1
-#      - id: ClothingShoeSlippersDuck # Corvax-Resprite: Need more space for style
-#        prob: 0.2
-      - id: DrinkVacuumFlask
-        prob: 0.8
-=======
-      - id: ClothingOuterCoatHoSTrench
->>>>>>> 897e1d34
       - id: ClothingBeltSecurityFilled
       - id: ClothingHeadsetAltSecurity
       - id: ClothingEyesGlassesSunglasses
