--- conflicted
+++ resolved
@@ -93,15 +93,12 @@
       - id: WeaponAntiqueLaser
       - id: JetpackCaptainFilled
       - id: MedalCase
-<<<<<<< HEAD
+      - id: ClothingHeadHatCapcap
       # Corvax-Resprite-Start
       - id: ClothingHeadCaptainHat
       - id: ClothingHeadCaptainCap
       - id: ClothingOuterCoatCaptain
       # Corvax-Resprite-End
-=======
-      - id: ClothingHeadHatCapcap
->>>>>>> dc5a3c4c
 
 - type: entity
   id: LockerHeadOfPersonnelFilled
