- type: entityTable
  id: LockerFillQuarterMaster
  table: !type:AllSelector
    children:
    - id: BoxEncryptionKeyCargo
    - id: BoxFolderQmClipboard
    - id: CargoBountyComputerCircuitboard
    - id: CargoRequestComputerCircuitboard
    - id: CargoSaleComputerCircuitboard
    - id: CargoShuttleComputerCircuitboard
    - id: CargoShuttleConsoleCircuitboard
    - id: CigPackGreen
      prob: 0.50
    - id: ClothingHeadsetAltCargo
    - id: DoorRemoteCargo
    - id: RubberStampApproved
    - id: RubberStampDenied
    - id: RubberStampQm
    - id: SalvageShuttleConsoleCircuitboard

- type: entity
  id: LockerQuarterMasterFilled
  suffix: Filled
  parent: LockerQuarterMaster
  components:
<<<<<<< HEAD
  - type: StorageFill
    contents:
      - id: BoxFolderQmClipboard
      - id: CargoRequestComputerCircuitboard
      - id: CargoSaleComputerCircuitboard
      - id: CargoShuttleComputerCircuitboard
      - id: CargoShuttleConsoleCircuitboard
      - id: SalvageShuttleConsoleCircuitboard
      - id: CargoBountyComputerCircuitboard
      - id: CigPackGreen
        prob: 0.50
      - id: DoorRemoteCargo
      - id: RubberStampQm
      - id: RubberStampDenied
      - id: RubberStampApproved
      - id: ClothingHeadsetAltCargo
      - id: BoxEncryptionKeyCargo
      - id: PrinterDocFlatpack # Corvax-Printer
=======
  - type: EntityTableContainerFill
    containers:
      entity_storage: !type:NestedSelector
        tableId: LockerFillQuarterMaster

# No laser table
- type: entityTable
  id: LockerFillCaptainNoLaser
  table: !type:AllSelector
    children:
    - id: CaptainIDCard
    - id: CigarGoldCase
      prob: 0.25
    - id: ClothingBeltSheathFilled
    - id: ClothingHeadsetAltCommand
    - id: ClothingOuterArmorCaptainCarapace
    - id: CommsComputerCircuitboard
    - id: DoorRemoteCommand
    - id: MedalCase
    - id: NukeDisk
    - id: PinpointerNuclear
    - id: PlushieNuke
      prob: 0.1
    - id: RubberStampCaptain
    - id: SpaceCash1000
    - id: WeaponDisabler
>>>>>>> c02aeebd

# No laser table + Laser table
- type: entityTable
  id: LockerFillCaptainLaser
  table: !type:AllSelector
    children:
    - !type:NestedSelector
      tableId: LockerFillCaptainNoLaser
    - id: WeaponAntiqueLaser

# Hardsuit table, used for suit storage as well
- type: entityTable
  id: FillCaptainHardsuit
  table: !type:AllSelector
    children:
    - id: ClothingOuterHardsuitCap
    - id: ClothingMaskGasCaptain
    - id: JetpackCaptainFilled
    - id: OxygenTankFilled

# No laser locker, used when the antique laser is placed in the special display crate
- type: entity
  id: LockerCaptainFilledNoLaser
  suffix: Filled
  parent: LockerCaptain
  components:
  - type: EntityTableContainerFill
    containers:
      entity_storage: !type:NestedSelector
        tableId: LockerFillCaptainNoLaser

# No Laser + Laser locker
- type: entity
  id: LockerCaptainFilled
  suffix: Filled, AntiqueLaser
  parent: LockerCaptain
  components:
<<<<<<< HEAD
  - type: StorageFill
    contents:
      - id: ClothingOuterArmorCaptainCarapace
      - id: NukeDisk
      - id: PinpointerNuclear
      - id: CaptainIDCard
      - id: WeaponDisabler
      - id: CommsComputerCircuitboard
      - id: ClothingHeadsetAltCommand
      - id: SpaceCash1000
      - id: PlushieNuke
        prob: 0.1
      - id: CigarGoldCase
        prob: 0.25
      - id: ClothingBeltSheathFilled
      - id: DoorRemoteCommand
      - id: RubberStampCaptain
      - id: WeaponAntiqueLaser
      - id: JetpackCaptainFilled
      - id: MedalCase
      # Corvax-Resprite-Start
      - id: ClothingHeadCaptainHat
      - id: ClothingOuterCoatCaptain
      # Corvax-Resprite-End
=======
  - type: EntityTableContainerFill
    containers:
      entity_storage: !type:NestedSelector
        tableId: LockerFillCaptainLaser
>>>>>>> c02aeebd

# No Laser + Laser + Hardsuit locker
- type: entity
  id: LockerCaptainFilledHardsuit
  suffix: Filled, Hardsuit
  parent: LockerCaptain
  components:
  - type: EntityTableContainerFill
    containers:
      entity_storage: !type:AllSelector
        children:
        - !type:NestedSelector
          tableId: LockerFillCaptainLaser
        - !type:NestedSelector
          tableId: FillCaptainHardsuit

- type: entityTable
  id: LockerFillHeadOfPersonnel
  table: !type:AllSelector
    children:
    - id: AccessConfigurator
    - id: BoxEncryptionKeyPassenger
    - id: BoxEncryptionKeyService
    - id: BoxHeadset
    - id: BoxID
    - id: BoxPDA
    - id: CigarGoldCase
      prob: 0.25
      # Fuck the HoP they don't deserve fucking cigars.
      # Yes they do fuck you.
    - id: ClothingBackpackIan
      prob: 0.5
    - id: ClothingHeadsetCommand
    - id: ClothingNeckGoldmedal
    - id: DoorRemoteService
    - id: HoPIDCard
    - id: IDComputerCircuitboard
    - id: RubberStampApproved
    - id: RubberStampDenied
    - id: RubberStampHop
    - id: WeaponDisabler

- type: entity
  id: LockerHeadOfPersonnelFilled
  suffix: Filled
  parent: LockerHeadOfPersonnel
  components:
<<<<<<< HEAD
  - type: StorageFill
    contents:
      - id: HoPIDCard
      - id: ClothingHeadsetCommand
      - id: BoxPDA
      - id: BoxID
      - id: BoxHeadset
      - id: IDComputerCircuitboard
      - id: WeaponDisabler
      - id: CigarGoldCase
        prob: 0.25
        # Fuck the HoP they don't deserve fucking cigars.
        # Yes they do fuck you.
      - id: DoorRemoteService
      - id: ClothingNeckGoldmedal
      - id: RubberStampHop
      - id: RubberStampDenied
      - id: RubberStampApproved
      - id: BoxEncryptionKeyPassenger
      - id: BoxEncryptionKeyService
      - id: ClothingBackpackIan
        prob: 0.5
      - id: ClothingOuterCoatHOP # Corvax-Resprite
      - id: AccessConfigurator
      - id: PrinterDocFlatpack # Corvax-Printer
=======
  - type: EntityTableContainerFill
    containers:
      entity_storage: !type:NestedSelector
        tableId: LockerFillHeadOfPersonnel
>>>>>>> c02aeebd

# No hardsuit table
- type: entityTable
  id: LockerFillChiefEngineerNoHardsuit
  table: !type:AllSelector
    children:
    - id: AccessConfigurator
    - id: BoxEncryptionKeyEngineering
    - id: CigarCase
      prob: 0.15
    - id: ClothingBeltChiefEngineerFilled
    - id: ClothingEyesGlassesMeson
    - id: ClothingHandsGlovesColorYellow
    - id: ClothingHeadsetAltEngineering
    - id: DoorRemoteEngineering
    - id: RCD
    - id: RCDAmmo
    - id: RubberStampCE

# Hardsuit table, used for suit storage as well
- type: entityTable
  id: FillChiefEngineerHardsuit
  table: !type:AllSelector
    children:
    - id: ClothingMaskBreath
    - id: ClothingOuterHardsuitEngineeringWhite
    - id: ClothingShoesBootsMagAdv
    - id: JetpackVoidFilled
    - id: OxygenTankFilled

# No hardsuit locker
- type: entity
  id: LockerChiefEngineerFilled
  suffix: Filled
  parent: LockerChiefEngineer
  components:
  - type: EntityTableContainerFill
    containers:
      entity_storage: !type:NestedSelector
        tableId: LockerFillChiefEngineerNoHardsuit

# No hardsuit + hardsuit locker
- type: entity
  id: LockerChiefEngineerFilledHardsuit
  suffix: Filled, Hardsuit
  parent: LockerChiefEngineer
  components:
  - type: EntityTableContainerFill
    containers:
      entity_storage: !type:AllSelector
        children:
        - !type:NestedSelector
          tableId: LockerFillChiefEngineerNoHardsuit
        - !type:NestedSelector
          tableId: FillChiefEngineerHardsuit

# No hardsuit table
- type: entityTable
  id: LockerFillChiefMedicalOfficerNoHardsuit
  table: !type:AllSelector
    children:
    - id: BoxEncryptionKeyMedical
    - id: ClothingBackpackDuffelSurgeryFilled
    - id: ClothingCloakCmo
    - id: ClothingEyesHudMedical
    - id: ClothingHandsGlovesNitrile
    - id: ClothingHeadHatBeretCmo
    - id: ClothingHeadsetAltMedical
    - id: ClothingMaskSterile
    - id: DoorRemoteMedical
    - id: HandheldCrewMonitor
    - id: Hypospray
    - id: MedicalTechFabCircuitboard
    - id: MedkitFilled
    - id: RubberStampCMO

# Hardsuit table, used for suit storage as well
- type: entityTable
  id: FillChiefMedicalOfficerHardsuit
  table: !type:AllSelector
    children:
    - id: ClothingMaskBreathMedical
    - id: ClothingOuterHardsuitMedical
    - id: OxygenTankFilled

# No hardsuit locker
- type: entity
  id: LockerChiefMedicalOfficerFilled
  suffix: Filled
  parent: LockerChiefMedicalOfficer
  components:
  - type: EntityTableContainerFill
    containers:
      entity_storage: !type:NestedSelector
        tableId: LockerFillChiefMedicalOfficerNoHardsuit

# No hardsuit + Hardsuit locker
- type: entity
  id: LockerChiefMedicalOfficerFilledHardsuit
  suffix: Filled, Hardsuit
  parent: LockerChiefMedicalOfficer
  components:
  - type: EntityTableContainerFill
    containers:
      entity_storage: !type:AllSelector
        children:
        - !type:NestedSelector
          tableId: LockerFillChiefMedicalOfficerNoHardsuit
        - !type:NestedSelector
          tableId: FillChiefMedicalOfficerHardsuit

# No hardsuit table
- type: entityTable
  id: LockerFillResearchDirectorNoHardsuit
  table: !type:AllSelector
    children:
    - id: BoxEncryptionKeyScience
    - id: CircuitImprinterMachineCircuitboard
    - id: ClothingBeltUtilityFilled
    - id: ClothingHeadsetAltScience
    - id: DoorRemoteResearch
    - id: EncryptionKeyBinary
    - id: HandTeleporter
    - id: ProtolatheMachineCircuitboard
    - id: ResearchComputerCircuitboard
    - id: RubberStampRd

# Hardsuit table, used for suit storage as well
- type: entityTable
  id: FillResearchDirectorHardsuit
  table: !type:AllSelector
    children:
    - id: ClothingMaskBreath
    - id: ClothingOuterHardsuitRd
    - id: OxygenTankFilled

# No hardsuit locker
- type: entity
  id: LockerResearchDirectorFilled
  suffix: Filled
  parent: LockerResearchDirector
  components:
  - type: EntityTableContainerFill
    containers:
      entity_storage: !type:NestedSelector
        tableId: LockerFillResearchDirectorNoHardsuit

# No hardsuit + Hardsuit locker
- type: entity
  id: LockerResearchDirectorFilledHardsuit
  suffix: Filled, Hardsuit
  parent: LockerResearchDirector
  components:
<<<<<<< HEAD
  - type: StorageFill
    contents:
      - id: WeaponDisabler
      - id: ClothingHeadHatCapHoS # Corvax-SecFashion
        prob: 0.5
      - id: ClothingOuterCoatHoSTrench
      - id: ClothingMaskNeckGaiter
      - id: ClothingOuterCoatHoSGreatcoat # Corvax-Resprite
      - id: ClothingOuterHardsuitSecurityRed
      - id: ClothingMaskGasSwat
#      - id: ClothingShoeSlippersDuck # Corvax-Resprite: Need more space for style
#        prob: 0.2
      - id: DrinkVacuumFlask
        prob: 0.8
      - id: ClothingBeltSecurityFilled
      - id: ClothingHeadsetAltSecurity
      - id: ClothingEyesGlassesSecurity
      - id: ClothingShoesBootsJack
      - id: CigarGoldCase
        prob: 0.50
      - id: DoorRemoteSecurity
      - id: RubberStampHos
      - id: SecurityTechFabCircuitboard
      - id: JetpackSecurityFilled
      - id: BoxEncryptionKeySecurity
      - id: HoloprojectorSecurity
      - id: BookSecretDocuments
      - id: BookBusido # Corvax-Books
      - id: BookSpaceLaw
=======
  - type: EntityTableContainerFill
    containers:
      entity_storage: !type:AllSelector
        children:
        - !type:NestedSelector
          tableId: LockerFillResearchDirectorNoHardsuit
        - !type:NestedSelector
          tableId: FillResearchDirectorHardsuit

# No hardsuit table
- type: entityTable
  id: LockerFillHeadOfSecurityNoHardsuit
  table: !type:AllSelector
    children:
    - id: BookSecretDocuments
    - id: BookSpaceLaw
    - id: BoxEncryptionKeySecurity
    - id: CigarGoldCase
      prob: 0.50
    - id: ClothingBeltSecurityFilled
    - id: ClothingEyesGlassesSecurity
    - id: ClothingHeadsetAltSecurity
    - id: ClothingMaskNeckGaiter
    - id: ClothingOuterCoatHoSTrench
    - id: ClothingShoesBootsJack
    - id: DoorRemoteSecurity
    - id: HoloprojectorSecurity
    - id: RubberStampHos
    - id: SecurityTechFabCircuitboard
    - id: WeaponDisabler

# Hardsuit table, used for suit storage as well
- type: entityTable
  id: FillHeadOfSecurityHardsuit
  table: !type:AllSelector
    children:
    - id: ClothingMaskGasSwat
    - id: ClothingOuterHardsuitSecurityRed
    - id: JetpackSecurityFilled
    - id: OxygenTankFilled
>>>>>>> c02aeebd

# No hardsuit locker
- type: entity
  id: LockerHeadOfSecurityFilled
  suffix: Filled
  parent: LockerHeadOfSecurity
  components:
<<<<<<< HEAD
  - type: StorageFill
    contents:
      - id: WeaponDisabler
      - id: ClothingHeadHatCapHoS # Corvax-SecFashion
        prob: 0.5
      - id: ClothingOuterCoatHoSTrench
      - id: ClothingMaskNeckGaiter
      - id: ClothingOuterCoatHoSGreatcoat # Corvax-Resprite
      - id: ClothingBeltSecurityFilled
      - id: ClothingHeadsetAltSecurity
      - id: ClothingEyesGlassesSecurity
      - id: ClothingShoesBootsJack
      - id: CigarGoldCase
        prob: 0.50
      - id: DoorRemoteSecurity
      - id: RubberStampHos
      - id: SecurityTechFabCircuitboard
      - id: BoxEncryptionKeySecurity
      - id: HoloprojectorSecurity
      - id: BookSecretDocuments
      - id: BookSpaceLaw
=======
  - type: EntityTableContainerFill
    containers:
      entity_storage: !type:NestedSelector
        tableId: LockerFillHeadOfSecurityNoHardsuit

# No hardsuit + Hardsuit locker
- type: entity
  id: LockerHeadOfSecurityFilledHardsuit
  suffix: Filled, Hardsuit
  parent: LockerHeadOfSecurity
  components:
  - type: EntityTableContainerFill
    containers:
      entity_storage: !type:AllSelector
        children:
        - !type:NestedSelector
          tableId: LockerFillHeadOfSecurityNoHardsuit
        - !type:NestedSelector
          tableId: FillHeadOfSecurityHardsuit
>>>>>>> c02aeebd

- type: entity
  id: LockerFreezerVaultFilled
  suffix: Vault, Locked
  parent: LockerFreezerBase
  components:
  - type: AccessReader
    access: [ [ "Command" ] ]
  - type: StorageFill
    contents:
    - id: WeaponRevolverDeckard
    - id: ClothingOuterHardsuitBasic
    - id: JetpackBlue
    - id: SpaceCash1000
    - id: BeachBall
    - id: BikeHorn<|MERGE_RESOLUTION|>--- conflicted
+++ resolved
@@ -17,32 +17,13 @@
     - id: RubberStampDenied
     - id: RubberStampQm
     - id: SalvageShuttleConsoleCircuitboard
+    - id: PrinterDocFlatpack # Corvax-Printer
 
 - type: entity
   id: LockerQuarterMasterFilled
   suffix: Filled
   parent: LockerQuarterMaster
   components:
-<<<<<<< HEAD
-  - type: StorageFill
-    contents:
-      - id: BoxFolderQmClipboard
-      - id: CargoRequestComputerCircuitboard
-      - id: CargoSaleComputerCircuitboard
-      - id: CargoShuttleComputerCircuitboard
-      - id: CargoShuttleConsoleCircuitboard
-      - id: SalvageShuttleConsoleCircuitboard
-      - id: CargoBountyComputerCircuitboard
-      - id: CigPackGreen
-        prob: 0.50
-      - id: DoorRemoteCargo
-      - id: RubberStampQm
-      - id: RubberStampDenied
-      - id: RubberStampApproved
-      - id: ClothingHeadsetAltCargo
-      - id: BoxEncryptionKeyCargo
-      - id: PrinterDocFlatpack # Corvax-Printer
-=======
   - type: EntityTableContainerFill
     containers:
       entity_storage: !type:NestedSelector
@@ -69,7 +50,10 @@
     - id: RubberStampCaptain
     - id: SpaceCash1000
     - id: WeaponDisabler
->>>>>>> c02aeebd
+    # Corvax-Resprite-Start
+    - id: ClothingHeadCaptainHat
+    - id: ClothingOuterCoatCaptain
+    # Corvax-Resprite-End
 
 # No laser table + Laser table
 - type: entityTable
@@ -107,37 +91,10 @@
   suffix: Filled, AntiqueLaser
   parent: LockerCaptain
   components:
-<<<<<<< HEAD
-  - type: StorageFill
-    contents:
-      - id: ClothingOuterArmorCaptainCarapace
-      - id: NukeDisk
-      - id: PinpointerNuclear
-      - id: CaptainIDCard
-      - id: WeaponDisabler
-      - id: CommsComputerCircuitboard
-      - id: ClothingHeadsetAltCommand
-      - id: SpaceCash1000
-      - id: PlushieNuke
-        prob: 0.1
-      - id: CigarGoldCase
-        prob: 0.25
-      - id: ClothingBeltSheathFilled
-      - id: DoorRemoteCommand
-      - id: RubberStampCaptain
-      - id: WeaponAntiqueLaser
-      - id: JetpackCaptainFilled
-      - id: MedalCase
-      # Corvax-Resprite-Start
-      - id: ClothingHeadCaptainHat
-      - id: ClothingOuterCoatCaptain
-      # Corvax-Resprite-End
-=======
   - type: EntityTableContainerFill
     containers:
       entity_storage: !type:NestedSelector
         tableId: LockerFillCaptainLaser
->>>>>>> c02aeebd
 
 # No Laser + Laser + Hardsuit locker
 - type: entity
@@ -179,44 +136,18 @@
     - id: RubberStampDenied
     - id: RubberStampHop
     - id: WeaponDisabler
+    - id: ClothingOuterCoatHOP # Corvax-Resprite
+    - id: PrinterDocFlatpack # Corvax-Printer
 
 - type: entity
   id: LockerHeadOfPersonnelFilled
   suffix: Filled
   parent: LockerHeadOfPersonnel
   components:
-<<<<<<< HEAD
-  - type: StorageFill
-    contents:
-      - id: HoPIDCard
-      - id: ClothingHeadsetCommand
-      - id: BoxPDA
-      - id: BoxID
-      - id: BoxHeadset
-      - id: IDComputerCircuitboard
-      - id: WeaponDisabler
-      - id: CigarGoldCase
-        prob: 0.25
-        # Fuck the HoP they don't deserve fucking cigars.
-        # Yes they do fuck you.
-      - id: DoorRemoteService
-      - id: ClothingNeckGoldmedal
-      - id: RubberStampHop
-      - id: RubberStampDenied
-      - id: RubberStampApproved
-      - id: BoxEncryptionKeyPassenger
-      - id: BoxEncryptionKeyService
-      - id: ClothingBackpackIan
-        prob: 0.5
-      - id: ClothingOuterCoatHOP # Corvax-Resprite
-      - id: AccessConfigurator
-      - id: PrinterDocFlatpack # Corvax-Printer
-=======
   - type: EntityTableContainerFill
     containers:
       entity_storage: !type:NestedSelector
         tableId: LockerFillHeadOfPersonnel
->>>>>>> c02aeebd
 
 # No hardsuit table
 - type: entityTable
@@ -370,37 +301,6 @@
   suffix: Filled, Hardsuit
   parent: LockerResearchDirector
   components:
-<<<<<<< HEAD
-  - type: StorageFill
-    contents:
-      - id: WeaponDisabler
-      - id: ClothingHeadHatCapHoS # Corvax-SecFashion
-        prob: 0.5
-      - id: ClothingOuterCoatHoSTrench
-      - id: ClothingMaskNeckGaiter
-      - id: ClothingOuterCoatHoSGreatcoat # Corvax-Resprite
-      - id: ClothingOuterHardsuitSecurityRed
-      - id: ClothingMaskGasSwat
-#      - id: ClothingShoeSlippersDuck # Corvax-Resprite: Need more space for style
-#        prob: 0.2
-      - id: DrinkVacuumFlask
-        prob: 0.8
-      - id: ClothingBeltSecurityFilled
-      - id: ClothingHeadsetAltSecurity
-      - id: ClothingEyesGlassesSecurity
-      - id: ClothingShoesBootsJack
-      - id: CigarGoldCase
-        prob: 0.50
-      - id: DoorRemoteSecurity
-      - id: RubberStampHos
-      - id: SecurityTechFabCircuitboard
-      - id: JetpackSecurityFilled
-      - id: BoxEncryptionKeySecurity
-      - id: HoloprojectorSecurity
-      - id: BookSecretDocuments
-      - id: BookBusido # Corvax-Books
-      - id: BookSpaceLaw
-=======
   - type: EntityTableContainerFill
     containers:
       entity_storage: !type:AllSelector
@@ -431,6 +331,10 @@
     - id: RubberStampHos
     - id: SecurityTechFabCircuitboard
     - id: WeaponDisabler
+    - id: ClothingHeadHatCapHoS # Corvax-SecFashion
+      prob: 0.5
+    - id: ClothingOuterCoatHoSGreatcoat # Corvax-Resprite
+    - id: BookBusido # Corvax-Books
 
 # Hardsuit table, used for suit storage as well
 - type: entityTable
@@ -441,7 +345,6 @@
     - id: ClothingOuterHardsuitSecurityRed
     - id: JetpackSecurityFilled
     - id: OxygenTankFilled
->>>>>>> c02aeebd
 
 # No hardsuit locker
 - type: entity
@@ -449,29 +352,6 @@
   suffix: Filled
   parent: LockerHeadOfSecurity
   components:
-<<<<<<< HEAD
-  - type: StorageFill
-    contents:
-      - id: WeaponDisabler
-      - id: ClothingHeadHatCapHoS # Corvax-SecFashion
-        prob: 0.5
-      - id: ClothingOuterCoatHoSTrench
-      - id: ClothingMaskNeckGaiter
-      - id: ClothingOuterCoatHoSGreatcoat # Corvax-Resprite
-      - id: ClothingBeltSecurityFilled
-      - id: ClothingHeadsetAltSecurity
-      - id: ClothingEyesGlassesSecurity
-      - id: ClothingShoesBootsJack
-      - id: CigarGoldCase
-        prob: 0.50
-      - id: DoorRemoteSecurity
-      - id: RubberStampHos
-      - id: SecurityTechFabCircuitboard
-      - id: BoxEncryptionKeySecurity
-      - id: HoloprojectorSecurity
-      - id: BookSecretDocuments
-      - id: BookSpaceLaw
-=======
   - type: EntityTableContainerFill
     containers:
       entity_storage: !type:NestedSelector
@@ -491,7 +371,6 @@
           tableId: LockerFillHeadOfSecurityNoHardsuit
         - !type:NestedSelector
           tableId: FillHeadOfSecurityHardsuit
->>>>>>> c02aeebd
 
 - type: entity
   id: LockerFreezerVaultFilled
