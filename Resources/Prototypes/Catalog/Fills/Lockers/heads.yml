--- conflicted
+++ resolved
@@ -50,14 +50,11 @@
     - id: RubberStampCaptain
     - id: SpaceCash1000
     - id: WeaponDisabler
-<<<<<<< HEAD
+    - id: ClothingEyesGlassesCommand
     # Corvax-Resprite-Start
     - id: ClothingHeadCaptainHat
     - id: ClothingOuterCoatCaptain
     # Corvax-Resprite-End
-=======
-    - id: ClothingEyesGlassesCommand
->>>>>>> 2fd57c2d
 
 # No laser table + Laser table
 - type: entityTable
@@ -140,12 +137,9 @@
     - id: RubberStampDenied
     - id: RubberStampHop
     - id: WeaponDisabler
-<<<<<<< HEAD
+    - id: ClothingEyesHudCommand
     - id: ClothingOuterCoatHOP # Corvax-Resprite
     - id: PrinterDocFlatpack # Corvax-Printer
-=======
-    - id: ClothingEyesHudCommand
->>>>>>> 2fd57c2d
 
 - type: entity
   id: LockerHeadOfPersonnelFilled
