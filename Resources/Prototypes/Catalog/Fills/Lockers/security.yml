--- conflicted
+++ resolved
@@ -134,11 +134,8 @@
       - id: BoxForensicPad
       - id: DrinkDetFlask
       - id: ClothingHandsGlovesForensic
-<<<<<<< HEAD
+      - id: RubberStampDetective
       - id: BookBusido # Corvax-Books
-=======
-      - id: RubberStampDetective
->>>>>>> 3c82e00a
       - id: HoloprojectorSecurity
       - id: BoxEvidenceMarkers
 
