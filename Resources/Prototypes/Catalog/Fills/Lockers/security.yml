- type: entity
  id: LockerWardenFilledHardsuit
  suffix: Filled, Hardsuit
  parent: LockerWarden
  components:
  - type: StorageFill
    contents:
      - id: FlashlightSeclite
      - id: WeaponDisabler
      - id: ClothingBeltSecurityFilled
      - id: Flash
      - id: ClothingEyesGlassesSecurity
      - id: ClothingHandsGlovesCombat
      - id: ClothingShoesBootsJack
      - id: ClothingOuterCoatWarden
      - id: ClothingOuterWinterWarden
      - id: RubberStampWarden
      - id: DoorRemoteArmory
      - id: ClothingOuterHardsuitWarden
      - id: HoloprojectorSecurity
      - id: BookSpaceLaw
      - id: ClothingBackpackElectropack
        amount: 2
      - id: RemoteSignaller
        amount: 2

- type: entity
  id: LockerWardenFilled
  suffix: Filled
  parent: LockerWarden
  components:
  - type: StorageFill
    contents:
      - id: FlashlightSeclite
      - id: WeaponDisabler
      - id: ClothingBeltSecurityFilled
      - id: Flash
      - id: ClothingEyesGlassesSecurity
      - id: ClothingHandsGlovesCombat
      - id: ClothingShoesBootsJack
      - id: ClothingOuterCoatWarden
      - id: ClothingOuterWinterWarden
      - id: RubberStampWarden
      - id: DoorRemoteArmory
      - id: HoloprojectorSecurity
      - id: BookSpaceLaw
      - id: ClothingBackpackElectropack
        amount: 2
      - id: RemoteSignaller
        amount: 2
      - id: Binoculars

- type: entity
  id: LockerSecurityFilled
  suffix: Filled
  parent: LockerSecurity
  components:
  - type: StorageFill
    contents:
      - id: FlashlightSeclite
        prob: 0.8
      - id: WeaponDisabler
      - id: ClothingUniformJumpsuitSecGrey
        prob: 0.3
      - id: ClothingHeadHelmetBasic
      - id: ClothingOuterArmorBasic
      - id: ClothingBeltSecurityFilled
      - id: Flash
        prob: 0.5
      - id: ClothingEyesGlassesSecurity
      - id: ClothingHeadsetSecurity
      - id: ClothingHandsGlovesColorBlack
      - id: ClothingShoesBootsJack
      - id: WeaponMeleeNeedle
        prob: 0.1
      - id: HoloprojectorSecurity
        prob: 0.6
      - id: BookSpaceLaw
        prob: 0.5

- type: entity
  id: LockerBrigmedicFilled
  suffix: Brigmedic, Filled
  parent: LockerBrigmedic
  components:
  - type: StorageFill
    contents:
      - id: ClothingEyesGlassesSecurity
      - id: WeaponDisabler
      - id: TrackingImplanter
        amount: 2
      - id: ClothingOuterHardsuitBrigmedic
      - id: BoxSterileMask
      - id: ClothingHeadHatBeretBrigmedic
      - id: ClothingOuterCoatAMG
      - id: ClothingUniformJumpsuitBrigmedic
      - id: ClothingUniformJumpskirtBrigmedic
      - id: ClothingUniformJumpskirtOfLife
        prob: 0.1
      - id: MedkitFilled
      - id: MedkitCombatFilled
        prob: 0.6
      - id: MedkitAdvancedFilled
        prob: 0.4
      - id: MedkitOxygenFilled
        prob: 0.3
      - id: MedkitBruteFilled
        prob: 0.3
      - id: MedkitToxinFilled
        prob: 0.3
      - id: MedkitBurnFilled
        prob: 0.7
      - id: ClothingNeckCloakMoth #bzzz Moth-pocalypse
        prob: 0.15

- type: entity
  id: LockerDetectiveFilled
  suffix: Filled
  parent: LockerDetective
  components:
  - type: StorageFill
    contents:
<<<<<<< HEAD
      - id: ClothingEyesGlassesSecurity
        prob: 0.3
=======
      - id: ClothingEyesGlassesNoir
>>>>>>> a594c7b6
      - id: ClothingHeadHatDetGadget
      - id: ClothingNeckTieDet
      - id: ClothingOuterVestDetective
      - id: ClothingOuterCoatDetectiveLoadout
      - id: FlippoEngravedLighter
      - id: FlashlightSeclite
      - id: ForensicScanner
      - id: LogProbeCartridge
      - id: BoxForensicPad
      - id: DrinkDetFlask
      - id: ClothingHandsGlovesForensic
      - id: RubberStampDetective
      - id: HoloprojectorSecurity
      - id: BoxEvidenceMarkers
      - id: HandLabeler

- type: entity
  id: ClosetBombFilled
  parent: ClosetBomb
  suffix: Filled
  components:
  - type: StorageFill
    contents:
      - id: ClothingHeadHelmetBombSuit
      - id: ClothingOuterSuitBomb
      - id: Wirecutter
      - id: Screwdriver
      - id: Multitool
        prob: 0.5

- type: entity
  parent: [GunSafeBaseSecure, BaseSecurityContraband]
  id: GunSafeDisabler
  name: disabler safe
  components:
  - type: StorageFill
    contents:
    - id: WeaponDisabler
      amount: 5

- type: entity
  parent: [GunSafeBaseSecure, BaseSecurityContraband]
  id: GunSafePistolMk58
  name: mk58 safe
  components:
  - type: StorageFill
    contents:
    - id: WeaponPistolMk58
      amount: 4
    - id: MagazinePistol
      amount: 8

- type: entity
  parent: [GunSafeBaseSecure, BaseSecurityContraband]
  id: GunSafeRifleLecter
  name: lecter safe
  components:
  - type: StorageFill
    contents:
    - id: WeaponRifleLecter
      amount: 2
    - id: MagazineRifle
      amount: 4

- type: entity
  parent: [GunSafeBaseSecure, BaseSecurityContraband]
  id: GunSafeSubMachineGunDrozd
  name: drozd safe
  components:
  - type: StorageFill
    contents:
    - id: WeaponSubMachineGunDrozd
      amount: 2
    - id: MagazinePistolSubMachineGun
      amount: 4

- type: entity
  parent: [GunSafeBaseSecure, BaseSecurityContraband]
  id: GunSafeShotgunEnforcer
  name: enforcer safe
  components:
  - type: StorageFill
    contents:
    - id: WeaponShotgunEnforcer
      amount: 2
    - id: BoxLethalshot
      amount: 4

- type: entity
  parent: [GunSafeBaseSecure, BaseSecurityContraband]
  id: GunSafeShotgunKammerer
  name: kammerer safe
  components:
  - type: StorageFill
    contents:
    - id: WeaponShotgunKammerer
      amount: 2
    - id: BoxLethalshot
      amount: 2

- type: entity
  id: GunSafeSubMachineGunWt550
  suffix: Wt550
  parent: [GunSafeBaseSecure, BaseSecurityContraband]
  name: wt550 safe
  components:
  - type: StorageFill
    contents:
    - id: WeaponSubMachineGunWt550
      amount: 2
    - id: MagazinePistolSubMachineGunTopMounted
      amount: 4

- type: entity
  parent: [GunSafeBaseSecure, BaseSecurityContraband]
  id: GunSafeLaserCarbine
  name: laser safe
  components:
  - type: StorageFill
    contents:
    - id: WeaponLaserCarbine
      amount: 3<|MERGE_RESOLUTION|>--- conflicted
+++ resolved
@@ -120,12 +120,7 @@
   components:
   - type: StorageFill
     contents:
-<<<<<<< HEAD
-      - id: ClothingEyesGlassesSecurity
-        prob: 0.3
-=======
       - id: ClothingEyesGlassesNoir
->>>>>>> a594c7b6
       - id: ClothingHeadHatDetGadget
       - id: ClothingNeckTieDet
       - id: ClothingOuterVestDetective
