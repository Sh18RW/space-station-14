- type: entity
  parent: Bookshelf
  id: BookshelfFilled
  suffix: random filled
  components:
  - type: EntityTableContainerFill
    containers:
      storagebase: !type:NestedSelector
        tableId: BookshelfEntityTable

# Entity tables
- type: entityTable
  id: BookshelfEntityTable
  table: !type:AllSelector
    children:
    # Randomly generated books
    - id: BookRandomStory
      amount: !type:RangeNumberSelector
        range: 0, 4
    # Guidebooks
    - !type:NestedSelector
      tableId: RandomGuidebookTable
    # Handwritten books
    - !type:NestedSelector
      rolls: !type:RangeNumberSelector
        range: 0, 2
<<<<<<< HEAD
      children:
      - id: BookAurora
      - id: BookCafe
      - id: BookEarth
      - id: BookFeather
      - id: BookIanAntarctica
      - id: BookIanArctic
      - id: BookIanCity
      - id: BookIanDesert
      - id: BookIanLostWolfPup
      - id: BookIanMountain
      - id: BookIanOcean
      - id: BookIanRanch
      - id: BookInspiration
      - id: BookJourney
      - id: BookMap
      - id: BookMedicalOfficer
      - id: BookMorgue
      - id: BookNames
      - id: BookNarsieLegend
      - id: BookPossum
      - id: BookRufus
      - id: BookSlothClownMMD
      - id: BookSlothClownPranks
      - id: BookSlothClownSSS
      - id: BookStruck
      - id: BookSun
      - id: BookTemple
      - id: BookTruth
      - id: BookWatched
      - id: BookWorld
      - id: BookBusido # Corvax-Books
    # Corvax-Lore-Start
    - !type:GroupSelector
      rolls: !type:RangeNumberSelector
        range: 0, 2
      children:
        - id: BookExpensiveCrystal
        - id: BookClones
        - id: BookDAM
        - id: BookFaks
        - id: BookFamalis
        - id: BookGrav
        - id: BookHalifat
        - id: BookRedspace
        - id: BookShips
        - id: BookZP
        - id: BookUSSP
        - id: BookMirt
        - id: BookGior
        - id: BookSNK
        - id: BookUmpor
        - id: BookNooc
        - id: BookNakamura
        - id: BookVitz
        - id: BookGefest
        - id: BookConarex
        - id: BookPetr
        - id: BookSaibasan
        - id: BookUnath1
        - id: BookUnath2
        - id: BookDione
        - id: BookBSS
        - id: BookScaf
        - id: BookMBS1
        - id: BookMBS2
        - id: BookImplants
    # Corvax-Lore-End
=======
      tableId: RandomHandwrittenBookTable
>>>>>>> 08cd8d05

- type: entityTable
  id: RandomHandwrittenBookTable
  table: !type:GroupSelector
    children:
    - id: BookAurora
    - id: BookCafe
    - id: BookEarth
    - id: BookFeather
    - id: BookIanAntarctica
    - id: BookIanArctic
    - id: BookIanCity
    - id: BookIanDesert
    - id: BookIanLostWolfPup
    - id: BookIanMountain
    - id: BookIanOcean
    - id: BookIanRanch
    - id: BookInspiration
    - id: BookJourney
    - id: BookMap
    - id: BookMedicalOfficer
    - id: BookMorgue
    - id: BookNames
    - id: BookNarsieLegend
    - id: BookPossum
    - id: BookRufus
    - id: BookSlothClownMMD
    - id: BookSlothClownPranks
    - id: BookSlothClownSSS
    - id: BookStruck
    - id: BookSun
    - id: BookTemple
    - id: BookTruth
    - id: BookWatched
    - id: BookWorld

- type: entityTable
  id: RandomGuidebookTable
  table: !type:GroupSelector
    children:
    - id: BookBartendersManual
    - id: BookChemicalCompendium
    - id: BookEngineersHandbook
    - id: BookHowToCookForFortySpaceman
    - id: BookHowToKeepStationClean
    - id: BookHowToRockAndStone
    - id: BookHowToSurvive
    - id: BookLeafLoversSecret
    - id: BookMedicalReferenceBook
    - id: BookScientistsGuidebook
    - id: BookSecurity
    - id: BookSpaceEncyclopedia
    - id: BookSpaceLaw
    - id: BookTheBookOfControl

- type: entityTable
  id: RandomBookTable
  table: !type:GroupSelector
    children:
    - id: BookRandomStory
    - !type:NestedSelector
      tableId: RandomGuidebookTable
    - !type:NestedSelector
      tableId: RandomHandwrittenBookTable<|MERGE_RESOLUTION|>--- conflicted
+++ resolved
@@ -24,39 +24,7 @@
     - !type:NestedSelector
       rolls: !type:RangeNumberSelector
         range: 0, 2
-<<<<<<< HEAD
-      children:
-      - id: BookAurora
-      - id: BookCafe
-      - id: BookEarth
-      - id: BookFeather
-      - id: BookIanAntarctica
-      - id: BookIanArctic
-      - id: BookIanCity
-      - id: BookIanDesert
-      - id: BookIanLostWolfPup
-      - id: BookIanMountain
-      - id: BookIanOcean
-      - id: BookIanRanch
-      - id: BookInspiration
-      - id: BookJourney
-      - id: BookMap
-      - id: BookMedicalOfficer
-      - id: BookMorgue
-      - id: BookNames
-      - id: BookNarsieLegend
-      - id: BookPossum
-      - id: BookRufus
-      - id: BookSlothClownMMD
-      - id: BookSlothClownPranks
-      - id: BookSlothClownSSS
-      - id: BookStruck
-      - id: BookSun
-      - id: BookTemple
-      - id: BookTruth
-      - id: BookWatched
-      - id: BookWorld
-      - id: BookBusido # Corvax-Books
+      tableId: RandomHandwrittenBookTable
     # Corvax-Lore-Start
     - !type:GroupSelector
       rolls: !type:RangeNumberSelector
@@ -93,9 +61,6 @@
         - id: BookMBS2
         - id: BookImplants
     # Corvax-Lore-End
-=======
-      tableId: RandomHandwrittenBookTable
->>>>>>> 08cd8d05
 
 - type: entityTable
   id: RandomHandwrittenBookTable
@@ -131,6 +96,7 @@
     - id: BookTruth
     - id: BookWatched
     - id: BookWorld
+    - id: BookBusido # Corvax-Books
 
 - type: entityTable
   id: RandomGuidebookTable
