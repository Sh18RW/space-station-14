--- conflicted
+++ resolved
@@ -25,16 +25,12 @@
       allowNonHumans: true
       multiAntagSetting: NotExclusive
       startingGear: ThiefGear
-<<<<<<< HEAD
-#      components: # Corvax-MRP
-#      - type: Pacified
-=======
       components:
-      - type: Pacified
       - type: Thieving
         stripTimeReduction: 2
         stealthy: true
->>>>>>> ebb310ce
+#      components: # Corvax-MRP
+#      - type: Pacified
       mindRoles:
       - MindRoleThief
       briefing:
