# doesnt spawn a ninja or anything, just stores configuration for it
# see NinjaSpawn event for spawning
- type: entity
  id: Ninja
  parent: BaseGameRule
  noSpawn: true
  components:
  - type: GenericAntagRule
    agentName: ninja-round-end-agent-name
    objectives:
    - StealResearchObjective
    - DoorjackObjective
    - SpiderChargeObjective
    - TerrorObjective
    - NinjaSurviveObjective
  - type: NinjaRule
    threats: NinjaThreats

# stores configuration for dragon
- type: entity
  noSpawn: true
  parent: BaseGameRule
  id: Dragon
  components:
  - type: GenericAntagRule
    agentName: dragon-round-end-agent-name
    objectives:
    - CarpRiftsObjective
    - DragonSurviveObjective

- type: entity
  noSpawn: true
  parent: BaseGameRule
  id: Thief
  components:
  - type: ThiefRule
<<<<<<< HEAD
    pacifistThieves: false # Corvax-MRP
=======
  - type: AntagSelection
    definitions:
    - prefRoles: [ Thief ]
      maxRange:
        min: 1
        max: 3
      playerRatio: 1
      allowNonHumans: true
      multiAntagSetting: All
      startingGear: ThiefGear
      components:
      - type: Pacified
      mindComponents:
      - type: ThiefRole
        prototype: Thief
      briefing:
        sound: "/Audio/Misc/thief_greeting.ogg"
>>>>>>> fe676343

- type: entity
  noSpawn: true
  parent: BaseGameRule
  id: Exterminator
  components:
  - type: GenericAntagRule
    agentName: terminator-round-end-agent-name
    objectives:
    - TerminateObjective
    - ShutDownObjective<|MERGE_RESOLUTION|>--- conflicted
+++ resolved
@@ -34,9 +34,6 @@
   id: Thief
   components:
   - type: ThiefRule
-<<<<<<< HEAD
-    pacifistThieves: false # Corvax-MRP
-=======
   - type: AntagSelection
     definitions:
     - prefRoles: [ Thief ]
@@ -47,14 +44,13 @@
       allowNonHumans: true
       multiAntagSetting: All
       startingGear: ThiefGear
-      components:
-      - type: Pacified
+#      components: # Corvax-MRP
+#      - type: Pacified
       mindComponents:
       - type: ThiefRole
         prototype: Thief
       briefing:
         sound: "/Audio/Misc/thief_greeting.ogg"
->>>>>>> fe676343
 
 - type: entity
   noSpawn: true
