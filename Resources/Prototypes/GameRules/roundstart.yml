- type: entity
  id: BaseGameRule
  abstract: true
  components:
  - type: GameRule

- type: entity
  parent: BaseGameRule
  id: RespawnDeadRule
  components:
  - type: RespawnDeadRule
    alwaysRespawnDead: true
  - type: RespawnTracker
    respawnDelay: 10
    deleteBody: false

- type: entity
  parent: BaseGameRule
  id: SubGamemodesRule
  components:
  - type: SubGamemodes
    rules:
    - id: Thief
      prob: 0.5

- type: entity
  id: DeathMatch31
  parent: BaseGameRule
  components:
  - type: DeathMatchRule
    rewardSpawns:
    - id: HealingToolbox
    - id: ClothingOuterArmorBasicSlim
      orGroup: loot
    - id: ClothingHeadHelmetBasic
      orGroup: loot
    - id: SoapNT
      orGroup: loot
    - id: Bola
      orGroup: loot
    - id: Spear
      orGroup: loot
    - id: ClothingShoesGaloshes
      orGroup: loot
    - id: FoodPieBananaCream
      orGroup: loot
    - id: Stimpack
      orGroup: loot
  - type: KillCalloutRule
  - type: PointManager
  - type: RespawnDeadRule
  - type: RespawnTracker
    respawnDelay: 5

- type: entity
  id: InactivityTimeRestart
  parent: BaseGameRule
  components:
  - type: InactivityRule
    inactivityMaxTime: 600
    roundEndDelay: 10

- type: entity
  id: MaxTimeRestart
  parent: BaseGameRule
  components:
  - type: MaxTimeRestartRule
    roundMaxTime: 300
    roundEndDelay: 10

- type: entity
  abstract: true
  parent: BaseGameRule
  id: BaseNukeopsRule
  components:
  - type: RandomMetadata #this generates the random operation name cuz it's cool.
    nameSegments:
    - operationPrefix
    - operationSuffix
  - type: NukeopsRule
  - type: RuleGrids
  - type: AntagSelection
  - type: AntagLoadProfileRule
    speciesOverride: Human
    speciesOverrideBlacklist:
    #Species that do not work with nukies should be included in this list.
    #Once the issues are fixed the species should be removed from this list to be enabled.
    #Balance concerns are not a valid reason to disable a species, except for high-impact Nukie-specific exploits.
    #- Vox

- type: entity
  parent: BaseNukeopsRule
  id: Nukeops
  components:
  - type: GameRule
    minPlayers: 20
  - type: LoadMapRule
    mapPath: /Maps/Nonstations/nukieplanet.yml
  - type: AntagSelection
    selectionTime: PrePlayerSpawn
    definitions:
    - prefRoles: [ NukeopsCommander ]
      fallbackRoles: [ Nukeops, NukeopsMedic ]
      spawnerPrototype: SpawnPointNukeopsCommander
      startingGear: SyndicateCommanderGearFull
      roleLoadout:
      - RoleSurvivalNukie
      components:
      - type: NukeOperative
      - type: RandomMetadata
        nameSegments:
        - nukeops-role-commander
        - SyndicateNamesElite
      - type: NpcFactionMember
        factions:
        - Syndicate
      mindRoles:
      - MindRoleNukeopsCommander
    - prefRoles: [ NukeopsMedic ]
      fallbackRoles: [ Nukeops, NukeopsCommander ]
      spawnerPrototype: SpawnPointNukeopsMedic
      startingGear: SyndicateOperativeMedicFull
      roleLoadout:
      - RoleSurvivalNukie
      components:
      - type: NukeOperative
      - type: RandomMetadata
        nameSegments:
        - nukeops-role-agent
        - SyndicateNamesNormal
      - type: NpcFactionMember
        factions:
        - Syndicate
      mindRoles:
      - MindRoleNukeopsMedic
    - prefRoles: [ Nukeops ]
      fallbackRoles: [ NukeopsCommander, NukeopsMedic ]
      spawnerPrototype: SpawnPointNukeopsOperative
      max: 3
      playerRatio: 10
      startingGear: SyndicateOperativeGearFull
      roleLoadout:
      - RoleSurvivalNukie
      components:
      - type: NukeOperative
      - type: RandomMetadata
        nameSegments:
        - nukeops-role-operator
        - SyndicateNamesNormal
      - type: NpcFactionMember
        factions:
        - Syndicate
      mindRoles:
      - MindRoleNukeops

- type: entity
  abstract: true
  parent: BaseGameRule
  id: BaseTraitorRule
  components:
  - type: TraitorRule
  # TODO: codewords in yml
  # TODO: uplink in yml
  - type: AntagRandomObjectives
    sets:
    - groups: TraitorObjectiveGroups
    maxDifficulty: 5
  - type: AntagSelection
    agentName: traitor-round-end-agent-name

- type: entity
  parent: BaseTraitorRule
  id: Traitor
  components:
  - type: GameRule
    minPlayers: 5
    delay:
      min: 240
      max: 420
  - type: AntagSelection
    definitions:
    - prefRoles: [ Traitor ]
      max: 8
      playerRatio: 10
      blacklist:
        components:
        - AntagImmune
      lateJoinAdditional: true
      mindRoles:
      - MindRoleTraitor

- type: entity
  id: Revolutionary
  parent: BaseGameRule
  components:
  - type: GameRule
    minPlayers: 15
  - type: RevolutionaryRule
  - type: AntagSelection
    definitions:
    - prefRoles: [ HeadRev ]
      max: 3
      playerRatio: 15
      briefing:
        text: head-rev-role-greeting
        color: CornflowerBlue
        sound: "/Audio/Ambience/Antag/headrev_start.ogg"
      startingGear: HeadRevGear
      components:
      - type: Revolutionary
      - type: HeadRevolutionary
      mindRoles:
      - MindRoleHeadRevolutionary

- type: entity
  id: Sandbox
  parent: BaseGameRule
  components:
  - type: SandboxRule

- type: entity
  id: Secret
  parent: BaseGameRule
  components:
  - type: SecretRule

- type: entity
  id: Zombie
  parent: BaseGameRule
  components:
  - type: GameRule
    minPlayers: 20
    delay:
      min: 600
      max: 900
  - type: ZombieRule
  - type: AntagSelection
    definitions:
    - prefRoles: [ InitialInfected ]
      max: 6
      playerRatio: 10
      blacklist:
        components:
        - ZombieImmune
        - AntagImmune
      briefing:
        text: zombie-patientzero-role-greeting
        color: Plum
        sound: "/Audio/Ambience/Antag/zombie_start.ogg"
      components:
      - type: PendingZombie
      - type: ZombifyOnDeath
      - type: IncurableZombie
      - type: InitialInfected
<<<<<<< HEAD
      # Corvax-Не знаю какой тег, морти поправь
      - type: NpcFactionMember
        addFriendlyFactions:
        - Zombie
      # Corvax
      mindComponents:
      - type: InitialInfectedRole
        prototype: InitialInfected
=======
      mindRoles:
      - MindRoleInitialInfected
>>>>>>> d8713138

# event schedulers

- type: entityTable
  id: BasicGameRulesTable
  table: !type:AllSelector # we need to pass a list of rules, since rules have further restrictions to consider via StationEventComp
    children:
      - !type:NestedSelector
        tableId: BasicCalmEventsTable
      - !type:NestedSelector
        tableId: BasicAntagEventsTable
      - !type:NestedSelector
        tableId: CargoGiftsTable
      - !type:NestedSelector
        tableId: CalmPestEventsTable
      - !type:NestedSelector
        tableId: SpicyPestEventsTable
        

- type: entityTable
  id: SpaceTrafficControlTable
  table: !type:AllSelector # we need to pass a list of rules, since rules have further restrictions to consider via StationEventComp
    children:
      - !type:NestedSelector
        tableId: UnknownShuttlesFriendlyTable
      - !type:NestedSelector
        tableId: UnknownShuttlesFreelanceTable
      - !type:NestedSelector
        tableId: UnknownShuttlesHostileTable

- type: entity
  id: BasicStationEventScheduler
  parent: BaseGameRule
  components:
  - type: BasicStationEventScheduler
    scheduledGameRules: !type:NestedSelector
      tableId: BasicGameRulesTable

- type: entity
  id: RampingStationEventScheduler
  parent: BaseGameRule
  components:
  - type: RampingStationEventScheduler
    scheduledGameRules: !type:NestedSelector
      tableId: BasicGameRulesTable

- type: entity
  id: SpaceTrafficControlEventScheduler # iff we make a selector for EntityTables that can respect StationEventComp restrictions, or somehow impliment them otherwise in said tables,
  parent: BaseGameRule                  # we can remerge this with the other schedulers, but it will silently fail due to that limitation without a separate scheduler to balance atm.
  components:
  - type: BasicStationEventScheduler
    minimumTimeUntilFirstEvent: 2700 # 45 mins #shows up like half way through shift.
    minMaxEventTiming:
      min: 1200 # 20 mins
      max: 7200 # 120 mins # you probably arent getting a second visitor shuttle in one round, but it is possible.
    scheduledGameRules: !type:NestedSelector
      tableId: SpaceTrafficControlTable

- type: entity
  id: SpaceTrafficControlFriendlyEventScheduler
  parent: BaseGameRule
  components:
  - type: BasicStationEventScheduler
    minimumTimeUntilFirstEvent: 1200 # 20 mins
    minMaxEventTiming:
      min: 600 # 10 mins
      max: 1800 # 30 mins
    scheduledGameRules: !type:NestedSelector
      tableId: UnknownShuttlesFriendlyTable

# variation passes
- type: entity
  id: BasicRoundstartVariation
  parent: BaseGameRule
  components:
  - type: RoundstartStationVariationRule
    rules:
    - id: BasicPoweredLightVariationPass
    - id: BasicTrashVariationPass
    - id: SolidWallRustingVariationPass
    - id: ReinforcedWallRustingVariationPass
    - id: BasicPuddleMessVariationPass
      prob: 0.99
      orGroup: puddleMess
    - id: BloodbathPuddleMessVariationPass
      prob: 0.01
      orGroup: puddleMess<|MERGE_RESOLUTION|>--- conflicted
+++ resolved
@@ -252,19 +252,13 @@
       - type: ZombifyOnDeath
       - type: IncurableZombie
       - type: InitialInfected
-<<<<<<< HEAD
-      # Corvax-Не знаю какой тег, морти поправь
+      mindRoles:
+      - MindRoleInitialInfected
+      # Corvax-MRP
       - type: NpcFactionMember
         addFriendlyFactions:
         - Zombie
       # Corvax
-      mindComponents:
-      - type: InitialInfectedRole
-        prototype: InitialInfected
-=======
-      mindRoles:
-      - MindRoleInitialInfected
->>>>>>> d8713138
 
 # event schedulers
 
@@ -282,7 +276,7 @@
         tableId: CalmPestEventsTable
       - !type:NestedSelector
         tableId: SpicyPestEventsTable
-        
+
 
 - type: entityTable
   id: SpaceTrafficControlTable
