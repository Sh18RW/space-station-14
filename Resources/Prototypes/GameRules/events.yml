--- conflicted
+++ resolved
@@ -230,10 +230,7 @@
         nameSegments:
         - NamesNinjaTitle
         - NamesNinja
-<<<<<<< HEAD
-=======
         nameFormat: name-format-ninja
->>>>>>> a594c7b6
       mindRoles:
       - MindRoleNinja
 
@@ -320,10 +317,7 @@
         nameSegments:
         - NamesWizardFirst
         - NamesWizardLast
-<<<<<<< HEAD
-=======
         nameFormat: name-format-wizard
->>>>>>> a594c7b6
       mindRoles:
       - MindRoleWizard
 
@@ -554,14 +548,9 @@
       - type: NukeOperative
       - type: RandomMetadata
         nameSegments:
-<<<<<<< HEAD
-        - SyndicateNamesPrefix
-        - NamesSyndicateNormal
-=======
         - NamesSyndicatePrefix
         - NamesSyndicateNormal
         nameFormat: name-format-nukie-generic
->>>>>>> a594c7b6
       - type: NpcFactionMember
         factions:
         - Syndicate
