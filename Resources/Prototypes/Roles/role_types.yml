--- conflicted
+++ resolved
@@ -46,7 +46,4 @@
   id: SiliconAntagonist
   name: role-type-silicon-antagonist-name
   color: '#c832e6'
-<<<<<<< HEAD
-=======
-  symbol: "⛞"
->>>>>>> a594c7b6
+  symbol: "⛞"