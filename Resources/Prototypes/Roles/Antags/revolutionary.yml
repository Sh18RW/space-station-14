--- conflicted
+++ resolved
@@ -4,13 +4,10 @@
   antagonist: true
   setPreference: true
   objective: roles-antag-rev-head-objective
-<<<<<<< HEAD
+  guides: [ Revolutionaries ]
   requirements:
   - !type:OverallPlaytimeRequirement
     time: 108000 # 30h # Corvax-RoleTime
-=======
-  guides: [ Revolutionaries ]
->>>>>>> 795196c9
 
 - type: antag
   id: Rev
