- type: antag
  id: Traitor
  name: roles-antag-syndicate-agent-name
  antagonist: true
  setPreference: true
  objective: roles-antag-syndicate-agent-objective
  guides: [ Traitors ]
  requirements:
  - !type:OverallPlaytimeRequirement
<<<<<<< HEAD
    time: 108000 # 30h # Corvax-RoleTime
=======
    time: 3600 # 1h
>>>>>>> 0a8072db

- type: antag
  id: TraitorSleeper
  name: roles-antag-syndicate-agent-sleeper-name
  antagonist: true
  setPreference: true
  objective: roles-antag-syndicate-agent-sleeper-objective
  guides: [ Traitors ]
  requirements:
  - !type:OverallPlaytimeRequirement
    time: 3600 # 1h

# Syndicate Operative Outfit - Monkey
- type: startingGear
  id: SyndicateOperativeGearMonkey
  equipment:
    head: ClothingHeadHatOutlawHat
    jumpsuit: ClothingUniformJumpsuitOperative
    mask: CigaretteSyndicate

# Syndicate Operative Outfit - Barratry
- type: startingGear
  id: SyndicateOperativeGearExtremelyBasic
  equipment:
    jumpsuit: ClothingUniformJumpsuitOperative
    back: ClothingBackpackSyndicate
    shoes: ClothingShoesBootsCombatFilled
    gloves: ClothingHandsGlovesColorBlack
  storage:
    back:
    - WeaponPistolViper
    - PinpointerSyndicateNuclear
    - DeathAcidifierImplanter

- type: startingGear
  id: SyndicateOperativeClothing
  equipment:
    jumpsuit: ClothingUniformJumpsuitOperative
    back: ClothingBackpackSyndicate
    shoes: ClothingShoesBootsSyndieFilled
    gloves: ClothingHandsGlovesColorBlack

- type: startingGear
  id: SyndicateReinforcementMedic
  parent: SyndicateOperativeClothing
  equipment:
    pocket1: WeaponPistolViper
  inhand:
    - MedkitCombatFilled

- type: startingGear
  id: SyndicateReinforcementSpy
  parent: SyndicateOperativeClothing
  equipment:
    id: AgentIDCard
    mask: ClothingMaskGasVoiceChameleon
    pocket1: WeaponPistolViper

- type: startingGear
  id: SyndicateReinforcementThief
  parent: SyndicateOperativeClothing
  equipment:
    pocket1: WeaponPistolViper
  inhand:
    - ToolboxSyndicateFilled
  storage:
    back:
    - SyndicateJawsOfLife

#Syndicate Operative Outfit - Basic
- type: startingGear
  id: SyndicateOperativeGearBasic
  parent: SyndicateOperativeGearExtremelyBasic
  equipment:
    ears: ClothingHeadsetAltSyndicate
    gloves: ClothingHandsGlovesCombat
    pocket1: BaseUplinkRadio40TC
    id: SyndiPDA<|MERGE_RESOLUTION|>--- conflicted
+++ resolved
@@ -7,11 +7,7 @@
   guides: [ Traitors ]
   requirements:
   - !type:OverallPlaytimeRequirement
-<<<<<<< HEAD
     time: 108000 # 30h # Corvax-RoleTime
-=======
-    time: 3600 # 1h
->>>>>>> 0a8072db
 
 - type: antag
   id: TraitorSleeper
