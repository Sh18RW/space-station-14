- type: antag
  id: Traitor
  name: roles-antag-syndicate-agent-name
  antagonist: true
  setPreference: true
  objective: roles-antag-syndicate-agent-objective
<<<<<<< HEAD
  requirements:
  - !type:OverallPlaytimeRequirement
    time: 108000 # 30h # Corvax-RoleTime
=======
  guides: [ Traitors ]

# Syndicate Operative Outfit - Monkey
- type: startingGear
  id: SyndicateOperativeGearMonkey
  equipment:
    head: ClothingHeadHatOutlawHat
    jumpsuit: ClothingUniformJumpsuitOperative
    mask: CigaretteSyndicate

# Syndicate Operative Outfit - Barratry
- type: startingGear
  id: SyndicateOperativeGearExtremelyBasic
  equipment:
    jumpsuit: ClothingUniformJumpsuitOperative
    back: ClothingBackpackSyndicate
    shoes: ClothingShoesBootsCombatFilled
    gloves: ClothingHandsGlovesColorBlack
  storage:
    back:
    - BoxSurvivalSyndicate
    - WeaponPistolViper
    - PinpointerSyndicateNuclear
    - DeathAcidifierImplanter

#Syndicate Operative Outfit - Basic
- type: startingGear
  id: SyndicateOperativeGearBasic
  parent: SyndicateOperativeGearExtremelyBasic
  equipment:
    ears: ClothingHeadsetAltSyndicate
    gloves: ClothingHandsGlovesCombat
    pocket1: BaseUplinkRadio40TC
    id: SyndiPDA
>>>>>>> 795196c9
<|MERGE_RESOLUTION|>--- conflicted
+++ resolved
@@ -4,12 +4,10 @@
   antagonist: true
   setPreference: true
   objective: roles-antag-syndicate-agent-objective
-<<<<<<< HEAD
+  guides: [ Traitors ]
   requirements:
   - !type:OverallPlaytimeRequirement
     time: 108000 # 30h # Corvax-RoleTime
-=======
-  guides: [ Traitors ]
 
 # Syndicate Operative Outfit - Monkey
 - type: startingGear
@@ -42,5 +40,4 @@
     ears: ClothingHeadsetAltSyndicate
     gloves: ClothingHandsGlovesCombat
     pocket1: BaseUplinkRadio40TC
-    id: SyndiPDA
->>>>>>> 795196c9
+    id: SyndiPDA