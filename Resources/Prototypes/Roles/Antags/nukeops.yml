- type: antag
  id: Nukeops
  name: roles-antag-nuclear-operative-name
  antagonist: true
  setPreference: true
  objective: roles-antag-nuclear-operative-objective
  requirements:
  - !type:OverallPlaytimeRequirement
<<<<<<< HEAD
    time: 54000 # 15h # Corvax-RoleTime
  - !type:DepartmentTimeRequirement
    department: Security
    time: 18000 # 5h # Corvax-RoleTime
=======
    time: 18000 # 5h
  guides: [ NuclearOperatives ]
>>>>>>> 795196c9

- type: antag
  id: NukeopsMedic
  name: roles-antag-nuclear-operative-agent-name
  antagonist: true
  setPreference: true
  objective: roles-antag-nuclear-operative-agent-objective
  requirements:
  - !type:OverallPlaytimeRequirement
    time: 54000 # 15h # Corvax-RoleTime
  - !type:RoleTimeRequirement
    role: JobChemist
<<<<<<< HEAD
    time: 36000 # 10h # Corvax-RoleTime
  - !type:DepartmentTimeRequirement
    department: Security
    time: 36000 # 10h # Corvax-RoleTime
=======
    time: 10800 # 3h
  guides: [ NuclearOperatives ]
>>>>>>> 795196c9

- type: antag
  id: NukeopsCommander
  name: roles-antag-nuclear-operative-commander-name
  antagonist: true
  setPreference: true
  objective: roles-antag-nuclear-operative-commander-objective
  requirements:
  - !type:OverallPlaytimeRequirement
    time: 108000 # 30h # Corvax-RoleTime
  - !type:DepartmentTimeRequirement
    department: Security
<<<<<<< HEAD
    time: 54000 # 15h # Corvax-RoleTime
  # should be changed to nukie playtime when thats tracked (wyci)
=======
    time: 18000 # 5h
  # should be changed to nukie playtime when thats tracked (wyci)
  guides: [ NuclearOperatives ]

#Nuclear Operative Gear
- type: startingGear
  id: SyndicateOperativeGearFull
  equipment:
    jumpsuit: ClothingUniformJumpsuitOperative
    back: ClothingBackpackDuffelSyndicate
    mask: ClothingMaskGasSyndicate
    eyes: ClothingEyesHudSyndicate
    ears: ClothingHeadsetAltSyndicate
    gloves: ClothingHandsGlovesCombat
    outerClothing: ClothingOuterHardsuitSyndie
    shoes: ClothingShoesBootsCombatFilled
    id: SyndiPDA
    pocket1: DoubleEmergencyOxygenTankFilled
    pocket2: BaseUplinkRadio40TC
    belt: ClothingBeltMilitaryWebbing
  storage:
    back:
    - BoxSurvivalSyndicate
    - WeaponPistolViper
    - PinpointerSyndicateNuclear
    - DeathAcidifierImplanter

#Nuclear Operative Commander Gear
- type: startingGear
  id: SyndicateCommanderGearFull
  parent: SyndicateOperativeGearFull
  equipment:
    neck: SyndicateWhistle
    outerClothing: ClothingOuterHardsuitSyndieCommander
  inhand:
    - NukeOpsDeclarationOfWar

#Nuclear Operative Medic Gear
- type: startingGear
  id: SyndicateOperativeMedicFull
  parent: SyndicateOperativeGearFull
  equipment:
    eyes: ClothingEyesHudSyndicateAgent
    outerClothing: ClothingOuterHardsuitSyndieMedic
    shoes: ClothingShoesBootsMagSyndie
    id: SyndiAgentPDA
    belt: ClothingBeltMilitaryWebbingMedFilled
  storage:
    back:
    - SyndiHypo
    - BoxSurvivalSyndicate
    - SawAdvanced
    - Cautery
    - CombatKnife
    - WeaponPistolViper
    - PinpointerSyndicateNuclear
    - HandheldHealthAnalyzer
    - CombatMedipen
    - DeathAcidifierImplanter

#Lone Operative Gear
- type: startingGear
  id: SyndicateLoneOperativeGearFull
  parent: SyndicateOperativeGearFull
  equipment:
    pocket2: BaseUplinkRadio60TC
>>>>>>> 795196c9
<|MERGE_RESOLUTION|>--- conflicted
+++ resolved
@@ -6,15 +6,11 @@
   objective: roles-antag-nuclear-operative-objective
   requirements:
   - !type:OverallPlaytimeRequirement
-<<<<<<< HEAD
     time: 54000 # 15h # Corvax-RoleTime
   - !type:DepartmentTimeRequirement
     department: Security
     time: 18000 # 5h # Corvax-RoleTime
-=======
-    time: 18000 # 5h
   guides: [ NuclearOperatives ]
->>>>>>> 795196c9
 
 - type: antag
   id: NukeopsMedic
@@ -27,15 +23,11 @@
     time: 54000 # 15h # Corvax-RoleTime
   - !type:RoleTimeRequirement
     role: JobChemist
-<<<<<<< HEAD
     time: 36000 # 10h # Corvax-RoleTime
   - !type:DepartmentTimeRequirement
     department: Security
     time: 36000 # 10h # Corvax-RoleTime
-=======
-    time: 10800 # 3h
   guides: [ NuclearOperatives ]
->>>>>>> 795196c9
 
 - type: antag
   id: NukeopsCommander
@@ -48,11 +40,7 @@
     time: 108000 # 30h # Corvax-RoleTime
   - !type:DepartmentTimeRequirement
     department: Security
-<<<<<<< HEAD
     time: 54000 # 15h # Corvax-RoleTime
-  # should be changed to nukie playtime when thats tracked (wyci)
-=======
-    time: 18000 # 5h
   # should be changed to nukie playtime when thats tracked (wyci)
   guides: [ NuclearOperatives ]
 
@@ -117,5 +105,4 @@
   id: SyndicateLoneOperativeGearFull
   parent: SyndicateOperativeGearFull
   equipment:
-    pocket2: BaseUplinkRadio60TC
->>>>>>> 795196c9
+    pocket2: BaseUplinkRadio60TC