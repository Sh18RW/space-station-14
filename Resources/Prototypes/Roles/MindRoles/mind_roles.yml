--- conflicted
+++ resolved
@@ -145,10 +145,7 @@
   components:
   - type: MindRole
     antagPrototype: SpaceNinja
-<<<<<<< HEAD
     roleType: FreeAgent # Corvax
-=======
->>>>>>> 08cd8d05
     exclusiveAntag: true
   - type: NinjaRole
 
