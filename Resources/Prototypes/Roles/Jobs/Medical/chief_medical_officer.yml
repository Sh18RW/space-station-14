# Best job.

- type: job
  id: ChiefMedicalOfficer
  name: job-name-cmo
  description: job-description-cmo
  playTimeTracker: JobChiefMedicalOfficer
  requirements:
    - !type:RoleTimeRequirement
      role: JobChemist
<<<<<<< HEAD
      time: 18000 # Corvax-RoleTime
#    - !type:RoleTimeRequirement
#      role: JobMedicalDoctor
#      time: 21600 #6 hrs
    - !type:DepartmentTimeRequirement
      department: Medical
      time: 54000 # Corvax-RoleTime
=======
      time: 10800 #3 hrs
    - !type:RoleTimeRequirement
      role: JobMedicalDoctor
      time: 21600 #6 hrs
    - !type:DepartmentTimeRequirement
      department: Medical
      time: 36000 #10 hrs
    - !type:OverallPlaytimeRequirement
      time: 144000 #40 hrs            
>>>>>>> dc5a3c4c
  weight: 10
  startingGear: CMOGear
  icon: "ChiefMedicalOfficer"
  requireAdminNotify: true
  supervisors: job-supervisors-captain
  canBeAntag: false
  access:
  - Medical
  - Command
  - Maintenance
  - Chemistry
  - ChiefMedicalOfficer

- type: startingGear
  id: CMOGear
  equipment:
    jumpsuit: ClothingUniformJumpsuitCMO
    back: ClothingBackpackCMOFilled
    shoes: ClothingShoesColorBrown
    outerClothing: ClothingOuterCoatLabCmo
    id: CMOPDA
    ears: ClothingHeadsetCMO
    belt: ClothingBeltMedicalFilled
  innerclothingskirt: ClothingUniformJumpskirtCMO
  satchel: ClothingBackpackSatchelCMOFilled
  duffelbag: ClothingBackpackDuffelCMOFilled<|MERGE_RESOLUTION|>--- conflicted
+++ resolved
@@ -8,7 +8,6 @@
   requirements:
     - !type:RoleTimeRequirement
       role: JobChemist
-<<<<<<< HEAD
       time: 18000 # Corvax-RoleTime
 #    - !type:RoleTimeRequirement
 #      role: JobMedicalDoctor
@@ -16,17 +15,8 @@
     - !type:DepartmentTimeRequirement
       department: Medical
       time: 54000 # Corvax-RoleTime
-=======
-      time: 10800 #3 hrs
-    - !type:RoleTimeRequirement
-      role: JobMedicalDoctor
-      time: 21600 #6 hrs
-    - !type:DepartmentTimeRequirement
-      department: Medical
-      time: 36000 #10 hrs
-    - !type:OverallPlaytimeRequirement
-      time: 144000 #40 hrs            
->>>>>>> dc5a3c4c
+#    - !type:OverallPlaytimeRequirement
+#      time: 144000 #40 hrs
   weight: 10
   startingGear: CMOGear
   icon: "ChiefMedicalOfficer"
