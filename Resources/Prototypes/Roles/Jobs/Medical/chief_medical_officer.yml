--- conflicted
+++ resolved
@@ -6,24 +6,15 @@
   description: job-description-cmo
   playTimeTracker: JobChiefMedicalOfficer
   requirements:
-<<<<<<< HEAD
-    - !type:RoleTimeRequirement # Corvax-RoleTime
+    - !type:RoleTimeRequirement
       role: JobChemist
-      time: 18000
+      time: 18000 # Corvax-RoleTime
+#    - !type:RoleTimeRequirement
+#      role: JobMedicalDoctor
+#      time: 21600 #6 hrs
     - !type:DepartmentTimeRequirement
       department: Medical
       time: 54000 # Corvax-RoleTime
-=======
-    - !type:RoleTimeRequirement
-      role: JobChemist
-      time: 21600 #6 hrs
-    - !type:RoleTimeRequirement
-      role: JobMedicalDoctor
-      time: 21600 #6 hrs
-    - !type:DepartmentTimeRequirement
-      department: Medical
-      time: 108000 # 30 hrs
->>>>>>> 69c6ab5a
   weight: 10
   startingGear: CMOGear
   icon: "ChiefMedicalOfficer"
