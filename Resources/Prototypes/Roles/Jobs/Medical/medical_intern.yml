﻿- type: job
  id: MedicalIntern
  name: job-name-intern
  description: job-description-intern
  playTimeTracker: JobMedicalIntern
  requirements:
    - !type:DepartmentTimeRequirement
      department: Medical
<<<<<<< HEAD
      time: 36000 #10 hrs # Corvax-RoleTime
=======
      time: 18000 # 5 hrs
>>>>>>> 494861dc
      inverted: true # stop playing intern if you're good at med!
  startingGear: MedicalInternGear
  icon: "JobIconMedicalIntern"
  supervisors: job-supervisors-medicine
  canBeAntag: false
  access:
  - Medical
  - Maintenance

- type: startingGear
  id: MedicalInternGear
  equipment:
    shoes: ClothingShoesColorWhite
    id: MedicalInternPDA
    ears: ClothingHeadsetMedical
    belt: ClothingBeltMedicalFilled
    pocket2: BookMedicalReferenceBook
  #storage:
    #back:
    #- Stuff<|MERGE_RESOLUTION|>--- conflicted
+++ resolved
@@ -1,4 +1,4 @@
-﻿- type: job
+- type: job
   id: MedicalIntern
   name: job-name-intern
   description: job-description-intern
@@ -6,11 +6,7 @@
   requirements:
     - !type:DepartmentTimeRequirement
       department: Medical
-<<<<<<< HEAD
       time: 36000 #10 hrs # Corvax-RoleTime
-=======
-      time: 18000 # 5 hrs
->>>>>>> 494861dc
       inverted: true # stop playing intern if you're good at med!
   startingGear: MedicalInternGear
   icon: "JobIconMedicalIntern"
