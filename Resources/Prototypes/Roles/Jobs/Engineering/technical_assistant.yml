﻿- type: job
  id: TechnicalAssistant
  name: job-name-assistant
  playTimeTracker: JobTechnicalAssistant
  requirements:
    - !type:DepartmentTimeRequirement
      department: Engineering
<<<<<<< HEAD
      time: 3600
=======
      time: 7200
>>>>>>> 038f0886
      inverted: true # stop playing intern if you're good at engineering!
  startingGear: TechnicalAssistantGear
  icon: "TechnicalAssistant"
  supervisors: job-supervisors-engineering
  canBeAntag: false
  access:
  - Maintenance
  - Engineering
  - External

- type: startingGear
  id: TechnicalAssistantGear
  equipment:
    head: ClothingHeadHatWelding
    jumpsuit: ClothingUniformJumpsuitColorYellow
    back: ClothingBackpackEngineeringFilled
    shoes: ClothingShoesBootsWork
    id: TechnicalAssistantPDA
    belt: ClothingBeltUtilityFilled
    ears: ClothingHeadsetEngineering
  innerclothingskirt: ClothingUniformJumpskirtColorYellow
  satchel: ClothingBackpackSatchelEngineeringFilled
  duffelbag: ClothingBackpackDuffelEngineeringFilled<|MERGE_RESOLUTION|>--- conflicted
+++ resolved
@@ -5,11 +5,7 @@
   requirements:
     - !type:DepartmentTimeRequirement
       department: Engineering
-<<<<<<< HEAD
-      time: 3600
-=======
       time: 7200
->>>>>>> 038f0886
       inverted: true # stop playing intern if you're good at engineering!
   startingGear: TechnicalAssistantGear
   icon: "TechnicalAssistant"
