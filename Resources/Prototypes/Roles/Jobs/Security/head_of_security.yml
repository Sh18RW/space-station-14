--- conflicted
+++ resolved
@@ -6,25 +6,16 @@
   requirements:
     - !type:RoleTimeRequirement
       role: JobWarden
-<<<<<<< HEAD
       time: 36000 # Corvax-RoleTime
+#    - !type:RoleTimeRequirement
+#      role: JobDetective
+#      time: 7200 #2 hrs
+#    - !type:RoleTimeRequirement
+#      role: JobSecurityOfficer
+#      time: 36000 #10 hrs
     - !type:DepartmentTimeRequirement
       department: Security
       time: 108000 # Corvax-RoleTime
-#    - !type:OverallPlaytimeRequirement
-#      time: 108000
-=======
-      time: 21600 #6 hrs
-    - !type:RoleTimeRequirement
-      role: JobDetective
-      time: 7200 #2 hrs
-    - !type:RoleTimeRequirement
-      role: JobSecurityOfficer
-      time: 36000 #10 hrs
-    - !type:DepartmentTimeRequirement
-      department: Security
-      time: 108000 # 30 hrs
->>>>>>> 69c6ab5a
   weight: 10
   startingGear: HoSGear
   icon: "HeadOfSecurity"
