- type: job
  id: HeadOfSecurity
  name: job-name-hos
  description: job-description-hos
  playTimeTracker: JobHeadOfSecurity
  requirements:
    - !type:RoleTimeRequirement
      role: JobWarden
      time: 36000 #10 hrs # Corvax-RoleTime
#    - !type:RoleTimeRequirement
#      role: JobDetective
#      time: 7200 #2 hrs
#    - !type:RoleTimeRequirement
#      role: JobSecurityOfficer
#      time: 36000 #10 hrs
    - !type:DepartmentTimeRequirement
      department: Security
<<<<<<< HEAD
      time: 108000 #50 hrs # Corvax-RoleTime
=======
      time: 108000 # 30 hrs
    - !type:OverallPlaytimeRequirement
      time: 144000 #40 hrs
>>>>>>> a365568a
  weight: 10
  startingGear: HoSGear
  icon: "JobIconHeadOfSecurity"
  requireAdminNotify: true
  supervisors: job-supervisors-captain
  canBeAntag: false
  access:
  - HeadOfSecurity
  - Command
  - Brig
  - Security
  - Armory
  - Maintenance
  - Service
  - External
  - Detective
  special:
  - !type:AddImplantSpecial
    implants: [ MindShieldImplant ]
  - !type:AddComponentSpecial
    components:
      - type: CommandStaff

- type: startingGear
  id: HoSGear
  equipment:
    jumpsuit: ClothingUniformJumpsuitHoS
    back: ClothingBackpackHOSFilled
    shoes: ClothingShoesBootsJackSecFilled # Corvax-Resprite
    outerClothing: ClothingOuterCoatHoSTrench
    eyes: ClothingEyesGlassesSecurity
    head: ClothingHeadHatBeretHoS
    id: HoSPDA
    gloves: ClothingHandsGlovesCombat
    ears: ClothingHeadsetAltSecurity
    belt: ClothingBeltSecurityFilled
    pocket1: WeaponPistolMk58Nonlethal
  innerclothingskirt: ClothingUniformJumpskirtHoS
  satchel: ClothingBackpackSatchelHOSFilled
  duffelbag: ClothingBackpackDuffelHOSFilled<|MERGE_RESOLUTION|>--- conflicted
+++ resolved
@@ -8,20 +8,13 @@
       role: JobWarden
       time: 36000 #10 hrs # Corvax-RoleTime
 #    - !type:RoleTimeRequirement
-#      role: JobDetective
-#      time: 7200 #2 hrs
-#    - !type:RoleTimeRequirement
 #      role: JobSecurityOfficer
 #      time: 36000 #10 hrs
     - !type:DepartmentTimeRequirement
       department: Security
-<<<<<<< HEAD
       time: 108000 #50 hrs # Corvax-RoleTime
-=======
-      time: 108000 # 30 hrs
-    - !type:OverallPlaytimeRequirement
-      time: 144000 #40 hrs
->>>>>>> a365568a
+#    - !type:OverallPlaytimeRequirement
+#      time: 144000 #40 hrs
   weight: 10
   startingGear: HoSGear
   icon: "JobIconHeadOfSecurity"
