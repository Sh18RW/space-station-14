--- conflicted
+++ resolved
@@ -24,12 +24,8 @@
   equipment:
     jumpsuit: ClothingUniformJumpsuitSecGrey # Corvax-Resprite
     back: ClothingBackpackSecurityFilled
-<<<<<<< HEAD
     shoes: ClothingShoesBootsJackSec # Corvax-Resprite
-=======
-    shoes: ClothingShoesBootsJack
     outerClothing: ClothingOuterArmorBasic
->>>>>>> eba65d22
     id: SecurityCadetPDA
     ears: ClothingHeadsetSecurity
   innerclothingskirt: ClothingUniformJumpskirtColorRed
