- type: job
  id: Warden
  name: job-name-warden
  description: job-description-warden
  playTimeTracker: JobWarden
  requirements:
    - !type:DepartmentTimeRequirement
      department: Security
      time: 108000 #50 hrs # Corvax-RoleTime
  startingGear: WardenGear
  icon: "JobIconWarden"
  supervisors: job-supervisors-hos
  canBeAntag: false
  access:
  - Security
  - Brig
  - Armory
  - Maintenance
  - Service
  - External
  - Detective
  - Cryogenics
  special:
  - !type:AddImplantSpecial
    implants: [ MindShieldImplant ]

- type: startingGear
  id: WardenGear
  equipment:
<<<<<<< HEAD
    head: ClothingHeadHatWarden
    jumpsuit: ClothingUniformJumpsuitWarden
    back: ClothingBackpackSecurityFilled
    shoes: ClothingShoesBootsJackSecFilled # Corvax-Resprite
=======
>>>>>>> 5742dee8
    eyes: ClothingEyesGlassesSecurity
    id: WardenPDA
    ears: ClothingHeadsetSecurity
    belt: ClothingBeltSecurityFilled
    pocket1: WeaponPistolMk58<|MERGE_RESOLUTION|>--- conflicted
+++ resolved
@@ -27,13 +27,6 @@
 - type: startingGear
   id: WardenGear
   equipment:
-<<<<<<< HEAD
-    head: ClothingHeadHatWarden
-    jumpsuit: ClothingUniformJumpsuitWarden
-    back: ClothingBackpackSecurityFilled
-    shoes: ClothingShoesBootsJackSecFilled # Corvax-Resprite
-=======
->>>>>>> 5742dee8
     eyes: ClothingEyesGlassesSecurity
     id: WardenPDA
     ears: ClothingHeadsetSecurity
