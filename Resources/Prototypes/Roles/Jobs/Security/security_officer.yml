--- conflicted
+++ resolved
@@ -26,13 +26,8 @@
   equipment:
     jumpsuit: ClothingUniformJumpsuitSec
     back: ClothingBackpackSecurityFilled
-<<<<<<< HEAD
     shoes: ClothingShoesBootsJackSec # Corvax-Resprite-MRP
-    eyes: ClothingEyesGlassesSecurity
-=======
-    shoes: ClothingShoesBootsCombatFilled
     eyes: ClothingEyesGlassesSunglasses
->>>>>>> 77cf08c3
     head: ClothingHeadHelmetBasic
     outerClothing: ClothingOuterVestArmorSec # Corvax-Resprite
     id: SecurityPDA
