--- conflicted
+++ resolved
@@ -27,13 +27,8 @@
   equipment:
     jumpsuit: ClothingUniformJumpsuitSec
     back: ClothingBackpackSecurityFilled
-<<<<<<< HEAD
     shoes: ClothingShoesBootsJackSec # Corvax-Resprite-MRP
-    eyes: ClothingEyesGlassesSunglasses
-=======
-    shoes: ClothingShoesBootsCombatFilled
     eyes: ClothingEyesGlassesSecurity
->>>>>>> bd5031fd
     head: ClothingHeadHelmetBasic
     outerClothing: ClothingOuterVestArmorSec # Corvax-Resprite
     id: SecurityPDA
