--- conflicted
+++ resolved
@@ -25,17 +25,7 @@
 - type: startingGear
   id: SecurityOfficerGear
   equipment:
-<<<<<<< HEAD
-    jumpsuit: ClothingUniformJumpsuitSec
-    back: ClothingBackpackSecurityFilled
-    shoes: ClothingShoesBootsJackSec # Corvax-Resprite-MRP
     eyes: ClothingEyesGlassesSecurity
-    head: ClothingHeadHelmetBasic
-    outerClothing: ClothingOuterVestArmorSec # Corvax-Resprite
-    id: SecurityPDA
-=======
-    eyes: ClothingEyesGlassesSecurity
->>>>>>> 5742dee8
     ears: ClothingHeadsetSecurity
     belt: ClothingBeltSecurityFilled
     pocket1: WeaponPistolMk58