--- conflicted
+++ resolved
@@ -23,11 +23,7 @@
   equipment:
     jumpsuit: ClothingUniformJumpsuitSec
     back: ClothingBackpackSecurityFilled
-<<<<<<< HEAD
     shoes: ClothingShoesBootsJackSec # Corvax-Resprite
-=======
-    shoes: ClothingShoesBootsCombatFilled
->>>>>>> d2957d89
     eyes: ClothingEyesGlassesSecurity
     head: ClothingHeadHelmetBasic
     outerClothing: ClothingOuterVestArmorSec # Corvax-Resprite
