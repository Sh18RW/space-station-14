- type: job
  id: CargoTechnician
  name: job-name-cargotech
  description: job-description-cargotech
  playTimeTracker: JobCargoTechnician
  startingGear: CargoTechGear
  icon: "CargoTechnician"
<<<<<<< HEAD
  supervisors: job-supervisors-qm # Corvax-JobSupervisors
=======
  supervisors: job-supervisors-qm
>>>>>>> 5a855750
  access:
  - Cargo
  - Maintenance
  - External

- type: startingGear
  id: CargoTechGear
  equipment:
    head: ClothingHeadHatCargosoft
    jumpsuit: ClothingUniformJumpsuitCargo
    back: ClothingBackpackFilled
    shoes: ClothingShoesColorBlack
    id: CargoPDA
    ears: ClothingHeadsetCargo
    pocket1: AppraisalTool
  innerclothingskirt: ClothingUniformJumpskirtCargo
  satchel: ClothingBackpackSatchelFilled
  duffelbag: ClothingBackpackDuffelFilled<|MERGE_RESOLUTION|>--- conflicted
+++ resolved
@@ -5,11 +5,7 @@
   playTimeTracker: JobCargoTechnician
   startingGear: CargoTechGear
   icon: "CargoTechnician"
-<<<<<<< HEAD
-  supervisors: job-supervisors-qm # Corvax-JobSupervisors
-=======
   supervisors: job-supervisors-qm
->>>>>>> 5a855750
   access:
   - Cargo
   - Maintenance
