- type: job
  id: Quartermaster
  name: job-name-qm
  description: job-description-qm
  playTimeTracker: JobQuartermaster
  requirements:
#    - !type:RoleTimeRequirement
#      role: JobCargoTechnician
#      time: 21600 #6 hrs
    - !type:RoleTimeRequirement
      role: JobSalvageSpecialist
      time: 36000 #10 hrs # Corvax-RoleTime
    - !type:DepartmentTimeRequirement
      department: Cargo
<<<<<<< HEAD
      time: 54000 #15 hrs # Corvax-RoleTime
#    - !type:OverallPlaytimeRequirement
#      time: 144000 #40 hrs
=======
      time: 36000 #10 hours
    - !type:OverallPlaytimeRequirement
      time: 144000 #40 hrs
>>>>>>> a365568a
  weight: 10
  startingGear: QuartermasterGear
  icon: "JobIconQuarterMaster"
  supervisors: job-supervisors-captain
  canBeAntag: false
  access:
  - Cargo
  - Salvage
  - Quartermaster
  - Maintenance
  - External
  - Command
  special:
  - !type:AddImplantSpecial
    implants: [ MindShieldImplant ]
  - !type:AddComponentSpecial
    components:
      - type: CommandStaff

- type: startingGear
  id: QuartermasterGear
  equipment:
    head: ClothingHeadHatQMsoft
    jumpsuit: ClothingUniformJumpsuitQM
    back: ClothingBackpackQuartermasterFilled
    shoes: ClothingShoesColorBrown
    id: QuartermasterPDA
    ears: ClothingHeadsetQM
    belt: BoxFolderClipboard
    pocket1: AppraisalTool
  innerclothingskirt: ClothingUniformJumpskirtQM
  satchel: ClothingBackpackSatchelQuartermasterFilled
  duffelbag: ClothingBackpackDuffelQuartermasterFilled<|MERGE_RESOLUTION|>--- conflicted
+++ resolved
@@ -12,15 +12,9 @@
       time: 36000 #10 hrs # Corvax-RoleTime
     - !type:DepartmentTimeRequirement
       department: Cargo
-<<<<<<< HEAD
       time: 54000 #15 hrs # Corvax-RoleTime
 #    - !type:OverallPlaytimeRequirement
 #      time: 144000 #40 hrs
-=======
-      time: 36000 #10 hours
-    - !type:OverallPlaytimeRequirement
-      time: 144000 #40 hrs
->>>>>>> a365568a
   weight: 10
   startingGear: QuartermasterGear
   icon: "JobIconQuarterMaster"
