--- conflicted
+++ resolved
@@ -4,24 +4,15 @@
   description: job-description-qm
   playTimeTracker: JobQuartermaster
   requirements:
-    - !type:RoleTimeRequirement
-      role: JobCargoTechnician
-      time: 21600 #6 hrs
+#    - !type:RoleTimeRequirement
+#      role: JobCargoTechnician
+#      time: 21600 #6 hrs
     - !type:RoleTimeRequirement
       role: JobSalvageSpecialist
-<<<<<<< HEAD
       time: 36000 # Corvax-RoleTime
     - !type:DepartmentTimeRequirement
       department: Cargo
       time: 54000 # Corvax-RoleTime
-#    - !type:OverallPlaytimeRequirement
-#      time: 108000
-=======
-      time: 21600 #6 hrs
-    - !type:DepartmentTimeRequirement
-      department: Cargo
-      time: 108000 # 30 hrs
->>>>>>> 69c6ab5a
   weight: 10
   startingGear: QuartermasterGear
   icon: "QuarterMaster"
