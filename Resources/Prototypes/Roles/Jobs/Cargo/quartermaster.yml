--- conflicted
+++ resolved
@@ -16,11 +16,7 @@
   weight: 10
   startingGear: QuartermasterGear
   icon: "QuarterMaster"
-<<<<<<< HEAD
-  supervisors: job-supervisors-captain # Corvax-JobSupervisors
-=======
   supervisors: job-supervisors-captain
->>>>>>> 5a855750
   canBeAntag: false
   access:
   - Cargo
