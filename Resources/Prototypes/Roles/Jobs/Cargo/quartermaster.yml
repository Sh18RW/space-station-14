- type: job
  id: Quartermaster
  name: job-name-qm
  description: job-description-qm
  playTimeTracker: JobQuartermaster
  requirements:
#    - !type:RoleTimeRequirement
#      role: JobCargoTechnician
#      time: 21600 #6 hrs
    - !type:RoleTimeRequirement
      role: JobSalvageSpecialist
      time: 36000 #10 hrs # Corvax-RoleTime
    - !type:DepartmentTimeRequirement
      department: Cargo
<<<<<<< HEAD
      time: 54000 #15 hrs # Corvax-RoleTime
#    - !type:OverallPlaytimeRequirement
#      time: 144000 #40 hrs
    - !type:AgeRequirement
      requiredAge: 21
=======
      time: 36000 #10 hours
    - !type:OverallPlaytimeRequirement
      time: 144000 #40 hrs
>>>>>>> ec4acdeb
  weight: 10
  startingGear: QuartermasterGear
  icon: "JobIconQuarterMaster"
  supervisors: job-supervisors-captain
  canBeAntag: false
  access:
  - Cargo
  - Salvage
  - Quartermaster
  - Maintenance
  - Command
  - Brig
  - Cryogenics
  special:
  - !type:AddImplantSpecial
    implants: [ MindShieldImplant ]
  - !type:AddComponentSpecial
    components:
      - type: CommandStaff

- type: startingGear
  id: QuartermasterGear
  equipment:
    id: QuartermasterPDA
    ears: ClothingHeadsetQM
    belt: BoxFolderClipboard
    pocket1: AppraisalTool
  storage:
    back:
    - Flash<|MERGE_RESOLUTION|>--- conflicted
+++ resolved
@@ -12,17 +12,11 @@
       time: 36000 #10 hrs # Corvax-RoleTime
     - !type:DepartmentTimeRequirement
       department: Cargo
-<<<<<<< HEAD
-      time: 54000 #15 hrs # Corvax-RoleTime
-#    - !type:OverallPlaytimeRequirement
-#      time: 144000 #40 hrs
-    - !type:AgeRequirement
-      requiredAge: 21
-=======
       time: 36000 #10 hours
     - !type:OverallPlaytimeRequirement
       time: 144000 #40 hrs
->>>>>>> ec4acdeb
+    - !type:AgeRequirement
+      requiredAge: 21
   weight: 10
   startingGear: QuartermasterGear
   icon: "JobIconQuarterMaster"
