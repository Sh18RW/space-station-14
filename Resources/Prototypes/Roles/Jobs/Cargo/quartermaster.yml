- type: job
  id: Quartermaster
  name: job-name-qm
  description: job-description-qm
  playTimeTracker: JobQuartermaster
  requirements:
#    - !type:RoleTimeRequirement
#      role: JobCargoTechnician
#      time: 21600 #6 hrs
    - !type:RoleTimeRequirement
      role: JobSalvageSpecialist
<<<<<<< HEAD
      time: 36000 # Corvax-RoleTime
    - !type:DepartmentTimeRequirement
      department: Cargo
      time: 54000 # Corvax-RoleTime
=======
      time: 10800 #3 hrs
    - !type:DepartmentTimeRequirement
      department: Cargo
      time: 36000 #10 hours
    - !type:OverallPlaytimeRequirement
      time: 144000 #40 hrs            
>>>>>>> dc5a3c4c
  weight: 10
  startingGear: QuartermasterGear
  icon: "QuarterMaster"
  supervisors: job-supervisors-captain
  canBeAntag: false
  access:
  - Cargo
  - Salvage
  - Quartermaster
  - Maintenance
  - External
  - Command

- type: startingGear
  id: QuartermasterGear
  equipment:
    head: ClothingHeadHatQMsoft
    jumpsuit: ClothingUniformJumpsuitQM
    back: ClothingBackpackQuartermasterFilled
    shoes: ClothingShoesColorBrown
    id: QuartermasterPDA
    ears: ClothingHeadsetQM
    pocket1: AppraisalTool
  innerclothingskirt: ClothingUniformJumpskirtQM
  satchel: ClothingBackpackSatchelQuartermasterFilled
  duffelbag: ClothingBackpackDuffelQuartermasterFilled<|MERGE_RESOLUTION|>--- conflicted
+++ resolved
@@ -9,19 +9,12 @@
 #      time: 21600 #6 hrs
     - !type:RoleTimeRequirement
       role: JobSalvageSpecialist
-<<<<<<< HEAD
       time: 36000 # Corvax-RoleTime
     - !type:DepartmentTimeRequirement
       department: Cargo
       time: 54000 # Corvax-RoleTime
-=======
-      time: 10800 #3 hrs
-    - !type:DepartmentTimeRequirement
-      department: Cargo
-      time: 36000 #10 hours
-    - !type:OverallPlaytimeRequirement
-      time: 144000 #40 hrs            
->>>>>>> dc5a3c4c
+#    - !type:OverallPlaytimeRequirement
+#      time: 144000 #40 hrs
   weight: 10
   startingGear: QuartermasterGear
   icon: "QuarterMaster"
