--- conflicted
+++ resolved
@@ -58,11 +58,7 @@
   color: "#334E6D"
   roles:
   - Captain
-<<<<<<< HEAD
   - IAA # Corvax-IAA
-  - CentralCommandOfficial
-=======
->>>>>>> 95195350
   - ChiefEngineer
   - ChiefMedicalOfficer
   - HeadOfPersonnel
