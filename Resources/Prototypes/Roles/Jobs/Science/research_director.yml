- type: job
  id: ResearchDirector
  name: job-name-rd
  description: job-description-rd
  playTimeTracker: JobResearchDirector
  requirements:
    - !type:DepartmentTimeRequirement
      department: Science
<<<<<<< HEAD
      time: 54000 # Corvax-RoleTime
#    - !type:OverallPlaytimeRequirement
#      time: 108000
=======
      time: 108000 # 30 hrs
>>>>>>> 69c6ab5a
  weight: 10
  startingGear: ResearchDirectorGear
  icon: "ResearchDirector"
  requireAdminNotify: true
  supervisors: job-supervisors-captain
  canBeAntag: false
  access:
  - Research
  - Command
  - Maintenance
  - ResearchDirector

- type: startingGear
  id: ResearchDirectorGear
  equipment:
    jumpsuit: ClothingUniformJumpsuitResearchDirector
    back: ClothingBackpackResearchDirectorFilled
    shoes: ClothingShoesColorBrown
    outerClothing: ClothingOuterCoatRnd
    id: RnDPDA
    ears: ClothingHeadsetRD
  innerclothingskirt: ClothingUniformJumpskirtResearchDirector
  satchel: ClothingBackpackSatchelResearchDirectorFilled
  duffelbag: ClothingBackpackDuffelResearchDirectorFilled<|MERGE_RESOLUTION|>--- conflicted
+++ resolved
@@ -6,13 +6,7 @@
   requirements:
     - !type:DepartmentTimeRequirement
       department: Science
-<<<<<<< HEAD
       time: 54000 # Corvax-RoleTime
-#    - !type:OverallPlaytimeRequirement
-#      time: 108000
-=======
-      time: 108000 # 30 hrs
->>>>>>> 69c6ab5a
   weight: 10
   startingGear: ResearchDirectorGear
   icon: "ResearchDirector"
