- type: job
  id: Psychologist
  name: job-name-psychologist
  description: job-description-psychologist
  playTimeTracker: JobPsychologist
  startingGear: PsychologistGear
  icon: "JobIconPsychologist"
  supervisors: job-supervisors-cmo
  access:
  - Medical
  - Maintenance
  extendedAccess:
  - Chemistry

- type: startingGear
  id: PsychologistGear
  equipment:
    jumpsuit: ClothingUniformJumpsuitPsychologist
<<<<<<< HEAD
    back: ClothingBackpackPsychologistFilled # Corvax-Stamp
    shoes: ClothingShoesLeather
    id: PsychologistPDA
    ears: ClothingHeadsetMedical
  innerClothingSkirt: ClothingUniformJumpskirtPsychologist # Corvax-Resprite
  satchel: ClothingBackpackSatchelPsychologistFilled # Corvax-Stamp
  duffelbag: ClothingBackpackDuffelPsychologistFilled # Corvax-Stamp
=======
    shoes: ClothingShoesLeather
    id: PsychologistPDA
    ears: ClothingHeadsetMedical
>>>>>>> 5742dee8
<|MERGE_RESOLUTION|>--- conflicted
+++ resolved
@@ -16,16 +16,6 @@
   id: PsychologistGear
   equipment:
     jumpsuit: ClothingUniformJumpsuitPsychologist
-<<<<<<< HEAD
-    back: ClothingBackpackPsychologistFilled # Corvax-Stamp
     shoes: ClothingShoesLeather
     id: PsychologistPDA
-    ears: ClothingHeadsetMedical
-  innerClothingSkirt: ClothingUniformJumpskirtPsychologist # Corvax-Resprite
-  satchel: ClothingBackpackSatchelPsychologistFilled # Corvax-Stamp
-  duffelbag: ClothingBackpackDuffelPsychologistFilled # Corvax-Stamp
-=======
-    shoes: ClothingShoesLeather
-    id: PsychologistPDA
-    ears: ClothingHeadsetMedical
->>>>>>> 5742dee8
+    ears: ClothingHeadsetMedical