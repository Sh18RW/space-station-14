- type: job
  id: HeadOfPersonnel
  name: job-name-hop
  description: job-description-hop
  playTimeTracker: JobHeadOfPersonnel
  requirements:
    - !type:DepartmentTimeRequirement
      department: Engineering
      time: 18000 #5 hrs # Corvax-RoleTime
    - !type:DepartmentTimeRequirement
      department: Medical
      time: 18000 #5 hrs # Corvax-RoleTime
    - !type:DepartmentTimeRequirement
      department: Security
<<<<<<< HEAD
      time: 18000 #5 hrs # Corvax-RoleTime
#    - !type:DepartmentTimeRequirement
#      department: Command
#      time: 72000 # 20 hrs
    - !type:OverallPlaytimeRequirement
      time: 180000 #50 hrs # Corvax-RoleTime
    - !type:AgeRequirement
      requiredAge: 21
=======
      time: 36000 # 10 hrs
    - !type:DepartmentTimeRequirement
      department: Command
      time: 36000 # 10 hours
>>>>>>> ec4acdeb
  weight: 20
  startingGear: HoPGear
  icon: "JobIconHeadOfPersonnel"
  requireAdminNotify: true
  supervisors: job-supervisors-captain
  canBeAntag: false
  access:
  - Command
  - HeadOfPersonnel
  - Bar
  - Service
  - Maintenance
  - Janitor
  - Theatre
  - Kitchen
  - Chapel
  - Hydroponics
  - External
  - Cryogenics
  # I mean they'll give themselves the rest of the access levels *anyways*.
  # As of 15/03/23 they can't do that so here's MOST of the rest of the access levels.
  # Head level access that isn't their own was deliberately left out, get AA from the captain instead.
  - Chemistry
  - Engineering
  - Research
  - Detective
  - Salvage
  - Security
  - Brig
  - Lawyer
  - Cargo
  - Atmospherics
  - Medical
  special:
  - !type:AddImplantSpecial
    implants: [ MindShieldImplant ]
  - !type:AddComponentSpecial
    components:
      - type: CommandStaff

- type: startingGear
  id: HoPGear
  equipment:
    shoes: ClothingShoesColorBrown
    id: HoPPDA
    gloves: ClothingHandsGlovesHop
    ears: ClothingHeadsetAltCommand
    belt: BoxFolderClipboard
  storage:
    back:
    - Flash<|MERGE_RESOLUTION|>--- conflicted
+++ resolved
@@ -12,21 +12,12 @@
       time: 18000 #5 hrs # Corvax-RoleTime
     - !type:DepartmentTimeRequirement
       department: Security
-<<<<<<< HEAD
       time: 18000 #5 hrs # Corvax-RoleTime
 #    - !type:DepartmentTimeRequirement
 #      department: Command
 #      time: 72000 # 20 hrs
     - !type:OverallPlaytimeRequirement
       time: 180000 #50 hrs # Corvax-RoleTime
-    - !type:AgeRequirement
-      requiredAge: 21
-=======
-      time: 36000 # 10 hrs
-    - !type:DepartmentTimeRequirement
-      department: Command
-      time: 36000 # 10 hours
->>>>>>> ec4acdeb
   weight: 20
   startingGear: HoPGear
   icon: "JobIconHeadOfPersonnel"
