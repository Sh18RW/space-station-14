--- conflicted
+++ resolved
@@ -6,7 +6,6 @@
   requirements:
     - !type:DepartmentTimeRequirement
       department: Engineering
-<<<<<<< HEAD
       time: 18000 # Corvax-RoleTime
     - !type:DepartmentTimeRequirement
       department: Medical
@@ -14,20 +13,11 @@
     - !type:DepartmentTimeRequirement
       department: Security
       time: 18000 # Corvax-RoleTime
+#    - !type:DepartmentTimeRequirement
+#      department: Command
+#      time: 72000 # 20 hrs
     - !type:OverallPlaytimeRequirement
       time: 180000 # Corvax-RoleTime
-=======
-      time: 54000 # 15 hrs
-    - !type:DepartmentTimeRequirement
-      department: Medical
-      time: 54000 # 15 hrs
-    - !type:DepartmentTimeRequirement
-      department: Security
-      time: 54000 # 15 hrs
-    - !type:DepartmentTimeRequirement
-      department: Command
-      time: 72000 # 20 hrs
->>>>>>> 69c6ab5a
   weight: 20
   startingGear: HoPGear
   icon: "HeadOfPersonnel"
