--- conflicted
+++ resolved
@@ -4,25 +4,6 @@
   description: job-description-captain
   playTimeTracker: JobCaptain
   requirements:
-<<<<<<< HEAD
-#    - !type:RoleTimeRequirement
-#      role: JobHeadOfPersonnel
-#      time: 21600 #6 hrs
-#    - !type:RoleTimeRequirement
-#      role: JobHeadOfSecurity
-#      time: 21600 #6 hrs
-#    - !type:RoleTimeRequirement
-#      role: JobChiefMedicalOfficer
-#      time: 21600 #6 hrs
-#    - !type:RoleTimeRequirement
-#      role: JobChiefEngineer
-#      time: 21600 #6 hrs
-#    - !type:RoleTimeRequirement
-#      role: JobResearchDirector
-#      time: 21600 #6 hrs
-#    - !type:RoleTimeRequirement
-#      role: JobQuartermaster
-#      time: 21600 #6 hrs
     - !type:DepartmentTimeRequirement
       department: Engineering
       time: 72000 # Corvax-RoleTime
@@ -32,22 +13,11 @@
     - !type:DepartmentTimeRequirement
       department: Security
       time: 72000 # Corvax-RoleTime
+#    - !type:DepartmentTimeRequirement
+#      department: Command
+#      time: 54000 # 15 hours
     - !type:OverallPlaytimeRequirement
       time: 504000 # Corvax-RoleTime
-=======
-    - !type:DepartmentTimeRequirement
-      department: Engineering
-      time: 54000 # 15 hours
-    - !type:DepartmentTimeRequirement
-      department: Medical
-      time: 54000 # 15 hours
-    - !type:DepartmentTimeRequirement
-      department: Security
-      time: 54000 # 15 hours
-    - !type:DepartmentTimeRequirement
-      department: Command
-      time: 54000 # 15 hours
->>>>>>> dc5a3c4c
   weight: 20
   startingGear: CaptainGear
   icon: "Captain"
