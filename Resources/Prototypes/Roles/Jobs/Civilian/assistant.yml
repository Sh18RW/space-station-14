- type: job
  id: Passenger
  name: job-name-passenger
  startingGear: PassengerGear
  departments:
  - Civilian
  icon: "Passenger"
<<<<<<< HEAD
  supervisors: "absolutely everyone"
=======
  supervisors: job-supervisors-everyone
  access:
  - Maintenance
>>>>>>> e86e6a5c

- type: startingGear
  id: PassengerGear
  equipment:
    jumpsuit: ClothingUniformJumpsuitColorGrey
    back: ClothingBackpackFilled
    shoes: ClothingShoesColorBlack
    id: PassengerPDA
    ears: ClothingHeadsetGrey
  innerclothingskirt: ClothingUniformJumpskirtColorGrey
  satchel: ClothingBackpackSatchelFilled
  duffelbag: ClothingBackpackDuffelFilled<|MERGE_RESOLUTION|>--- conflicted
+++ resolved
@@ -5,13 +5,7 @@
   departments:
   - Civilian
   icon: "Passenger"
-<<<<<<< HEAD
-  supervisors: "absolutely everyone"
-=======
   supervisors: job-supervisors-everyone
-  access:
-  - Maintenance
->>>>>>> e86e6a5c
 
 - type: startingGear
   id: PassengerGear
