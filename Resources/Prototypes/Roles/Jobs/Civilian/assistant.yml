- type: job
  id: Passenger
  name: job-name-passenger
  description: job-description-passenger
  playTimeTracker: JobPassenger
  startingGear: PassengerGear
<<<<<<< HEAD
  icon: "Passenger"
  supervisors: job-supervisors-hop # Corvax-JobSupervisors
#  access: # Corvax
#  - Maintenance
=======
  icon: "JobIconPassenger"
  supervisors: job-supervisors-everyone
  access:
  - Maintenance
>>>>>>> 26dd6f2c

- type: startingGear
  id: PassengerGear
  equipment:
    jumpsuit: ClothingUniformJumpsuitColorGrey
    back: ClothingBackpackFilled
    shoes: ClothingShoesColorBlack
    id: PassengerPDA
    ears: ClothingHeadsetGrey
  innerclothingskirt: ClothingUniformJumpskirtColorGrey
  satchel: ClothingBackpackSatchelFilled
  duffelbag: ClothingBackpackDuffelFilled<|MERGE_RESOLUTION|>--- conflicted
+++ resolved
@@ -4,17 +4,10 @@
   description: job-description-passenger
   playTimeTracker: JobPassenger
   startingGear: PassengerGear
-<<<<<<< HEAD
-  icon: "Passenger"
-  supervisors: job-supervisors-hop # Corvax-JobSupervisors
-#  access: # Corvax
-#  - Maintenance
-=======
   icon: "JobIconPassenger"
   supervisors: job-supervisors-everyone
-  access:
-  - Maintenance
->>>>>>> 26dd6f2c
+#  access: # Corvax-MRP
+#  - Maintenance
 
 - type: startingGear
   id: PassengerGear
