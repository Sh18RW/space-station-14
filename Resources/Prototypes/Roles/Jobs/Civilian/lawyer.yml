--- conflicted
+++ resolved
@@ -7,12 +7,8 @@
     - !type:OverallPlaytimeRequirement
       time: 36000 # 10 hrs
   startingGear: LawyerGear
-<<<<<<< HEAD
-  setPreference: false
-  icon: "Lawyer"
-=======
+  setPreference: false # Corvax-IAA
   icon: "JobIconLawyer"
->>>>>>> 26dd6f2c
   supervisors: job-supervisors-hop
   access:
   - Service
