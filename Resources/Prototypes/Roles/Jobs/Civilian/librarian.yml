- type: job
  id: Librarian
  name: job-name-librarian
  playTimeTracker: JobLibrarian
  startingGear: LibrarianGear
  icon: "Librarian"
  supervisors: job-supervisors-hop
  access:
  - Service
  - Maintenance

- type: startingGear
  id: LibrarianGear
  equipment:
    jumpsuit: ClothingUniformJumpsuitLibrarian
    back: ClothingBackpackFilled
    shoes: ClothingShoesBootsLaceup
    id: LibrarianPDA
    ears: ClothingHeadsetService
    pocket1: d10Dice
<<<<<<< HEAD
  innerclothingskirt: ClothingUniformJumpskirtLibrarian # Corvax
=======
  inhand:
    right hand: BriefcaseBrownFilled
  innerclothingskirt: ClothingUniformJumpskirtColorLightBrown
>>>>>>> 8a53cdeb
<|MERGE_RESOLUTION|>--- conflicted
+++ resolved
@@ -18,10 +18,6 @@
     id: LibrarianPDA
     ears: ClothingHeadsetService
     pocket1: d10Dice
-<<<<<<< HEAD
-  innerclothingskirt: ClothingUniformJumpskirtLibrarian # Corvax
-=======
   inhand:
     right hand: BriefcaseBrownFilled
-  innerclothingskirt: ClothingUniformJumpskirtColorLightBrown
->>>>>>> 8a53cdeb
+  innerclothingskirt: ClothingUniformJumpskirtLibrarian # Corvax
