- type: job
  id: Librarian
  name: job-name-librarian
  description: job-description-librarian
  playTimeTracker: JobLibrarian
  startingGear: LibrarianGear
  icon: "JobIconLibrarian"
  supervisors: job-supervisors-hop
  access:
  - Service
  - Maintenance

- type: startingGear
  id: LibrarianGear
  equipment:
    jumpsuit: ClothingUniformJumpsuitLibrarian
    back: ClothingBackpackLibrarianFilled
    shoes: ClothingShoesBootsLaceup
    id: LibrarianPDA
    ears: ClothingHeadsetService
    pocket1: d10Dice
    pocket2: HandLabeler # for making named bestsellers
<<<<<<< HEAD
  inhand:
    right hand: BriefcaseBrownFilled
  innerclothingskirt: ClothingUniformJumpskirtLibrarian # Corvax-Resprite
=======
  innerclothingskirt: ClothingUniformJumpskirtLibrarian
>>>>>>> 071f75d1
  satchel: ClothingBackpackSatchelLibrarianFilled
  duffelbag: ClothingBackpackDuffelLibrarianFilled<|MERGE_RESOLUTION|>--- conflicted
+++ resolved
@@ -20,12 +20,6 @@
     ears: ClothingHeadsetService
     pocket1: d10Dice
     pocket2: HandLabeler # for making named bestsellers
-<<<<<<< HEAD
-  inhand:
-    right hand: BriefcaseBrownFilled
-  innerclothingskirt: ClothingUniformJumpskirtLibrarian # Corvax-Resprite
-=======
   innerclothingskirt: ClothingUniformJumpskirtLibrarian
->>>>>>> 071f75d1
   satchel: ClothingBackpackSatchelLibrarianFilled
   duffelbag: ClothingBackpackDuffelLibrarianFilled