--- conflicted
+++ resolved
@@ -757,70 +757,7 @@
   completetime: 3.2
   materials:
     Cloth: 500
-<<<<<<< HEAD
-    Durathread: 400
-# Mantles
-- type: latheRecipe
-  id: ClothingNeckMantleCap
-  result: ClothingNeckMantleCap
-  completetime: 2.8
-  materials:
-    Cloth: 200
-    Durathread: 150
-
-- type: latheRecipe
-  id: ClothingNeckMantleCE
-  result: ClothingNeckMantleCE
-  completetime: 2.8
-  materials:
-    Cloth: 200
-    Durathread: 150
-
-- type: latheRecipe
-  id: ClothingNeckMantleCMO
-  result: ClothingNeckMantleCMO
-  completetime: 2.8
-  materials:
-    Cloth: 200
-    Durathread: 150
-
-- type: latheRecipe
-  id: ClothingNeckMantleHOP
-  result: ClothingNeckMantleHOP
-  completetime: 2.8
-  materials:
-    Cloth: 200
-    Durathread: 150
-
-- type: latheRecipe
-  id: ClothingNeckMantleHOS
-  result: ClothingNeckMantleHOS
-  completetime: 2.8
-  materials:
-    Cloth: 200
-    Durathread: 150
-
-- type: latheRecipe # Corvax-Resprite: Old HOS mantle
-  id: ClothingNeckMantleHOSShoulder
-  icon:
-    sprite: Clothing/Neck/mantles/hosmantle_shoulder.rsi
-    state: icon
-  result: ClothingNeckMantleHOSShoulder
-  completetime: 2.8
-  materials:
-    Cloth: 200
-    Durathread: 150
-
-- type: latheRecipe
-  id: ClothingNeckMantleRD
-  result: ClothingNeckMantleRD
-  completetime: 2.8
-  materials:
-    Cloth: 200
-    Durathread: 150
-=======
     Durathread: 300
->>>>>>> c02aeebd
 
 # Winter coats
 - type: latheRecipe
