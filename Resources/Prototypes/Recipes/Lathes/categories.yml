--- conflicted
+++ resolved
@@ -1,11 +1,4 @@
 # Generic
-<<<<<<< HEAD
-- type: latheCategory
-  id: Ammo
-  name: lathe-category-ammo
-
-=======
->>>>>>> a594c7b6
 - type: latheCategory
   id: Circuitry
   name: lathe-category-circuitry
@@ -51,8 +44,6 @@
   id: Materials
   name: lathe-category-materials
 
-<<<<<<< HEAD
-=======
 # Circuit imprinter
 - type: latheCategory
   id: Computers
@@ -137,7 +128,6 @@
   id: Magazines
   name: lathe-category-magazines
 
->>>>>>> a594c7b6
 # Uniform printer
 - type: latheCategory
   id: Bedsheets
