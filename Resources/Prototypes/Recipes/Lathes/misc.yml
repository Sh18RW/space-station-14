--- conflicted
+++ resolved
@@ -206,14 +206,11 @@
   result: FloorTileItemAstroAsteroidSand
 
 - type: latheRecipe
-<<<<<<< HEAD
-=======
   parent: BaseFauxTileRecipe
   id: FauxTileAstroAsteroidSandBorderless
   result: FloorTileItemAstroAsteroidSandBorderless
 
 - type: latheRecipe
->>>>>>> a594c7b6
   id: FloorGreenCircuit
   result: FloorTileItemGCircuit4
   completetime: 2
