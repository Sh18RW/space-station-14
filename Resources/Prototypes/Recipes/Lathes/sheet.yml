--- conflicted
+++ resolved
@@ -64,12 +64,6 @@
     
 - type: latheRecipe
   id: SheetPlasma30
-<<<<<<< HEAD
-  icon:
-    sprite: Objects/Materials/Sheets/other.rsi
-    state: plasma # Corvax-Resprite
-=======
->>>>>>> d0040196
   result: SheetPlasma
   completetime: 2
   materials:
