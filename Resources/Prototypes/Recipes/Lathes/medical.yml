- type: latheRecipe
  id: Scalpel
  result: Scalpel
  category: Tools
  completetime: 2
  materials:
    Steel: 200

- type: latheRecipe
  id: Retractor
  result: Retractor
  category: Tools
  completetime: 2
  materials:
    Steel: 200

- type: latheRecipe
  id: Cautery
  result: Cautery
  category: Tools
  completetime: 2
  materials:
    Steel: 200

- type: latheRecipe
  id: Drill
  result: Drill
  category: Tools
  completetime: 2
  materials:
    Steel: 200
    Plastic: 100

- type: latheRecipe
  id: Saw
  result: Saw
  category: Tools
  completetime: 2
  materials:
    Steel: 200

- type: latheRecipe
  id: Hemostat
  result: Hemostat
  category: Tools
  completetime: 2
  materials:
    Steel: 200

- type: latheRecipe
  id: BodyBag
  result: BodyBagFolded
  completetime: 2
  materials:
    Plastic: 300

- type: latheRecipe
  id: Brutepack
  result: Brutepack1
  completetime: 1
  materials:
    Steel: 25
    Plastic: 25

- type: latheRecipe
  id: Ointment
  result: Ointment1
  completetime: 1
  materials:
    Glass: 25
    Plastic: 25

- type: latheRecipe
  id: Gauze
  result: Gauze1
  completetime: 1
  materials:
    Cloth: 200

- type: latheRecipe
  id: HandheldHealthAnalyzer
  result: HandheldHealthAnalyzerEmpty
  category: Tools
  completetime: 4
  materials:
    Glass: 500
    Steel: 500

- type: latheRecipe
  id: ClothingHandsGlovesLatex
  result: ClothingHandsGlovesLatex
  completetime: 2
  materials:
    Plastic: 300

- type: latheRecipe
  id: ClothingHandsGlovesNitrile
  result: ClothingHandsGlovesNitrile
  completetime: 2
  materials:
    Plastic: 100
    Durathread: 200

- type: latheRecipe
  id: ClothingMaskSterile
  result: ClothingMaskSterile
  completetime: 2
  materials:
    Plastic: 50

- type: latheRecipe
  id: DiseaseSwab
  result: DiseaseSwab
  completetime: 1
  materials:
    Cloth: 20
    Plastic: 20

- type: latheRecipe
  id: Implanter
  result: Implanter
  completetime: 1
  materials:
    Glass: 500
    Steel: 500

- type: latheRecipe
  id: Defibrillator
  result: DefibrillatorEmpty
  completetime: 2
  materials:
    Steel: 300

- type: latheRecipe
  id: Medkit
  result: Medkit
<<<<<<< HEAD
=======
  name: lathe-recipe-Medkit-name
>>>>>>> af752586
  completetime: 2
  materials:
    Plastic: 300

- type: latheRecipe
  id: MedkitBurn
  result: MedkitBurn
<<<<<<< HEAD
=======
  name: lathe-recipe-MedkitBurn-name
>>>>>>> af752586
  completetime: 2
  materials:
    Plastic: 300

- type: latheRecipe
  id: MedkitToxin
  result: MedkitToxin
<<<<<<< HEAD
=======
  name: lathe-recipe-MedkitToxin-name
>>>>>>> af752586
  completetime: 2
  materials:
    Plastic: 300

- type: latheRecipe
  id: MedkitO2
  result: MedkitO2
<<<<<<< HEAD
=======
  name: lathe-recipe-MedkitO2-name
>>>>>>> af752586
  completetime: 2
  materials:
    Plastic: 300

- type: latheRecipe
  id: MedkitBrute
  result: MedkitBrute
<<<<<<< HEAD
=======
  name: lathe-recipe-MedkitBrute-name
>>>>>>> af752586
  completetime: 2
  materials:
    Plastic: 300

- type: latheRecipe
  id: MedkitAdvanced
  result: MedkitAdvanced
<<<<<<< HEAD
=======
  name: lathe-recipe-MedkitAdvanced-name
>>>>>>> af752586
  completetime: 2
  materials:
    Plastic: 300

- type: latheRecipe
  id: MedkitRadiation
  result: MedkitRadiation
<<<<<<< HEAD
=======
  name: lathe-recipe-MedkitRadiation-name
>>>>>>> af752586
  completetime: 2
  materials:
    Plastic: 300

- type: latheRecipe
  id: MedkitCombat
  result: MedkitCombat
<<<<<<< HEAD
=======
  name: lathe-recipe-MedkitCombat-name
>>>>>>> af752586
  completetime: 2
  materials:
    Plastic: 300

- type: latheRecipe
  id: HandLabeler
  result: HandLabeler
  category: Tools
  completetime: 2
  materials:
    Plastic: 100

- type: latheRecipe
  id: Jug
  result: Jug
  completetime: 4
  materials:
    Plastic: 400

- type: latheRecipe
  id: RollerBedSpawnFolded
  result: RollerBedSpawnFolded
  completetime: 1
  materials:
    Steel: 600
    Plastic: 300

- type: latheRecipe
  id: CheapRollerBedSpawnFolded
  result: CheapRollerBedSpawnFolded
  completetime: 1
  materials:
    Steel: 600
    Plastic: 300

- type: latheRecipe
  id: EmergencyRollerBedSpawnFolded
  result: EmergencyRollerBedSpawnFolded
  completetime: 1
  materials:
    Steel: 600
    Plastic: 300

- type: latheRecipe
  id: WhiteCane
  result: WhiteCane
  completetime: 2
  materials:
    Steel: 100
    Plastic: 100<|MERGE_RESOLUTION|>--- conflicted
+++ resolved
@@ -134,10 +134,7 @@
 - type: latheRecipe
   id: Medkit
   result: Medkit
-<<<<<<< HEAD
-=======
   name: lathe-recipe-Medkit-name
->>>>>>> af752586
   completetime: 2
   materials:
     Plastic: 300
@@ -145,10 +142,7 @@
 - type: latheRecipe
   id: MedkitBurn
   result: MedkitBurn
-<<<<<<< HEAD
-=======
   name: lathe-recipe-MedkitBurn-name
->>>>>>> af752586
   completetime: 2
   materials:
     Plastic: 300
@@ -156,10 +150,7 @@
 - type: latheRecipe
   id: MedkitToxin
   result: MedkitToxin
-<<<<<<< HEAD
-=======
   name: lathe-recipe-MedkitToxin-name
->>>>>>> af752586
   completetime: 2
   materials:
     Plastic: 300
@@ -167,10 +158,7 @@
 - type: latheRecipe
   id: MedkitO2
   result: MedkitO2
-<<<<<<< HEAD
-=======
   name: lathe-recipe-MedkitO2-name
->>>>>>> af752586
   completetime: 2
   materials:
     Plastic: 300
@@ -178,10 +166,7 @@
 - type: latheRecipe
   id: MedkitBrute
   result: MedkitBrute
-<<<<<<< HEAD
-=======
   name: lathe-recipe-MedkitBrute-name
->>>>>>> af752586
   completetime: 2
   materials:
     Plastic: 300
@@ -189,10 +174,7 @@
 - type: latheRecipe
   id: MedkitAdvanced
   result: MedkitAdvanced
-<<<<<<< HEAD
-=======
   name: lathe-recipe-MedkitAdvanced-name
->>>>>>> af752586
   completetime: 2
   materials:
     Plastic: 300
@@ -200,10 +182,7 @@
 - type: latheRecipe
   id: MedkitRadiation
   result: MedkitRadiation
-<<<<<<< HEAD
-=======
   name: lathe-recipe-MedkitRadiation-name
->>>>>>> af752586
   completetime: 2
   materials:
     Plastic: 300
@@ -211,10 +190,7 @@
 - type: latheRecipe
   id: MedkitCombat
   result: MedkitCombat
-<<<<<<< HEAD
-=======
   name: lathe-recipe-MedkitCombat-name
->>>>>>> af752586
   completetime: 2
   materials:
     Plastic: 300
