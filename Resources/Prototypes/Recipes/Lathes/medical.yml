- type: latheRecipe
  id: Scalpel
  result: Scalpel
  completetime: 2
  materials:
    Steel: 200

- type: latheRecipe
  id: Retractor
  result: Retractor
  completetime: 2
  materials:
    Steel: 200

- type: latheRecipe
  id: Cautery
  result: Cautery
  completetime: 2
  materials:
    Steel: 200

- type: latheRecipe
  id: Drill
  result: Drill
  completetime: 2
  materials:
    Steel: 200
    Plastic: 100

- type: latheRecipe
  id: Saw
  result: Saw
  completetime: 2
  materials:
    Steel: 200

- type: latheRecipe
  id: Hemostat
  result: Hemostat
  completetime: 2
  materials:
    Steel: 200

- type: latheRecipe
  id: BodyBag
  result: BodyBag_Folded
  completetime: 2
  materials:
    Plastic: 300

- type: latheRecipe
  id: HandheldCrewMonitor
  result: HandheldCrewMonitor
  completetime: 2
  materials:
    Glass: 1200
    Steel: 1000
    Plastic: 1400

- type: latheRecipe
  id: HandheldHealthAnalyzer
  result: HandheldHealthAnalyzer
  completetime: 4
  materials:
    Glass: 500
    Steel: 500

- type: latheRecipe
  id: ClothingHandsGlovesLatex
  result: ClothingHandsGlovesLatex
  completetime: 2
  materials:
    Plastic: 300

- type: latheRecipe
  id: ClothingHandsGlovesNitrile
<<<<<<< HEAD
  icon: { sprite: Clothing/Hands/Gloves/nitrile.rsi, state: icon } # Corvax-Resprite
=======
>>>>>>> d0040196
  result: ClothingHandsGlovesNitrile
  completetime: 2
  materials:
    Plastic: 100
    Durathread: 200

- type: latheRecipe
  id: ClothingMaskSterile
  result: ClothingMaskSterile
  completetime: 2
  materials:
    Plastic: 100

- type: latheRecipe
  id: DiseaseSwab
  result: DiseaseSwab
  completetime: 1
  materials:
    Cloth: 20
    Plastic: 20

- type: latheRecipe
  id: Implanter
  result: Implanter
  completetime: 1
  materials:
    Glass: 500
    Steel: 500<|MERGE_RESOLUTION|>--- conflicted
+++ resolved
@@ -74,10 +74,6 @@
 
 - type: latheRecipe
   id: ClothingHandsGlovesNitrile
-<<<<<<< HEAD
-  icon: { sprite: Clothing/Hands/Gloves/nitrile.rsi, state: icon } # Corvax-Resprite
-=======
->>>>>>> d0040196
   result: ClothingHandsGlovesNitrile
   completetime: 2
   materials:
