--- conflicted
+++ resolved
@@ -13,11 +13,6 @@
   parent: BasePowerCellRecipe
   id: PowerCellSmall
   result: PowerCellSmallPrinted
-<<<<<<< HEAD
-  categories:
-  - Parts
-=======
->>>>>>> a594c7b6
   completetime: 1
   materials:
     Steel: 100
@@ -27,11 +22,6 @@
   parent: BasePowerCellRecipe
   id: PowerCellMedium
   result: PowerCellMediumPrinted
-<<<<<<< HEAD
-  categories:
-  - Parts
-=======
->>>>>>> a594c7b6
   completetime: 6
   materials:
     Steel: 300
@@ -43,11 +33,6 @@
   parent: BasePowerCellRecipe
   id: PowerCellHigh
   result: PowerCellHighPrinted
-<<<<<<< HEAD
-  categories:
-  - Parts
-=======
->>>>>>> a594c7b6
   completetime: 10
   materials:
     Steel: 300
@@ -71,11 +56,6 @@
   parent: BasePowerCellRecipe
   id: PowerCellMicroreactor
   result: PowerCellMicroreactorPrinted
-<<<<<<< HEAD
-  categories:
-  - Parts
-=======
->>>>>>> a594c7b6
   completetime: 10
   materials:
     Steel: 500
