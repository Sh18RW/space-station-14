--- conflicted
+++ resolved
@@ -28,13 +28,8 @@
 
 - type: statusIcon
   id: MindShieldIcon
-<<<<<<< HEAD
-  priority: 2
+  priority: 1
   locationPreference: Left # Corvax-TypingIndicator
-=======
-  priority: 1
-  locationPreference: Right
->>>>>>> 55463376
   layer: Mod
   icon:
     sprite: /Textures/Interface/Misc/job_icons.rsi
