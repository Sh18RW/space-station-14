--- conflicted
+++ resolved
@@ -22,12 +22,8 @@
 - type: statusIcon
   id: MindShieldIcon
   priority: 2
-<<<<<<< HEAD
   locationPreference: Left # Corvax-TypingIndicator
-=======
-  locationPreference: Right
   layer: Mod
->>>>>>> 74b5b72d
   icon:
     sprite: Interface/Misc/job_icons.rsi
     state: MindShield
