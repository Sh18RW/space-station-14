- type: gameMap
  id: Origin
  mapName: 'Origin'
  mapPath: /Maps/origin.yml
  minPlayers: 50
  stations:
    Origin:
      stationProto: StandardNanotrasenStation
      components:
        - type: StationNameSetup
          mapNameTemplate: '{0} Origin {1}'
          nameGenerator:
            !type:NanotrasenNameGenerator
            prefixCreator: '14'
        - type: StationEmergencyShuttle
          emergencyShuttlePath: /Maps/Shuttles/emergency_courser.yml
        - type: StationJobs
          overflowJobs:
            - Passenger
          availableJobs:
            #service
            Captain: [ 1, 1 ]
            HeadOfPersonnel: [ 1, 1 ]
            Bartender: [ 2, 2 ]
            Botanist: [ 3, 3 ]
            Chef: [ 3, 3 ]
            Janitor: [ 3, 3 ]
<<<<<<< HEAD
            Mime: [ 1, 1 ]
            Captain: [ 1, 1 ]
            IAA: [ 1, 1 ] # Corvax-IAA
            HeadOfPersonnel: [ 1, 1 ]
=======
            Chaplain: [ 2, 2 ]
            Librarian: [ 2, 2 ]
            Lawyer: [ 2, 2 ]
            ServiceWorker: [ 3, 4 ]
            #engineering
>>>>>>> 9c2f11d0
            ChiefEngineer: [ 1, 1 ]
            SeniorEngineer: [ 1, 1 ]
            AtmosphericTechnician: [ 3, 3 ]
            StationEngineer: [ 5, 5 ]
            TechnicalAssistant: [ 2, 3 ]
            #medical
            ChiefMedicalOfficer: [ 1, 1 ]
            SeniorPhysician: [ 1, 1 ]
            Chemist: [ 2, 3 ]
            Paramedic: [ 1, 1 ]
            MedicalDoctor: [ 5, 5 ]
            Psychologist: [ 1, 1 ]
            MedicalIntern: [ 1, 2 ]
            #science
            ResearchDirector: [ 1, 1 ]
            SeniorResearcher: [ 1, 1 ]
            Scientist: [ 5, 5 ]
            ResearchAssistant: [ 4, 4 ]
            Borg: [ 2, 2 ]
            #security
            HeadOfSecurity: [ 1, 1 ]
            Warden: [ 1, 1 ]
<<<<<<< HEAD
            Librarian: [ 2, 2 ]
            #Lawyer: [ 2, 2 ] # Corvax-IAA
=======
            SeniorOfficer: [ 1, 1 ]
            Detective: [ 1, 1 ]
            SecurityOfficer: [ 6, 6 ]
            SecurityCadet: [ 2, 4 ]
            #supply
>>>>>>> 9c2f11d0
            Quartermaster: [ 1, 1 ]
            SalvageSpecialist: [ 3, 3 ]
            CargoTechnician: [ 5, 5 ]
            #civillian
            Passenger: [ -1, -1 ]
            Clown: [ 1, 1 ]
            Mime: [ 1, 1 ]
            Musician: [ 2, 2 ]
            Boxer: [ 1, 1 ]
            Reporter: [ 1, 1 ]
            <|MERGE_RESOLUTION|>--- conflicted
+++ resolved
@@ -20,23 +20,17 @@
           availableJobs:
             #service
             Captain: [ 1, 1 ]
+            IAA: [ 1, 1 ] # Corvax-IAA
             HeadOfPersonnel: [ 1, 1 ]
             Bartender: [ 2, 2 ]
             Botanist: [ 3, 3 ]
             Chef: [ 3, 3 ]
             Janitor: [ 3, 3 ]
-<<<<<<< HEAD
-            Mime: [ 1, 1 ]
-            Captain: [ 1, 1 ]
-            IAA: [ 1, 1 ] # Corvax-IAA
-            HeadOfPersonnel: [ 1, 1 ]
-=======
             Chaplain: [ 2, 2 ]
             Librarian: [ 2, 2 ]
-            Lawyer: [ 2, 2 ]
+            #Lawyer: [ 2, 2 ] # Corvax-IAA
             ServiceWorker: [ 3, 4 ]
             #engineering
->>>>>>> 9c2f11d0
             ChiefEngineer: [ 1, 1 ]
             SeniorEngineer: [ 1, 1 ]
             AtmosphericTechnician: [ 3, 3 ]
@@ -59,16 +53,11 @@
             #security
             HeadOfSecurity: [ 1, 1 ]
             Warden: [ 1, 1 ]
-<<<<<<< HEAD
-            Librarian: [ 2, 2 ]
-            #Lawyer: [ 2, 2 ] # Corvax-IAA
-=======
             SeniorOfficer: [ 1, 1 ]
             Detective: [ 1, 1 ]
             SecurityOfficer: [ 6, 6 ]
             SecurityCadet: [ 2, 4 ]
             #supply
->>>>>>> 9c2f11d0
             Quartermaster: [ 1, 1 ]
             SalvageSpecialist: [ 3, 3 ]
             CargoTechnician: [ 5, 5 ]
@@ -79,4 +68,3 @@
             Musician: [ 2, 2 ]
             Boxer: [ 1, 1 ]
             Reporter: [ 1, 1 ]
-            