--- conflicted
+++ resolved
@@ -5,13 +5,8 @@
   minPlayers: 35
   stations:
     Origin:
-<<<<<<< HEAD
-      mapNameTemplate: '{0} Origin Station {1}'
-      emergencyShuttlePath: /Maps/Shuttles/corvax_emergency.yml # Corvax-EmergencyShuttle
-=======
       mapNameTemplate: '{0} Origin {1}'
       emergencyShuttlePath: /Maps/Shuttles/emergency_courser.yml
->>>>>>> c2d3aedc
       nameGenerator:
         !type:NanotrasenNameGenerator
         prefixCreator: '14'
