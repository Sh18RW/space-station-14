﻿- type: gameMap
  id: Origin
  mapName: 'Origin'
  mapPath: /Maps/origin.yml
  minPlayers: 50
  stations:
    Origin:
      mapNameTemplate: '{0} Origin {1}'
      emergencyShuttlePath: /Maps/Shuttles/emergency_courser.yml
      nameGenerator:
        !type:NanotrasenNameGenerator
        prefixCreator: '14'
      overflowJobs:
        - Passenger
      availableJobs:
        CargoTechnician: [ 5, 5 ]
        Passenger: [ -1, -1 ]
        Bartender: [ 3, 3 ]
        Botanist: [ 3, 3 ]
        Chef: [ 3, 3 ]
        Clown: [ 1, 1 ]
        Janitor: [ 3, 3 ]
        Mime: [ 1, 1 ]
        Captain: [ 1, 1 ]
        IAA: [ 1, 1 ] # Corvax-IAA
        HeadOfPersonnel: [ 1, 1 ]
        ChiefEngineer: [ 1, 1 ]
        StationEngineer: [ 5, 5 ]
        ChiefMedicalOfficer: [ 1, 1 ]
        MedicalDoctor: [ 5, 5 ]
        Chemist: [ 2, 3 ]
        ResearchDirector: [ 1, 1 ]
        Scientist: [ 5, 5 ]
        HeadOfSecurity: [ 1, 1 ]
        SecurityOfficer: [ 6, 6 ]
        Chaplain: [ 2, 2 ]
        Warden: [ 1, 1 ]
<<<<<<< HEAD
        Librarian: [ 1, 1 ]
        Lawyer: [ 0, 0 ] # Corvax-IAA
=======
        Librarian: [ 2, 2 ]
        Lawyer: [ 2, 2 ]
>>>>>>> 3afc296f
        Quartermaster: [ 1, 1 ]
        SalvageSpecialist: [ 3, 3 ]
        Musician: [ 2, 2 ]
        AtmosphericTechnician: [ 3, 3 ]
        TechnicalAssistant: [ 2, 2 ]
        MedicalIntern: [ 2, 2 ]
        ServiceWorker: [ 4, 4 ]
        SecurityCadet: [ 3, 3 ]
        Detective: [ 1, 1 ]
        ResearchAssistant: [ 2, 2]<|MERGE_RESOLUTION|>--- conflicted
+++ resolved
@@ -35,13 +35,8 @@
         SecurityOfficer: [ 6, 6 ]
         Chaplain: [ 2, 2 ]
         Warden: [ 1, 1 ]
-<<<<<<< HEAD
-        Librarian: [ 1, 1 ]
+        Librarian: [ 2, 2 ]
         Lawyer: [ 0, 0 ] # Corvax-IAA
-=======
-        Librarian: [ 2, 2 ]
-        Lawyer: [ 2, 2 ]
->>>>>>> 3afc296f
         Quartermaster: [ 1, 1 ]
         SalvageSpecialist: [ 3, 3 ]
         Musician: [ 2, 2 ]
