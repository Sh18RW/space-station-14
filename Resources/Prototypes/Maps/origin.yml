--- conflicted
+++ resolved
@@ -5,52 +5,6 @@
   minPlayers: 50
   stations:
     Origin:
-<<<<<<< HEAD
-      mapNameTemplate: '{0} Origin {1}'
-      emergencyShuttlePath: /Maps/Shuttles/emergency_courser.yml
-      nameGenerator:
-        !type:NanotrasenNameGenerator
-        prefixCreator: '14'
-      overflowJobs:
-        - Passenger
-      availableJobs:
-        CargoTechnician: [ 5, 5 ]
-        Passenger: [ -1, -1 ]
-        Bartender: [ 3, 3 ]
-        Botanist: [ 3, 3 ]
-        Chef: [ 3, 3 ]
-        Clown: [ 1, 1 ]
-        Janitor: [ 3, 3 ]
-        Mime: [ 1, 1 ]
-        Captain: [ 1, 1 ]
-        IAA: [ 1, 1 ] # Corvax-IAA
-        HeadOfPersonnel: [ 1, 1 ]
-        ChiefEngineer: [ 1, 1 ]
-        StationEngineer: [ 5, 5 ]
-        ChiefMedicalOfficer: [ 1, 1 ]
-        MedicalDoctor: [ 5, 5 ]
-        Chemist: [ 2, 3 ]
-        ResearchDirector: [ 1, 1 ]
-        Scientist: [ 5, 5 ]
-        HeadOfSecurity: [ 1, 1 ]
-        SecurityOfficer: [ 6, 6 ]
-        Chaplain: [ 2, 2 ]
-        Warden: [ 1, 1 ]
-        Librarian: [ 2, 2 ]
-        #Lawyer: [ 0, 0 ] # Corvax-IAA
-        Quartermaster: [ 1, 1 ]
-        SalvageSpecialist: [ 3, 3 ]
-        Musician: [ 2, 2 ]
-        AtmosphericTechnician: [ 3, 3 ]
-        TechnicalAssistant: [ 2, 2 ]
-        MedicalIntern: [ 2, 2 ]
-        ServiceWorker: [ 4, 4 ]
-        SecurityCadet: [ 3, 3 ]
-        Detective: [ 1, 1 ]
-        ResearchAssistant: [ 2, 2]
-        Boxer: [ 1, 1]
-        Paramedic: [ 1, 1]
-=======
       stationProto: StandardNanotrasenStation
       components:
         - type: StationNameSetup
@@ -73,6 +27,7 @@
             Janitor: [ 3, 3 ]
             Mime: [ 1, 1 ]
             Captain: [ 1, 1 ]
+            IAA: [ 1, 1 ] # Corvax-IAA
             HeadOfPersonnel: [ 1, 1 ]
             ChiefEngineer: [ 1, 1 ]
             StationEngineer: [ 5, 5 ]
@@ -86,7 +41,7 @@
             Chaplain: [ 2, 2 ]
             Warden: [ 1, 1 ]
             Librarian: [ 2, 2 ]
-            Lawyer: [ 2, 2 ]
+            #Lawyer: [ 2, 2 ] # Corvax-IAA
             Quartermaster: [ 1, 1 ]
             SalvageSpecialist: [ 3, 3 ]
             Musician: [ 2, 2 ]
@@ -98,5 +53,4 @@
             Detective: [ 1, 1 ]
             ResearchAssistant: [ 2, 2]
             Boxer: [ 1, 1]
-            Paramedic: [ 1, 1]
->>>>>>> 898ec198
+            Paramedic: [ 1, 1]