--- conflicted
+++ resolved
@@ -16,13 +16,6 @@
       - type: StationEmergencyShuttle
         emergencyShuttlePath: /Maps/Shuttles/emergency_amber.yml
       - type: StationJobs
-<<<<<<< HEAD
-        availableJobs:
-          # command
-          Captain: [ 1, 1 ]
-          #service
-          HeadOfPersonnel: [ 1, 1 ]
-=======
         availableJobs: # 60 jobs total w/o latejoins & interns, 77 jobs total w/ latejoins & interns
           #command (7)
           Captain: [ 1, 1 ]
@@ -33,7 +26,6 @@
           ResearchDirector: [ 1, 1 ]
           Quartermaster: [ 1, 1 ]
           #service (14)
->>>>>>> a594c7b6
           Bartender: [ 2, 2 ]
           Botanist: [ 3, 3 ]
           Chef: [ 2, 2 ]
@@ -41,42 +33,6 @@
           Chaplain: [ 1, 1 ]
           Librarian: [ 1, 1 ]
           ServiceWorker: [ 2, 2 ]
-<<<<<<< HEAD
-          #engineering
-          ChiefEngineer: [ 1, 1 ]
-          AtmosphericTechnician: [ 3, 3 ]
-          StationEngineer: [ 2, 4 ]
-          TechnicalAssistant: [ 2, 2 ]
-          #medical
-          ChiefMedicalOfficer: [ 1, 1 ]
-          Chemist: [ 2, 2 ]
-          MedicalDoctor: [ 4, 6 ]
-          Paramedic: [ 2, 2 ]
-          MedicalIntern: [ 2, 2 ]
-          Psychologist: [ 1, 1 ]
-          #science
-          ResearchDirector: [ 1, 1 ]
-          Scientist: [ 4, 6 ]
-          ResearchAssistant: [ 2, 2 ]
-          #security
-          HeadOfSecurity: [ 1, 1 ]
-          Warden: [ 1, 1 ]
-          SecurityOfficer: [ 4, 6 ]
-          Detective: [ 1, 1 ]
-          SecurityCadet: [ 2, 2 ]
-          Lawyer: [ 2, 2 ]
-          #supply
-          Quartermaster: [ 1, 1 ]
-          SalvageSpecialist: [ 3, 3 ]
-          CargoTechnician: [ 3, 4 ]
-          #civilian
-          Passenger: [ -1, -1 ]
-          Clown: [ 1, 1 ]
-          Mime: [ 1, 1 ]
-          Musician: [ 1, 1 ]
-          Reporter: [ 1, 1 ]
-          #silicon
-=======
           Reporter: [ 1, 1 ]
           #engineering (5 - 7)
           AtmosphericTechnician: [ 3, 3 ]
@@ -106,6 +62,5 @@
           Mime: [ 1, 1 ]
           Musician: [ 1, 1 ]
           #silicon (4)
->>>>>>> a594c7b6
           StationAi: [ 1, 1 ]
           Borg: [ 3, 3 ]