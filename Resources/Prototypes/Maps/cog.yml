--- conflicted
+++ resolved
@@ -29,7 +29,7 @@
             Reporter: [ 2, 2 ]
             Librarian: [ 1, 1 ]
             ServiceWorker: [ 3, 3 ]
-            Zookeeper: [ 1, 1 ] 
+            Zookeeper: [ 1, 1 ]
             #engineering
             ChiefEngineer: [ 1, 1 ]
             AtmosphericTechnician: [ 3, 3 ]
@@ -52,11 +52,7 @@
             SecurityOfficer: [ 4, 4 ]
             Detective: [ 1, 1 ]
             SecurityCadet: [ 4, 4 ]
-<<<<<<< HEAD
-#            Lawyer: [ 2, 2 ] #they also got a office now # Corvax-IAA
-=======
-            Lawyer: [ 2, 2 ]
->>>>>>> 95195350
+#            Lawyer: [ 2, 2 ] # Corvax-IAA
             #supply
             Quartermaster: [ 1, 1 ]
             SalvageSpecialist: [ 3, 3 ]
