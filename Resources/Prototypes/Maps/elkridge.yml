- type: gameMap
  id: Elkridge
  mapName: 'Elkridge Depot'
  mapPath: /Maps/elkridge.yml
  minPlayers: 15
  maxPlayers: 45
  stations:
    Elkridge:
      stationProto: StandardNanotrasenStation
      components:
        - type: StationNameSetup
          mapNameTemplate: '{0} Elkridge Depot {1}'
          nameGenerator:
            !type:NanotrasenNameGenerator
            prefixCreator: 'DS'
        - type: StationEmergencyShuttle
          emergencyShuttlePath: /Maps/Shuttles/emergency_elkridge.yml
        - type: StationCargoShuttle
          path: /Maps/Shuttles/cargo_elkridge.yml
        - type: StationJobs
          availableJobs: # 46 jobs total w/o latejoins & interns, 61 jobs total w/ latejoins & interns
            #command (7)
            Captain: [ 1, 1 ]
            HeadOfPersonnel: [ 1, 1 ]
            HeadOfSecurity: [ 1, 1 ]
            ChiefMedicalOfficer: [ 1, 1 ]
            ChiefEngineer: [ 1, 1 ]
            ResearchDirector: [ 1, 1 ]
            Quartermaster: [ 1, 1 ]
            #service (9 - 11)
            Bartender: [ 1, 1 ]
            Botanist: [ 1, 2 ]
            Chef: [ 1, 1 ]
            Janitor: [ 1, 2 ]
            Chaplain: [ 1, 1 ]
            Librarian: [ 1, 1 ]
            Reporter: [ 1, 1 ]
            ServiceWorker: [ 2, 2 ]
            #engineering (5 - 6)
            AtmosphericTechnician: [ 2, 2 ]
            StationEngineer: [ 3, 4 ]
            TechnicalAssistant: [ 2, 2 ] #intern, not counted
            #medical (6 - 7)
            Chemist: [ 2, 2 ]
            MedicalDoctor: [ 2, 3 ]
<<<<<<< HEAD
            MedicalIntern: [ 2, 2 ]
=======
            MedicalIntern: [ 2, 2 ] #intern, not counted
>>>>>>> a594c7b6
            Paramedic: [ 1, 1 ]
            Psychologist: [ 1, 1 ]
            #science (3 - 4)
            Scientist: [ 3, 4 ]
            ResearchAssistant: [ 2, 2 ] #intern, not counted
            #security (6 - 7)
            Warden: [ 1, 1 ]
            SecurityOfficer: [ 3, 4 ]
            Detective: [ 1, 1 ]
            SecurityCadet: [ 2, 2 ] #intern, not counted
            Lawyer: [ 1, 1 ]
            #supply (4 - 5)
            SalvageSpecialist: [ 2, 2 ]
            CargoTechnician: [ 2, 3 ]
            #civilian (3+)
            Passenger: [ -1, -1 ] #infinite, not counted
            Clown: [ 1, 1 ]
            Mime: [ 1, 1 ]
            Musician: [ 1, 1 ]
            #silicon (3)
            StationAi: [ 1, 1 ]
            Borg: [ 2, 2 ]<|MERGE_RESOLUTION|>--- conflicted
+++ resolved
@@ -43,11 +43,7 @@
             #medical (6 - 7)
             Chemist: [ 2, 2 ]
             MedicalDoctor: [ 2, 3 ]
-<<<<<<< HEAD
-            MedicalIntern: [ 2, 2 ]
-=======
             MedicalIntern: [ 2, 2 ] #intern, not counted
->>>>>>> a594c7b6
             Paramedic: [ 1, 1 ]
             Psychologist: [ 1, 1 ]
             #science (3 - 4)
