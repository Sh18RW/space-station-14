- type: gameMap
  id: Barratry
  mapName: 'Barratry'
  mapPath: /Maps/barratry.yml
  minPlayers: 35
  maxPlayers: 70
  stations:
    Barratry:
<<<<<<< HEAD
      mapNameTemplate: '{0} Barratry {1}'
      emergencyShuttlePath: /Maps/Shuttles/emergency_raven.yml
      nameGenerator:
        !type:NanotrasenNameGenerator
        prefixCreator: '14'
      overflowJobs:
        - Passenger
      availableJobs:
        CargoTechnician: [ 3, 3 ]
        Passenger: [ -1, -1 ]
        Bartender: [ 2, 2 ]
        Botanist: [ 3, 4]
        Chef: [ 2, 2 ]
        Clown: [ 1, 1 ]
        Janitor: [ 2, 3 ]
        Mime: [ 1, 1 ]
        Captain: [ 1, 1 ]
        IAA: [ 1, 1 ] # Corvax-IAA
        HeadOfPersonnel: [ 1, 1 ]
        ChiefEngineer: [ 1, 1 ]
        StationEngineer: [ 4, 5 ]
        ChiefMedicalOfficer: [ 1, 1 ]
        MedicalDoctor: [ 4, 4 ]
        Chemist: [ 2, 3 ]
        ResearchDirector: [ 1, 1 ]
        Scientist: [ 4, 4 ]
        HeadOfSecurity: [ 1, 1 ]
        SecurityOfficer: [ 5, 5 ]
        Chaplain: [ 1, 1 ]
        Warden: [ 1, 1 ]
        Librarian: [ 1, 1 ]
        #Lawyer: [ 0, 0 ] # Corvax-IAA
        Quartermaster: [ 1, 1 ]
        SalvageSpecialist: [ 3, 3 ]
        Musician: [ 1, 1 ]
        AtmosphericTechnician: [ 2, 3 ]
        TechnicalAssistant: [ 1, 2 ]
        MedicalIntern: [ 1, 2 ]
        ServiceWorker: [ 1, 2 ]
        SecurityCadet: [ 1, 2 ]
        Detective: [ 1, 1 ]
        ResearchAssistant: [1, 2]
=======
      stationProto: StandardNanotrasenStation
      components:
        - type: StationNameSetup
          mapNameTemplate: '{0} Barratry {1}'
          nameGenerator:
            !type:NanotrasenNameGenerator
            prefixCreator: '14'
        - type: StationEmergencyShuttle
          emergencyShuttlePath: /Maps/Shuttles/emergency_raven.yml
        - type: StationJobs
          overflowJobs:
            - Passenger
          availableJobs:
            CargoTechnician: [ 3, 3 ]
            Passenger: [ -1, -1 ]
            Bartender: [ 2, 2 ]
            Botanist: [ 3, 4]
            Chef: [ 2, 2 ]
            Clown: [ 1, 1 ]
            Janitor: [ 2, 3 ]
            Mime: [ 1, 1 ]
            Captain: [ 1, 1 ]
            HeadOfPersonnel: [ 1, 1 ]
            ChiefEngineer: [ 1, 1 ]
            StationEngineer: [ 4, 5 ]
            ChiefMedicalOfficer: [ 1, 1 ]
            MedicalDoctor: [ 4, 4 ]
            Chemist: [ 2, 3 ]
            ResearchDirector: [ 1, 1 ]
            Scientist: [ 4, 4 ]
            HeadOfSecurity: [ 1, 1 ]
            SecurityOfficer: [ 5, 5 ]
            Chaplain: [ 1, 1 ]
            Warden: [ 1, 1 ]
            Librarian: [ 1, 1 ]
            Lawyer: [ 2, 2 ]
            Quartermaster: [ 1, 1 ]
            SalvageSpecialist: [ 3, 3 ]
            Musician: [ 1, 1 ]
            AtmosphericTechnician: [ 2, 3 ]
            TechnicalAssistant: [ 1, 2 ]
            MedicalIntern: [ 1, 2 ]
            ServiceWorker: [ 1, 2 ]
            SecurityCadet: [ 1, 2 ]
            Detective: [ 1, 1 ]
            ResearchAssistant: [1, 2]
>>>>>>> 898ec198
<|MERGE_RESOLUTION|>--- conflicted
+++ resolved
@@ -6,50 +6,6 @@
   maxPlayers: 70
   stations:
     Barratry:
-<<<<<<< HEAD
-      mapNameTemplate: '{0} Barratry {1}'
-      emergencyShuttlePath: /Maps/Shuttles/emergency_raven.yml
-      nameGenerator:
-        !type:NanotrasenNameGenerator
-        prefixCreator: '14'
-      overflowJobs:
-        - Passenger
-      availableJobs:
-        CargoTechnician: [ 3, 3 ]
-        Passenger: [ -1, -1 ]
-        Bartender: [ 2, 2 ]
-        Botanist: [ 3, 4]
-        Chef: [ 2, 2 ]
-        Clown: [ 1, 1 ]
-        Janitor: [ 2, 3 ]
-        Mime: [ 1, 1 ]
-        Captain: [ 1, 1 ]
-        IAA: [ 1, 1 ] # Corvax-IAA
-        HeadOfPersonnel: [ 1, 1 ]
-        ChiefEngineer: [ 1, 1 ]
-        StationEngineer: [ 4, 5 ]
-        ChiefMedicalOfficer: [ 1, 1 ]
-        MedicalDoctor: [ 4, 4 ]
-        Chemist: [ 2, 3 ]
-        ResearchDirector: [ 1, 1 ]
-        Scientist: [ 4, 4 ]
-        HeadOfSecurity: [ 1, 1 ]
-        SecurityOfficer: [ 5, 5 ]
-        Chaplain: [ 1, 1 ]
-        Warden: [ 1, 1 ]
-        Librarian: [ 1, 1 ]
-        #Lawyer: [ 0, 0 ] # Corvax-IAA
-        Quartermaster: [ 1, 1 ]
-        SalvageSpecialist: [ 3, 3 ]
-        Musician: [ 1, 1 ]
-        AtmosphericTechnician: [ 2, 3 ]
-        TechnicalAssistant: [ 1, 2 ]
-        MedicalIntern: [ 1, 2 ]
-        ServiceWorker: [ 1, 2 ]
-        SecurityCadet: [ 1, 2 ]
-        Detective: [ 1, 1 ]
-        ResearchAssistant: [1, 2]
-=======
       stationProto: StandardNanotrasenStation
       components:
         - type: StationNameSetup
@@ -72,6 +28,7 @@
             Janitor: [ 2, 3 ]
             Mime: [ 1, 1 ]
             Captain: [ 1, 1 ]
+            IAA: [ 1, 1 ] # Corvax-IAA
             HeadOfPersonnel: [ 1, 1 ]
             ChiefEngineer: [ 1, 1 ]
             StationEngineer: [ 4, 5 ]
@@ -85,7 +42,7 @@
             Chaplain: [ 1, 1 ]
             Warden: [ 1, 1 ]
             Librarian: [ 1, 1 ]
-            Lawyer: [ 2, 2 ]
+            #Lawyer: [ 2, 2 ] # Corvax-IAA
             Quartermaster: [ 1, 1 ]
             SalvageSpecialist: [ 3, 3 ]
             Musician: [ 1, 1 ]
@@ -95,5 +52,4 @@
             ServiceWorker: [ 1, 2 ]
             SecurityCadet: [ 1, 2 ]
             Detective: [ 1, 1 ]
-            ResearchAssistant: [1, 2]
->>>>>>> 898ec198
+            ResearchAssistant: [1, 2]