--- conflicted
+++ resolved
@@ -6,52 +6,6 @@
   maxPlayers: 75
   stations:
     Bagel:
-<<<<<<< HEAD
-      mapNameTemplate: '{0} Bagel Station {1}'
-      emergencyShuttlePath: /Maps/Shuttles/emergency_lox.yml
-      nameGenerator:
-        !type:NanotrasenNameGenerator
-        prefixCreator: '14'
-      overflowJobs:
-        - Passenger
-      availableJobs:
-        CargoTechnician: [ 3, 3 ]
-        Passenger: [ -1, -1 ]
-        Bartender: [ 2, 2 ]
-        Botanist: [ 3, 3 ]
-        Chef: [ 2, 2 ]
-        Clown: [ 1, 1 ]
-        Janitor: [ 3, 3 ]
-        Mime: [ 1, 1 ]
-        Captain: [ 1, 1 ]
-        IAA: [ 1, 1 ] # Corvax-IAA
-        HeadOfPersonnel: [ 1, 1 ]
-        ChiefEngineer: [ 1, 1 ]
-        StationEngineer: [ 4, 4 ]
-        ChiefMedicalOfficer: [ 1, 1 ]
-        MedicalDoctor: [ 3, 3 ]
-        Chemist: [ 2, 3 ]
-        ResearchDirector: [ 1, 1 ]
-        Scientist: [ 4, 4 ]
-        HeadOfSecurity: [ 1, 1 ]
-        SecurityOfficer: [ 4, 4 ]
-        Chaplain: [ 1, 1 ]
-        Warden: [ 1, 1 ]
-        Librarian: [ 1, 1 ]
-        #Lawyer: [ 0, 0 ] # Corvax-IAA
-        Quartermaster: [ 1, 1 ]
-        SalvageSpecialist: [ 3, 3 ]
-        Musician: [ 1, 1 ]
-        AtmosphericTechnician: [ 3, 3 ]
-        TechnicalAssistant: [ 2, 2 ]
-        MedicalIntern: [ 2, 2 ]
-        ServiceWorker: [ 2, 2 ]
-        SecurityCadet: [ 2, 2 ]
-        Reporter: [ 2, 2 ]
-        Detective: [ 1, 1 ]
-        ResearchAssistant: [ 2, 2 ]
-        Paramedic: [ 1, 1 ]
-=======
       stationProto: StandardNanotrasenStation
       components:
         - type: StationNameSetup
@@ -74,6 +28,7 @@
             Janitor: [ 3, 3 ]
             Mime: [ 1, 1 ]
             Captain: [ 1, 1 ]
+            IAA: [ 1, 1 ] # Corvax-IAA
             HeadOfPersonnel: [ 1, 1 ]
             ChiefEngineer: [ 1, 1 ]
             StationEngineer: [ 4, 4 ]
@@ -87,7 +42,7 @@
             Chaplain: [ 1, 1 ]
             Warden: [ 1, 1 ]
             Librarian: [ 1, 1 ]
-            Lawyer: [ 2, 2 ]
+            #Lawyer: [ 2, 2 ] # Corvax-IAA
             Quartermaster: [ 1, 1 ]
             SalvageSpecialist: [ 3, 3 ]
             Musician: [ 1, 1 ]
@@ -99,5 +54,4 @@
             Reporter: [ 2, 2 ]
             Detective: [ 1, 1 ]
             ResearchAssistant: [ 2, 2 ]
-            Paramedic: [ 1, 1 ]
->>>>>>> 898ec198
+            Paramedic: [ 1, 1 ]