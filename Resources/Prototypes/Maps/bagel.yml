--- conflicted
+++ resolved
@@ -2,15 +2,8 @@
   id: Bagel
   mapName: 'Bagel Station'
   mapPath: /Maps/bagel.yml
-<<<<<<< HEAD
-  # Corvax-start
-  minPlayers: 20
-  maxPlayers: 50
-  # Corvax-end
-=======
-  minPlayers: 35
-  maxPlayers: 80
->>>>>>> 392046fc
+  minPlayers: 20 # Corvax-Mapping
+  maxPlayers: 50 # Corvax-Mapping
   stations:
     Bagel:
       stationProto: StandardNanotrasenStation
