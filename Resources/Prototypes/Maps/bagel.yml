- type: gameMap
  id: Bagel
  mapName: 'Bagel Station'
  mapPath: /Maps/bagel.yml
  minPlayers: 40
  maxPlayers: 76
  stations:
    Bagel:
      stationProto: StandardNanotrasenStation
      components:
        - type: StationNameSetup
          mapNameTemplate: '{0} Bagel Station {1}'
          nameGenerator:
            !type:NanotrasenNameGenerator
            prefixCreator: '14'
        - type: StationEmergencyShuttle
          emergencyShuttlePath: /Maps/Shuttles/emergency_lox.yml
        - type: StationJobs
          overflowJobs:
            - Passenger
          availableJobs:
            #service
            Captain: [ 1, 1 ]
            HeadOfPersonnel: [ 1, 1 ]
            Bartender: [ 2, 2 ]
            Botanist: [ 3, 3 ]
            Chef: [ 2, 2 ]
            Janitor: [ 3, 3 ]
<<<<<<< HEAD
            Mime: [ 1, 1 ]
            Captain: [ 1, 1 ]
            IAA: [ 1, 1 ] # Corvax-IAA
            HeadOfPersonnel: [ 1, 1 ]
=======
            Chaplain: [ 1, 1 ]
            Librarian: [ 1, 1 ]
            ServiceWorker: [ 2, 2 ]
            #engineering
>>>>>>> dc5a3c4c
            ChiefEngineer: [ 1, 1 ]
            SeniorEngineer: [ 1, 1 ]
            AtmosphericTechnician: [ 3, 3 ]
            StationEngineer: [ 3, 3 ]
            TechnicalAssistant: [ 4, 4 ]
            #medical
            ChiefMedicalOfficer: [ 1, 1 ]
            SeniorPhysician: [ 1, 1 ]
            Chemist: [ 2, 3 ]
            MedicalDoctor: [ 2, 2 ]
            Paramedic: [ 1, 1 ]
            MedicalIntern: [ 4, 4 ]
            #science
            ResearchDirector: [ 1, 1 ]
            SeniorResearcher: [ 1, 1 ]        
            Scientist: [ 4, 4 ]
            ResearchAssistant: [ 4, 4 ] 
            #security
            HeadOfSecurity: [ 1, 1 ]
            Warden: [ 1, 1 ]
<<<<<<< HEAD
            Librarian: [ 1, 1 ]
            #Lawyer: [ 2, 2 ] # Corvax-IAA
=======
            SeniorOfficer: [ 1, 1 ]
            SecurityOfficer: [ 3, 3 ]
            Detective: [ 1, 1 ]
            SecurityCadet: [ 4, 4 ]
            Lawyer: [ 2, 2 ]
            #supply
>>>>>>> dc5a3c4c
            Quartermaster: [ 1, 1 ]
            SalvageSpecialist: [ 3, 3 ]
            CargoTechnician: [ 3, 3 ]
            #civilian
            Passenger: [ -1, -1 ]
            Clown: [ 1, 1 ]
            Mime: [ 1, 1 ]
            Musician: [ 1, 1 ]
            Reporter: [ 2, 2 ]<|MERGE_RESOLUTION|>--- conflicted
+++ resolved
@@ -21,22 +21,16 @@
           availableJobs:
             #service
             Captain: [ 1, 1 ]
+            IAA: [ 1, 1 ] # Corvax-IAA
             HeadOfPersonnel: [ 1, 1 ]
             Bartender: [ 2, 2 ]
             Botanist: [ 3, 3 ]
             Chef: [ 2, 2 ]
             Janitor: [ 3, 3 ]
-<<<<<<< HEAD
-            Mime: [ 1, 1 ]
-            Captain: [ 1, 1 ]
-            IAA: [ 1, 1 ] # Corvax-IAA
-            HeadOfPersonnel: [ 1, 1 ]
-=======
             Chaplain: [ 1, 1 ]
             Librarian: [ 1, 1 ]
             ServiceWorker: [ 2, 2 ]
             #engineering
->>>>>>> dc5a3c4c
             ChiefEngineer: [ 1, 1 ]
             SeniorEngineer: [ 1, 1 ]
             AtmosphericTechnician: [ 3, 3 ]
@@ -51,23 +45,18 @@
             MedicalIntern: [ 4, 4 ]
             #science
             ResearchDirector: [ 1, 1 ]
-            SeniorResearcher: [ 1, 1 ]        
+            SeniorResearcher: [ 1, 1 ]
             Scientist: [ 4, 4 ]
-            ResearchAssistant: [ 4, 4 ] 
+            ResearchAssistant: [ 4, 4 ]
             #security
             HeadOfSecurity: [ 1, 1 ]
             Warden: [ 1, 1 ]
-<<<<<<< HEAD
-            Librarian: [ 1, 1 ]
-            #Lawyer: [ 2, 2 ] # Corvax-IAA
-=======
             SeniorOfficer: [ 1, 1 ]
             SecurityOfficer: [ 3, 3 ]
             Detective: [ 1, 1 ]
             SecurityCadet: [ 4, 4 ]
-            Lawyer: [ 2, 2 ]
+            #Lawyer: [ 2, 2 ] # Corvax-IAA
             #supply
->>>>>>> dc5a3c4c
             Quartermaster: [ 1, 1 ]
             SalvageSpecialist: [ 3, 3 ]
             CargoTechnician: [ 3, 3 ]
