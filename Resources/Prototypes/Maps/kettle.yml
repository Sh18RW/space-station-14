--- conflicted
+++ resolved
@@ -5,52 +5,6 @@
   minPlayers: 35
   stations:
     Kettle:
-<<<<<<< HEAD
-      mapNameTemplate: '{0} Kettle {1}'
-      emergencyShuttlePath: /Maps/Shuttles/emergency_courser.yml
-      nameGenerator:
-        !type:NanotrasenNameGenerator
-        prefixCreator: '14'
-      overflowJobs:
-        - Passenger
-      availableJobs:
-        CargoTechnician: [ 3, 3 ]
-        Passenger: [ -1, -1 ]
-        Bartender: [ 1, 2 ]
-        Botanist: [ 3, 4 ]
-        Chef: [ 2, 3 ]
-        Clown: [ 1, 2 ]
-        Janitor: [ 4, 4 ]
-        Mime: [ 1, 2 ]
-        Captain: [ 1, 1 ]
-        IAA: [ 1, 1 ] # Corvax-IAA
-        HeadOfPersonnel: [ 1, 1 ]
-        ChiefEngineer: [ 1, 1 ]
-        StationEngineer: [ 4, 6 ]
-        ChiefMedicalOfficer: [ 1, 1 ]
-        MedicalDoctor: [ 3, 5 ]
-        Chemist: [ 2, 3 ]
-        ResearchDirector: [ 1, 1 ]
-        Scientist: [ 4, 6 ]
-        ResearchAssistant: [ 4, 4 ]
-        HeadOfSecurity: [ 1, 1 ]
-        SecurityOfficer: [ 4, 6 ]
-        Chaplain: [ 1, 2 ]
-        Warden: [ 1, 1 ]
-        Librarian: [ 1, 2 ]
-        #Lawyer: [ 0, 0 ] # Corvax-IAA
-        Quartermaster: [ 1, 1 ]
-        SalvageSpecialist: [ 3, 4 ]
-        Musician: [ 1, 2 ]
-        AtmosphericTechnician: [ 3, 3 ]
-        TechnicalAssistant: [ 4, 4 ]
-        MedicalIntern: [ 4, 4 ]
-        ServiceWorker: [ 4, 4 ]
-        SecurityCadet: [ 4, 4 ]
-        Detective: [ 1, 1 ]
-        Zookeeper: [1, 1]
-        Paramedic: [2, 2]
-=======
       stationProto: StandardNanotrasenStation
       components:
         - type: StationNameSetup
@@ -73,6 +27,7 @@
             Janitor: [ 4, 4 ]
             Mime: [ 1, 2 ]
             Captain: [ 1, 1 ]
+            IAA: [ 1, 1 ] # Corvax-IAA
             HeadOfPersonnel: [ 1, 1 ]
             ChiefEngineer: [ 1, 1 ]
             StationEngineer: [ 4, 6 ]
@@ -87,7 +42,7 @@
             Chaplain: [ 1, 2 ]
             Warden: [ 1, 1 ]
             Librarian: [ 1, 2 ]
-            Lawyer: [ 2, 3 ]
+            #Lawyer: [ 2, 3 ] # Corvax-IAA
             Quartermaster: [ 1, 1 ]
             SalvageSpecialist: [ 3, 4 ]
             Musician: [ 1, 2 ]
@@ -98,5 +53,4 @@
             SecurityCadet: [ 4, 4 ]
             Detective: [ 1, 1 ]
             Zookeeper: [1, 1]
-            Paramedic: [2, 2]
->>>>>>> 898ec198
+            Paramedic: [2, 2]