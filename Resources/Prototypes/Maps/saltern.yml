--- conflicted
+++ resolved
@@ -39,13 +39,8 @@
         Chaplain: [ 1, 1 ]
         Librarian: [ 1, 1 ]
         Musician: [ 1, 1 ]
-<<<<<<< HEAD
         #Lawyer: [ 1, 1 ] # Corvax-IAA
-        SalvageSpecialist: [ 1, 2 ]
-=======
-        Lawyer: [ 1, 1 ]
         SalvageSpecialist: [ 1, 3 ]
->>>>>>> d51e0a26
         Quartermaster: [ 1, 1 ]
         TechnicalAssistant: [ 2, 2 ]
         MedicalIntern: [ 2, 2 ]
