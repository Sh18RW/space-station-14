--- conflicted
+++ resolved
@@ -21,23 +21,17 @@
           availableJobs:
             #service
             Captain: [ 1, 1 ]
+            IAA: [ 1, 1 ] # Corvax-IAA
             HeadOfPersonnel: [ 1, 1 ]
             Bartender: [ 1, 2 ]
             Botanist: [ 2, 3 ]
             Chef: [ 1, 3 ]
             Janitor: [ 2, 3 ]
-<<<<<<< HEAD
-            Mime: [ 1, 1 ]
-            Captain: [ 1, 1 ]
-            IAA: [ 1, 1 ] # Corvax-IAA
-            HeadOfPersonnel: [ 1, 1 ]
-=======
             Chaplain: [ 1, 1 ]
             Librarian: [ 1, 1 ]
-            Lawyer: [ 2, 2 ]
+            #Lawyer: [ 2, 2 ] # Corvax-IAA
             ServiceWorker: [ 1, 1 ]
             #engineering
->>>>>>> 9c2f11d0
             ChiefEngineer: [ 1, 1 ]
             AtmosphericTechnician: [ 2, 2 ]
             SeniorEngineer: [ 1, 1 ]
@@ -59,16 +53,11 @@
             #security
             HeadOfSecurity: [ 1, 1 ]
             Warden: [ 1, 1 ]
-<<<<<<< HEAD
-            Librarian: [ 1, 1 ]
-            #Lawyer: [ 2, 2 ] # Corvax-IAA
-=======
             SeniorOfficer: [ 1, 1 ]
             Detective: [ 1, 1 ]
             SecurityOfficer: [ 3, 4 ]
             SecurityCadet: [ 4, 4 ]
             #supply
->>>>>>> 9c2f11d0
             Quartermaster: [ 1, 1 ]
             SalvageSpecialist: [ 3, 4 ]
             CargoTechnician: [ 2, 3 ]
@@ -77,4 +66,3 @@
             Clown: [ 1, 1 ]
             Mime: [ 1, 1 ]
             Musician: [ 1, 1 ]
-            