- type: gameMap
  id: Box
  mapName: 'Box Station'
  mapPath: /Maps/box.yml
  minPlayers: 50
  stations:
    Boxstation:
      stationProto: StandardNanotrasenStation
      components:
        - type: StationNameSetup
          mapNameTemplate: '{0} Box Station {1}'
          nameGenerator:
            !type:NanotrasenNameGenerator
            prefixCreator: 'TG'
        - type: StationEmergencyShuttle
          emergencyShuttlePath: /Maps/Shuttles/emergency_box.yml
        - type: StationJobs
          overflowJobs:
            - Passenger
          availableJobs:
            #service
            Captain: [ 1, 1 ]
            HeadOfPersonnel: [ 1, 1 ]
            Bartender: [ 2, 2 ]
            Botanist: [ 3, 3 ]
            Chef: [ 2, 2 ]
<<<<<<< HEAD
            Clown: [ 1, 1 ]
            Janitor: [ 3, 3 ]
            Mime: [ 1, 1 ]
            Captain: [ 1, 1 ]
            IAA: [ 1, 1 ] # Corvax-IAA
            HeadOfPersonnel: [ 1, 1 ]
=======
            Janitor: [ 2, 2 ]
            Chaplain: [ 1, 1 ]
            Librarian: [ 1, 1 ]
            ServiceWorker: [ 2, 2 ]
            #engineering
>>>>>>> dc5a3c4c
            ChiefEngineer: [ 1, 1 ]
            SeniorEngineer: [ 1, 1 ]
            AtmosphericTechnician: [ 3, 3 ]
            StationEngineer: [ 4, 4 ]
            TechnicalAssistant: [ 4, 4 ]
            #medical
            ChiefMedicalOfficer: [ 1, 1 ]
            SeniorPhysician: [ 1, 1 ]
            Chemist: [ 2, 3 ]
            MedicalDoctor: [ 3, 3 ]
            Paramedic: [ 1, 1 ]
            MedicalIntern: [ 4, 4 ]
            Psychologist: [ 1, 1 ]
            #science
            ResearchDirector: [ 1, 1 ]
            SeniorResearcher: [ 1, 1 ]        
            Scientist: [ 4, 4 ]
            ResearchAssistant: [ 4, 4 ] 
            #security
            HeadOfSecurity: [ 1, 1 ]
            Warden: [ 1, 1 ]
<<<<<<< HEAD
            Librarian: [ 2, 2 ]
            #Lawyer: [ 2, 2 ] # Corvax-IAA
=======
            SeniorOfficer: [ 1, 1 ]
            SecurityOfficer: [ 4, 4 ]
            Detective: [ 1, 1 ]
            SecurityCadet: [ 4, 4 ]
            Lawyer: [ 2, 2 ]
            #supply
>>>>>>> dc5a3c4c
            Quartermaster: [ 1, 1 ]
            SalvageSpecialist: [ 3, 3 ]
            CargoTechnician: [ 3, 3 ]
            #civilian
            Passenger: [ -1, -1 ]
            Clown: [ 1, 1 ]
            Mime: [ 1, 1 ]
            Musician: [ 1, 1 ]
            <|MERGE_RESOLUTION|>--- conflicted
+++ resolved
@@ -20,24 +20,16 @@
           availableJobs:
             #service
             Captain: [ 1, 1 ]
+            IAA: [ 1, 1 ] # Corvax-IAA
             HeadOfPersonnel: [ 1, 1 ]
             Bartender: [ 2, 2 ]
             Botanist: [ 3, 3 ]
             Chef: [ 2, 2 ]
-<<<<<<< HEAD
-            Clown: [ 1, 1 ]
-            Janitor: [ 3, 3 ]
-            Mime: [ 1, 1 ]
-            Captain: [ 1, 1 ]
-            IAA: [ 1, 1 ] # Corvax-IAA
-            HeadOfPersonnel: [ 1, 1 ]
-=======
             Janitor: [ 2, 2 ]
             Chaplain: [ 1, 1 ]
             Librarian: [ 1, 1 ]
             ServiceWorker: [ 2, 2 ]
             #engineering
->>>>>>> dc5a3c4c
             ChiefEngineer: [ 1, 1 ]
             SeniorEngineer: [ 1, 1 ]
             AtmosphericTechnician: [ 3, 3 ]
@@ -53,23 +45,18 @@
             Psychologist: [ 1, 1 ]
             #science
             ResearchDirector: [ 1, 1 ]
-            SeniorResearcher: [ 1, 1 ]        
+            SeniorResearcher: [ 1, 1 ]
             Scientist: [ 4, 4 ]
-            ResearchAssistant: [ 4, 4 ] 
+            ResearchAssistant: [ 4, 4 ]
             #security
             HeadOfSecurity: [ 1, 1 ]
             Warden: [ 1, 1 ]
-<<<<<<< HEAD
-            Librarian: [ 2, 2 ]
-            #Lawyer: [ 2, 2 ] # Corvax-IAA
-=======
             SeniorOfficer: [ 1, 1 ]
             SecurityOfficer: [ 4, 4 ]
             Detective: [ 1, 1 ]
             SecurityCadet: [ 4, 4 ]
-            Lawyer: [ 2, 2 ]
+            #Lawyer: [ 2, 2 ] # Corvax-IAA
             #supply
->>>>>>> dc5a3c4c
             Quartermaster: [ 1, 1 ]
             SalvageSpecialist: [ 3, 3 ]
             CargoTechnician: [ 3, 3 ]
@@ -78,4 +65,3 @@
             Clown: [ 1, 1 ]
             Mime: [ 1, 1 ]
             Musician: [ 1, 1 ]
-            