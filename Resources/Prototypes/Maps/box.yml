--- conflicted
+++ resolved
@@ -49,13 +49,8 @@
             Warden: [ 1, 1 ]
             SecurityOfficer: [ 5, 7 ]
             Detective: [ 1, 1 ]
-<<<<<<< HEAD
-            SecurityCadet: [ 4, 4 ]
+            SecurityCadet: [ 2, 4 ]
             #Lawyer: [ 2, 2 ] # Corvax-IAA
-=======
-            SecurityCadet: [ 2, 4 ]
-            Lawyer: [ 2, 2 ]
->>>>>>> 3551eb04
             #supply
             Quartermaster: [ 1, 1 ]
             SalvageSpecialist: [ 3, 3 ]
