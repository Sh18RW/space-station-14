- type: gameMap
  id: Box
  mapName: 'Box Station'
  mapPath: /Maps/box.yml
  minPlayers: 50
  stations:
    Boxstation:
      mapNameTemplate: '{0} Box Station {1}'
<<<<<<< HEAD
      emergencyShuttlePath: /Maps/Shuttles/corvax_emergency.yml # Corvax-EmergencyShuttle
=======
      emergencyShuttlePath: /Maps/Shuttles/emergency_box.yml      
>>>>>>> aa0a2c87
      nameGenerator:
        !type:NanotrasenNameGenerator
        prefixCreator: 'TG'
      overflowJobs:
        - Passenger
      availableJobs:
        CargoTechnician: [ 3, 3 ]
        Passenger: [ -1, -1 ]
        Bartender: [ 2, 2 ]
        Botanist: [ 3, 3 ]
        Chef: [ 2, 2 ]
        Clown: [ 1, 1 ]
        Janitor: [ 3, 3 ]
        Mime: [ 1, 1 ]
        Captain: [ 1, 1 ]
        IAA: [ 1, 1 ] # Corvax-IAA
        HeadOfPersonnel: [ 1, 1 ]
        ChiefEngineer: [ 1, 1 ]
        StationEngineer: [ 4, 4 ]
        ChiefMedicalOfficer: [ 1, 1 ]
        MedicalDoctor: [ 4, 4 ]
        Chemist: [ 3, 3 ]
        ResearchDirector: [ 1, 1 ]
        Scientist: [ 5, 5 ]
        HeadOfSecurity: [ 1, 1 ]
        SecurityOfficer: [ 6, 6 ]
        Chaplain: [ 2, 2 ]
        Warden: [ 1, 1 ]
        Librarian: [ 2, 2 ]
        Lawyer: [ 0, 0 ] # Corvax-IAA
        Quartermaster: [ 1, 1 ]
        SalvageSpecialist: [ 3, 3 ]
        Musician: [ 2, 2 ]
        AtmosphericTechnician: [ 3, 3 ]
        TechnicalAssistant: [ 4, 4 ]
        MedicalIntern: [ 4, 4 ]
        ServiceWorker: [ 4, 4 ]
        SecurityCadet: [ 4, 4 ]
        Detective: [ 1, 1 ]
        ResearchAssistant: [ 4, 4 ]<|MERGE_RESOLUTION|>--- conflicted
+++ resolved
@@ -6,11 +6,7 @@
   stations:
     Boxstation:
       mapNameTemplate: '{0} Box Station {1}'
-<<<<<<< HEAD
-      emergencyShuttlePath: /Maps/Shuttles/corvax_emergency.yml # Corvax-EmergencyShuttle
-=======
       emergencyShuttlePath: /Maps/Shuttles/emergency_box.yml      
->>>>>>> aa0a2c87
       nameGenerator:
         !type:NanotrasenNameGenerator
         prefixCreator: 'TG'
