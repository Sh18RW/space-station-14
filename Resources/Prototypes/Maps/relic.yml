- type: gameMap
  id: Relic
  mapName: 'Relic'
  mapPath: /Maps/relic.yml
  minPlayers: 10
  maxPlayers: 50
  stations:
    Relic:
      stationProto: StandardNanotrasenStation
      components:
        - type: StationNameSetup
          mapNameTemplate: '{0} Relic Station {1}'
          nameGenerator:
            !type:NanotrasenNameGenerator
            prefixCreator: 'OG'
        - type: StationEmergencyShuttle
          emergencyShuttlePath: /Maps/Shuttles/emergency_relic.yml
        - type: StationArrivals
          shuttlePath: /Maps/Shuttles/arrivals_relic.yml
        - type: StationCargoShuttle
          path: /Maps/Shuttles/cargo_relic.yml
        - type: StationJobs
          availableJobs:
<<<<<<< HEAD
            #command
=======
            #command (7)
>>>>>>> ebb310ce
            Captain: [ 1, 1 ]
            IAA: [ 1, 1 ] # Corvax-IAA
            #service
            HeadOfPersonnel: [ 1, 1 ]
            Bartender: [ 1, 1 ]
            Botanist: [ 1, 2 ]
            Chef: [ 1, 1 ]
            Janitor: [ 1, 1 ]
            Chaplain: [ 1, 1 ]
            Librarian: [ 1, 1 ]
            #engineering
            ChiefEngineer: [ 1, 1 ]
            AtmosphericTechnician: [ 2, 2 ]
            StationEngineer: [ 2, 2 ]
            TechnicalAssistant: [ 2, 2 ]
            #medical
            ChiefMedicalOfficer: [ 1, 1 ]
            Chemist: [ 1, 1 ]
            MedicalDoctor: [ 2, 2 ]
            Paramedic: [ 1, 1 ]
            MedicalIntern: [ 2, 2 ]
            #science
            ResearchDirector: [ 1, 1 ]
            Scientist: [ 1, 3 ]
            ResearchAssistant: [ 2, 2 ]
            #security
            HeadOfSecurity: [ 1, 1 ]
            Warden: [ 1, 1 ]
            SecurityOfficer: [ 1, 2 ]
            Detective: [ 1, 1 ]
            SecurityCadet: [ 2, 2 ]
            # Lawyer: [ 1, 1 ]
            #supply
            Quartermaster: [ 1, 1 ]
            CargoTechnician: [ 2, 2 ]
            #civilian
            Passenger: [ -1, -1 ]
            #silicon
            StationAi: [ 1, 1 ]
            Borg: [ 2, 2 ]<|MERGE_RESOLUTION|>--- conflicted
+++ resolved
@@ -21,11 +21,7 @@
           path: /Maps/Shuttles/cargo_relic.yml
         - type: StationJobs
           availableJobs:
-<<<<<<< HEAD
-            #command
-=======
             #command (7)
->>>>>>> ebb310ce
             Captain: [ 1, 1 ]
             IAA: [ 1, 1 ] # Corvax-IAA
             #service
