- type: gameMap
  id: ssreach
  mapName: 'Reach'
  mapPath: /Maps/ssreach.yml
  minPlayers: 0
  maxPlayers: 15
  votable: false
  stations:
    Reach:
      mapNameTemplate: '{0} Reach {1}'
      nameGenerator:
        !type:NanotrasenNameGenerator
        prefixCreator: '14'
      overflowJobs:
        - Passenger
      availableJobs:
        CargoTechnician: [ 1, 1 ]
        Passenger: [ 4, 8 ]
        Bartender: [ 1, 1 ]
        Botanist: [ 1, 1 ]
        Chef: [ 1, 1 ]
        Captain: [ 1, 1 ]
        ChiefEngineer: [ 1, 1 ]
        StationEngineer: [ 1, 2 ]
        ChiefMedicalOfficer: [ 1, 1 ]
        MedicalDoctor: [ 1, 1 ]
        Chemist: [ 1, 1 ]
        HeadOfSecurity: [ 1, 1 ]
        SecurityOfficer: [ 2, 4 ]
        Janitor: [ 1, 1 ]
<<<<<<< HEAD
        Musician: [1, 1]

- type: gameMap
  id: dart
  mapName: 'Dart'
  mapPath: /Maps/dart.yml
  minPlayers: 0
  votable: false
  stations:
    Station: #TODO: Mapper, add a BecomesStation component to the primary grid of the map.
      mapNameTemplate: '{0} Dart {1}'
      nameGenerator:
        !type:NanotrasenNameGenerator
        prefixCreator: '14'
      overflowJobs: []
      availableJobs:
        Captain: [ 1, 1 ]

- type: gameMap
  id: constructionstation
  mapName: 'ConstructionStation'
  mapPath: /Maps/constructionstation.yml
  minPlayers: 0
  maxPlayers: 8
  votable: false
  stations:
    Station:
      mapNameTemplate: '{0} ConstructionStation {1}'
      nameGenerator:
        !type:NanotrasenNameGenerator
        prefixCreator: '14'
      overflowJobs: []
      availableJobs:
        Captain: [ 1, 1 ]
        SecurityOfficer: [ 1, 1 ]
        StationEngineer: [ -1, -1 ]

- type: gameMap
  id: moonrise
  mapName: 'Moonrise ERC'
  mapPath: /Maps/moonrise.yml
  minPlayers: 0
  votable: false
  stations:
    Station:
      mapNameTemplate: '{0} Moonrise {1}'
      nameGenerator:
        !type:NanotrasenNameGenerator
        prefixCreator: 'VG'
      overflowJobs: []
      availableJobs:
        Captain: [ 1, 1 ]
        ChiefEngineer: [ 1, 1 ]
        ChiefMedicalOfficer: [ 1, 1 ]
        SecurityOfficer: [ 3, 6 ]
=======
        Musician: [1, 1]
>>>>>>> 56be3d95
<|MERGE_RESOLUTION|>--- conflicted
+++ resolved
@@ -28,24 +28,7 @@
         HeadOfSecurity: [ 1, 1 ]
         SecurityOfficer: [ 2, 4 ]
         Janitor: [ 1, 1 ]
-<<<<<<< HEAD
         Musician: [1, 1]
-
-- type: gameMap
-  id: dart
-  mapName: 'Dart'
-  mapPath: /Maps/dart.yml
-  minPlayers: 0
-  votable: false
-  stations:
-    Station: #TODO: Mapper, add a BecomesStation component to the primary grid of the map.
-      mapNameTemplate: '{0} Dart {1}'
-      nameGenerator:
-        !type:NanotrasenNameGenerator
-        prefixCreator: '14'
-      overflowJobs: []
-      availableJobs:
-        Captain: [ 1, 1 ]
 
 - type: gameMap
   id: constructionstation
@@ -64,26 +47,4 @@
       availableJobs:
         Captain: [ 1, 1 ]
         SecurityOfficer: [ 1, 1 ]
-        StationEngineer: [ -1, -1 ]
-
-- type: gameMap
-  id: moonrise
-  mapName: 'Moonrise ERC'
-  mapPath: /Maps/moonrise.yml
-  minPlayers: 0
-  votable: false
-  stations:
-    Station:
-      mapNameTemplate: '{0} Moonrise {1}'
-      nameGenerator:
-        !type:NanotrasenNameGenerator
-        prefixCreator: 'VG'
-      overflowJobs: []
-      availableJobs:
-        Captain: [ 1, 1 ]
-        ChiefEngineer: [ 1, 1 ]
-        ChiefMedicalOfficer: [ 1, 1 ]
-        SecurityOfficer: [ 3, 6 ]
-=======
-        Musician: [1, 1]
->>>>>>> 56be3d95
+        StationEngineer: [ -1, -1 ]