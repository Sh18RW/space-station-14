--- conflicted
+++ resolved
@@ -164,11 +164,6 @@
   overflowJobs: []
   availableJobs:
     Captain: [ 1, 1 ]
-<<<<<<< HEAD
-    ChiefEngineer: [ 1, 1 ]
-    ChiefMedicalOfficer: [ 1, 1 ]
-    HeadOfSecurity: [ 1, 1 ]
-    SecurityOfficer: [ 2, 3 ]
 
 - type: gameMap
   id: constructionstation
@@ -187,29 +182,6 @@
     StationEngineer: [ -1, -1 ]
 
 - type: gameMap
-  id: sunrise
-  mapName: 'Sunrise'
-  mapNameTemplate: '{0} Sunrise {1}'
-  nameGenerator:
-    !type:NanotrasenNameGenerator
-    prefixCreator: 'SS'
-  mapPath: Maps/sunrise.yml
-  minPlayers: 0
-  maxPlayers: 8
-  overflowJobs: []
-  availableJobs:
-    Bartender: [ 1, 1 ]
-    Captain: [ 1, 1 ]
-    ChiefEngineer: [ 1, 1 ]
-    StationEngineer: [ 1, 1 ]
-    ChiefMedicalOfficer: [ 1, 1 ]
-    MedicalDoctor: [ 1, 1 ]
-    ResearchDirector: [ 1, 1 ]
-    Botanist: [ 1, 1 ]
-=======
->>>>>>> 80727f7f
-
-- type: gameMap
   id: moonrise
   mapName: 'Moonrise ERC'
   mapNameTemplate: '{0} Moonrise {1}'
