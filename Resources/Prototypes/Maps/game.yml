- type: gameMap
  id: saltern
  mapName: 'Saltern'
  mapNameTemplate: '{0} Saltern {1}'
  nameGenerator:
    !type:NanotrasenNameGenerator
    prefixCreator: '14'
  mapPath: Maps/saltern.yml
  minPlayers: 0
  maxPlayers: 20
  fallback: true
  overflowJobs:
    - Assistant
  availableJobs:
    CargoTechnician: [ 1, 2 ]
    Assistant: [ -1, -1 ]
    Bartender: [ 1, 1 ]
    Botanist: [ 2, 2 ]
    Chef: [ 1, 1 ]
    Clown: [ 1, 1 ]
    Janitor: [ 1, 1 ]
    Mime: [ 1, 1 ]
    Captain: [ 1, 1 ]
    HeadOfPersonnel: [ 1, 1 ]
    ChiefEngineer: [ 1, 1 ]
    StationEngineer: [ 2, 3 ]
    ChiefMedicalOfficer: [ 1, 1 ]
    MedicalDoctor: [ 2, 3 ]
    Chemist: [ 1, 1 ]
    ResearchDirector: [ 1, 1 ]
    Scientist: [ 2, 3 ]
    HeadOfSecurity: [ 1, 1 ]
    SecurityOfficer: [ 2, 3 ]

- type: gameMap
  id: packedstation
  mapName: 'Packedstation'
  mapNameTemplate: '{0} Packedstation {1}'
  nameGenerator:
    !type:NanotrasenNameGenerator
    prefixCreator: 'VG'
  mapPath: Maps/packedstation.yml
  minPlayers: 15
  conditions:
    - !type:HolidayMapCondition
      inverted: true
      holidays: [ "Christmas" ]
  overflowJobs:
    - Assistant
  availableJobs:
    CargoTechnician: [ 2, 3 ]
    Assistant: [ -1, -1 ]
    Bartender: [ 1, 1 ]
    Botanist: [ 2, 2 ]
    Chef: [ 1, 1 ]
    Clown: [ 1, 1 ]
    Janitor: [ 1, 1 ]
    Mime: [ 1, 1 ]
    Captain: [ 1, 1 ]
    HeadOfPersonnel: [ 1, 1 ]
    ChiefEngineer: [ 1, 1 ]
    StationEngineer: [ 4, 6 ]
    ChiefMedicalOfficer: [ 1, 1 ]
    MedicalDoctor: [ 3, 4 ]
    Chemist: [ 2, 2 ]
    ResearchDirector: [ 1, 1 ]
    Scientist: [ 3, 4 ]
    HeadOfSecurity: [ 1, 1 ]
    SecurityOfficer: [ 2, 3 ]
    Chaplain: [ 1, 1 ]
    Warden: [ 1, 1 ]

- type: gameMap
  id: knightship
  mapName: 'Knightship'
  mapNameTemplate: '{0} Knightship {1}'
  nameGenerator:
    !type:NanotrasenNameGenerator
    prefixCreator: '14'
  mapPath: Maps/knightship.yml
  minPlayers: 0
  maxPlayers: 8
  overflowJobs: []
  availableJobs:
    Bartender: [ 1, 1 ]
    Captain: [ 1, 1 ]
    ChiefEngineer: [ 1, 1 ]
    StationEngineer: [ 1, 1 ]
    ChiefMedicalOfficer: [ 1, 1 ]
    MedicalDoctor: [ 1, 1 ]
    ResearchDirector: [ 1, 1 ]
    Botanist: [ 1, 1 ]

- type: gameMap
  id: ssreach
  mapName: 'Reach'
  mapNameTemplate: '{0} Reach {1}'
  nameGenerator:
    !type:NanotrasenNameGenerator
    prefixCreator: '14'
  mapPath: Maps/ssreach.yml
  minPlayers: 0
  maxPlayers: 17
  overflowJobs: []
  availableJobs:
    CargoTechnician: [ 1, 1 ]
    Bartender: [ 1, 1 ]
    Botanist: [ 1, 1 ]
    Chef: [ 1, 1 ]
    Captain: [ 1, 1 ]
    ChiefEngineer: [ 1, 1 ]
    StationEngineer: [ 1, 2 ]
    ChiefMedicalOfficer: [ 1, 1 ]
    MedicalDoctor: [ 1, 1 ]
    Chemist: [ 1, 1 ]
    HeadOfSecurity: [ 1, 1 ]
    SecurityOfficer: [ 2, 4 ]
    Janitor: [ 1, 1 ]

<<<<<<< HEAD
#- type: gameMap
#  id: dart
#  mapName: 'Dart'
#  mapNameTemplate: '{0} Dart {1}'
#  nameGenerator:
#    !type:NanotrasenNameGenerator
#    prefixCreator: '14'
#  mapPath: Maps/dart.yml
#  minPlayers: 0
#  votable: false
#  overflowJobs: []
#  availableJobs:
#    Captain: [ 1, 1 ]
#    ChiefEngineer: [ 1, 1 ]
#    ChiefMedicalOfficer: [ 1, 1 ]
#    HeadOfSecurity: [ 1, 1 ]
#    SecurityOfficer: [ 2, 4 ]
=======
- type: gameMap
  id: dart
  mapName: 'Dart'
  mapNameTemplate: '{0} Dart {1}'
  nameGenerator:
    !type:NanotrasenNameGenerator
    prefixCreator: '14'
  mapPath: Maps/dart.yml
  minPlayers: 0
  votable: false
  overflowJobs: []
  availableJobs:
    Captain: [ 1, 1 ]
    ChiefEngineer: [ 1, 1 ]
    ChiefMedicalOfficer: [ 1, 1 ]
    HeadOfSecurity: [ 1, 1 ]
    SecurityOfficer: [ 2, 3 ]
>>>>>>> 67eaa7bf
<|MERGE_RESOLUTION|>--- conflicted
+++ resolved
@@ -117,7 +117,6 @@
     SecurityOfficer: [ 2, 4 ]
     Janitor: [ 1, 1 ]
 
-<<<<<<< HEAD
 #- type: gameMap
 #  id: dart
 #  mapName: 'Dart'
@@ -134,23 +133,4 @@
 #    ChiefEngineer: [ 1, 1 ]
 #    ChiefMedicalOfficer: [ 1, 1 ]
 #    HeadOfSecurity: [ 1, 1 ]
-#    SecurityOfficer: [ 2, 4 ]
-=======
-- type: gameMap
-  id: dart
-  mapName: 'Dart'
-  mapNameTemplate: '{0} Dart {1}'
-  nameGenerator:
-    !type:NanotrasenNameGenerator
-    prefixCreator: '14'
-  mapPath: Maps/dart.yml
-  minPlayers: 0
-  votable: false
-  overflowJobs: []
-  availableJobs:
-    Captain: [ 1, 1 ]
-    ChiefEngineer: [ 1, 1 ]
-    ChiefMedicalOfficer: [ 1, 1 ]
-    HeadOfSecurity: [ 1, 1 ]
-    SecurityOfficer: [ 2, 3 ]
->>>>>>> 67eaa7bf
+#    SecurityOfficer: [ 2, 3 ]