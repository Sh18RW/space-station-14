- type: gameMap
  id: Moose
  mapName: 'Moose'
  mapPath: /Maps/moose.yml
  minPlayers: 0
  maxPlayers: 35
  fallback: true
  stations:
    Moose:
<<<<<<< HEAD
      mapNameTemplate: '{0} Moose {1}'
      emergencyShuttlePath: /Maps/Shuttles/corvax_emergency.yml # Corvax-EmergencyShuttle
      nameGenerator:
        !type:NanotrasenNameGenerator
        prefixCreator: '14'
      overflowJobs:
        - Passenger
      availableJobs:
        CargoTechnician: [ 2, 2 ]
        Passenger: [ -1, -1 ]
        Bartender: [ 1, 1 ]
        Botanist: [ 2, 2 ]
        Chef: [ 1, 1 ]
        Clown: [ 1, 1 ]
        Janitor: [ 1, 1 ]
        Mime: [ 1, 1 ]
        Captain: [ 1, 1 ]
        IAA: [ 1, 1 ] # Corvax-IAA
        HeadOfPersonnel: [ 1, 1 ]
        ChiefEngineer: [ 1, 1 ]
        StationEngineer: [ 2, 3 ]
        AtmosphericTechnician: [ 2, 2 ]
        ChiefMedicalOfficer: [ 1, 1 ]
        MedicalDoctor: [ 2, 2 ]
        Chemist: [ 2, 2 ]
        ResearchDirector: [ 1, 1 ]
        Scientist: [ 3, 3 ]
        ResearchAssistant: [ 2, 2 ]
        HeadOfSecurity: [ 1, 1 ]
        SecurityOfficer: [ 2, 3 ]
        Chaplain: [ 1, 1 ]
        Librarian: [ 1, 1 ]
        Musician: [ 1, 1 ]
        #Lawyer: [ 0, 0 ] # Corvax-IAA
        SalvageSpecialist: [ 1, 2 ]
        Quartermaster: [ 1, 1 ]
        TechnicalAssistant: [ 2, 2 ]
        MedicalIntern: [ 2, 2 ]
        ServiceWorker: [ 2, 2 ]
        SecurityCadet: [ 2, 2 ]
        Detective: [ 1, 1 ]
        Warden: [ 1, 1 ]
=======
      stationProto: StandardNanotrasenStation
      components:
        - type: StationNameSetup
          mapNameTemplate: '{0} Moose {1}'
          nameGenerator:
            !type:NanotrasenNameGenerator
            prefixCreator: '14'
        - type: StationJobs
          overflowJobs:
            - Passenger
          availableJobs:
            CargoTechnician: [ 2, 2 ]
            Passenger: [ -1, -1 ]
            Bartender: [ 1, 1 ]
            Botanist: [ 2, 2 ]
            Chef: [ 1, 1 ]
            Clown: [ 1, 1 ]
            Janitor: [ 1, 1 ]
            Mime: [ 1, 1 ]
            Captain: [ 1, 1 ]
            HeadOfPersonnel: [ 1, 1 ]
            ChiefEngineer: [ 1, 1 ]
            StationEngineer: [ 2, 3 ]
            AtmosphericTechnician: [ 2, 2 ]
            ChiefMedicalOfficer: [ 1, 1 ]
            MedicalDoctor: [ 2, 2 ]
            Chemist: [ 2, 2 ]
            ResearchDirector: [ 1, 1 ]
            Scientist: [ 3, 3 ]
            ResearchAssistant: [ 2, 2 ]
            HeadOfSecurity: [ 1, 1 ]
            SecurityOfficer: [ 2, 3 ]
            Chaplain: [ 1, 1 ]
            Librarian: [ 1, 1 ]
            Musician: [ 1, 1 ]
            Lawyer: [ 1, 1 ]
            SalvageSpecialist: [ 1, 2 ]
            Quartermaster: [ 1, 1 ]
            TechnicalAssistant: [ 2, 2 ]
            MedicalIntern: [ 2, 2 ]
            ServiceWorker: [ 2, 2 ]
            SecurityCadet: [ 2, 2 ]
            Detective: [ 1, 1 ]
            Warden: [ 1, 1 ]
>>>>>>> 898ec198
<|MERGE_RESOLUTION|>--- conflicted
+++ resolved
@@ -7,50 +7,6 @@
   fallback: true
   stations:
     Moose:
-<<<<<<< HEAD
-      mapNameTemplate: '{0} Moose {1}'
-      emergencyShuttlePath: /Maps/Shuttles/corvax_emergency.yml # Corvax-EmergencyShuttle
-      nameGenerator:
-        !type:NanotrasenNameGenerator
-        prefixCreator: '14'
-      overflowJobs:
-        - Passenger
-      availableJobs:
-        CargoTechnician: [ 2, 2 ]
-        Passenger: [ -1, -1 ]
-        Bartender: [ 1, 1 ]
-        Botanist: [ 2, 2 ]
-        Chef: [ 1, 1 ]
-        Clown: [ 1, 1 ]
-        Janitor: [ 1, 1 ]
-        Mime: [ 1, 1 ]
-        Captain: [ 1, 1 ]
-        IAA: [ 1, 1 ] # Corvax-IAA
-        HeadOfPersonnel: [ 1, 1 ]
-        ChiefEngineer: [ 1, 1 ]
-        StationEngineer: [ 2, 3 ]
-        AtmosphericTechnician: [ 2, 2 ]
-        ChiefMedicalOfficer: [ 1, 1 ]
-        MedicalDoctor: [ 2, 2 ]
-        Chemist: [ 2, 2 ]
-        ResearchDirector: [ 1, 1 ]
-        Scientist: [ 3, 3 ]
-        ResearchAssistant: [ 2, 2 ]
-        HeadOfSecurity: [ 1, 1 ]
-        SecurityOfficer: [ 2, 3 ]
-        Chaplain: [ 1, 1 ]
-        Librarian: [ 1, 1 ]
-        Musician: [ 1, 1 ]
-        #Lawyer: [ 0, 0 ] # Corvax-IAA
-        SalvageSpecialist: [ 1, 2 ]
-        Quartermaster: [ 1, 1 ]
-        TechnicalAssistant: [ 2, 2 ]
-        MedicalIntern: [ 2, 2 ]
-        ServiceWorker: [ 2, 2 ]
-        SecurityCadet: [ 2, 2 ]
-        Detective: [ 1, 1 ]
-        Warden: [ 1, 1 ]
-=======
       stationProto: StandardNanotrasenStation
       components:
         - type: StationNameSetup
@@ -71,6 +27,7 @@
             Janitor: [ 1, 1 ]
             Mime: [ 1, 1 ]
             Captain: [ 1, 1 ]
+            IAA: [ 1, 1 ] # Corvax-IAA
             HeadOfPersonnel: [ 1, 1 ]
             ChiefEngineer: [ 1, 1 ]
             StationEngineer: [ 2, 3 ]
@@ -86,7 +43,7 @@
             Chaplain: [ 1, 1 ]
             Librarian: [ 1, 1 ]
             Musician: [ 1, 1 ]
-            Lawyer: [ 1, 1 ]
+            #Lawyer: [ 1, 1 ] # Corvax-IAA
             SalvageSpecialist: [ 1, 2 ]
             Quartermaster: [ 1, 1 ]
             TechnicalAssistant: [ 2, 2 ]
@@ -94,5 +51,4 @@
             ServiceWorker: [ 2, 2 ]
             SecurityCadet: [ 2, 2 ]
             Detective: [ 1, 1 ]
-            Warden: [ 1, 1 ]
->>>>>>> 898ec198
+            Warden: [ 1, 1 ]