--- conflicted
+++ resolved
@@ -5,51 +5,6 @@
   minPlayers: 50
   stations:
     Meta:
-<<<<<<< HEAD
-      mapNameTemplate: '{0} Meta Station {1}'
-      emergencyShuttlePath: /Maps/Shuttles/emergency_courser.yml
-      nameGenerator:
-        !type:NanotrasenNameGenerator
-        prefixCreator: 'TG'
-      overflowJobs:
-        - Passenger
-      availableJobs:
-        CargoTechnician: [ 3, 3 ]
-        Passenger: [ -1, -1 ]
-        Bartender: [ 2, 2 ]
-        Botanist: [ 3, 3 ]
-        Chef: [ 2, 2 ]
-        Clown: [ 1, 1 ]
-        Janitor: [ 3, 3 ]
-        Mime: [ 1, 1 ]
-        Captain: [ 1, 1 ]
-        IAA: [ 1, 1 ] # Corvax-IAA
-        HeadOfPersonnel: [ 1, 1 ]
-        ChiefEngineer: [ 1, 1 ]
-        StationEngineer: [ 4, 4 ]
-        ChiefMedicalOfficer: [ 1, 1 ]
-        MedicalDoctor: [ 4, 4 ]
-        Chemist: [ 3, 3 ]
-        ResearchDirector: [ 1, 1 ]
-        Scientist: [ 6, 6 ]
-        HeadOfSecurity: [ 1, 1 ]
-        SecurityOfficer: [ 6, 6 ]
-        Chaplain: [ 2, 2 ]
-        Warden: [ 1, 1 ]
-        Librarian: [ 2, 2 ]
-        #Lawyer: [ 0, 0 ] # Corvax-IAA
-        Quartermaster: [ 1, 1 ]
-        SalvageSpecialist: [ 3, 3 ]
-        Musician: [ 2, 2 ]
-        AtmosphericTechnician: [ 3, 3 ]
-        TechnicalAssistant: [ 4, 4 ]
-        MedicalIntern: [ 4, 4 ]
-        ServiceWorker: [ 4, 4 ]
-        SecurityCadet: [ 4, 4 ]
-        Detective: [ 1, 1 ]
-        ResearchAssistant: [ 4, 4 ]
-        Paramedic: [ 1, 1 ]
-=======
       stationProto: StandardNanotrasenStation
       components:
         - type: StationNameSetup
@@ -72,6 +27,7 @@
             Janitor: [ 3, 3 ]
             Mime: [ 1, 1 ]
             Captain: [ 1, 1 ]
+            IAA: [ 1, 1 ] # Corvax-IAA
             HeadOfPersonnel: [ 1, 1 ]
             ChiefEngineer: [ 1, 1 ]
             StationEngineer: [ 4, 4 ]
@@ -85,7 +41,7 @@
             Chaplain: [ 2, 2 ]
             Warden: [ 1, 1 ]
             Librarian: [ 2, 2 ]
-            Lawyer: [ 2, 2 ]
+            #Lawyer: [ 2, 2 ] # Corvax-IAA
             Quartermaster: [ 1, 1 ]
             SalvageSpecialist: [ 3, 3 ]
             Musician: [ 2, 2 ]
@@ -96,5 +52,4 @@
             SecurityCadet: [ 4, 4 ]
             Detective: [ 1, 1 ]
             ResearchAssistant: [ 4, 4 ]
-            Paramedic: [ 1, 1 ]
->>>>>>> 898ec198
+            Paramedic: [ 1, 1 ]