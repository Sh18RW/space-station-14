--- conflicted
+++ resolved
@@ -51,13 +51,8 @@
             Warden: [ 1, 1 ]
             SecurityOfficer: [ 6, 6 ]
             Detective: [ 1, 1 ]
-<<<<<<< HEAD
-            SecurityCadet: [ 3, 6 ]
+            SecurityCadet: [ 4, 4 ]
             #Lawyer: [ 2, 2 ] # Corvax-IAA
-=======
-            SecurityCadet: [ 4, 4 ]
-            Lawyer: [ 2, 2 ]
->>>>>>> 7b8d51ce
             #supply
             Quartermaster: [ 1, 1 ]
             SalvageSpecialist: [ 3, 3 ]
