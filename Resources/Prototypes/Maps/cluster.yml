- type: gameMap
  id: Cluster
  mapName: 'Cluster'
  mapPath: /Maps/cluster.yml
  minPlayers: 0
  maxPlayers: 35
  stations:
    Cluster:
      stationProto: StandardNanotrasenStation
      components:
        - type: StationEmergencyShuttle
          emergencyShuttlePath: /Maps/Shuttles/emergency_transit.yml
        - type: StationNameSetup
          mapNameTemplate: '{0} Cluster Station {1}'
          nameGenerator:
            !type:NanotrasenNameGenerator
            prefixCreator: '14'
        - type: StationJobs
          overflowJobs:
            - Passenger
          availableJobs:
            #service
            Captain: [ 1, 1 ]
            HeadOfPersonnel: [ 1, 1 ]
            Bartender: [ 1, 1 ]
            Botanist: [ 2, 2 ]
            Chef: [ 1, 1 ]
            Janitor: [ 1, 1 ]
<<<<<<< HEAD
            Mime: [ 1, 1 ]
            Captain: [ 1, 1 ]
            IAA: [ 1, 1 ] # Corvax-IAA
            HeadOfPersonnel: [ 1, 1 ]
=======
            Chaplain: [ 1, 1 ]
            Librarian: [ 1, 1 ]
            Lawyer: [ 1, 1 ]
            ServiceWorker: [ 1, 1 ]
            #engineering
>>>>>>> 9c2f11d0
            ChiefEngineer: [ 1, 1 ]
            SeniorEngineer: [ 1, 1 ]
            AtmosphericTechnician: [ 2, 2 ]
            StationEngineer: [ 2, 2 ]
            TechnicalAssistant: [ 2, 2 ]
            #medical
            ChiefMedicalOfficer: [ 1, 1 ]
            SeniorPhysician: [ 1, 1 ]
            Chemist: [ 1, 1 ]
            MedicalDoctor: [ 1, 1 ]
            MedicalIntern: [ 2, 2 ]
            #science
            ResearchDirector: [ 1, 1 ]
            SeniorResearcher: [ 1 , 1 ]
            Scientist: [ 2, 2 ]
            ResearchAssistant: [ 2, 2 ]
            Borg: [ 1, 1 ]
            #security
            HeadOfSecurity: [ 1, 1 ]
            Warden: [ 1, 1 ]
<<<<<<< HEAD
            Librarian: [ 1, 1 ]
            #Lawyer: [ 1, 1 ] # Corvax-IAA
            Musician: [ 1, 1 ]
            AtmosphericTechnician: [ 2, 2 ]
            SeniorEngineer: [ 1, 1 ]
            Detective: [ 1, 1 ]
=======
>>>>>>> 9c2f11d0
            SeniorOfficer: [ 1, 1 ]
            Detective: [ 1, 1 ]
            SecurityOfficer: [ 2, 2 ]
            SecurityCadet: [ 2, 2 ]
            #supply
            Quartermaster: [ 1, 1 ]
            SalvageSpecialist: [ 2, 2 ]
            CargoTechnician: [ 1, 1 ]
            #civillian
            Passenger: [ -1, -1 ]
            Clown: [ 1, 1 ]
            Mime: [ 1, 1 ]
            Musician: [ 1, 1 ]
            <|MERGE_RESOLUTION|>--- conflicted
+++ resolved
@@ -1,4 +1,4 @@
-- type: gameMap
+﻿- type: gameMap
   id: Cluster
   mapName: 'Cluster'
   mapPath: /Maps/cluster.yml
@@ -21,23 +21,17 @@
           availableJobs:
             #service
             Captain: [ 1, 1 ]
+            IAA: [ 1, 1 ] # Corvax-IAA
             HeadOfPersonnel: [ 1, 1 ]
             Bartender: [ 1, 1 ]
             Botanist: [ 2, 2 ]
             Chef: [ 1, 1 ]
             Janitor: [ 1, 1 ]
-<<<<<<< HEAD
-            Mime: [ 1, 1 ]
-            Captain: [ 1, 1 ]
-            IAA: [ 1, 1 ] # Corvax-IAA
-            HeadOfPersonnel: [ 1, 1 ]
-=======
             Chaplain: [ 1, 1 ]
             Librarian: [ 1, 1 ]
-            Lawyer: [ 1, 1 ]
+            #Lawyer: [ 1, 1 ] # Corvax-IAA
             ServiceWorker: [ 1, 1 ]
             #engineering
->>>>>>> 9c2f11d0
             ChiefEngineer: [ 1, 1 ]
             SeniorEngineer: [ 1, 1 ]
             AtmosphericTechnician: [ 2, 2 ]
@@ -58,15 +52,6 @@
             #security
             HeadOfSecurity: [ 1, 1 ]
             Warden: [ 1, 1 ]
-<<<<<<< HEAD
-            Librarian: [ 1, 1 ]
-            #Lawyer: [ 1, 1 ] # Corvax-IAA
-            Musician: [ 1, 1 ]
-            AtmosphericTechnician: [ 2, 2 ]
-            SeniorEngineer: [ 1, 1 ]
-            Detective: [ 1, 1 ]
-=======
->>>>>>> 9c2f11d0
             SeniorOfficer: [ 1, 1 ]
             Detective: [ 1, 1 ]
             SecurityOfficer: [ 2, 2 ]
@@ -80,4 +65,3 @@
             Clown: [ 1, 1 ]
             Mime: [ 1, 1 ]
             Musician: [ 1, 1 ]
-            