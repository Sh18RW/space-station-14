﻿- type: stack
  id: FloorTileDark
  name: stack-dark-tile
  spawn: FloorTileItemDark
  maxCount: 30

- type: stack
  id: FloorTileDarkDiagonalMini
  name: stack-dark-steel-diagonal-mini-tile
  spawn: FloorTileItemDarkDiagonalMini
  maxCount: 30

- type: stack
  id: FloorTileDarkDiagonal
  name: stack-dark-steel-diagonal-tile
  spawn: FloorTileItemDarkDiagonal
  maxCount: 30

- type: stack
  id: FloorTileDarkHerringbone
  name: stack-dark-steel-herringbone
  spawn: FloorTileItemDarkHerringbone
  maxCount: 30

- type: stack
  id: FloorTileDarkMini
  name: stack-dark-steel-mini-tile
  spawn: FloorTileItemDarkMini
  maxCount: 30

- type: stack
  id: FloorTileDarkMono
  name: stack-dark-steel-mono-tile
  spawn: FloorTileItemDarkMono
  maxCount: 30

- type: stack
  id: FloorTileDarkPavement
  name: stack-dark-steel-pavement
  spawn: FloorTileItemDarkPavement
  maxCount: 30

- type: stack
  id: FloorTileDarkPavementVertical
  name: stack-dark-steel-vertical-pavement
  spawn: FloorTileItemDarkPavementVertical
  maxCount: 30

- type: stack
  id: FloorTileDarkOffset
  name: stack-offset-dark-steel-tile
  spawn: FloorTileItemDarkOffset
  maxCount: 30

- type: stack
  id: FloorTileSteel
  name: stack-steel-tile
  spawn: FloorTileItemSteel
  maxCount: 30

- type: stack
  id: FloorTileSteelOffset
  name: stack-offset-steel-tile
  spawn: FloorTileItemSteelOffset
  maxCount: 30

- type: stack
  id: FloorTileSteelDiagonalMini
  name: stack-steel-diagonal-mini-tile
  spawn: FloorTileItemSteelDiagonalMini
  maxCount: 30

- type: stack
  id: FloorTileSteelDiagonal
  name: stack-steel-diagonal-tile
  spawn: FloorTileItemSteelDiagonal
  maxCount: 30

- type: stack
  id: FloorTileSteelHerringbone
  name: stack-steel-herringbone
  spawn: FloorTileItemSteelHerringbone
  maxCount: 30

- type: stack
  id: FloorTileSteelMini
  name: stack-steel-mini-tile
  spawn: FloorTileItemSteelMini
  maxCount: 30

- type: stack
  id: FloorTileSteelMono
  name: stack-steel-mono-tile
  spawn: FloorTileItemSteelMono
  maxCount: 30

- type: stack
  id: FloorTileSteelPavement
  name: stack-steel-pavement
  spawn: FloorTileItemSteelPavement
  maxCount: 30

- type: stack
  id: FloorTileSteelPavementVertical
  name: stack-steel-vertical-pavement
  spawn: FloorTileItemSteelPavementVertical
  maxCount: 30

- type: stack
  id: FloorTileWhite
  name: stack-white-tile
  spawn: FloorTileItemWhite
  maxCount: 30

- type: stack
  id: FloorTileWhiteOffset
  name: stack-offset-white-steel-tile
  spawn: FloorTileItemWhiteOffset
  maxCount: 30

- type: stack
  id: FloorTileWhiteDiagonalMini
  name: stack-white-steel-diagonal-mini-tile
  spawn: FloorTileItemWhiteDiagonalMini
  maxCount: 30

- type: stack
  id: FloorTileWhiteDiagonal
  name: stack-white-steel-diagonal-tile
  spawn: FloorTileItemWhiteDiagonal
  maxCount: 30

- type: stack
  id: FloorTileWhiteHerringbone
  name: stack-white-steel-herringbone
  spawn: FloorTileItemWhiteHerringbone
  maxCount: 30

- type: stack
  id: FloorTileWhiteMini
  name: stack-white-steel-mini-tile
  spawn: FloorTileItemWhiteMini
  maxCount: 30

- type: stack
  id: FloorTileWhiteMono
  name: stack-white-steel-mono-tile
  spawn: FloorTileItemWhiteMono
  maxCount: 30

- type: stack
  id: FloorTileWhitePavement
  name: stack-white-steel-pavement
  spawn: FloorTileItemWhitePavement
  maxCount: 30

- type: stack
  id: FloorTileWhitePavementVertical
  name: stack-white-steel-vertical-pavement
  spawn: FloorTileItemWhitePavementVertical
  maxCount: 30

- type: stack
  id: FloorTileSteelCheckerDark
  name: stack-steel-dark-checker-tile
  spawn: FloorTileItemSteelCheckerDark
  maxCount: 30

- type: stack
  id: FloorTileSteelCheckerLight
  name: stack-steel-light-checker-tile
  spawn: FloorTileItemSteelCheckerLight
  maxCount: 30

- type: stack
  id: FloorTileMetalDiamond
  name: stack-steel-tile
  spawn: FloorTileItemMetalDiamond
  maxCount: 30

- type: stack
  id: FloorTileWood
  name: stack-wood-floor
  spawn: FloorTileItemWood
  maxCount: 30

- type: stack
  id: FloorTileTechmaint
  name: stack-techmaint-floor
  spawn: FloorTileItemTechmaint
  maxCount: 30

- type: stack
  id: FloorTileTechmaintDark
  name: stack-techmaint-floor-dark
  spawn: FloorTileItemTechmaintDark
  maxCount: 30

- type: stack
  id: FloorTileFreezer
  name: stack-freezer-tile
  spawn: FloorTileItemFreezer
  maxCount: 30

- type: stack
  id: FloorTileShowroom
  name: stack-showroom-tile
  spawn: FloorTileItemShowroom
  maxCount: 30

- type: stack
  id: FloorTileGCircuit
  name: stack-green-circuit-floor
  spawn: FloorTileItemGCircuit
  maxCount: 30

- type: stack
  id: FloorTileGold
  name: stack-gold-floor
  spawn: FloorTileItemGold
  maxCount: 30

- type: stack
  id: FloorTileMono
  name: stack-mono-tile
  spawn: FloorTileItemMono
  maxCount: 30

- type: stack
  id: FloorTileBrassFilled
  name: stack-filled-brass-plate
  spawn: FloorTileItemBrassFilled
  maxCount: 30

- type: stack
  id: FloorTileBrassReebe
  name: stack-smooth-brass-plate
  spawn: FloorTileItemBrassReebe
  maxCount: 30

- type: stack
  id: FloorTileLino
  name: stack-linoleum-floor
  spawn: FloorTileItemLino
  maxCount: 30

- type: stack
  id: FloorTileHydro
  name: stack-hydro-tile
  spawn: FloorTileItemHydro
  maxCount: 30

- type: stack
  id: FloorTileLime
  name: stack-lime-tile
  spawn: FloorTileItemLime
  maxCount: 30

- type: stack
  id: FloorTileDirty
  name: stack-dirty-tile
  spawn: FloorTileItemDirty
  maxCount: 30

- type: stack
  id: FloorTileStackShuttleWhite
  name: stack-white-shuttle-tile
  spawn: FloorTileItemShuttleWhite
  maxCount: 30

- type: stack
  id: FloorTileStackShuttleBlue
  name: stack-blue-shuttle-tile
  spawn: FloorTileItemShuttleBlue
  maxCount: 30

- type: stack
  id: FloorTileStackShuttleOrange
  name: stack-orange-shuttle-tile
  spawn: FloorTileItemShuttleOrange
  maxCount: 30

- type: stack
  id: FloorTileStackShuttlePurple
  name: stack-purple-shuttle-tile
  spawn: FloorTileItemShuttlePurple
  maxCount: 30

- type: stack
  id: FloorTileStackShuttleRed
  name: stack-red-shuttle-tile
  spawn: FloorTileItemShuttleRed
  maxCount: 30

- type: stack
  id: FloorTileStackShuttleGrey
  name: stack-grey-shuttle-tile
  spawn: FloorTileItemShuttleGrey
  maxCount: 30

- type: stack
  id: FloorTileStackShuttleBlack
  name: stack-black-shuttle-tile
  spawn: FloorTileItemShuttleBlack
  maxCount: 30

- type: stack
  id: FloorTileStackEighties
  name: stack-eighties-floor-tile
  spawn: FloorTileItemEighties
  maxCount: 30

- type: stack
  id: FloorTileStackArcadeBlue
  name: stack-blue-arcade-tile
  spawn: FloorTileItemArcadeBlue
  maxCount: 30

- type: stack
  id: FloorTileStackArcadeBlue2
  name: stack-blue-arcade-tile
  spawn: FloorTileItemArcadeBlue2
  maxCount: 30

- type: stack
  id: FloorTileStackArcadeRed
  name: stack-red-arcade-tile
  spawn: FloorTileItemArcadeRed
  maxCount: 30

- type: stack
  id: FloorCarpetRed
  name: stack-red-carpet-tile
  spawn: FloorCarpetItemRed
  maxCount: 30

- type: stack
  id: FloorCarpetBlack
  name: stack-black-carpet-tile
  spawn: FloorCarpetItemBlack
  maxCount: 30

- type: stack
  id: FloorCarpetBlue
  name: stack-blue-carpet-tile
  spawn: FloorCarpetItemBlue
  maxCount: 30

- type: stack
  id: FloorCarpetGreen
  name: stack-green-carpet-tile
  spawn: FloorCarpetItemGreen
  maxCount: 30

- type: stack
  id: FloorCarpetOrange
  name: stack-orange-carpet-tile
  spawn: FloorCarpetItemOrange
  maxCount: 30

- type: stack
  id: FloorCarpetSkyBlue
  name: stack-skyblue-carpet-tile
  spawn: FloorCarpetItemSkyBlue
  maxCount: 30

- type: stack
  id: FloorCarpetPurple
  name: stack-purple-carpet-tile
  spawn: FloorCarpetItemPurple
  maxCount: 30

- type: stack
  id: FloorCarpetPink
  name: stack-pink-carpet-tile
  spawn: FloorCarpetItemPink
  maxCount: 30

- type: stack
  id: FloorCarpetCyan
  name: stack-cyan-carpet-tile
  spawn: FloorCarpetItemCyan
  maxCount: 30

- type: stack
  id: FloorCarpetWhite
  name: stack-white-carpet-tile
  spawn: FloorCarpetItemWhite
  maxCount: 30

- type: stack
  id: FloorTileStackCarpetClown
  name: stack-clown-carpet-tile
  spawn: FloorTileItemCarpetClown
  maxCount: 30

- type: stack
  id: FloorTileStackCarpetOffice
  name: stack-office-carpet-tile
  spawn: FloorTileItemCarpetOffice
  maxCount: 30

- type: stack
  id: FloorTileStackBoxing
  name: stack-boxing-ring-tile
  spawn: FloorTileItemBoxing
  maxCount: 30

- type: stack
  id: FloorTileStackGym
  name: stack-gym-floor-tile
  spawn: FloorTileItemGym
  maxCount: 30

- type: stack
  id: FloorTileElevatorShaft
  name: stack-elevator-shaft-tile
  spawn: FloorTileItemElevatorShaft
  maxCount: 30

- type: stack
  id: FloorTileRockVault
  name: stack-rock-vault-tile
  spawn: FloorTileItemRockVault
  maxCount: 30

- type: stack
  id: FloorTileBlue
  name: stack-blue-floor-tile
  spawn: FloorTileItemBlue
  maxCount: 30

- type: stack
  id: FloorTileMining
  name: stack-mining-floor-tile
  spawn: FloorTileItemMining
  maxCount: 30

- type: stack
  id: FloorTileMiningDark
  name: stack-dark-mining-floor-tile
  spawn: FloorTileItemMiningDark
  maxCount: 30

- type: stack
  id: FloorTileMiningLight
  name: stack-light-mining-floor-tile
  spawn: FloorTileItemMiningLight
  maxCount: 30

- type: stack
  id: FloorTileBar
  name: stack-item-bar-floor-tile
  spawn: FloorTileItemBar
  maxCount: 30

- type: stack
  id: FloorTileClown
  name: stack-clown-floor-tile
  spawn: FloorTileItemClown
  maxCount: 30

- type: stack
  id: FloorTileMime
  name: stack-mime-floor-tile
  spawn: FloorTileItemMime
  maxCount: 30

- type: stack
  id: FloorTileKitchen
  name: stack-kitchen-floor-tile
  spawn: FloorTileItemKitchen
  maxCount: 30

- type: stack
  id: FloorTileLaundry
  name: stack-laundry-floor-tile
  spawn: FloorTileItemLaundry
  maxCount: 30

- type: stack
  id: FloorTileConcrete
  name: stack-concrete-tile
  spawn: FloorTileItemGrayConcrete
  maxCount: 30

- type: stack
  id: FloorTileConcreteMono
  name: stack-concrete-mono-tile
  spawn: FloorTileItemConcreteMono
  maxCount: 30

- type: stack
  id: FloorTileConcreteSmooth
  name: stack-concrete-smooth
  spawn: FloorTileItemConcreteSmooth
  maxCount: 30

- type: stack
  id: FloorTileGrayConcrete
  name: stack-gray-concrete-tile
  spawn: FloorTileItemGrayConcrete
  maxCount: 30

- type: stack
  id: FloorTileGrayConcreteMono
  name: stack-gray-concrete-mono-tile
  spawn: FloorTileItemGrayConcreteMono
  maxCount: 30

- type: stack
  id: FloorTileGrayConcreteSmooth
  name: stack-gray-concrete-smooth
  spawn: FloorTileItemGrayConcreteSmooth
  maxCount: 30

- type: stack
  id: FloorTileOldConcrete
  name: stack-old-concrete-tile
  spawn: FloorTileItemOldConcrete
  maxCount: 30

- type: stack
  id: FloorTileOldConcreteMono
  name: stack-old-concrete-mono-tile
  spawn: FloorTileItemOldConcreteMono
  maxCount: 30

- type: stack
  id: FloorTileOldConcreteSmooth
  name: stack-old-concrete-smooth
  spawn: FloorTileItemOldConcreteSmooth
  maxCount: 30

- type: stack
  id: FloorTileSilver
  name: stack-silver-floor-tile
  spawn: FloorTileItemSilver
  maxCount: 30

- type: stack
  id: FloorTileBCircuit
  name: stack-bcircuit-floor-tile
  spawn: FloorTileItemBCircuit
  maxCount: 30

- type: stack
  id: FloorTileRCircuit
  name: stack-red-circuit-floor
  spawn: FloorTileItemRCircuit
  maxCount: 30

- type: stack
  id: FloorTileGrass
  name: stack-grass-floor-tile
  spawn: FloorTileItemGrass
  maxCount: 30

- type: stack
  id: FloorTileGrassJungle
  name: stack-grass-jungle-floor-tile
  spawn: FloorTileItemGrassJungle
  maxCount: 30

- type: stack
  id: FloorTileSnow
  name: stack-snow-floor-tile
  spawn: FloorTileItemSnow
  maxCount: 30

- type: stack
  id: FloorTileWoodPattern
  name: stack-wood-patter-floor
  spawn: FloorTileItemWoodPattern
  maxCount: 30

- type: stack
  id: FloorTileFlesh
  name: stack-flesh-floor
  spawn: FloorTileItemFlesh
  maxCount: 30

- type: stack
  id: FloorTileSteelMaint
  name: stack-steel-maint-floor
  spawn: FloorTileItemSteelMaint
  maxCount: 30

- type: stack
  id: FloorTileGratingMaint
  name: stack-grating-maint-floor
  spawn: FloorTileItemGratingMaint
  maxCount: 30

- type: stack
  id: FloorTileWeb
  name: stack-web-tile
  spawn: FloorTileItemWeb
  maxCount: 30

# Faux science tiles
- type: stack
  id: FloorTileAstroGrass
  name: stack-astro-grass-floor
  spawn: FloorTileItemAstroGrass
  maxCount: 30

- type: stack
  id: FloorTileMowedAstroGrass
  name: stack-mowed-astro-grass-floor
  spawn: FloorTileItemMowedAstroGrass
  maxCount: 30

- type: stack
  id: FloorTileJungleAstroGrass
  name: stack-jungle-astro-grass-floor
  spawn: FloorTileItemJungleAstroGrass
  maxCount: 30

- type: stack
  id: FloorTileAstroIce
  name: stack-astro-ice-floor
  spawn: FloorTileItemAstroIce
  maxCount: 30

- type: stack
  id: FloorTileAstroSnow
  name: stack-astro-snow-floor
  spawn: FloorTileItemAstroSnow
  maxCount: 30

- type: stack
  id: FloorTileAstroAsteroidSand
<<<<<<< HEAD
  name: asteroid astro-sand floor
=======
  name: stack-asteroid-astro-sand-floor
>>>>>>> a594c7b6
  spawn: FloorTileItemAstroAsteroidSand
  maxCount: 30

- type: stack
  id: FloorTileWoodLarge
  name: stack-large-wood-floor
  spawn: FloorTileItemWoodLarge
  maxCount: 30

- type: stack
  id: FloorTileXeno
  name: stack-xeno-floor
  spawn: FloorTileItemXeno
  maxCount: 30

- type: stack
  id: FloorTileXenoSteel
  name: stack-xeno-steel
  spawn: FloorTileItemXenoSteelCorner
  maxCount: 30

- type: stack
  id: FloorTileXenoSteelCorner
  name: stack-xeno-steel-corner
  spawn: FloorTileItemXenoSteelCorner
  maxCount: 30

- type: stack
  id: FloorTileXenoMaint
  name: stack-xeno-maint
  spawn: FloorTileItemXenoSteelCorner
  maxCount: 30

- type: stack
  id: FloorTileDarkSquiggly
  name: stack-dark-squiggly
  spawn: FloorTileItemDarkSquiggly
  maxCount: 30<|MERGE_RESOLUTION|>--- conflicted
+++ resolved
@@ -631,11 +631,7 @@
 
 - type: stack
   id: FloorTileAstroAsteroidSand
-<<<<<<< HEAD
-  name: asteroid astro-sand floor
-=======
   name: stack-asteroid-astro-sand-floor
->>>>>>> a594c7b6
   spawn: FloorTileItemAstroAsteroidSand
   maxCount: 30
 
