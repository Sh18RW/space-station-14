- type: typingIndicator
  id: default
  typingState: default0
  idleState: default3 # Corvax-TypingIndicator

- type: typingIndicator
  id: robot
  typingState: robot0
  idleState: robot3 # Corvax-TypingIndicator

- type: typingIndicator
  id: alien
  typingState: alien0
  idleState: alien3 # Corvax-TypingIndicator

- type: typingIndicator
  id: guardian
  typingState: guardian0
  idleState: guardian3 # Corvax-TypingIndicator

- type: typingIndicator
  id: holo
  typingState: holo0
  idleState: holo3 # Corvax-TypingIndicator

- type: typingIndicator
  id: lawyer
  typingState: lawyer0
<<<<<<< HEAD
  idleState: lawyer3 # Corvax-TypingIndicator
=======

- type: typingIndicator
  id: moth
  typingState: moth0
>>>>>>> fcafcffe
<|MERGE_RESOLUTION|>--- conflicted
+++ resolved
@@ -1,4 +1,4 @@
-- type: typingIndicator
+﻿- type: typingIndicator
   id: default
   typingState: default0
   idleState: default3 # Corvax-TypingIndicator
@@ -26,11 +26,8 @@
 - type: typingIndicator
   id: lawyer
   typingState: lawyer0
-<<<<<<< HEAD
   idleState: lawyer3 # Corvax-TypingIndicator
-=======
 
 - type: typingIndicator
   id: moth
-  typingState: moth0
->>>>>>> fcafcffe
+  typingState: moth0