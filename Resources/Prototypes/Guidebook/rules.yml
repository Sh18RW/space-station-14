﻿- type: guideEntry # Default for forks and stuff. Should not be listed anywhere if the server is using a custom ruleset.
  id: DefaultRuleset
  name: guide-entry-rules
  ruleEntry: true
  text: "/ServerInfo/Guidebook/ServerRules/DefaultRules.xml"

- type: guideEntry
  id: CoreRuleset
  name: guide-entry-rules-core-only
  ruleEntry: true
  priority: 0
  text: "/ServerInfo/Guidebook/ServerRules/WizDenCoreOnlyRules.xml"

- type: guideEntry
  id: StandardRuleset
  name: guide-entry-rules-lrp
  ruleEntry: true
  priority: 5
  text: "/ServerInfo/Guidebook/ServerRules/WizDenLRPRules.xml"

- type: guideEntry
  id: MRPRuleset
  name: guide-entry-rules-mrp
  ruleEntry: true
  priority: 10
  text: "/ServerInfo/Guidebook/ServerRules/WizDenMRPRules.xml"

- type: guideEntry
  id: RoleTypes
  name: guide-entry-rules-role-types
  ruleEntry: true
  priority: 20
  text: "/ServerInfo/Guidebook/ServerRules/RoleTypes.xml"

- type: guideEntry
  id: CoreRules
  name: guide-entry-rules-core
  ruleEntry: true
  priority: 30
  text: "/ServerInfo/Guidebook/ServerRules/CoreRules/RuleC0.xml"
  children:
  - RuleC1
  - RuleC2
  - RuleC3
  - RuleC4
  - RuleC5
  - RuleC6
  - RuleC7
  - RuleC8
  - RuleC9
  - RuleC10
  - RuleC11
  - RuleC12
  - RuleC13
  - RuleC14

- type: guideEntry
  id: RuleC1
  name: guide-entry-rules-c1
  ruleEntry: true
  priority: 1
  text: "/ServerInfo/Guidebook/ServerRules/CoreRules/RuleC1Admins.xml"

- type: guideEntry
  id: RuleC2
  name: guide-entry-rules-c2
  ruleEntry: true
  priority: 2
  text: "/ServerInfo/Guidebook/ServerRules/CoreRules/RuleC2DBAD.xml"

- type: guideEntry
  id: RuleC3
  name: guide-entry-rules-c3
  ruleEntry: true
  priority: 3
  text: "/ServerInfo/Guidebook/ServerRules/CoreRules/RuleC3NoHate.xml"

- type: guideEntry
  id: RuleC4
  name: guide-entry-rules-c4
  ruleEntry: true
  priority: 4
  text: "/ServerInfo/Guidebook/ServerRules/CoreRules/RuleC4NoERP.xml"

- type: guideEntry
  id: RuleC5
  name: guide-entry-rules-c5
  ruleEntry: true
  priority: 5
  text: "/ServerInfo/Guidebook/ServerRules/CoreRules/RuleC5Metacomms.xml"

- type: guideEntry
  id: RuleC6
  name: guide-entry-rules-c6
  ruleEntry: true
  priority: 6
  text: "/ServerInfo/Guidebook/ServerRules/CoreRules/RuleC6BanEvasion.xml"

- type: guideEntry
  id: RuleC7
  name: guide-entry-rules-c7
  ruleEntry: true
  priority: 7
  text: "/ServerInfo/Guidebook/ServerRules/CoreRules/RuleC7EnglishOnly.xml"

- type: guideEntry
  id: RuleC8
  name: guide-entry-rules-c8
  ruleEntry: true
  priority: 8
  text: "/ServerInfo/Guidebook/ServerRules/CoreRules/RuleC8Exploits.xml"

- type: guideEntry
  id: RuleC9
  name: guide-entry-rules-c9
  ruleEntry: true
  priority: 9
  text: "/ServerInfo/Guidebook/ServerRules/CoreRules/RuleC9Multikey.xml"

- type: guideEntry
  id: RuleC10
  name: guide-entry-rules-c10
  ruleEntry: true
  priority: 10
  text: "/ServerInfo/Guidebook/ServerRules/CoreRules/RuleC10AHelp.xml"

- type: guideEntry
  id: RuleC11
  name: guide-entry-rules-c11
  ruleEntry: true
  priority: 11
  text: "/ServerInfo/Guidebook/ServerRules/CoreRules/RuleC11AhelpThreats.xml"

- type: guideEntry
  id: RuleC12
  name: guide-entry-rules-c12
  ruleEntry: true
  priority: 12
  text: "/ServerInfo/Guidebook/ServerRules/CoreRules/RuleC12MinAge.xml"

- type: guideEntry
  id: RuleC13
  name: guide-entry-rules-c13
  ruleEntry: true
  priority: 13
  text: "/ServerInfo/Guidebook/ServerRules/CoreRules/RuleC13CharacterNames.xml"

- type: guideEntry
  id: RuleC14
  name: guide-entry-rules-c14
  ruleEntry: true
  priority: 14
  text: "/ServerInfo/Guidebook/ServerRules/CoreRules/RuleC14ICinOOC.xml"

- type: guideEntry
  id: RoleplayRules
  name: guide-entry-rules-roleplay
  ruleEntry: true
  priority: 40
  text: "/ServerInfo/Guidebook/ServerRules/RoleplayRules/RuleR0.xml"
  children:
  - RuleR1
  - RuleR2
  - RuleR3
  - RuleR4
  - RuleR5
  - RuleR6
  - RuleR7
  - RuleR8
  - RuleR9
  - RuleR10
  - RuleR11
  - RuleR12
  - RuleR13
  - RuleR14
  - RuleR15

- type: guideEntry
  id: RuleR1
  name: guide-entry-rules-r1
  ruleEntry: true
  priority: 1
  text: "/ServerInfo/Guidebook/ServerRules/RoleplayRules/RuleR1Silicons.xml"

- type: guideEntry
  id: RuleR2
  name: guide-entry-rules-r2
  ruleEntry: true
  priority: 2
  text: "/ServerInfo/Guidebook/ServerRules/RoleplayRules/RuleR2Familiars.xml"

- type: guideEntry
  id: RuleR3
  name: guide-entry-rules-r3
  ruleEntry: true
  priority: 3
  text: "/ServerInfo/Guidebook/ServerRules/RoleplayRules/RuleR3NormalRP.xml"

- type: guideEntry
  id: RuleR4
  name: guide-entry-rules-r4
  ruleEntry: true
  priority: 4
  text: "/ServerInfo/Guidebook/ServerRules/RoleplayRules/RuleR4Metashield.xml"

- type: guideEntry
  id: RuleR5
  name: guide-entry-rules-r5
  ruleEntry: true
  priority: 5
  text: "/ServerInfo/Guidebook/ServerRules/RoleplayRules/RuleR5Arrivals.xml"

- type: guideEntry
  id: RuleR6
  name: guide-entry-rules-r6
  ruleEntry: true
  priority: 6
  text: "/ServerInfo/Guidebook/ServerRules/RoleplayRules/RuleR6SelfAntag.xml"

- type: guideEntry
  id: RuleR7
  name: guide-entry-rules-r7
  ruleEntry: true
  priority: 7
  text: "/ServerInfo/Guidebook/ServerRules/RoleplayRules/RuleR7RoundStalling.xml"

- type: guideEntry
  id: RuleR8
  name: guide-entry-rules-r8
  ruleEntry: true
  priority: 8
  text: "/ServerInfo/Guidebook/ServerRules/RoleplayRules/RuleR8NoFriendlyAntag.xml"

- type: guideEntry
  id: RuleR9
  name: guide-entry-rules-r9
  ruleEntry: true
  priority: 9
  text: "/ServerInfo/Guidebook/ServerRules/RoleplayRules/RuleR9MassSabotage.xml"

- type: guideEntry
  id: RuleR10
  name: guide-entry-rules-r10
  ruleEntry: true
  priority: 10
  text: "/ServerInfo/Guidebook/ServerRules/RoleplayRules/RuleR10Subordination.xml"

- type: guideEntry
  id: RuleR11
  name: guide-entry-rules-r11
  ruleEntry: true
  priority: 11
  text: "/ServerInfo/Guidebook/ServerRules/RoleplayRules/RuleR11Escalation.xml"
  children:
  - RuleR11-1
  - RuleR11-2

- type: guideEntry
  id: RuleR11-1
  name: guide-entry-rules-r11-1
  ruleEntry: true
  priority: 10
  text: "/ServerInfo/Guidebook/ServerRules/RoleplayRules/RuleR11-1AnimalEscalation.xml"

- type: guideEntry
  id: RuleR11-2
  name: guide-entry-rules-r11-2
  ruleEntry: true
  priority: 10
  text: "/ServerInfo/Guidebook/ServerRules/RoleplayRules/RuleR11-2ConflictTypes.xml"

- type: guideEntry
  id: RuleR12
  name: guide-entry-rules-r12
  ruleEntry: true
  priority: 12
  text: "/ServerInfo/Guidebook/ServerRules/RoleplayRules/RuleR12RoleAbandonment.xml"

- type: guideEntry
  id: RuleR13
  name: guide-entry-rules-r13
  ruleEntry: true
  priority: 13
  text: "/ServerInfo/Guidebook/ServerRules/RoleplayRules/RuleR13PerformRole.xml"

- type: guideEntry
  id: RuleR14
  name: guide-entry-rules-r14
  ruleEntry: true
  priority: 14
  text: "/ServerInfo/Guidebook/ServerRules/RoleplayRules/RuleR14SecComStandard.xml"

- type: guideEntry
  id: RuleR15
  name: guide-entry-rules-r15
  ruleEntry: true
  priority: 15
  text: "/ServerInfo/Guidebook/ServerRules/RoleplayRules/RuleR15SpaceLaw.xml"

- type: guideEntry
  id: SiliconRules
  name: guide-entry-rules-silicon
  ruleEntry: true
  priority: 50
  text: "/ServerInfo/Guidebook/ServerRules/SiliconRules/RuleS0.xml"
  children:
  - RuleS1
  - RuleS2
  - RuleS3
  - RuleS4
  - RuleS5
  - RuleS6
  - RuleS7
  - RuleS8
  - RuleS9
  - RuleS10

- type: guideEntry
  id: RuleS1
  name: guide-entry-rules-s1
  ruleEntry: true
  priority: 1
  text: "/ServerInfo/Guidebook/ServerRules/SiliconRules/RuleS1Laws.xml"

- type: guideEntry
  id: RuleS2
  name: guide-entry-rules-s2
  ruleEntry: true
  priority: 2
  text: "/ServerInfo/Guidebook/ServerRules/SiliconRules/RuleS2LawPriority.xml"

- type: guideEntry
  id: RuleS3
  name: guide-entry-rules-s3
  ruleEntry: true
  priority: 3
  text: "/ServerInfo/Guidebook/ServerRules/SiliconRules/RuleS3LawRedefinition.xml"

- type: guideEntry
  id: RuleS4
  name: guide-entry-rules-s4
  ruleEntry: true
  priority: 4
  text: "/ServerInfo/Guidebook/ServerRules/SiliconRules/RuleS4RequestChanges.xml"

- type: guideEntry
  id: RuleS5
  name: guide-entry-rules-s5
  ruleEntry: true
  priority: 5
  text: "/ServerInfo/Guidebook/ServerRules/SiliconRules/RuleS5FreeSilicon.xml"

- type: guideEntry
  id: RuleS6
  name: guide-entry-rules-s6
  ruleEntry: true
  priority: 6
  text: "/ServerInfo/Guidebook/ServerRules/SiliconRules/RuleS6UnreasonableOrders.xml"

- type: guideEntry
  id: RuleS7
  name: guide-entry-rules-s7
  ruleEntry: true
  priority: 7
  text: "/ServerInfo/Guidebook/ServerRules/SiliconRules/RuleS7Consistency.xml"

- type: guideEntry
  id: RuleS8
  name: guide-entry-rules-s8
  ruleEntry: true
  priority: 8
  text: "/ServerInfo/Guidebook/ServerRules/SiliconRules/RuleS8DefaultCrewDefinition.xml"

- type: guideEntry
  id: RuleS9
  name: guide-entry-rules-s9
  ruleEntry: true
  priority: 9
  text: "/ServerInfo/Guidebook/ServerRules/SiliconRules/RuleS9DefaultHarmDefinition.xml"

- type: guideEntry
  id: RuleS10
  name: guide-entry-rules-s10
  ruleEntry: true
  priority: 10
  text: "/ServerInfo/Guidebook/ServerRules/SiliconRules/RuleS10OrderConflicts.xml"

<<<<<<< HEAD
# - type: guideEntry
#   id: SpaceLaw
#   name: guide-entry-rules-space-law
#   priority: 1
#   text: "/ServerInfo/Guidebook/ServerRules/SpaceLaw/SpaceLaw.xml"
#   children:
#   - SpaceLawCrimeList
#   - SpaceLawControlledSubstances
#   - SpaceLawRestrictedGear
#   - SpaceLawRestrictedWeapons
#
# - type: guideEntry
#   id: SpaceLawCrimeList
#   name: guide-entry-rules-sl-crime-list
#   priority: 5
#   text: "/ServerInfo/Guidebook/ServerRules/SpaceLaw/SLCrimeList.xml"
#
# - type: guideEntry
#   id: SpaceLawControlledSubstances
#   name: guide-entry-rules-sl-controlled-substances
#   priority: 20
#   text: "/ServerInfo/Guidebook/ServerRules/SpaceLaw/SLControlledSubstances.xml"
#
# - type: guideEntry
#   id: SpaceLawRestrictedGear
#   name: guide-entry-rules-sl-restricted-gear
#   priority: 30
#   text: "/ServerInfo/Guidebook/ServerRules/SpaceLaw/SLRestrictedGear.xml"
#
# - type: guideEntry
#   id: SpaceLawRestrictedWeapons
#   name: guide-entry-rules-sl-restricted-weapons
#   priority: 40
#   text: "/ServerInfo/Guidebook/ServerRules/SpaceLaw/SLRestrictedWeapons.xml"
=======
- type: guideEntry
  id: SpaceLaw
  name: guide-entry-rules-space-law
  priority: 1
  text: "/ServerInfo/Guidebook/ServerRules/SpaceLaw/SpaceLaw.xml"
  children:
  - SpaceLawCrimeList

- type: guideEntry
  id: SpaceLawCrimeList
  name: guide-entry-rules-sl-crime-list
  priority: 5
  text: "/ServerInfo/Guidebook/ServerRules/SpaceLaw/SLCrimeList.xml"
>>>>>>> f1f16800

- type: guideEntry
  id: BanTypes
  name: guide-entry-rules-ban-types
  ruleEntry: true
  priority: 90
  text: "/ServerInfo/Guidebook/ServerRules/BanTypes.xml"

- type: guideEntry
  id: BanDurations
  name: guide-entry-rules-ban-durations
  ruleEntry: true
  priority: 100
  text: "/ServerInfo/Guidebook/ServerRules/BanDurations.xml"<|MERGE_RESOLUTION|>--- conflicted
+++ resolved
@@ -385,56 +385,19 @@
   priority: 10
   text: "/ServerInfo/Guidebook/ServerRules/SiliconRules/RuleS10OrderConflicts.xml"
 
-<<<<<<< HEAD
-# - type: guideEntry
-#   id: SpaceLaw
-#   name: guide-entry-rules-space-law
-#   priority: 1
-#   text: "/ServerInfo/Guidebook/ServerRules/SpaceLaw/SpaceLaw.xml"
-#   children:
-#   - SpaceLawCrimeList
-#   - SpaceLawControlledSubstances
-#   - SpaceLawRestrictedGear
-#   - SpaceLawRestrictedWeapons
+#- type: guideEntry
+#  id: SpaceLaw
+#  name: guide-entry-rules-space-law
+#  priority: 1
+#  text: "/ServerInfo/Guidebook/ServerRules/SpaceLaw/SpaceLaw.xml"
+#  children:
+#  - SpaceLawCrimeList
 #
-# - type: guideEntry
-#   id: SpaceLawCrimeList
-#   name: guide-entry-rules-sl-crime-list
-#   priority: 5
-#   text: "/ServerInfo/Guidebook/ServerRules/SpaceLaw/SLCrimeList.xml"
-#
-# - type: guideEntry
-#   id: SpaceLawControlledSubstances
-#   name: guide-entry-rules-sl-controlled-substances
-#   priority: 20
-#   text: "/ServerInfo/Guidebook/ServerRules/SpaceLaw/SLControlledSubstances.xml"
-#
-# - type: guideEntry
-#   id: SpaceLawRestrictedGear
-#   name: guide-entry-rules-sl-restricted-gear
-#   priority: 30
-#   text: "/ServerInfo/Guidebook/ServerRules/SpaceLaw/SLRestrictedGear.xml"
-#
-# - type: guideEntry
-#   id: SpaceLawRestrictedWeapons
-#   name: guide-entry-rules-sl-restricted-weapons
-#   priority: 40
-#   text: "/ServerInfo/Guidebook/ServerRules/SpaceLaw/SLRestrictedWeapons.xml"
-=======
-- type: guideEntry
-  id: SpaceLaw
-  name: guide-entry-rules-space-law
-  priority: 1
-  text: "/ServerInfo/Guidebook/ServerRules/SpaceLaw/SpaceLaw.xml"
-  children:
-  - SpaceLawCrimeList
-
-- type: guideEntry
-  id: SpaceLawCrimeList
-  name: guide-entry-rules-sl-crime-list
-  priority: 5
-  text: "/ServerInfo/Guidebook/ServerRules/SpaceLaw/SLCrimeList.xml"
->>>>>>> f1f16800
+#- type: guideEntry
+#  id: SpaceLawCrimeList
+#  name: guide-entry-rules-sl-crime-list
+#  priority: 5
+#  text: "/ServerInfo/Guidebook/ServerRules/SpaceLaw/SLCrimeList.xml"
 
 - type: guideEntry
   id: BanTypes
