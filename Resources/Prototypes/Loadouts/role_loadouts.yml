--- conflicted
+++ resolved
@@ -404,11 +404,7 @@
 - type: roleLoadout
   id: JobDetective
   groups:
-<<<<<<< HEAD
-  - Inventory # Corvax-Loadouts
-  - GroupTankHarness
-=======
->>>>>>> 392046fc
+  - Inventory # Corvax-Loadouts
   - DetectiveHead
   - DetectiveNeck
   - DetectiveJumpsuit
