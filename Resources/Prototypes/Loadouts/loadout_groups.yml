# Miscellaneous
- type: loadoutGroup
  id: Trinkets
  name: loadout-group-trinkets
  minLimit: 0
  maxLimit: 3
  loadouts:
<<<<<<< HEAD
  - SpaceLaw # Corvax-HyperLink
=======
  - FlowerWreath
  - Hairflower
>>>>>>> d8713138
  - PlushieLizard
  - PlushieSpaceLizard
  - Lighter
  - CigPackGreen
  - CigPackRed
  - CigPackBlue
  - CigPackBlack
  - CigarCase
  - CigarGold
  - ClothingNeckLGBTPin
  - ClothingNeckAromanticPin
  - ClothingNeckAsexualPin
  - ClothingNeckBisexualPin
  - ClothingNeckGayPin
  - ClothingNeckIntersexPin
  - ClothingNeckLesbianPin
  - ClothingNeckNonBinaryPin
  - ClothingNeckPansexualPin
  - ClothingNeckTransPin
  - ClothingNeckAutismPin
  - ClothingNeckGoldAutismPin
   # Corvax-Loadouts-Start
  - ClothingNeckAtharaPin
  - ClothingNeckCorvaxPin
  - ClothingNeckEchoPin
  - ClothingNeckElysiumPin
  - ClothingNeckMainPin
  - ClothingNeckNebulaPin
  - ClothingNeckNovaPin
  - ClothingNeckSolarisPin
  - ClothingNeckWhiteListPin
  # Corvax-Loadouts-End
- type: loadoutGroup
  id: Glasses
  name: loadout-group-glasses
  minLimit: 0
  loadouts:
  - Glasses
  - GlassesJamjar
  - GlassesJensen

- type: loadoutGroup
  id: GroupTankHarness
  name: loadout-group-tank-harness
  minLimit: 1
  hidden: true
  loadouts:
  - LoadoutTankHarness

- type: loadoutGroup
  id: Survival
  name: loadout-group-survival-basic
  minLimit: 3
  hidden: true
  loadouts:
  - EmergencyNitrogen
  - EmergencyOxygen
  - LoadoutSpeciesVoxNitrogen

- type: loadoutGroup
  id: GroupEVATank
  name: loadout-group-EVA-tank
  hidden: true
  loadouts:
  - LoadoutSpeciesEVANitrogen
  - LoadoutSpeciesEVAOxygen

- type: loadoutGroup
  id: GroupPocketTankDouble
  name: loadout-group-pocket-tank-double
  hidden: true
  loadouts:
  - LoadoutSpeciesPocketDoubleNitrogen
  - LoadoutSpeciesPocketDoubleOxygen

# Command
- type: loadoutGroup
  id: CaptainHead
  name: loadout-group-captain-head
  minLimit: 0
  loadouts:
  - CaptainHead
  - CaptainCap

- type: loadoutGroup
  id: CaptainJumpsuit
  name: loadout-group-captain-jumpsuit
  loadouts:
  - CaptainJumpsuit
  - CaptainJumpskirt
  - CaptainFormalSuit
  - CaptainFormalSkirt
  # Corvax-Loadouts-Start
  - CaptainJumpsuitTurtleneck
  - CaptainJumpskirtTurtleneck
  # Corvax-Loadouts-End

- type: loadoutGroup
  id: CaptainNeck
  name: loadout-group-captain-neck
  minLimit: 0
  loadouts:
  - CaptainCloak
  - CaptainCloakFormal
  - CaptainMantle

- type: loadoutGroup
  id: CaptainBackpack
  name: loadout-group-captain-backpack
  loadouts:
  - CaptainBackpack
  - CaptainSatchel
  - CaptainDuffel

- type: loadoutGroup
  id: CaptainOuterClothing
  name: loadout-group-captain-outerclothing
  loadouts:
  - CaptainOuterClothing
  - CaptainWintercoat

- type: loadoutGroup
  id: HoPHead
  name: loadout-group-hop-head
  minLimit: 0
  loadouts:
  - HoPHead

- type: loadoutGroup
  id: HoPJumpsuit
  name: loadout-group-hop-jumpsuit
  loadouts:
  - HoPJumpsuit
  - HoPJumpskirt
  # Corvax-Loadouts-Start
  - HoPJumpsuitTurtleneck
  - HoPJumpskirtTurtleneck
  # Corvax-Loadouts-End

- type: loadoutGroup
  id: HoPNeck
  name: loadout-group-hop-neck
  minLimit: 0
  loadouts:
  - HoPCloak
  - HoPMantle

- type: loadoutGroup
  id: HoPBackpack
  name: loadout-group-hop-backpack
  loadouts:
  - CommonBackpack
  - CommonSatchel
  - CommonDuffel
  - HoPBackpackIan

- type: loadoutGroup
  id: HoPOuterClothing
  name: loadout-group-hop-outerclothing
  minLimit: 0
  loadouts:
  - HoPWintercoat

# Civilian
- type: loadoutGroup
  id: PassengerJumpsuit
  name: loadout-group-passenger-jumpsuit
  loadouts:
  - GreyJumpsuit
  - GreyJumpskirt
  - AncientJumpsuit
  - RainbowJumpsuit

- type: loadoutGroup
  id: PassengerFace
  name: loadout-group-passenger-mask
  minLimit: 0
  loadouts:
  - PassengerFace

- type: loadoutGroup
  id: PassengerGloves
  name: loadout-group-passenger-gloves
  minLimit: 0
  loadouts:
  - PassengerGloves

- type: loadoutGroup
  id: CommonBackpack
  name: loadout-group-backpack
  loadouts:
  - CommonBackpack
  - CommonSatchel
  - CommonDuffel

- type: loadoutGroup
  id: PassengerNeck
  name: loadout-group-passenger-neck
  minLimit: 0
  loadouts:
  - Mantle

- type: loadoutGroup
  id: PassengerOuterClothing
  name: loadout-group-passenger-outerclothing
  minLimit: 0
  loadouts:
  - PassengerWintercoat

- type: loadoutGroup
  id: PassengerShoes
  name: loadout-group-passenger-shoes
  loadouts:
  - BlackShoes
  - WinterBoots

- type: loadoutGroup
  id: BartenderHead
  name: loadout-group-bartender-head
  minLimit: 0
  loadouts:
  - BartenderHead
  - BartenderBowler

- type: loadoutGroup
  id: BartenderJumpsuit
  name: loadout-group-bartender-jumpsuit
  loadouts:
  - BartenderJumpsuit
  - BartenderJumpskirt
  - BartenderJumpsuitPurple

- type: loadoutGroup
  id: BartenderOuterClothing
  name: loadout-group-bartender-outerclothing
  minLimit: 0
  loadouts:
  - BartenderVest
  - BartenderApron
  - BartenderWintercoat

- type: loadoutGroup
  id: ChefHead
  name: loadout-group-chef-head
  minLimit: 0
  loadouts:
  - ChefHead

- type: loadoutGroup
  id: ChefMask
  name: loadout-group-chef-mask
  minLimit: 0
  loadouts:
  - ChefMask

- type: loadoutGroup
  id: ChefJumpsuit
  name: loadout-group-chef-jumpsuit
  loadouts:
  - ChefJumpsuit
  - ChefJumpskirt

- type: loadoutGroup
  id: ChefOuterClothing
  name: loadout-group-chef-outerclothing
  minLimit: 0
  loadouts:
  - ChefApron
  - ChefJacket
  - ChefWintercoat

- type: loadoutGroup
  id: LibrarianJumpsuit
  name: loadout-group-librarian-jumpsuit
  loadouts:
  - LibrarianJumpsuit
  - LibrarianJumpskirt
  - CuratorJumpsuit
  - CuratorJumpskirt

- type: loadoutGroup
  id: LawyerJumpsuit
  name: loadout-group-lawyer-jumpsuit
  loadouts:
  - LawyerJumpsuit
  - LawyerJumpskirt
  - LawyerJumpsuitBlue
  - LawyerJumpskirtBlue
  - LawyerJumpsuitPurple
  - LawyerJumpskirtPurple
  - LawyerJumpsuitRed
  - LawyerJumpskirtRed
  - LawyerJumpsuitGood
  - LawyerJumpskirtGood

- type: loadoutGroup
  id: LawyerNeck
  name: loadout-group-lawyer-neck
  minLimit: 0
  loadouts:
  - LawyerNeck

- type: loadoutGroup
  id: ChaplainHead
  name: loadout-group-chaplain-head
  minLimit: 0
  loadouts:
  - ChaplainHead
  - ChaplainNunHood
  - ChaplainPlagueHat
  - ChaplainWitchHat
  - ChaplainWitchHatAlt

- type: loadoutGroup
  id: ChaplainMask
  name: loadout-group-chaplain-mask
  minLimit: 0
  loadouts:
  - ChaplainMask

- type: loadoutGroup
  id: ChaplainJumpsuit
  name: loadout-group-chaplain-jumpsuit
  loadouts:
  - ChaplainJumpsuit
  - ChaplainJumpskirt
  - ChaplainRobesLight
  - ChaplainRobesDark

- type: loadoutGroup
  id: ChaplainOuterClothing
  name: loadout-group-chaplain-outerclothing
  minLimit: 0
  loadouts:
  - ChaplainPlagueSuit
  - ChaplainNunRobe
  - ChaplainBlackHoodie
  - ChaplainHoodie

- type: loadoutGroup
  id: ChaplainNeck
  name: loadout-group-chaplain-neck
  minLimit: 0
  loadouts:
  - ChaplainNeck

- type: loadoutGroup
  id: JanitorHead
  name: loadout-group-janitor-head
  minLimit: 0
  loadouts:
  - JanitorHead

- type: loadoutGroup
  id: JanitorJumpsuit
  name: loadout-group-janitor-jumpsuit
  loadouts:
  - JanitorJumpsuit
  - JanitorJumpskirt

- type: loadoutGroup
  id: JanitorGloves
  name: loadout-group-janitor-gloves
  minLimit: 0
  loadouts:
  - JanitorRubberGloves
  - OrangeGloves
  - PurpleGloves

- type: loadoutGroup
  id: JanitorOuterClothing
  name: loadout-group-janitor-outerclothing
  minLimit: 0
  loadouts:
  - JanitorWintercoat

- type: loadoutGroup
  id: JanitorPlunger
  name: loadout-group-janitor-plunger
  minLimit: 0
  loadouts:
  - JanitorGoldenPlunger

- type: loadoutGroup
  id: BotanistHead
  name: loadout-group-botanist-head
  minLimit: 0
  loadouts:
  - BotanistHead
  - BotanistBandana

- type: loadoutGroup
  id: BotanistJumpsuit
  name: loadout-group-botanist-jumpsuit
  loadouts:
  - BotanistJumpsuit
  - BotanistJumpskirt
  - BotanistOveralls

- type: loadoutGroup
  id: BotanistBackpack
  name: loadout-group-botanist-backpack
  loadouts:
  - BotanistBackpack
  - BotanistSatchel
  - BotanistDuffel

- type: loadoutGroup
  id: BotanistOuterClothing
  name: loadout-group-botanist-outerclothing
  minLimit: 0
  loadouts:
  - BotanistApron
  - BotanistWintercoat

- type: loadoutGroup
  id: ClownHead
  name: loadout-group-clown-head
  minLimit: 0
  loadouts:
  - JesterHat
  - JesterAltHat

- type: loadoutGroup
  id: ClownJumpsuit
  name: loadout-group-clown-jumpsuit
  loadouts:
  - ClownSuit
  - ClownSkirt
  - JesterSuit
  - JesterAltSuit

- type: loadoutGroup
  id: ClownBackpack
  name: loadout-group-clown-backpack
  loadouts:
  - ClownBackpack
  - ClownSatchel
  - ClownDuffel

- type: loadoutGroup
  id: ClownOuterClothing
  name: loadout-group-clown-outerclothing
  minLimit: 0
  loadouts:
  - ClownRobes
  - ClownWintercoat

- type: loadoutGroup
  id: ClownShoes
  name: loadout-group-clown-shoes
  loadouts:
  - ClownShoes
  - JesterShoes

- type: loadoutGroup
  id: SurvivalClown
  name: loadout-group-survival-clown
  minLimit: 2
  hidden: true
  loadouts:
  - EmergencyNitrogenClown
  - EmergencyOxygenClown
  - LoadoutSpeciesVoxNitrogen

- type: loadoutGroup
  id: MimeHead
  name: loadout-group-mime-head
  minLimit: 0
  loadouts:
  - MimeHead
  - MimeFrenchBeret
  - MimeCap

- type: loadoutGroup
  id: MimeMask
  name: loadout-group-mime-mask
  loadouts:
  - MimeMask
  - MimeMaskSad
  - MimeMaskScared

- type: loadoutGroup
  id: MimeJumpsuit
  name: loadout-group-mime-jumpsuit
  loadouts:
  - MimeJumpsuit
  - MimeJumpskirt

- type: loadoutGroup
  id: MimeBackpack
  name: loadout-group-mime-backpack
  loadouts:
  - MimeBackpack
  - MimeSatchel
  - MimeDuffel

- type: loadoutGroup
  id: MimeOuterClothing
  name: loadout-group-mime-outerclothing
  minLimit: 0
  loadouts:
  - MimeWintercoat

- type: loadoutGroup
  id: MimeBelt
  name: loadout-group-mime-belt
  loadouts:
  - MimeSuspendersRed
  - MimeSuspendersBlack

- type: loadoutGroup
  id: SurvivalMime
  name: loadout-group-survival-mime
  minLimit: 2
  hidden: true
  loadouts:
  - EmergencyNitrogenMime
  - EmergencyOxygenMime
  - LoadoutSpeciesVoxNitrogen

- type: loadoutGroup
  id: MusicianJumpsuit
  name: loadout-group-musician-jumpsuit
  loadouts:
  - MusicianJumpsuit
  - MusicianJumpskirt

- type: loadoutGroup
  id: MusicianOuterClothing
  name: loadout-group-musician-outerclothing
  minLimit: 0
  loadouts:
  - MusicianWintercoat

- type: loadoutGroup
  id: Instruments
  name: loadout-group-instruments
  minLimit: 0
  maxLimit: 2
  loadouts:
  - Glockenspiel
  - MusicBox
  - Xylophone
  - Microphone
  - Synthesizer
  - Kalimba
  - Woodblock
  - ElectricGuitar
  - BassGuitar
  - RockGuitar
  - AcousticGuitar
  - Banjo
  - Violin
  - Viola
  - Cello
  - Trumpet
  - Trombone
  - FrenchHorn
  - Euphonium
  - Saxophone
  - Accordion
  - Harmonica
  - Clarinet
  - Flute
  - Recorder
  - PanFlute
  - Ocarina
  - Bagpipe

# Cargo
- type: loadoutGroup
  id: QuartermasterHead
  name: loadout-group-quartermaster-head
  minLimit: 0
  loadouts:
  - QuartermasterHead
  - QuartermasterBeret

- type: loadoutGroup
  id: QuartermasterJumpsuit
  name: loadout-group-quartermaster-jumpsuit
  loadouts:
  - QuartermasterJumpsuit
  - QuartermasterJumpskirt
  - QuartermasterTurtleneck
  - QuartermasterTurtleneckSkirt
  - QuartermasterFormalSuit

- type: loadoutGroup
  id: QuartermasterNeck
  name: loadout-group-quartermaster-neck
  minLimit: 0
  loadouts:
  - QuartermasterCloak
  - QuartermasterMantle

- type: loadoutGroup
  id: QuartermasterOuterClothing
  name: loadout-group-quartermaster-outerclothing
  minLimit: 0
  loadouts:
  - QuartermasterWintercoat

- type: loadoutGroup
  id: QuartermasterShoes
  name: loadout-group-quartermaster-shoes
  loadouts:
  - BrownShoes
  - CargoWinterBoots

- type: loadoutGroup
  id: CargoTechnicianHead
  name: loadout-group-cargo-technician-head
  minLimit: 0
  loadouts:
  - CargoTechnicianHead

- type: loadoutGroup
  id: CargoTechnicianJumpsuit
  name: loadout-group-cargo-technician-jumpsuit
  loadouts:
  - CargoTechnicianJumpsuit
  - CargoTechnicianJumpskirt

- type: loadoutGroup
  id: CargoTechnicianBackpack
  name: loadout-group-cargo-technician-backpack
  loadouts:
  - CargoTechnicianBackpack
  - CargoTechnicianSatchel
  - CargoTechnicianDuffel

- type: loadoutGroup
  id: CargoTechnicianOuterClothing
  name: loadout-group-cargo-technician-outerclothing
  minLimit: 0
  loadouts:
  - CargoTechnicianWintercoat

- type: loadoutGroup
  id: CargoTechnicianShoes
  name: loadout-group-cargo-technician-shoes
  loadouts:
  - BlackShoes
  - CargoWinterBoots

- type: loadoutGroup
  id: SalvageSpecialistBackpack
  name: loadout-group-salvage-specialist-backpack
  loadouts:
  - SalvageSpecialistBackpack
  - SalvageSpecialistSatchel
  - SalvageSpecialistDuffel

- type: loadoutGroup
  id: SalvageSpecialistOuterClothing
  name: loadout-group-salvage-specialist-outerclothing
  minLimit: 0
  loadouts:
  - SalvageSpecialistWintercoat

- type: loadoutGroup
  id: SalvageSpecialistShoes
  name: loadout-group-salvage-specialist-shoes
  loadouts:
  - SalvageBoots
  - CargoWinterBoots

# Engineering
- type: loadoutGroup
  id: ChiefEngineerHead
  name: loadout-group-chief-engineer-head
  minLimit: 0
  loadouts:
  - ChiefEngineerHead
  - ChiefEngineerBeret

- type: loadoutGroup
  id: ChiefEngineerJumpsuit
  name: loadout-group-chief-engineer-jumpsuit
  loadouts:
  - ChiefEngineerJumpsuit
  - ChiefEngineerJumpskirt
  - ChiefEngineerTurtleneck
  - ChiefEngineerTurtleneckSkirt

- type: loadoutGroup
  id: ChiefEngineerNeck
  name: loadout-group-chief-engineer-neck
  minLimit: 0
  loadouts:
  - ChiefEngineerCloak
  - ChiefEngineerMantle

- type: loadoutGroup
  id: ChiefEngineerOuterClothing
  name: loadout-group-chief-engineer-outerclothing
  minLimit: 0
  loadouts:
  - ChiefEngineerWintercoat

- type: loadoutGroup
  id: ChiefEngineerShoes
  name: loadout-group-chief-engineer-shoes
  loadouts:
  - BrownShoes
  - EngineeringWinterBoots

- type: loadoutGroup
  id: TechnicalAssistantJumpsuit
  name: loadout-group-technical-assistant-jumpsuit
  loadouts:
  - YellowJumpsuit
  - YellowJumpskirt

- type: loadoutGroup
  id: StationEngineerHead
  name: loadout-group-station-engineer-head
  loadouts:
  - StationEngineerHardhatYellow
  - StationEngineerHardhatOrange
  - StationEngineerHardhatRed
  - SeniorEngineerBeret

- type: loadoutGroup
  id: StationEngineerJumpsuit
  name: loadout-group-station-engineer-jumpsuit
  loadouts:
  - StationEngineerJumpsuit
  - StationEngineerJumpskirt
  - StationEngineerHazardsuit
  - SeniorEngineerJumpsuit
  - SeniorEngineerJumpskirt

- type: loadoutGroup
  id: StationEngineerBackpack
  name: loadout-group-station-engineer-backpack
  loadouts:
  - StationEngineerBackpack
  - StationEngineerSatchel
  - StationEngineerDuffel

- type: loadoutGroup
  id: StationEngineerOuterClothing
  name: loadout-group-station-engineer-outerclothing
  minLimit: 0
  loadouts:
  - StationEngineerOuterVest
  - StationEngineerWintercoat

- type: loadoutGroup
  id: StationEngineerShoes
  name: loadout-group-station-engineer-shoes
  loadouts:
  - WorkBoots
  - EngineeringWinterBoots

- type: loadoutGroup
  id: StationEngineerID
  name: loadout-group-station-engineer-id
  loadouts:
  - StationEngineerPDA
  - SeniorEngineerPDA

- type: loadoutGroup
  id: AtmosphericTechnicianJumpsuit
  name: loadout-group-atmospheric-technician-jumpsuit
  loadouts:
  - AtmosphericTechnicianJumpsuit
  - AtmosphericTechnicianJumpskirt
  - AtmosphericTechnicianJumpsuitCasual

- type: loadoutGroup
  id: AtmosphericTechnicianOuterClothing
  name: loadout-group-atmospheric-technician-outerclothing
  minLimit: 0
  loadouts:
  - AtmosphericTechnicianWintercoat

- type: loadoutGroup
  id: AtmosphericTechnicianBackpack
  name: loadout-group-atmospheric-technician-backpack
  loadouts:
  - AtmosphericTechnicianBackpack
  - AtmosphericTechnicianSatchel
  - AtmosphericTechnicianDuffel

- type: loadoutGroup
  id: AtmosphericTechnicianShoes
  name: loadout-group-atmospheric-technician-shoes
  loadouts:
  - WhiteShoes
  - EngineeringWinterBoots

- type: loadoutGroup
  id: SurvivalExtended
  name: loadout-group-survival-extended
  minLimit: 2
  hidden: true
  loadouts:
  - EmergencyNitrogenExtended
  - EmergencyOxygenExtended
  - LoadoutSpeciesVoxNitrogen

# Science
- type: loadoutGroup
  id: ResearchDirectorHead
  name: loadout-group-research-director-head
  minLimit: 0
  loadouts:
  - ResearchDirectorBeret

- type: loadoutGroup
  id: ResearchDirectorNeck
  name: loadout-group-research-director-neck
  minLimit: 0
  loadouts:
  - ResearchDirectorMantle
  - ResearchDirectorCloak

- type: loadoutGroup
  id: ResearchDirectorJumpsuit
  name: loadout-group-research-director-jumpsuit
  loadouts:
  - ResearchDirectorJumpsuit
  - ResearchDirectorJumpskirt
  # Corvax-Loadouts-Start
  - ResearchDirectorJumpsuitClassical
  - ResearchDirectorJumpskirtClassical
  # Corvax-Loadouts-End

- type: loadoutGroup
  id: ResearchDirectorOuterClothing
  name: loadout-group-research-director-outerclothing
  minLimit: 0
  loadouts:
  - ResearchDirectorLabCoat
  - ResearchDirectorWintercoat

- type: loadoutGroup
  id: ResearchDirectorShoes
  name: loadout-group-research-director-shoes
  loadouts:
  - BrownShoes
  - ScienceWinterBoots

- type: loadoutGroup
  id: ScientistHead
  name: loadout-group-scientist-head
  minLimit: 0
  loadouts:
  - RoboticistCap
  - SkullBandana
  - ScientificBeret

- type: loadoutGroup
  id: ScientistNeck
  name: loadout-group-scientist-neck
  minLimit: 0
  loadouts:
  - ScientistTie

- type: loadoutGroup
  id: ScientistJumpsuit
  name: loadout-group-scientist-jumpsuit
  loadouts:
  - ScientistJumpsuit
  - ScientistJumpskirt
  - RoboticistJumpsuit
  - RoboticistJumpskirt
  - SeniorResearcherJumpsuit
  - SeniorResearcherJumpskirt

- type: loadoutGroup
  id: ScientistBackpack
  name: loadout-group-scientist-backpack
  loadouts:
  - ScientistBackpack
  - ScientistSatchel
  - ScientistDuffel

- type: loadoutGroup
  id: ScientistOuterClothing
  name: loadout-group-scientist-outerclothing
  minLimit: 0
  loadouts:
  - RegularLabCoat
  - ScienceLabCoat
  - ScienceWintercoat
  - RoboticistLabCoat
  - RoboticistWintercoat
  - SeniorResearcherLabCoat

- type: loadoutGroup
  id: ScientistShoes
  name: loadout-group-scientist-shoes
  loadouts:
  - WhiteShoes
  - BlackShoes
  - ScienceWinterBoots

- type: loadoutGroup
  id: ScientistGloves
  name: loadout-group-scientist-gloves
  minLimit: 0
  loadouts:
  - LatexGloves
  - PurpleGloves
  - RobohandsGloves

- type: loadoutGroup
  id: ScientistPDA
  name: loadout-group-scientist-id
  loadouts:
  - ScientistPDA
  - SeniorResearcherPDA

- type: loadoutGroup
  id: ResearchAssistantJumpsuit
  name: loadout-group-research-assistant-jumpsuit
  loadouts:
  - WhiteJumpsuit
  - WhiteJumpskirt

# Security
- type: loadoutGroup
  id: HeadofSecurityHead
  name: loadout-group-head-of-security-head
  minLimit: 0
  loadouts:
  - HeadofSecurityHead
  - HeadofSecurityBeret

- type: loadoutGroup
  id: HeadofSecurityJumpsuit
  name: loadout-group-head-of-security-jumpsuit
  loadouts:
  - HeadofSecurityJumpsuit
  - HeadofSecurityJumpskirt
  - HeadofSecurityTurtleneck
  - HeadofSecurityTurtleneckSkirt
  - HeadofSecurityFormalSuit
  - HeadofSecurityFormalSkirt
  # Corvax-Loadouts-Start
  - HeadofSecurityJumpsuitBlack
  - HeadofSecurityJumpskirtBlack
  # Corvax-Loadouts-End

- type: loadoutGroup
  id: HeadofSecurityNeck
  name: loadout-group-head-of-security-neck
  minLimit: 0
  loadouts:
  - HeadofSecurityCloak
  - HeadofSecurityMantle

- type: loadoutGroup
  id: HeadofSecurityOuterClothing
  name: loadout-group-head-of-security-outerclothing
  loadouts:
  - HeadofSecurityCoat
  - HeadofSecurityWinterCoat

- type: loadoutGroup
  id: WardenHead
  name: loadout-group-warden-head
  minLimit: 0
  loadouts:
  - WardenHead
  - WardenBeret

- type: loadoutGroup
  id: WardenJumpsuit
  name: loadout-group-warden-jumpsuit
  loadouts:
  - WardenJumpsuit
  - WardenJumpskirt

- type: loadoutGroup
  id: WardenOuterClothing
  name: loadout-group-warden-outerclothing
  loadouts:
  - WardenCoat
  - WardenArmoredWinterCoat

- type: loadoutGroup
  id: SecurityHead
  name: loadout-group-security-head
  minLimit: 0
  loadouts:
  - SecurityHelmet
  - SecurityBeret
  - SecurityHat
  - TrooperHat

- type: loadoutGroup
  id: SecurityJumpsuit
  name: loadout-group-security-jumpsuit
  loadouts:
  - SecurityJumpsuit
  - SecurityJumpskirt
  - SecurityJumpsuitGrey
  - SecurityJumpskirtGrey
  - SeniorOfficerJumpsuit
  - SeniorOfficerJumpskirt
  - TrooperUniform

- type: loadoutGroup
  id: SecurityBackpack
  name: loadout-group-security-backpack
  loadouts:
  - SecurityBackpack
  - SecuritySatchel
  - SecurityDuffel

- type: loadoutGroup
  id: SecurityBelt
  name: loadout-group-security-belt
  loadouts:
  - SecurityBelt
  - SecurityWebbing

- type: loadoutGroup
  id: SecurityOuterClothing
  name: loadout-group-security-outerclothing
  loadouts:
  - ArmorVest
  - ArmorVestSlim
  - SecurityOfficerWintercoat

- type: loadoutGroup
  id: SecurityShoes
  name: loadout-group-security-shoes
  loadouts:
  - JackSecBoots # Corvax
  - JackBoots
  - SecurityWinterBoots

- type: loadoutGroup
  id: SecurityPDA
  name: loadout-group-security-id
  loadouts:
  - SecurityPDA
  - SeniorOfficerPDA

- type: loadoutGroup
  id: DetectiveHead
  name: loadout-group-detective-head
  minLimit: 0
  loadouts:
  - DetectiveFedora
  - DetectiveFedoraGrey

- type: loadoutGroup
  id: DetectiveNeck
  name: loadout-group-detective-neck
  minLimit: 0
  loadouts:
  - DetectiveTie

- type: loadoutGroup
  id: DetectiveJumpsuit
  name: loadout-group-detective-jumpsuit
  loadouts:
  - DetectiveJumpsuit
  - DetectiveJumpskirt
  - NoirJumpsuit
  - NoirJumpskirt

- type: loadoutGroup
  id: DetectiveOuterClothing
  name: loadout-group-detective-outerclothing
  minLimit: 0
  loadouts:
  - DetectiveArmorVest
  - DetectiveCoat
  - DetectiveCoatGrey

- type: loadoutGroup
  id: SecurityCadetJumpsuit
  name: loadout-group-security-cadet-jumpsuit
  loadouts:
  - RedJumpsuit
  - RedJumpskirt

- type: loadoutGroup
  id: SurvivalSecurity
  name: loadout-group-survival-security
  minLimit: 2
  hidden: true
  loadouts:
  - EmergencyNitrogenSecurity
  - EmergencyOxygenSecurity
  - LoadoutSpeciesVoxNitrogen

- type: loadoutGroup
  id: SecurityStar
  name: loadout-group-security-star
  minLimit: 0
  loadouts:
  - SecStar

# Medical
- type: loadoutGroup
  id: ChiefMedicalOfficerHead
  name: loadout-group-chief-medical-officer-head
  minLimit: 0
  loadouts:
  - ChiefMedicalOfficerBeret
  - CMOMedicalHeadMirror

- type: loadoutGroup
  id: ChiefMedicalOfficerJumpsuit
  name: loadout-group-chief-medical-officer-jumpsuit
  loadouts:
  - ChiefMedicalOfficerJumpsuit
  - ChiefMedicalOfficerJumpskirt
  - ChiefMedicalOfficerTurtleneckJumpsuit
  - ChiefMedicalOfficerTurtleneckJumpskirt

- type: loadoutGroup
  id: ChiefMedicalOfficerOuterClothing
  name: loadout-group-chief-medical-officer-outerclothing
  minLimit: 0
  loadouts:
  - ChiefMedicalOfficerLabCoat
  - ChiefMedicalOfficerWintercoat

- type: loadoutGroup
  id: ChiefMedicalOfficerNeck
  name: loadout-group-chief-medical-officer-neck
  minLimit: 0
  loadouts:
  - ChiefMedicalOfficerCloak
  - ChiefMedicalOfficerMantle

- type: loadoutGroup
  id: ChiefMedicalOfficerShoes
  name: loadout-group-chief-medical-officer-shoes
  loadouts:
  - BrownShoes
  - MedicalWinterBoots

- type: loadoutGroup
  id: MedicalDoctorHead
  name: loadout-group-medical-doctor-head
  minLimit: 0
  loadouts:
  - MedicalBeret
  - SeniorPhysicianBeret
  - MedicalHeadMirror
  - BlueSurgeryCap
  - GreenSurgeryCap
  - PurpleSurgeryCap
  - NurseHat

- type: loadoutGroup
  id: MedicalDoctorJumpsuit
  name: loadout-group-medical-doctor-jumpsuit
  loadouts:
  - MedicalDoctorJumpsuit
  - MedicalDoctorJumpskirt
  - SeniorPhysicianJumpsuit
  - SeniorPhysicianJumpskirt
  - MedicalBlueScrubs
  - MedicalGreenScrubs
  - MedicalPurpleScrubs

- type: loadoutGroup
  id: MedicalDoctorOuterClothing
  name: loadout-group-medical-doctor-outerclothing
  minLimit: 0
  loadouts:
  - RegularLabCoat
  - MedicalDoctorWintercoat
  - SeniorPhysicianLabCoat

- type: loadoutGroup
  id: MedicalBackpack
  name: loadout-group-medical-doctor-backpack
  loadouts:
  - MedicalDoctorBackpack
  - MedicalDoctorSatchel
  - MedicalDoctorDuffel

- type: loadoutGroup
  id: MedicalShoes
  name: loadout-group-medical-doctor-shoes
  loadouts:
  - WhiteShoes
  - MedicalWinterBoots

- type: loadoutGroup
  id: MedicalDoctorPDA
  name: loadout-group-medical-doctor-id
  loadouts:
  - MedicalDoctorPDA
  - SeniorPhysicianPDA

- type: loadoutGroup
  id: MedicalGloves
  name: loadout-group-medical-gloves
  minLimit: 0
  loadouts:
  - LatexGloves
  - NitrileGloves

- type: loadoutGroup
  id: MedicalMask
  name: loadout-group-medical-mask
  minLimit: 0
  loadouts:
  - SterileMask

- type: loadoutGroup
  id: MedicalInternJumpsuit
  name: loadout-group-medical-intern-jumpsuit
  loadouts:
  - WhiteJumpsuit
  - WhiteJumpskirt

- type: loadoutGroup
  id: ChemistJumpsuit
  name: loadout-group-chemist-jumpsuit
  loadouts:
  - ChemistJumpsuit
  - ChemistJumpskirt

- type: loadoutGroup
  id: ChemistOuterClothing
  name: loadout-group-chemist-outerclothing
  minLimit: 0
  loadouts:
  - RegularLabCoat
  - ChemistLabCoat
  - ChemistWintercoat

- type: loadoutGroup
  id: ChemistBackpack
  name: loadout-group-chemist-backpack
  loadouts:
  - ChemistBackpack
  - ChemistSatchel
  - ChemistDuffel

- type: loadoutGroup
  id: ParamedicHead
  name: loadout-group-paramedic-head
  minLimit: 0
  loadouts:
  - ParamedicHead

- type: loadoutGroup
  id: ParamedicJumpsuit
  name: loadout-group-paramedic-jumpsuit
  loadouts:
  - ParamedicJumpsuit
  - ParamedicJumpskirt

- type: loadoutGroup
  id: ParamedicOuterClothing
  name: loadout-group-paramedic-outerclothing
  minLimit: 0
  loadouts:
  - ParamedicWindbreaker
  - ParamedicWintercoat

- type: loadoutGroup
  id: ParamedicShoes
  name: loadout-group-paramedic-shoes
  loadouts:
  - BlueShoes
  - MedicalWinterBoots

- type: loadoutGroup
  id: SurvivalMedical
  name: loadout-group-survival-medical
  minLimit: 2
  hidden: true
  loadouts:
  - EmergencyNitrogenMedical
  - EmergencyOxygenMedical
  - LoadoutSpeciesVoxNitrogen

# Wildcards
- type: loadoutGroup
  id: ReporterJumpsuit
  name: loadout-group-reporter-jumpsuit
  loadouts:
  - ReporterJumpsuit
  - JournalistJumpsuit

- type: loadoutGroup
  id: PsychologistJumpsuit
  name: loadout-group-psychologist-jumpsuit
  loadouts:
  - PsychologistJumpsuit
  - PsychologistJumpskirt

- type: loadoutGroup
  id: BoxerJumpsuit
  name: loadout-group-boxer-jumpsuit
  loadouts:
  - BoxerShorts
  - BoxerShortsWithTop

- type: loadoutGroup
  id: BoxerGloves
  name: loadout-group-boxer-gloves
  loadouts:
  - RedBoxingGloves
  - BlueBoxingGloves
  - GreenBoxingGloves
  - YellowBoxingGloves

# Other
- type: loadoutGroup
  id: SurvivalSyndicate
  name: loadout-group-survival-syndicate
  minLimit: 2
  hidden: true
  loadouts:
  - EmergencyNitrogenSyndicate
  - EmergencyOxygenSyndicate
  - LoadoutSpeciesVoxNitrogen

- type: loadoutGroup
  id: GroupSpeciesBreathTool
  name: loadout-group-breath-tool
  minLimit: 1
  maxLimit: 1
  hidden: true
  loadouts:
  - LoadoutSpeciesBreathTool

- type: loadoutGroup
  id: GroupSpeciesBreathToolMedical
  name: loadout-group-breath-tool
  minLimit: 1
  maxLimit: 1
  hidden: true
  loadouts:
  - LoadoutSpeciesBreathToolMedical

- type: loadoutGroup
  id: GroupSpeciesBreathToolSecurity
  name: loadout-group-breath-tool
  minLimit: 1
  maxLimit: 1
  hidden: true
  loadouts:
  - LoadoutSpeciesBreathToolSecurity<|MERGE_RESOLUTION|>--- conflicted
+++ resolved
@@ -5,12 +5,9 @@
   minLimit: 0
   maxLimit: 3
   loadouts:
-<<<<<<< HEAD
   - SpaceLaw # Corvax-HyperLink
-=======
   - FlowerWreath
   - Hairflower
->>>>>>> d8713138
   - PlushieLizard
   - PlushieSpaceLizard
   - Lighter
