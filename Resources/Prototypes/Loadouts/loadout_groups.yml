# Miscellaneous
- type: loadoutGroup
  id: Trinkets
  name: loadout-group-trinkets
  minLimit: 0
  maxLimit: 3
  loadouts:
  - SpaceLaw # Corvax-HyperLink
  - PlushieLizard
  - PlushieSpaceLizard
  - Lighter
  - CigPackGreen
  - CigPackRed
  - CigPackBlue
  - CigPackBlack
  - CigarCase
  - CigarGold
  - ClothingNeckLGBTPin
  - ClothingNeckAromanticPin
  - ClothingNeckAsexualPin
  - ClothingNeckBisexualPin
  - ClothingNeckIntersexPin
  - ClothingNeckLesbianPin
  - ClothingNeckNonBinaryPin
  - ClothingNeckPansexualPin
  - ClothingNeckTransPin
  - ClothingNeckAutismPin
  - ClothingNeckGoldAutismPin
   # Corvax-Loadouts-Start
  - ClothingNeckAtharaPin
  - ClothingNeckCorvaxPin
  - ClothingNeckEchoPin
  - ClothingNeckElysiumPin
  - ClothingNeckMainPin
  - ClothingNeckNebulaPin
  - ClothingNeckNovaPin
  - ClothingNeckSolarisPin
  - ClothingNeckWhiteListPin
  # Corvax-Loadouts-End
- type: loadoutGroup
  id: Glasses
  name: loadout-group-glasses
  minLimit: 0
  loadouts:
  - Glasses
  - GlassesJamjar
  - GlassesJensen

- type: loadoutGroup
  id: GroupTankHarness
  name: loadout-group-tank-harness
  minLimit: 1
  hidden: true
  loadouts:
  - LoadoutTankHarness

- type: loadoutGroup
  id: Survival
  name: loadout-group-survival-basic
  minLimit: 3
  hidden: true
  loadouts:
  - EmergencyNitrogen
  - EmergencyOxygen
  - LoadoutSpeciesVoxNitrogen

- type: loadoutGroup
  id: GroupEVATank
  name: loadout-group-EVA-tank
  hidden: true
  loadouts:
  - LoadoutSpeciesEVANitrogen
  - LoadoutSpeciesEVAOxygen

# Command
- type: loadoutGroup
  id: CaptainHead
  name: loadout-group-captain-head
  minLimit: 0
  loadouts:
  - CaptainHead
  - CaptainCap

- type: loadoutGroup
  id: CaptainJumpsuit
  name: loadout-group-captain-jumpsuit
  loadouts:
  - CaptainJumpsuit
  - CaptainJumpskirt
  - CaptainFormalSuit
  - CaptainFormalSkirt
  # Corvax-Loadouts-Start
  - CaptainJumpsuitTurtleneck
  - CaptainJumpskirtTurtleneck
  # Corvax-Loadouts-End

- type: loadoutGroup
  id: CaptainNeck
  name: loadout-group-captain-neck
  minLimit: 0
  loadouts:
  - CaptainCloak
  - CaptainCloakFormal
  - CaptainMantle

- type: loadoutGroup
  id: CaptainBackpack
  name: loadout-group-captain-backpack
  loadouts:
  - CaptainBackpack
  - CaptainSatchel
  - CaptainDuffel

- type: loadoutGroup
  id: CaptainOuterClothing
  name: loadout-group-captain-outerclothing
  loadouts:
  - CaptainOuterClothing
  - CaptainWintercoat

- type: loadoutGroup
  id: HoPHead
  name: loadout-group-hop-head
  minLimit: 0
  loadouts:
  - HoPHead

- type: loadoutGroup
  id: HoPJumpsuit
  name: loadout-group-hop-jumpsuit
  loadouts:
  - HoPJumpsuit
  - HoPJumpskirt
  # Corvax-Loadouts-Start
  - HoPJumpsuitTurtleneck
  - HoPJumpskirtTurtleneck
  # Corvax-Loadouts-End

- type: loadoutGroup
  id: HoPNeck
  name: loadout-group-hop-neck
  minLimit: 0
  loadouts:
  - HoPCloak
  - HoPMantle

- type: loadoutGroup
  id: HoPBackpack
  name: loadout-group-hop-backpack
  loadouts:
  - CommonBackpack
  - CommonSatchel
  - CommonDuffel
  - HoPBackpackIan

- type: loadoutGroup
  id: HoPOuterClothing
  name: loadout-group-hop-outerclothing
  minLimit: 0
  loadouts:
  - HoPWintercoat

# Civilian
- type: loadoutGroup
  id: PassengerJumpsuit
  name: loadout-group-passenger-jumpsuit
  loadouts:
  - GreyJumpsuit
  - GreyJumpskirt
  - AncientJumpsuit
  - RainbowJumpsuit

- type: loadoutGroup
  id: PassengerFace
  name: loadout-group-passenger-mask
  minLimit: 0
  loadouts:
  - PassengerFace

- type: loadoutGroup
  id: PassengerGloves
  name: loadout-group-passenger-gloves
  minLimit: 0
  loadouts:
  - PassengerGloves

- type: loadoutGroup
  id: CommonBackpack
  name: loadout-group-backpack
  loadouts:
  - CommonBackpack
  - CommonSatchel
  - CommonDuffel

- type: loadoutGroup
  id: PassengerNeck
  name: loadout-group-passenger-neck
  minLimit: 0
  loadouts:
  - Mantle

- type: loadoutGroup
  id: PassengerOuterClothing
  name: loadout-group-passenger-outerclothing
  minLimit: 0
  loadouts:
  - PassengerWintercoat

- type: loadoutGroup
  id: PassengerShoes
  name: loadout-group-passenger-shoes
  loadouts:
  - BlackShoes
  - WinterBoots

- type: loadoutGroup
  id: BartenderHead
  name: loadout-group-bartender-head
  minLimit: 0
  loadouts:
  - BartenderHead
  - BartenderBowler

- type: loadoutGroup
  id: BartenderJumpsuit
  name: loadout-group-bartender-jumpsuit
  loadouts:
  - BartenderJumpsuit
  - BartenderJumpskirt
  - BartenderJumpsuitPurple

- type: loadoutGroup
  id: BartenderOuterClothing
  name: loadout-group-bartender-outerclothing
  minLimit: 0
  loadouts:
  - BartenderVest
  - BartenderApron
  - BartenderWintercoat

- type: loadoutGroup
  id: ChefHead
  name: loadout-group-chef-head
  minLimit: 0
  loadouts:
  - ChefHead

- type: loadoutGroup
  id: ChefMask
  name: loadout-group-chef-mask
  minLimit: 0
  loadouts:
  - ChefMask

- type: loadoutGroup
  id: ChefJumpsuit
  name: loadout-group-chef-jumpsuit
  loadouts:
  - ChefJumpsuit
  - ChefJumpskirt

- type: loadoutGroup
  id: ChefOuterClothing
  name: loadout-group-chef-outerclothing
  minLimit: 0
  loadouts:
  - ChefApron
  - ChefJacket
  - ChefWintercoat

- type: loadoutGroup
  id: LibrarianJumpsuit
  name: loadout-group-librarian-jumpsuit
  loadouts:
  - LibrarianJumpsuit
  - LibrarianJumpskirt
  - CuratorJumpsuit
  - CuratorJumpskirt

- type: loadoutGroup
  id: LawyerJumpsuit
  name: loadout-group-lawyer-jumpsuit
  loadouts:
  - LawyerJumpsuit
  - LawyerJumpskirt
  - LawyerJumpsuitBlue
  - LawyerJumpskirtBlue
  - LawyerJumpsuitPurple
  - LawyerJumpskirtPurple
  - LawyerJumpsuitRed
  - LawyerJumpskirtRed
  - LawyerJumpsuitGood
  - LawyerJumpskirtGood

- type: loadoutGroup
  id: LawyerNeck
  name: loadout-group-lawyer-neck
  minLimit: 0
  loadouts:
  - LawyerNeck

- type: loadoutGroup
  id: ChaplainHead
  name: loadout-group-chaplain-head
  minLimit: 0
  loadouts:
  - ChaplainHead
  - ChaplainNunHood
  - ChaplainPlagueHat
  - ChaplainWitchHat
  - ChaplainWitchHatAlt

- type: loadoutGroup
  id: ChaplainMask
  name: loadout-group-chaplain-mask
  minLimit: 0
  loadouts:
  - ChaplainMask

- type: loadoutGroup
  id: ChaplainJumpsuit
  name: loadout-group-chaplain-jumpsuit
  loadouts:
  - ChaplainJumpsuit
  - ChaplainJumpskirt
  - ChaplainRobesLight
  - ChaplainRobesDark

- type: loadoutGroup
  id: ChaplainOuterClothing
  name: loadout-group-chaplain-outerclothing
  minLimit: 0
  loadouts:
  - ChaplainPlagueSuit
  - ChaplainNunRobe
  - ChaplainBlackHoodie
  - ChaplainHoodie

- type: loadoutGroup
  id: ChaplainNeck
  name: loadout-group-chaplain-neck
  minLimit: 0
  loadouts:
  - ChaplainNeck

- type: loadoutGroup
  id: JanitorHead
  name: loadout-group-janitor-head
  minLimit: 0
  loadouts:
  - JanitorHead

- type: loadoutGroup
  id: JanitorJumpsuit
  name: loadout-group-janitor-jumpsuit
  loadouts:
  - JanitorJumpsuit
  - JanitorJumpskirt

- type: loadoutGroup
  id: JanitorGloves
  name: loadout-group-janitor-gloves
  minLimit: 0
  loadouts:
  - JanitorRubberGloves
  - OrangeGloves
  - PurpleGloves

- type: loadoutGroup
  id: JanitorOuterClothing
  name: loadout-group-janitor-outerclothing
  minLimit: 0
  loadouts:
  - JanitorWintercoat

- type: loadoutGroup
  id: JanitorPlunger
  name: loadout-group-janitor-plunger
  minLimit: 0
  loadouts:
  - JanitorGoldenPlunger

- type: loadoutGroup
  id: BotanistHead
  name: loadout-group-botanist-head
  minLimit: 0
  loadouts:
  - BotanistHead
  - BotanistBandana

- type: loadoutGroup
  id: BotanistJumpsuit
  name: loadout-group-botanist-jumpsuit
  loadouts:
  - BotanistJumpsuit
  - BotanistJumpskirt
  - BotanistOveralls

- type: loadoutGroup
  id: BotanistBackpack
  name: loadout-group-botanist-backpack
  loadouts:
  - BotanistBackpack
  - BotanistSatchel
  - BotanistDuffel

- type: loadoutGroup
  id: BotanistOuterClothing
  name: loadout-group-botanist-outerclothing
  minLimit: 0
  loadouts:
  - BotanistApron
  - BotanistWintercoat

- type: loadoutGroup
  id: ClownHead
  name: loadout-group-clown-head
  minLimit: 0
  loadouts:
  - JesterHat
  - JesterAltHat

- type: loadoutGroup
  id: ClownJumpsuit
  name: loadout-group-clown-jumpsuit
  loadouts:
  - ClownSuit
  - ClownSkirt
  - JesterSuit
  - JesterAltSuit

- type: loadoutGroup
  id: ClownBackpack
  name: loadout-group-clown-backpack
  loadouts:
  - ClownBackpack
  - ClownSatchel
  - ClownDuffel

- type: loadoutGroup
  id: ClownOuterClothing
  name: loadout-group-clown-outerclothing
  minLimit: 0
  loadouts:
  - ClownRobes
  - ClownWintercoat

- type: loadoutGroup
  id: ClownShoes
  name: loadout-group-clown-shoes
  loadouts:
  - ClownShoes
  - JesterShoes

- type: loadoutGroup
  id: SurvivalClown
  name: loadout-group-survival-clown
  minLimit: 2
  hidden: true
  loadouts:
  - EmergencyNitrogenClown
  - EmergencyOxygenClown
  - LoadoutSpeciesVoxNitrogen

- type: loadoutGroup
  id: MimeHead
  name: loadout-group-mime-head
  minLimit: 0
  loadouts:
  - MimeHead
  - MimeFrenchBeret
  - MimeCap

- type: loadoutGroup
  id: MimeMask
  name: loadout-group-mime-mask
  loadouts:
  - MimeMask
  - MimeMaskSad
  - MimeMaskScared

- type: loadoutGroup
  id: MimeJumpsuit
  name: loadout-group-mime-jumpsuit
  loadouts:
  - MimeJumpsuit
  - MimeJumpskirt

- type: loadoutGroup
  id: MimeBackpack
  name: loadout-group-mime-backpack
  loadouts:
  - MimeBackpack
  - MimeSatchel
  - MimeDuffel

- type: loadoutGroup
  id: MimeOuterClothing
  name: loadout-group-mime-outerclothing
  minLimit: 0
  loadouts:
  - MimeWintercoat

- type: loadoutGroup
  id: SurvivalMime
  name: loadout-group-survival-mime
  minLimit: 2
  hidden: true
  loadouts:
  - EmergencyNitrogenMime
  - EmergencyOxygenMime
  - LoadoutSpeciesVoxNitrogen

- type: loadoutGroup
  id: MusicianJumpsuit
  name: loadout-group-musician-jumpsuit
  loadouts:
  - MusicianJumpsuit
  - MusicianJumpskirt

- type: loadoutGroup
  id: MusicianOuterClothing
  name: loadout-group-musician-outerclothing
  minLimit: 0
  loadouts:
  - MusicianWintercoat

- type: loadoutGroup
  id: Instruments
  name: loadout-group-instruments
  minLimit: 0
  maxLimit: 2
  loadouts:
  - Glockenspiel
  - MusicBox
  - Xylophone
  - Microphone
  - Synthesizer
  - Kalimba
  - Woodblock
  - ElectricGuitar
  - BassGuitar
  - RockGuitar
  - AcousticGuitar
  - Banjo
  - Violin
  - Viola
  - Cello
  - Trumpet
  - Trombone
  - FrenchHorn
  - Euphonium
  - Saxophone
  - Accordion
  - Harmonica
  - Clarinet
  - Flute
  - Recorder
  - PanFlute
  - Ocarina
  - Bagpipe

# Cargo
- type: loadoutGroup
  id: QuartermasterHead
  name: loadout-group-quartermaster-head
  minLimit: 0
  loadouts:
  - QuartermasterHead
  - QuartermasterBeret

- type: loadoutGroup
  id: QuartermasterJumpsuit
  name: loadout-group-quartermaster-jumpsuit
  loadouts:
  - QuartermasterJumpsuit
  - QuartermasterJumpskirt
  - QuartermasterTurtleneck
  - QuartermasterTurtleneckSkirt
  - QuartermasterFormalSuit

- type: loadoutGroup
  id: QuartermasterNeck
  name: loadout-group-quartermaster-neck
  minLimit: 0
  loadouts:
  - QuartermasterCloak
  - QuartermasterMantle

- type: loadoutGroup
  id: QuartermasterOuterClothing
  name: loadout-group-quartermaster-outerclothing
  minLimit: 0
  loadouts:
  - QuartermasterWintercoat

- type: loadoutGroup
  id: QuartermasterShoes
  name: loadout-group-quartermaster-shoes
  loadouts:
  - BrownShoes
  - CargoWinterBoots

- type: loadoutGroup
  id: CargoTechnicianHead
  name: loadout-group-cargo-technician-head
  minLimit: 0
  loadouts:
  - CargoTechnicianHead

- type: loadoutGroup
  id: CargoTechnicianJumpsuit
  name: loadout-group-cargo-technician-jumpsuit
  loadouts:
  - CargoTechnicianJumpsuit
  - CargoTechnicianJumpskirt

- type: loadoutGroup
  id: CargoTechnicianBackpack
  name: loadout-group-cargo-technician-backpack
  loadouts:
  - CargoTechnicianBackpack
  - CargoTechnicianSatchel
  - CargoTechnicianDuffel

- type: loadoutGroup
  id: CargoTechnicianOuterClothing
  name: loadout-group-cargo-technician-outerclothing
  minLimit: 0
  loadouts:
  - CargoTechnicianWintercoat

- type: loadoutGroup
  id: CargoTechnicianShoes
  name: loadout-group-cargo-technician-shoes
  loadouts:
  - BlackShoes
  - CargoWinterBoots

- type: loadoutGroup
  id: SalvageSpecialistBackpack
  name: loadout-group-salvage-specialist-backpack
  loadouts:
  - SalvageSpecialistBackpack
  - SalvageSpecialistSatchel
  - SalvageSpecialistDuffel

- type: loadoutGroup
  id: SalvageSpecialistOuterClothing
  name: loadout-group-salvage-specialist-outerclothing
  minLimit: 0
  loadouts:
  - SalvageSpecialistWintercoat

- type: loadoutGroup
  id: SalvageSpecialistShoes
  name: loadout-group-salvage-specialist-shoes
  loadouts:
  - SalvageBoots
  - CargoWinterBoots

# Engineering
- type: loadoutGroup
  id: ChiefEngineerHead
  name: loadout-group-chief-engineer-head
  minLimit: 0
  loadouts:
  - ChiefEngineerHead
  - ChiefEngineerBeret

- type: loadoutGroup
  id: ChiefEngineerJumpsuit
  name: loadout-group-chief-engineer-jumpsuit
  loadouts:
  - ChiefEngineerJumpsuit
  - ChiefEngineerJumpskirt
  - ChiefEngineerTurtleneck
  - ChiefEngineerTurtleneckSkirt

- type: loadoutGroup
  id: ChiefEngineerNeck
  name: loadout-group-chief-engineer-neck
  minLimit: 0
  loadouts:
  - ChiefEngineerCloak
  - ChiefEngineerMantle

- type: loadoutGroup
  id: ChiefEngineerOuterClothing
  name: loadout-group-chief-engineer-outerclothing
  minLimit: 0
  loadouts:
  - ChiefEngineerWintercoat

- type: loadoutGroup
  id: ChiefEngineerShoes
  name: loadout-group-chief-engineer-shoes
  loadouts:
  - BrownShoes
  - EngineeringWinterBoots

- type: loadoutGroup
  id: TechnicalAssistantJumpsuit
  name: loadout-group-technical-assistant-jumpsuit
  loadouts:
  - YellowJumpsuit
  - YellowJumpskirt

- type: loadoutGroup
  id: StationEngineerHead
  name: loadout-group-station-engineer-head
  loadouts:
  - StationEngineerHardhatYellow
  - StationEngineerHardhatOrange
  - StationEngineerHardhatRed
  - SeniorEngineerBeret

- type: loadoutGroup
  id: StationEngineerJumpsuit
  name: loadout-group-station-engineer-jumpsuit
  loadouts:
  - StationEngineerJumpsuit
  - StationEngineerJumpskirt
  - StationEngineerHazardsuit
  - SeniorEngineerJumpsuit
  - SeniorEngineerJumpskirt

- type: loadoutGroup
  id: StationEngineerBackpack
  name: loadout-group-station-engineer-backpack
  loadouts:
  - StationEngineerBackpack
  - StationEngineerSatchel
  - StationEngineerDuffel

- type: loadoutGroup
  id: StationEngineerOuterClothing
  name: loadout-group-station-engineer-outerclothing
  minLimit: 0
  loadouts:
  - StationEngineerOuterVest
  - StationEngineerWintercoat

- type: loadoutGroup
  id: StationEngineerShoes
  name: loadout-group-station-engineer-shoes
  loadouts:
  - WorkBoots
  - EngineeringWinterBoots

- type: loadoutGroup
  id: StationEngineerID
  name: loadout-group-station-engineer-id
  loadouts:
  - StationEngineerPDA
  - SeniorEngineerPDA

- type: loadoutGroup
  id: AtmosphericTechnicianJumpsuit
  name: loadout-group-atmospheric-technician-jumpsuit
  loadouts:
  - AtmosphericTechnicianJumpsuit
  - AtmosphericTechnicianJumpskirt
  - AtmosphericTechnicianJumpsuitCasual

- type: loadoutGroup
  id: AtmosphericTechnicianOuterClothing
  name: loadout-group-atmospheric-technician-outerclothing
  minLimit: 0
  loadouts:
  - AtmosphericTechnicianWintercoat

- type: loadoutGroup
  id: AtmosphericTechnicianBackpack
  name: loadout-group-atmospheric-technician-backpack
  loadouts:
  - AtmosphericTechnicianBackpack
  - AtmosphericTechnicianSatchel
  - AtmosphericTechnicianDuffel

- type: loadoutGroup
  id: AtmosphericTechnicianShoes
  name: loadout-group-atmospheric-technician-shoes
  loadouts:
  - WhiteShoes
  - EngineeringWinterBoots

- type: loadoutGroup
  id: SurvivalExtended
  name: loadout-group-survival-extended
  minLimit: 2
  hidden: true
  loadouts:
  - EmergencyNitrogenExtended
  - EmergencyOxygenExtended
  - LoadoutSpeciesVoxNitrogen

# Science
- type: loadoutGroup
  id: ResearchDirectorHead
  name: loadout-group-research-director-head
  minLimit: 0
  loadouts:
  - ResearchDirectorBeret

- type: loadoutGroup
  id: ResearchDirectorNeck
  name: loadout-group-research-director-neck
  minLimit: 0
  loadouts:
  - ResearchDirectorMantle
  - ResearchDirectorCloak

- type: loadoutGroup
  id: ResearchDirectorJumpsuit
  name: loadout-group-research-director-jumpsuit
  loadouts:
  - ResearchDirectorJumpsuit
  - ResearchDirectorJumpskirt
  # Corvax-Loadouts-Start
  - ResearchDirectorJumpsuitClassical
  - ResearchDirectorJumpskirtClassical
  # Corvax-Loadouts-End

- type: loadoutGroup
  id: ResearchDirectorOuterClothing
  name: loadout-group-research-director-outerclothing
  minLimit: 0
  loadouts:
  - ResearchDirectorLabCoat
  - ResearchDirectorWintercoat

- type: loadoutGroup
  id: ResearchDirectorShoes
  name: loadout-group-research-director-shoes
  loadouts:
  - BrownShoes
  - ScienceWinterBoots

- type: loadoutGroup
  id: ScientistHead
  name: loadout-group-scientist-head
  minLimit: 0
  loadouts:
  - RoboticistCap
  - SkullBandana
  - ScientificBeret

- type: loadoutGroup
  id: ScientistNeck
  name: loadout-group-scientist-neck
  minLimit: 0
  loadouts:
  - ScientistTie

- type: loadoutGroup
  id: ScientistJumpsuit
  name: loadout-group-scientist-jumpsuit
  loadouts:
  - ScientistJumpsuit
  - ScientistJumpskirt
  - RoboticistJumpsuit
  - RoboticistJumpskirt
  - SeniorResearcherJumpsuit
  - SeniorResearcherJumpskirt

- type: loadoutGroup
  id: ScientistBackpack
  name: loadout-group-scientist-backpack
  loadouts:
  - ScientistBackpack
  - ScientistSatchel
  - ScientistDuffel

- type: loadoutGroup
  id: ScientistOuterClothing
  name: loadout-group-scientist-outerclothing
  minLimit: 0
  loadouts:
  - RegularLabCoat
  - ScienceLabCoat
  - ScienceWintercoat
  - RoboticistLabCoat
  - RoboticistWintercoat
  - SeniorResearcherLabCoat

- type: loadoutGroup
  id: ScientistShoes
  name: loadout-group-scientist-shoes
  loadouts:
  - WhiteShoes
  - BlackShoes
  - ScienceWinterBoots

- type: loadoutGroup
  id: ScientistGloves
  name: loadout-group-scientist-gloves
  minLimit: 0
  loadouts:
  - LatexGloves
  - PurpleGloves
  - RobohandsGloves

- type: loadoutGroup
  id: ScientistPDA
  name: loadout-group-scientist-id
  loadouts:
  - ScientistPDA
  - SeniorResearcherPDA

- type: loadoutGroup
  id: ResearchAssistantJumpsuit
  name: loadout-group-research-assistant-jumpsuit
  loadouts:
  - WhiteJumpsuit
  - WhiteJumpskirt

# Security
- type: loadoutGroup
  id: HeadofSecurityHead
  name: loadout-group-head-of-security-head
  minLimit: 0
  loadouts:
  - HeadofSecurityHead
  - HeadofSecurityBeret

- type: loadoutGroup
  id: HeadofSecurityJumpsuit
  name: loadout-group-head-of-security-jumpsuit
  loadouts:
  - HeadofSecurityJumpsuit
  - HeadofSecurityJumpskirt
  - HeadofSecurityTurtleneck
  - HeadofSecurityTurtleneckSkirt
  - HeadofSecurityFormalSuit
  - HeadofSecurityFormalSkirt
  # Corvax-Loadouts-Start
  - HeadofSecurityJumpsuitBlack
  - HeadofSecurityJumpskirtBlack
  # Corvax-Loadouts-End

- type: loadoutGroup
  id: HeadofSecurityNeck
  name: loadout-group-head-of-security-neck
  minLimit: 0
  loadouts:
  - HeadofSecurityCloak
  - HeadofSecurityMantle

- type: loadoutGroup
  id: HeadofSecurityOuterClothing
  name: loadout-group-head-of-security-outerclothing
  loadouts:
  - HeadofSecurityCoat
  - HeadofSecurityWinterCoat

- type: loadoutGroup
  id: WardenHead
  name: loadout-group-warden-head
  minLimit: 0
  loadouts:
  - WardenHead
  - WardenBeret

- type: loadoutGroup
  id: WardenJumpsuit
  name: loadout-group-warden-jumpsuit
  loadouts:
  - WardenJumpsuit
  - WardenJumpskirt

- type: loadoutGroup
  id: WardenOuterClothing
  name: loadout-group-warden-outerclothing
  loadouts:
  - WardenCoat
  - WardenArmoredWinterCoat

- type: loadoutGroup
  id: SecurityHead
  name: loadout-group-security-head
  minLimit: 0
  loadouts:
  - SecurityHelmet
  - SecurityBeret
  - SecurityHat

- type: loadoutGroup
  id: SecurityJumpsuit
  name: loadout-group-security-jumpsuit
  loadouts:
  - SecurityJumpsuit
  - SecurityJumpskirt
  - SecurityJumpsuitGrey
  - SecurityJumpskirtGrey
  - SeniorOfficerJumpsuit
  - SeniorOfficerJumpskirt

- type: loadoutGroup
  id: SecurityBackpack
  name: loadout-group-security-backpack
  loadouts:
  - SecurityBackpack
  - SecuritySatchel
  - SecurityDuffel

- type: loadoutGroup
  id: SecurityBelt
  name: loadout-group-security-belt
  loadouts:
  - SecurityBelt
  - SecurityWebbing

- type: loadoutGroup
  id: SecurityOuterClothing
  name: loadout-group-security-outerclothing
  loadouts:
  - ArmorVest
  - ArmorVestSlim
  - SecurityOfficerWintercoat

- type: loadoutGroup
  id: SecurityShoes
  name: loadout-group-security-shoes
  loadouts:
<<<<<<< HEAD
  - JackSecBoots # Corvax
  - CombatBoots
=======
>>>>>>> 42078b4d
  - JackBoots
  - SecurityWinterBoots

- type: loadoutGroup
  id: SecurityPDA
  name: loadout-group-security-id
  loadouts:
  - SecurityPDA
  - SeniorOfficerPDA

- type: loadoutGroup
  id: DetectiveHead
  name: loadout-group-detective-head
  minLimit: 0
  loadouts:
  - DetectiveFedora
  - DetectiveFedoraGrey

- type: loadoutGroup
  id: DetectiveNeck
  name: loadout-group-detective-neck
  minLimit: 0
  loadouts:
  - DetectiveTie

- type: loadoutGroup
  id: DetectiveJumpsuit
  name: loadout-group-detective-jumpsuit
  loadouts:
  - DetectiveJumpsuit
  - DetectiveJumpskirt
  - NoirJumpsuit
  - NoirJumpskirt

- type: loadoutGroup
  id: DetectiveOuterClothing
  name: loadout-group-detective-outerclothing
  minLimit: 0
  loadouts:
  - DetectiveArmorVest
  - DetectiveCoat

- type: loadoutGroup
  id: SecurityCadetJumpsuit
  name: loadout-group-security-cadet-jumpsuit
  loadouts:
  - RedJumpsuit
  - RedJumpskirt

- type: loadoutGroup
  id: SurvivalSecurity
  name: loadout-group-survival-security
  minLimit: 2
  hidden: true
  loadouts:
  - EmergencyNitrogenSecurity
  - EmergencyOxygenSecurity
  - LoadoutSpeciesVoxNitrogen

- type: loadoutGroup
  id: SecurityStar
  name: loadout-group-security-star
  minLimit: 0
  loadouts:
  - SecStar

# Medical
- type: loadoutGroup
  id: ChiefMedicalOfficerHead
  name: loadout-group-chief-medical-officer-head
  minLimit: 0
  loadouts:
  - ChiefMedicalOfficerBeret
  - CMOMedicalHeadMirror

- type: loadoutGroup
  id: ChiefMedicalOfficerJumpsuit
  name: loadout-group-chief-medical-officer-jumpsuit
  loadouts:
  - ChiefMedicalOfficerJumpsuit
  - ChiefMedicalOfficerJumpskirt
  - ChiefMedicalOfficerTurtleneckJumpsuit
  - ChiefMedicalOfficerTurtleneckJumpskirt

- type: loadoutGroup
  id: ChiefMedicalOfficerOuterClothing
  name: loadout-group-chief-medical-officer-outerclothing
  minLimit: 0
  loadouts:
  - ChiefMedicalOfficerLabCoat
  - ChiefMedicalOfficerWintercoat

- type: loadoutGroup
  id: ChiefMedicalOfficerNeck
  name: loadout-group-chief-medical-officer-neck
  minLimit: 0
  loadouts:
  - ChiefMedicalOfficerCloak
  - ChiefMedicalOfficerMantle

- type: loadoutGroup
  id: ChiefMedicalOfficerShoes
  name: loadout-group-chief-medical-officer-shoes
  loadouts:
  - BrownShoes
  - MedicalWinterBoots

- type: loadoutGroup
  id: MedicalDoctorHead
  name: loadout-group-medical-doctor-head
  minLimit: 0
  loadouts:
  - MedicalBeret
  - SeniorPhysicianBeret
  - MedicalHeadMirror
  - BlueSurgeryCap
  - GreenSurgeryCap
  - PurpleSurgeryCap
  - NurseHat

- type: loadoutGroup
  id: MedicalDoctorJumpsuit
  name: loadout-group-medical-doctor-jumpsuit
  loadouts:
  - MedicalDoctorJumpsuit
  - MedicalDoctorJumpskirt
  - SeniorPhysicianJumpsuit
  - SeniorPhysicianJumpskirt
  - MedicalBlueScrubs
  - MedicalGreenScrubs
  - MedicalPurpleScrubs

- type: loadoutGroup
  id: MedicalDoctorOuterClothing
  name: loadout-group-medical-doctor-outerclothing
  minLimit: 0
  loadouts:
  - RegularLabCoat
  - MedicalDoctorWintercoat
  - SeniorPhysicianLabCoat

- type: loadoutGroup
  id: MedicalBackpack
  name: loadout-group-medical-doctor-backpack
  loadouts:
  - MedicalDoctorBackpack
  - MedicalDoctorSatchel
  - MedicalDoctorDuffel

- type: loadoutGroup
  id: MedicalShoes
  name: loadout-group-medical-doctor-shoes
  loadouts:
  - WhiteShoes
  - MedicalWinterBoots

- type: loadoutGroup
  id: MedicalDoctorPDA
  name: loadout-group-medical-doctor-id
  loadouts:
  - MedicalDoctorPDA
  - SeniorPhysicianPDA

- type: loadoutGroup
  id: MedicalGloves
  name: loadout-group-medical-gloves
  minLimit: 0
  loadouts:
  - LatexGloves
  - NitrileGloves

- type: loadoutGroup
  id: MedicalMask
  name: loadout-group-medical-mask
  minLimit: 0
  loadouts:
  - SterileMask

- type: loadoutGroup
  id: MedicalInternJumpsuit
  name: loadout-group-medical-intern-jumpsuit
  loadouts:
  - WhiteJumpsuit
  - WhiteJumpskirt

- type: loadoutGroup
  id: ChemistJumpsuit
  name: loadout-group-chemist-jumpsuit
  loadouts:
  - ChemistJumpsuit
  - ChemistJumpskirt

- type: loadoutGroup
  id: ChemistOuterClothing
  name: loadout-group-chemist-outerclothing
  minLimit: 0
  loadouts:
  - RegularLabCoat
  - ChemistLabCoat
  - ChemistWintercoat

- type: loadoutGroup
  id: ChemistBackpack
  name: loadout-group-chemist-backpack
  loadouts:
  - ChemistBackpack
  - ChemistSatchel
  - ChemistDuffel

- type: loadoutGroup
  id: ParamedicHead
  name: loadout-group-paramedic-head
  minLimit: 0
  loadouts:
  - ParamedicHead

- type: loadoutGroup
  id: ParamedicJumpsuit
  name: loadout-group-paramedic-jumpsuit
  loadouts:
  - ParamedicJumpsuit
  - ParamedicJumpskirt

- type: loadoutGroup
  id: ParamedicOuterClothing
  name: loadout-group-paramedic-outerclothing
  minLimit: 0
  loadouts:
  - ParamedicWindbreaker
  - ParamedicWintercoat

- type: loadoutGroup
  id: ParamedicShoes
  name: loadout-group-paramedic-shoes
  loadouts:
  - BlueShoes
  - MedicalWinterBoots

- type: loadoutGroup
  id: SurvivalMedical
  name: loadout-group-survival-medical
  minLimit: 2
  hidden: true
  loadouts:
  - EmergencyNitrogenMedical
  - EmergencyOxygenMedical
  - LoadoutSpeciesVoxNitrogen

# Wildcards
- type: loadoutGroup
  id: ReporterJumpsuit
  name: loadout-group-reporter-jumpsuit
  loadouts:
  - ReporterJumpsuit
  - JournalistJumpsuit

- type: loadoutGroup
  id: PsychologistJumpsuit
  name: loadout-group-psychologist-jumpsuit
  loadouts:
  - PsychologistJumpsuit
  - PsychologistJumpskirt

- type: loadoutGroup
  id: BoxerJumpsuit
  name: loadout-group-boxer-jumpsuit
  loadouts:
  - BoxerShorts
  - BoxerShortsWithTop

- type: loadoutGroup
  id: BoxerGloves
  name: loadout-group-boxer-gloves
  loadouts:
  - RedBoxingGloves
  - BlueBoxingGloves
  - GreenBoxingGloves
  - YellowBoxingGloves

# Other
- type: loadoutGroup
  id: SurvivalSyndicate
  name: loadout-group-survival-syndicate
  minLimit: 2
  hidden: true
  loadouts:
  - EmergencyNitrogenSyndicate
  - EmergencyOxygenSyndicate
  - LoadoutSpeciesVoxNitrogen

- type: loadoutGroup
  id: GroupSpeciesBreathTool
  name: loadout-group-breath-tool
  minLimit: 1
  maxLimit: 1
  hidden: true
  loadouts:
  - LoadoutSpeciesBreathTool

- type: loadoutGroup
  id: GroupSpeciesBreathToolMedical
  name: loadout-group-breath-tool
  minLimit: 1
  maxLimit: 1
  hidden: true
  loadouts:
  - LoadoutSpeciesBreathToolMedical

- type: loadoutGroup
  id: GroupSpeciesBreathToolSecurity
  name: loadout-group-breath-tool
  minLimit: 1
  maxLimit: 1
  hidden: true
  loadouts:
  - LoadoutSpeciesBreathToolSecurity<|MERGE_RESOLUTION|>--- conflicted
+++ resolved
@@ -1023,11 +1023,7 @@
   id: SecurityShoes
   name: loadout-group-security-shoes
   loadouts:
-<<<<<<< HEAD
   - JackSecBoots # Corvax
-  - CombatBoots
-=======
->>>>>>> 42078b4d
   - JackBoots
   - SecurityWinterBoots
 
