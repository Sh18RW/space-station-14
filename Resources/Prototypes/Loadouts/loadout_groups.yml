--- conflicted
+++ resolved
@@ -32,10 +32,7 @@
   - ClothingNeckPluralPin
   - ClothingNeckOmnisexualPin
   - ClothingNeckGenderqueerPin
-<<<<<<< HEAD
-=======
   - ClothingNeckGenderfluidPin
->>>>>>> a594c7b6
   - ClothingNeckTransPin
   - ClothingNeckAutismPin
   - ClothingNeckGoldAutismPin
