--- conflicted
+++ resolved
@@ -29,7 +29,6 @@
   - ClothingNeckTransPin
   - ClothingNeckAutismPin
   - ClothingNeckGoldAutismPin
-<<<<<<< HEAD
    # Corvax-Loadouts-Start
   - ClothingNeckAtharaPin
   - ClothingNeckCorvaxPin
@@ -41,7 +40,6 @@
   - ClothingNeckSolarisPin
   - ClothingNeckWhiteListPin
   # Corvax-Loadouts-End
-=======
   - TowelColorBlack
   - TowelColorDarkBlue
   - TowelColorDarkGreen
@@ -60,7 +58,6 @@
   - TowelColorWhite
   - TowelColorYellow
 
->>>>>>> fdd713a0
 - type: loadoutGroup
   id: Glasses
   name: loadout-group-glasses
