--- conflicted
+++ resolved
@@ -42,15 +42,11 @@
     # rare armor
     ClothingHeadHelmetSwat: 0.1
     # rare weapons
-<<<<<<< HEAD
-#    WeaponSubMachineGunC20r: 0.1 # Corvax-MRP
-=======
-    WeaponSubMachineGunC20r: 0.1
+    #WeaponSubMachineGunC20r: 0.1 # Corvax-MRP
     # money
     SpaceCash500: 1.0
     SpaceCash1000: 0.75
     SpaceCash2500: 0.5
->>>>>>> 69e1c7e7
 
 - type: weightedRandom
   id: SalvageRewardEpic
@@ -64,12 +60,6 @@
     WeaponLaserCannon: 1.0
     WeaponXrayCannon: 1.0
     WeaponSniperHristov: 1.0
-<<<<<<< HEAD
-    # extremely rare weapons
-#    GatfruitSeeds: 0.25 # Corvax-MRP
-#    WeaponLauncherRocket: 0.1 # Corvax-MRP
-=======
->>>>>>> 69e1c7e7
     # rare chemicals
     CognizineChemistryBottle: 1.0
     OmnizineChemistryBottle: 1.0
