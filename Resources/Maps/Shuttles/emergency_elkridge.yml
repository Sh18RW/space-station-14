meta:
  format: 7
  category: Grid
  engineVersion: 262.0.0
  forkId: ""
  forkVersion: ""
  time: 06/11/2025 09:51:08
  entityCount: 652
maps: []
grids:
- 1
orphans:
- 1
nullspace: []
tilemap:
  0: Space
  32: FloorDark
  98: FloorSteel
  112: FloorTechMaint
  113: FloorTechMaint2
  116: FloorWhite
  130: Plating
entities:
- proto: ""
  entities:
  - uid: 1
    components:
    - type: MetaData
      name: NT Evac Log
    - type: Transform
      pos: -0.42093527,-0.86894274
    - type: MapGrid
      chunks:
        0,0:
          ind: 0,0
          tiles: IAAAAAAAACAAAAAAAAAgAAAAAAAAYgAAAAAAAGIAAAAAAACCAAAAAAAAAAAAAAAAAAAAAAAAAAAAAAAAAAAAAAAAAAAAAAAAAAAAAAAAAAAAAAAAAAAAAAAAAAAAAAAAAAAAAAAAAAAAAAAAAAAAACAAAAAAAAAgAAAAAAAAIAAAAAAAAGIAAAAAAABiAAAAAAAAggAAAAAAAAAAAAAAAAAAAAAAAAAAAAAAAAAAAAAAAAAAAAAAAAAAAAAAAAAAAAAAAAAAAAAAAAAAAAAAAAAAAAAAAAAAAAAAAAAAAAAgAAAAAAAAIAAAAAAAAIIAAAAAAABiAAAAAAAAYgAAAAAAAIIAAAAAAAAAAAAAAAAAAAAAAAAAAAAAAAAAAAAAAAAAAAAAAAAAAAAAAAAAAAAAAAAAAAAAAAAAAAAAAAAAAAAAAAAAAAAAAAAAAAAAcQAAAAAAAIIAAAAAAACCAAAAAAAAYgAAAAAAAGIAAAAAAABxAAAAAAAAAAAAAAAAAAAAAAAAAAAAAAAAAAAAAAAAAAAAAAAAAAAAAAAAAAAAAAAAAAAAAAAAAAAAAAAAAAAAAAAAAAAAAAAAAAAAAGIAAAAAAABiAAAAAAAAYgAAAAAAAGIAAAAAAABiAAAAAAAAggAAAAAAAAAAAAAAAAAAAAAAAAAAAAAAAAAAAAAAAAAAAAAAAAAAAAAAAAAAAAAAAAAAAAAAAAAAAAAAAAAAAAAAAAAAAAAAAAAAAABiAAAAAAAAYgAAAAAAAGIAAAAAAABiAAAAAAAAYgAAAAAAAHEAAAAAAAAAAAAAAAAAAAAAAAAAAAAAAAAAAAAAAAAAAAAAAAAAAAAAAAAAAAAAAAAAAAAAAAAAAAAAAAAAAAAAAAAAAAAAAAAAAAAAYgAAAAAAAGIAAAAAAABiAAAAAAAAYgAAAAAAAGIAAAAAAACCAAAAAAAAAAAAAAAAAAAAAAAAAAAAAAAAAAAAAAAAAAAAAAAAAAAAAAAAAAAAAAAAAAAAAAAAAAAAAAAAAAAAAAAAAAAAAAAAAAAAAIIAAAAAAACCAAAAAAAAggAAAAAAAHEAAAAAAACCAAAAAAAAggAAAAAAAAAAAAAAAAAAAAAAAAAAAAAAAAAAAAAAAAAAAAAAAAAAAAAAAAAAAAAAAAAAAAAAAAAAAAAAAAAAAAAAAAAAAAAAAAAAAACCAAAAAAAAIAAAAAAAACAAAAAAAAAgAAAAAAAAIAAAAAAAAIIAAAAAAAAAAAAAAAAAAAAAAAAAAAAAAAAAAAAAAAAAAAAAAAAAAAAAAAAAAAAAAAAAAAAAAAAAAAAAAAAAAAAAAAAAAAAAAAAAAAAAggAAAAAAACAAAAAAAAAgAAAAAAAAIAAAAAAAACAAAAAAAACCAAAAAAAAAAAAAAAAAAAAAAAAAAAAAAAAAAAAAAAAAAAAAAAAAAAAAAAAAAAAAAAAAAAAAAAAAAAAAAAAAAAAAAAAAAAAAAAAAAAAAIIAAAAAAAAgAAAAAAAAIAAAAAAAACAAAAAAAAAgAAAAAAAAggAAAAAAAAAAAAAAAAAAAAAAAAAAAAAAAAAAAAAAAAAAAAAAAAAAAAAAAAAAAAAAAAAAAAAAAAAAAAAAAAAAAAAAAAAAAAAAAAAAAACCAAAAAAAAIAAAAAAAACAAAAAAAAAgAAAAAAAAggAAAAAAAIIAAAAAAAAAAAAAAAAAAAAAAAAAAAAAAAAAAAAAAAAAAAAAAAAAAAAAAAAAAAAAAAAAAAAAAAAAAAAAAAAAAAAAAAAAAAAAAAAAAAAAggAAAAAAACAAAAAAAAAgAAAAAAAAIAAAAAAAAIIAAAAAAACCAAAAAAAAAAAAAAAAAAAAAAAAAAAAAAAAAAAAAAAAAAAAAAAAAAAAAAAAAAAAAAAAAAAAAAAAAAAAAAAAAAAAAAAAAAAAAAAAAAAAAIIAAAAAAACCAAAAAAAAggAAAAAAAIIAAAAAAACCAAAAAAAAggAAAAAAAAAAAAAAAAAAAAAAAAAAAAAAAAAAAAAAAAAAAAAAAAAAAAAAAAAAAAAAAAAAAAAAAAAAAAAAAAAAAAAAAAAAAAAAAAAAAAAAAAAAAAAAAAAAAAAAAAAAAAAAAAAAAAAAAAAAAAAAAAAAAAAAAAAAAAAAAAAAAAAAAAAAAAAAAAAAAAAAAAAAAAAAAAAAAAAAAAAAAAAAAAAAAAAAAAAAAAAAAAAAAAAAAAAAAAAAAAAAAAAAAAAAAAAAAAAAAAAAAAAAAAAAAAAAAAAAAAAAAAAAAAAAAAAAAAAAAAAAAAAAAAAAAAAAAAAAAAAAAAAAAAAAAAAAAAAAAAAAAAAAAAAAAAAAAAAAAAAAAAAAAAAAAAAAAAAAAAAAAAAAAAAAAAAAAAAAAA==
          version: 7
        -1,0:
          ind: -1,0
          tiles: AAAAAAAAAAAAAAAAAAAAAAAAAAAAAAAAAAAAAAAAAAAAAAAAAAAAAAAAAAAAAAAAAAAAAAAAAAAAAAAAAAAAAAAAAAAAAAAAAAAAAACCAAAAAAAAYgAAAAAAAGIAAAAAAAAgAAAAAAAAIAAAAAAAAAAAAAAAAAAAAAAAAAAAAAAAAAAAAAAAAAAAAAAAAAAAAAAAAAAAAAAAAAAAAAAAAAAAAAAAAAAAAAAAAAAAAAAAAAAAAAAAAAAAAAAAggAAAAAAAGIAAAAAAABiAAAAAAAAIAAAAAAAACAAAAAAAAAAAAAAAAAAAAAAAAAAAAAAAAAAAAAAAAAAAAAAAAAAAAAAAAAAAAAAAAAAAAAAAAAAAAAAAAAAAAAAAAAAAAAAAAAAAAAAAAAAAAAAAIIAAAAAAABiAAAAAAAAYgAAAAAAAIIAAAAAAAAgAAAAAAAAAAAAAAAAAAAAAAAAAAAAAAAAAAAAAAAAAAAAAAAAAAAAAAAAAAAAAAAAAAAAAAAAAAAAAAAAAAAAAAAAAAAAAAAAAAAAAAAAAAAAAABxAAAAAAAAYgAAAAAAAGIAAAAAAACCAAAAAAAAggAAAAAAAAAAAAAAAAAAAAAAAAAAAAAAAAAAAAAAAAAAAAAAAAAAAAAAAAAAAAAAAAAAAAAAAAAAAAAAAAAAAAAAAAAAAAAAAAAAAAAAAAAAAAAAggAAAAAAAGIAAAAAAABiAAAAAAAAYgAAAAAAAGIAAAAAAAAAAAAAAAAAAAAAAAAAAAAAAAAAAAAAAAAAAAAAAAAAAAAAAAAAAAAAAAAAAAAAAAAAAAAAAAAAAAAAAAAAAAAAAAAAAAAAAAAAAAAAAHEAAAAAAABiAAAAAAAAYgAAAAAAAGIAAAAAAABiAAAAAAAAAAAAAAAAAAAAAAAAAAAAAAAAAAAAAAAAAAAAAAAAAAAAAAAAAAAAAAAAAAAAAAAAAAAAAAAAAAAAAAAAAAAAAAAAAAAAAAAAAAAAAACCAAAAAAAAYgAAAAAAAGIAAAAAAABiAAAAAAAAYgAAAAAAAAAAAAAAAAAAAAAAAAAAAAAAAAAAAAAAAAAAAAAAAAAAAAAAAAAAAAAAAAAAAAAAAAAAAAAAAAAAAAAAAAAAAAAAAAAAAAAAAAAAAAAAggAAAAAAAIIAAAAAAABxAAAAAAAAggAAAAAAAIIAAAAAAAAAAAAAAAAAAAAAAAAAAAAAAAAAAAAAAAAAAAAAAAAAAAAAAAAAAAAAAAAAAAAAAAAAAAAAAAAAAAAAAAAAAAAAAAAAAAAAAAAAAAAAAIIAAAAAAABiAAAAAAAAYgAAAAAAAGIAAAAAAABiAAAAAAAAAAAAAAAAAAAAAAAAAAAAAAAAAAAAAAAAAAAAAAAAAAAAAAAAAAAAAAAAAAAAAAAAAAAAAAAAAAAAAAAAAAAAAAAAAAAAAAAAAAAAAACCAAAAAAAAYgAAAAAAAGIAAAAAAABiAAAAAAAAYgAAAAAAAAAAAAAAAAAAAAAAAAAAAAAAAAAAAAAAAAAAAAAAAAAAAAAAAAAAAAAAAAAAAAAAAAAAAAAAAAAAAAAAAAAAAAAAAAAAAAAAAAAAAAAAggAAAAAAAGIAAAAAAABiAAAAAAAAYgAAAAAAAGIAAAAAAAAAAAAAAAAAAAAAAAAAAAAAAAAAAAAAAAAAAAAAAAAAAAAAAAAAAAAAAAAAAAAAAAAAAAAAAAAAAAAAAAAAAAAAAAAAAAAAAAAAAAAAAIIAAAAAAACCAAAAAAAAIAAAAAAAACAAAAAAAAAgAAAAAAAAAAAAAAAAAAAAAAAAAAAAAAAAAAAAAAAAAAAAAAAAAAAAAAAAAAAAAAAAAAAAAAAAAAAAAAAAAAAAAAAAAAAAAAAAAAAAAAAAAAAAAACCAAAAAAAAggAAAAAAACAAAAAAAAAgAAAAAAAAIAAAAAAAAAAAAAAAAAAAAAAAAAAAAAAAAAAAAAAAAAAAAAAAAAAAAAAAAAAAAAAAAAAAAAAAAAAAAAAAAAAAAAAAAAAAAAAAAAAAAAAAAAAAAAAAggAAAAAAAIIAAAAAAACCAAAAAAAAggAAAAAAAIIAAAAAAAAAAAAAAAAAAAAAAAAAAAAAAAAAAAAAAAAAAAAAAAAAAAAAAAAAAAAAAAAAAAAAAAAAAAAAAAAAAAAAAAAAAAAAAAAAAAAAAAAAAAAAAAAAAAAAAAAAAAAAAAAAAAAAAAAAAAAAAAAAAAAAAAAAAAAAAAAAAAAAAAAAAAAAAAAAAAAAAAAAAAAAAAAAAAAAAAAAAAAAAAAAAAAAAAAAAAAAAAAAAAAAAAAAAAAAAAAAAAAAAAAAAAAAAAAAAAAAAAAAAAAAAAAAAAAAAAAAAAAAAAAAAAAAAAAAAAAAAAAAAA==
          version: 7
        0,-1:
          ind: 0,-1
          tiles: AAAAAAAAAAAAAAAAAAAAAAAAAAAAAAAAAAAAAAAAAAAAAAAAAAAAAAAAAAAAAAAAAAAAAAAAAAAAAAAAAAAAAAAAAAAAAAAAAAAAAAAAAAAAAAAAAAAAAAAAAAAAAAAAAAAAAAAAAAAAAAAAAAAAAAAAAAAAAAAAAAAAAAAAAAAAAAAAAAAAAAAAAAAAAAAAAAAAAAAAAAAAAAAAAAAAAAAAAAAAAAAAAAAAAAAAAAAAAAAAAAAAAAAAAAAAAAAAAAAAAAAAAAAAAAAAAAAAAAAAAAAAAAAAAAAAAAAAAAAAAAAAAAAAAAAAAAAAAAAAAAAAAAAAAAAAAAAAAAAAAAAAAAAAAAAAAAAAAAAAAAAAAAAAAAAAAAAAAAAAAAAAAAAAAAAAAAAAAAAAAAAAAAAAAAAAAAAAAAAAAAAAAAAAAAAAAAAAAAAAAAAAAAAAggAAAAAAAIIAAAAAAACCAAAAAAAAggAAAAAAAIIAAAAAAACCAAAAAAAAAAAAAAAAAAAAAAAAAAAAAAAAAAAAAAAAAAAAAAAAAAAAAAAAAAAAAAAAAAAAAAAAAAAAAAAAAAAAAAAAAAAAAAAAAAAAAIIAAAAAAACCAAAAAAAAcQAAAAAAAHEAAAAAAACCAAAAAAAAggAAAAAAAAAAAAAAAAAAAAAAAAAAAAAAAAAAAAAAAAAAAAAAAAAAAAAAAAAAAAAAAAAAAAAAAAAAAAAAAAAAAAAAAAAAAAAAAAAAAACCAAAAAAAAcAAAAAAAAIIAAAAAAACCAAAAAAAAggAAAAAAAIIAAAAAAAAAAAAAAAAAAAAAAAAAAAAAAAAAAAAAAAAAAAAAAAAAAAAAAAAAAAAAAAAAAAAAAAAAAAAAAAAAAAAAAAAAAAAAAAAAAAAAggAAAAAAAHAAAAAAAACCAAAAAAAAggAAAAAAAHAAAAAAAACCAAAAAAAAAAAAAAAAAAAAAAAAAAAAAAAAAAAAAAAAAAAAAAAAAAAAAAAAAAAAAAAAAAAAAAAAAAAAAAAAAAAAAAAAAAAAAAAAAAAAAIIAAAAAAABxAAAAAAAAggAAAAAAAIIAAAAAAABxAAAAAAAAggAAAAAAAAAAAAAAAAAAAAAAAAAAAAAAAAAAAAAAAAAAAAAAAAAAAAAAAAAAAAAAAAAAAAAAAAAAAAAAAAAAAAAAAAAAAAAAAAAAAACCAAAAAAAAcQAAAAAAAHEAAAAAAABxAAAAAAAAcQAAAAAAAIIAAAAAAAAAAAAAAAAAAAAAAAAAAAAAAAAAAAAAAAAAAAAAAAAAAAAAAAAAAAAAAAAAAAAAAAAAAAAAAAAAAAAAAAAAAAAAAAAAAAAAggAAAAAAAIIAAAAAAACCAAAAAAAAcQAAAAAAAIIAAAAAAACCAAAAAAAAAAAAAAAAAAAAAAAAAAAAAAAAAAAAAAAAAAAAAAAAAAAAAAAAAAAAAAAAAAAAAAAAAAAAAAAAAAAAAAAAAAAAAAAAAAAAAGIAAAAAAABiAAAAAAAAYgAAAAAAAGIAAAAAAABiAAAAAAAAggAAAAAAAAAAAAAAAAAAAAAAAAAAAAAAAAAAAAAAAAAAAAAAAAAAAAAAAAAAAAAAAAAAAAAAAAAAAAAAAAAAAAAAAAAAAAAAAAAAAABiAAAAAAAAYgAAAAAAAGIAAAAAAABiAAAAAAAAYgAAAAAAAHEAAAAAAAAAAAAAAAAAAAAAAAAAAAAAAAAAAAAAAAAAAAAAAAAAAAAAAAAAAAAAAAAAAAAAAAAAAAAAAAAAAAAAAAAAAAAAAAAAAAAAYgAAAAAAAGIAAAAAAABiAAAAAAAAYgAAAAAAAGIAAAAAAACCAAAAAAAAAAAAAAAAAAAAAAAAAAAAAAAAAAAAAAAAAAAAAAAAAAAAAAAAAAAAAAAAAAAAAAAAAAAAAAAAAAAAAAAAAAAAAAAAAAAAAIIAAAAAAACCAAAAAAAAggAAAAAAAGIAAAAAAABiAAAAAAAAcQAAAAAAAAAAAAAAAAAAAAAAAAAAAAAAAAAAAAAAAAAAAAAAAAAAAAAAAAAAAAAAAAAAAAAAAAAAAAAAAAAAAAAAAAAAAAAAAAAAAAAgAAAAAAAAIAAAAAAAAIIAAAAAAABiAAAAAAAAYgAAAAAAAIIAAAAAAAAAAAAAAAAAAAAAAAAAAAAAAAAAAAAAAAAAAAAAAAAAAAAAAAAAAAAAAAAAAAAAAAAAAAAAAAAAAAAAAAAAAAAAAAAAAAAAIAAAAAAAACAAAAAAAAAgAAAAAAAAYgAAAAAAAGIAAAAAAACCAAAAAAAAAAAAAAAAAAAAAAAAAAAAAAAAAAAAAAAAAAAAAAAAAAAAAAAAAAAAAAAAAAAAAAAAAAAAAAAAAAAAAAAAAAAAAAAAAAAAAA==
          version: 7
        -1,-1:
          ind: -1,-1
          tiles: AAAAAAAAAAAAAAAAAAAAAAAAAAAAAAAAAAAAAAAAAAAAAAAAAAAAAAAAAAAAAAAAAAAAAAAAAAAAAAAAAAAAAAAAAAAAAAAAAAAAAAAAAAAAAAAAAAAAAAAAAAAAAAAAAAAAAAAAAAAAAAAAAAAAAAAAAAAAAAAAAAAAAAAAAAAAAAAAAAAAAAAAAAAAAAAAAAAAAAAAAAAAAAAAAAAAAAAAAAAAAAAAAAAAAAAAAAAAAAAAAAAAAAAAAAAAAAAAAAAAAAAAAAAAAAAAAAAAAAAAAAAAAAAAAAAAAAAAAAAAAAAAAAAAAAAAAAAAAAAAAAAAAAAAAAAAAAAAAAAAAAAAAAAAAAAAAAAAAAAAAAAAAAAAAAAAAAAAAAAAAAAAAAAAAAAAAAAAAAAAAAAAAAAAAAAAAAAAAAAAAAAAAAAAAAAAAAAAAAAAAAAAAAAAAAAAAAAAAAAAAAAAAAAAAAAAAAAAAAAAAAAAAAAAAAAAAAAAAAAAAAAAAAAAAAAAAAAAAAAAAAAAAAAAAAAAAAAAAAAAAAAAAAAAAACCAAAAAAAAggAAAAAAAIIAAAAAAACCAAAAAAAAggAAAAAAAAAAAAAAAAAAAAAAAAAAAAAAAAAAAAAAAAAAAAAAAAAAAAAAAAAAAAAAAAAAAAAAAAAAAAAAAAAAAAAAAAAAAAAAAAAAAAAAAAAAAAAAggAAAAAAAIIAAAAAAAB0AAAAAAAAdAAAAAAAAIIAAAAAAAAAAAAAAAAAAAAAAAAAAAAAAAAAAAAAAAAAAAAAAAAAAAAAAAAAAAAAAAAAAAAAAAAAAAAAAAAAAAAAAAAAAAAAAAAAAAAAAAAAAAAAAIIAAAAAAACCAAAAAAAAdAAAAAAAAHQAAAAAAAB0AAAAAAAAAAAAAAAAAAAAAAAAAAAAAAAAAAAAAAAAAAAAAAAAAAAAAAAAAAAAAAAAAAAAAAAAAAAAAAAAAAAAAAAAAAAAAAAAAAAAAAAAAAAAAACCAAAAAAAAdAAAAAAAAHQAAAAAAAB0AAAAAAAAdAAAAAAAAAAAAAAAAAAAAAAAAAAAAAAAAAAAAAAAAAAAAAAAAAAAAAAAAAAAAAAAAAAAAAAAAAAAAAAAAAAAAAAAAAAAAAAAAAAAAAAAAAAAAAAAggAAAAAAAHQAAAAAAAB0AAAAAAAAdAAAAAAAAHQAAAAAAAAAAAAAAAAAAAAAAAAAAAAAAAAAAAAAAAAAAAAAAAAAAAAAAAAAAAAAAAAAAAAAAAAAAAAAAAAAAAAAAAAAAAAAAAAAAAAAAAAAAAAAAIIAAAAAAAB0AAAAAAAAdAAAAAAAAHQAAAAAAAB0AAAAAAAAAAAAAAAAAAAAAAAAAAAAAAAAAAAAAAAAAAAAAAAAAAAAAAAAAAAAAAAAAAAAAAAAAAAAAAAAAAAAAAAAAAAAAAAAAAAAAAAAAAAAAACCAAAAAAAAggAAAAAAAHEAAAAAAACCAAAAAAAAggAAAAAAAAAAAAAAAAAAAAAAAAAAAAAAAAAAAAAAAAAAAAAAAAAAAAAAAAAAAAAAAAAAAAAAAAAAAAAAAAAAAAAAAAAAAAAAAAAAAAAAAAAAAAAAggAAAAAAAGIAAAAAAABiAAAAAAAAYgAAAAAAAGIAAAAAAAAAAAAAAAAAAAAAAAAAAAAAAAAAAAAAAAAAAAAAAAAAAAAAAAAAAAAAAAAAAAAAAAAAAAAAAAAAAAAAAAAAAAAAAAAAAAAAAAAAAAAAAHEAAAAAAABiAAAAAAAAYgAAAAAAAGIAAAAAAABiAAAAAAAAAAAAAAAAAAAAAAAAAAAAAAAAAAAAAAAAAAAAAAAAAAAAAAAAAAAAAAAAAAAAAAAAAAAAAAAAAAAAAAAAAAAAAAAAAAAAAAAAAAAAAACCAAAAAAAAYgAAAAAAAGIAAAAAAABiAAAAAAAAYgAAAAAAAAAAAAAAAAAAAAAAAAAAAAAAAAAAAAAAAAAAAAAAAAAAAAAAAAAAAAAAAAAAAAAAAAAAAAAAAAAAAAAAAAAAAAAAAAAAAAAAAAAAAAAAcQAAAAAAAGIAAAAAAABiAAAAAAAAggAAAAAAAIIAAAAAAAAAAAAAAAAAAAAAAAAAAAAAAAAAAAAAAAAAAAAAAAAAAAAAAAAAAAAAAAAAAAAAAAAAAAAAAAAAAAAAAAAAAAAAAAAAAAAAAAAAAAAAAIIAAAAAAABiAAAAAAAAYgAAAAAAAIIAAAAAAAAgAAAAAAAAAAAAAAAAAAAAAAAAAAAAAAAAAAAAAAAAAAAAAAAAAAAAAAAAAAAAAAAAAAAAAAAAAAAAAAAAAAAAAAAAAAAAAAAAAAAAAAAAAAAAAACCAAAAAAAAYgAAAAAAAGIAAAAAAAAgAAAAAAAAIAAAAAAAAA==
          version: 7
    - type: Broadphase
    - type: Physics
      bodyStatus: InAir
      angularDamping: 0.05
      linearDamping: 0.05
      fixedRotation: False
      bodyType: Dynamic
    - type: Fixtures
      fixtures: {}
    - type: OccluderTree
    - type: SpreaderGrid
    - type: Shuttle
      dampingModifier: 0.25
    - type: GridPathfinding
    - type: Gravity
      gravityShakeSound: !type:SoundPathSpecifier
        path: /Audio/Effects/alert.ogg
    - type: DecalGrid
      chunkCollection:
        version: 2
        nodes:
        - node:
            color: '#334E6DC8'
            id: BrickTileSteelCornerNe
          decals:
            61: 3,12
            62: 4,10
        - node:
            color: '#9FED5896'
            id: BrickTileSteelCornerNe
          decals:
            110: 1,2
        - node:
            color: '#DE3A3A96'
            id: BrickTileSteelCornerNe
          decals:
            76: -1,10
        - node:
            color: '#EFB34196'
            id: BrickTileSteelCornerNe
          decals:
            319: 4,-8
        - node:
            color: '#334E6DC8'
            id: BrickTileSteelCornerNw
          decals:
            63: 1,12
        - node:
            color: '#9FED5896'
            id: BrickTileSteelCornerNw
          decals:
            112: -1,2
        - node:
            color: '#DE3A3A96'
            id: BrickTileSteelCornerNw
          decals:
            75: -4,10
        - node:
            color: '#EFB34196'
            id: BrickTileSteelCornerNw
          decals:
            316: 1,-8
        - node:
            color: '#334E6DC8'
            id: BrickTileSteelCornerSe
          decals:
            71: 4,8
        - node:
            color: '#9FED5896'
            id: BrickTileSteelCornerSe
          decals:
            113: 1,-2
        - node:
            color: '#DE3A3A96'
            id: BrickTileSteelCornerSe
          decals:
            81: -1,8
        - node:
            color: '#334E6DC8'
            id: BrickTileSteelCornerSw
          decals:
            70: 1,8
        - node:
            color: '#9FED5896'
            id: BrickTileSteelCornerSw
          decals:
            114: -1,-2
        - node:
            color: '#DE3A3A96'
            id: BrickTileSteelCornerSw
          decals:
            82: -4,8
        - node:
            color: '#334E6DC8'
            id: BrickTileSteelInnerNe
          decals:
            74: 3,10
        - node:
            color: '#334E6DC8'
            id: BrickTileSteelLineE
          decals:
            65: 3,11
            66: 4,9
        - node:
            color: '#9FED5896'
            id: BrickTileSteelLineE
          decals:
            117: 1,1
            118: 1,0
            169: 1,-1
        - node:
            color: '#DE3A3A96'
            id: BrickTileSteelLineE
          decals:
            79: -1,9
        - node:
            color: '#EFB34196'
            id: BrickTileSteelLineE
          decals:
            320: 4,-9
        - node:
            color: '#334E6DC8'
            id: BrickTileSteelLineN
          decals:
            64: 2,12
        - node:
            color: '#9FED5896'
            id: BrickTileSteelLineN
          decals:
            116: 0,2
        - node:
            color: '#DE3A3A96'
            id: BrickTileSteelLineN
          decals:
            77: -3,10
            78: -2,10
        - node:
            color: '#EFB34196'
            id: BrickTileSteelLineN
          decals:
            317: 2,-8
            318: 3,-8
        - node:
            color: '#334E6DC8'
            id: BrickTileSteelLineS
          decals:
            72: 2,8
            73: 3,8
        - node:
            color: '#9FED5896'
            id: BrickTileSteelLineS
          decals:
            115: 0,-2
        - node:
            color: '#DE3A3A96'
            id: BrickTileSteelLineS
          decals:
            83: -3,8
            84: -2,8
        - node:
            color: '#334E6DC8'
            id: BrickTileSteelLineW
          decals:
            67: 1,11
            68: 1,10
            69: 1,9
        - node:
            color: '#9FED5896'
            id: BrickTileSteelLineW
          decals:
            120: -1,1
            121: -1,0
            122: -1,-1
        - node:
            color: '#DE3A3A96'
            id: BrickTileSteelLineW
          decals:
            80: -4,9
        - node:
            color: '#EFB34196'
            id: BrickTileSteelLineW
          decals:
            315: 1,-9
        - node:
            color: '#52B4E996'
            id: BrickTileWhiteCornerNe
          decals:
            98: -1,-8
        - node:
            color: '#52B4E996'
            id: BrickTileWhiteCornerNw
          decals:
            99: -4,-8
        - node:
            color: '#52B4E996'
            id: BrickTileWhiteCornerSe
          decals:
            100: -2,-12
            101: -1,-11
        - node:
            color: '#52B4E996'
            id: BrickTileWhiteCornerSw
          decals:
            102: -4,-10
            103: -3,-12
        - node:
            color: '#52B4E996'
            id: BrickTileWhiteInnerSe
          decals:
            105: -2,-11
        - node:
            color: '#52B4E996'
            id: BrickTileWhiteInnerSw
          decals:
            104: -3,-10
        - node:
            color: '#52B4E996'
            id: BrickTileWhiteLineE
          decals:
            108: -1,-9
            109: -1,-10
        - node:
            color: '#52B4E996'
            id: BrickTileWhiteLineN
          decals:
            96: -3,-8
            97: -2,-8
        - node:
            color: '#52B4E996'
            id: BrickTileWhiteLineW
          decals:
            106: -4,-9
            107: -3,-11
        - node:
            color: '#FFFFFFFF'
            id: DirtHeavy
          decals:
            323: 1,-9
            324: 2,-10
            325: 3,-11
            326: 2,-12
            327: 4,-9
        - node:
            cleanable: True
            color: '#FFFFFFFF'
            id: DirtHeavy
          decals:
            170: 0,-2
            171: -1,-1
            172: 0,0
            173: -1,2
            174: 1,2
            175: -4,3
            176: -3,1
            177: -4,0
            178: -3,-3
            179: -4,-5
            180: -3,-6
            181: -1,-4
            182: 1,-6
            183: 4,-6
            184: 2,-4
            185: 4,-3
            186: 3,-1
            188: 4,2
            189: 3,3
            190: 3,6
            192: 0,4
            193: -4,5
            194: -2,6
            195: -2,4
            196: -3,8
            197: -4,9
            198: -3,11
            199: -1,12
            200: -1,9
            201: 2,8
            202: 1,9
            203: 1,12
            204: 3,10
            205: 3,12
            206: 4,8
            212: -2,-8
            213: -4,-9
            214: -2,-12
            215: -1,-11
        - node:
            color: '#FFFFFFFF'
            id: DirtHeavyMonotile
          decals:
            328: 4,-8
            329: 1,-8
            330: 1,-10
        - node:
            cleanable: True
            color: '#FFFFFFFF'
            id: DirtHeavyMonotile
          decals:
            249: -3,10
            250: -2,12
            251: -2,8
            252: -3,6
            253: 0,5
            254: 2,5
            255: 4,-2
            256: 3,-6
            257: 0,-5
            258: -3,-5
            259: -4,-3
            260: -4,1
            261: -3,2
            262: 0,1
            263: -1,1
            264: -3,-9
            265: -2,-10
        - node:
            color: '#FFFFFFFF'
            id: DirtLight
          decals:
            331: 3,-8
        - node:
            cleanable: True
            color: '#FFFFFFFF'
            id: DirtLight
          decals:
            268: -2,-9
            269: -3,-11
            271: 2,-6
            272: 1,-5
            273: -2,-5
            274: -4,-1
            275: -3,4
            276: 1,5
            277: 3,5
            278: 4,3
            279: 3,-2
            280: 3,-4
            281: 1,1
            282: 1,-1
            283: 3,9
            284: -2,11
            285: -3,9
            286: -2,10
        - node:
            color: '#FFFFFFFF'
            id: DirtMedium
          decals:
            332: 4,-10
            333: 3,-12
        - node:
            cleanable: True
            color: '#FFFFFFFF'
            id: DirtMedium
          decals:
            216: -3,-12
            217: -3,-10
            218: -2,-11
            219: -3,-8
            222: 3,-5
            223: -1,-5
            224: -3,-4
            225: -4,-2
            226: -3,-1
            227: -4,2
            228: -3,3
            229: -4,6
            230: -2,5
            231: -1,6
            232: 1,6
            233: 2,4
            234: 4,5
            235: 3,2
            236: 4,1
            237: 4,-1
            238: 3,-3
            239: 4,-5
            240: 2,-5
            241: 0,-1
            242: 1,-2
            243: 0,2
            244: 2,0
            245: -2,-1
            246: -2,1
            247: 2,10
            248: 3,8
        - node:
            color: '#D4D4D428'
            id: MiniTileCornerOverlayNE
          decals:
            161: -1,12
        - node:
            color: '#D4D4D428'
            id: MiniTileCornerOverlayNW
          decals:
            162: -3,12
        - node:
            color: '#D4D4D428'
            id: MiniTileCornerOverlaySE
          decals:
            163: -1,11
        - node:
            color: '#D4D4D428'
            id: MiniTileCornerOverlaySW
          decals:
            164: -3,11
        - node:
            color: '#FFFFFFFF'
            id: MiniTileDarkCornerNe
          decals:
            158: -1,12
        - node:
            color: '#FFFFFFFF'
            id: MiniTileDarkCornerNw
          decals:
            154: -3,12
        - node:
            color: '#FFFFFFFF'
            id: MiniTileDarkCornerSe
          decals:
            159: -1,11
        - node:
            color: '#FFFFFFFF'
            id: MiniTileDarkCornerSw
          decals:
            155: -3,11
        - node:
            color: '#FFFFFFFF'
            id: MiniTileDarkLineN
          decals:
            157: -2,12
        - node:
            color: '#FFFFFFFF'
            id: MiniTileDarkLineS
          decals:
            156: -2,11
        - node:
            color: '#334E6DC8'
            id: MiniTileInnerOverlayNE
          decals:
            147: 2,6
        - node:
            color: '#79150096'
            id: MiniTileInnerOverlayNE
          decals:
            148: -4,6
        - node:
            color: '#334E6DC8'
            id: MiniTileInnerOverlayNW
          decals:
            146: 4,6
        - node:
            color: '#79150096'
            id: MiniTileInnerOverlayNW
          decals:
            149: -2,6
        - node:
            color: '#52B4E996'
            id: MiniTileInnerOverlaySE
          decals:
            143: -4,-6
        - node:
            color: '#EFB34196'
            id: MiniTileInnerOverlaySE
          decals:
            144: 2,-6
        - node:
            color: '#52B4E996'
            id: MiniTileInnerOverlaySW
          decals:
            142: -2,-6
        - node:
            color: '#334E6DC8'
            id: MiniTileLineOverlayN
          decals:
            136: 3,6
        - node:
            color: '#79150096'
            id: MiniTileLineOverlayN
          decals:
            139: -3,6
        - node:
            color: '#D4D4D428'
            id: MiniTileLineOverlayN
          decals:
            160: -2,12
        - node:
            color: '#52B4E996'
            id: MiniTileLineOverlayS
          decals:
            134: -3,-6
        - node:
            color: '#D4D4D428'
            id: MiniTileLineOverlayS
          decals:
            165: -2,11
        - node:
            color: '#EFB34196'
            id: MiniTileLineOverlayS
          decals:
            135: 3,-6
        - node:
            color: '#FFFFFFFF'
            id: MiniTileSteelCornerNe
          decals:
            18: 4,6
        - node:
            color: '#FFFFFFFF'
            id: MiniTileSteelCornerNw
          decals:
            7: -4,6
        - node:
            color: '#FFFFFFFF'
            id: MiniTileSteelCornerSe
          decals:
            37: 4,-6
        - node:
            color: '#FFFFFFFF'
            id: MiniTileSteelCornerSw
          decals:
            38: -4,-6
        - node:
            color: '#FFFFFFFF'
            id: MiniTileSteelInnerNe
          decals:
            33: -3,-4
        - node:
            color: '#FFFFFFFF'
            id: MiniTileSteelInnerNw
          decals:
            34: 3,-4
        - node:
            color: '#FFFFFFFF'
            id: MiniTileSteelInnerSe
          decals:
            35: -3,4
        - node:
            color: '#FFFFFFFF'
            id: MiniTileSteelInnerSw
          decals:
            36: 3,4
        - node:
            color: '#FFFFFFFF'
            id: MiniTileSteelLineE
          decals:
            19: 4,4
            20: 4,2
            21: 4,1
            22: 4,0
            23: 4,-1
            24: 4,-2
            25: 4,-4
            26: -3,-3
            27: -3,-2
            28: -3,-1
            29: -3,0
            30: -3,1
            31: -3,2
            32: -3,3
        - node:
            color: '#FFFFFFFF'
            id: MiniTileSteelLineN
          decals:
            8: -2,6
            9: -1,6
            10: 0,6
            11: 1,6
            12: 2,6
            13: -2,-4
            14: -1,-4
            15: 0,-4
            16: 1,-4
            17: 2,-4
            131: 3,6
            138: -3,6
        - node:
            color: '#FFFFFFFF'
            id: MiniTileSteelLineS
          decals:
            40: -1,-6
            41: 0,-6
            42: 1,-6
            43: 2,-6
            44: -2,4
            45: -1,4
            46: 1,4
            47: 2,4
            132: -3,-6
            133: 3,-6
            141: -2,-6
        - node:
            color: '#FFFFFFFF'
            id: MiniTileSteelLineW
          decals:
            0: -4,-4
            1: -4,-2
            2: -4,-1
            3: -4,0
            4: -4,1
            5: -4,2
            6: -4,4
            123: 3,3
            124: 3,2
            125: 3,1
            126: 3,0
            127: 3,-1
            128: 3,-2
            129: 3,-3
        - node:
            color: '#EFB34196'
            id: MiniTileWhiteInnerSw
          decals:
            145: 4,-6
        - node:
            color: '#D4D4D496'
            id: WarnLineE
          decals:
            48: 4,5
            49: 4,3
            50: 4,-3
            51: 4,-5
            303: -3,-7
            304: 3,-7
            305: 0,3
            306: 3,7
            307: -3,7
        - node:
            color: '#9FED5896'
            id: WarnLineGreyscaleS
          decals:
            60: 0,4
        - node:
            color: '#D4D4D496'
            id: WarnLineS
          decals:
            52: -4,-5
            53: -4,-3
            54: -4,3
            55: -4,5
            308: -3,7
            309: 3,7
            310: -3,-7
            311: 3,-7
        - node:
            color: '#D4D4D496'
            id: WarnLineW
          decals:
            312: 2,-12
            313: 3,-12
        - node:
            color: '#FFFFFFFF'
            id: burnt1
          decals:
            322: 2,-8
        - node:
            cleanable: True
            color: '#FFFFFFFF'
            id: burnt1
          decals:
            287: -2,-5
            288: 1,2
            289: -4,-8
            291: 3,4
            292: 2,11
            293: -2,11
            298: -1,-10
        - node:
            cleanable: True
            color: '#FFFFFFFF'
            id: burnt2
          decals:
            296: -4,-6
            297: -4,-10
        - node:
            cleanable: True
            color: '#FFFFFFFF'
            id: burnt3
          decals:
            295: 4,6
            300: 4,-10
        - node:
            color: '#FFFFFFFF'
            id: burnt4
          decals:
            321: 1,-11
        - node:
            cleanable: True
            color: '#FFFFFFFF'
            id: burnt4
          decals:
            294: -1,8
            301: 1,-10
    - type: GridAtmosphere
      version: 2
      data:
        tiles:
          0,0:
            0: 39935
          0,-1:
            0: 64399
          -1,0:
            0: 15359
          0,1:
            0: 36863
          -1,1:
            0: 12287
          0,2:
            0: 61166
          -1,2:
            0: 61439
          0,3:
            0: 14
          -1,3:
            0: 14
          1,0:
            0: 12561
          1,1:
            0: 305
          1,2:
            0: 273
          1,-1:
            0: 4401
          1,3:
            1: 34
          -2,0:
            0: 32768
          -2,1:
            0: 128
          -2,3:
            1: 136
          -1,-1:
            0: 64319
          0,-4:
            1: 4096
          0,-3:
            0: 61164
          -1,-3:
            0: 65510
          0,-2:
            0: 65422
          -1,-2:
            0: 65327
          1,-3:
            1: 258
            0: 4096
          1,-2:
            0: 12545
          1,-4:
            1: 8192
          -2,-4:
            1: 32768
          -2,-3:
            1: 8
          -2,-2:
            0: 32768
          -2,-1:
            0: 128
        uniqueMixes:
        - volume: 2500
          temperature: 293.15
          moles:
          - 21.824879
          - 82.10312
          - 0
          - 0
          - 0
          - 0
          - 0
          - 0
          - 0
          - 0
          - 0
          - 0
        - volume: 2500
          temperature: 293.15
          moles:
          - 0
          - 0
          - 0
          - 0
          - 0
          - 0
          - 0
          - 0
          - 0
          - 0
          - 0
          - 0
        chunkSize: 4
    - type: GasTileOverlay
    - type: RadiationGridResistance
    - type: DeviceNetwork
<<<<<<< HEAD
      configurators: []
      deviceLists: []
      transmitFrequencyId: ShuttleTimer
      deviceNetId: Wireless
=======
      deviceNetId: Wireless
      configurators: []
      deviceLists: []
      transmitFrequencyId: ShuttleTimer
    - type: ImplicitRoof
>>>>>>> a594c7b6
- proto: AirAlarm
  entities:
  - uid: 577
    components:
    - type: Transform
      rot: 3.141592653589793 rad
      pos: -0.5,-2.5
      parent: 1
    - type: DeviceList
      devices:
      - 444
      - 574
      - 445
      - 434
      - 435
      - 436
      - 437
      - 438
      - 439
  - uid: 578
    components:
    - type: Transform
      rot: 3.141592653589793 rad
      pos: 0.5,-6.5
      parent: 1
    - type: DeviceList
      devices:
      - 441
      - 576
      - 453
      - 267
      - 266
      - 268
      - 269
  - uid: 579
    components:
    - type: Transform
      pos: 0.5,7.5
      parent: 1
    - type: DeviceList
      devices:
      - 452
      - 572
      - 440
      - 262
      - 263
      - 265
      - 264
  - uid: 580
    components:
    - type: Transform
      rot: -1.5707963267948966 rad
      pos: 5.5,2.5
      parent: 1
    - type: DeviceList
      devices:
      - 443
      - 573
      - 446
      - 268
      - 269
      - 437
      - 438
      - 439
      - 265
      - 264
  - uid: 581
    components:
    - type: Transform
      rot: 1.5707963267948966 rad
      pos: -4.5,2.5
      parent: 1
    - type: DeviceList
      devices:
      - 442
      - 575
      - 447
      - 262
      - 263
      - 434
      - 435
      - 436
      - 267
      - 266
  - uid: 584
    components:
    - type: Transform
      rot: 1.5707963267948966 rad
      pos: -4.5,8.5
      parent: 1
    - type: DeviceList
      devices:
      - 432
      - 450
      - 571
  - uid: 585
    components:
    - type: Transform
      rot: -1.5707963267948966 rad
      pos: 5.5,8.5
      parent: 1
    - type: DeviceList
      devices:
      - 570
      - 451
      - 433
  - uid: 586
    components:
    - type: Transform
      rot: -1.5707963267948966 rad
      pos: 5.5,-7.5
      parent: 1
    - type: DeviceList
      devices:
      - 569
      - 449
      - 430
  - uid: 587
    components:
    - type: Transform
      rot: 1.5707963267948966 rad
      pos: -4.5,-7.5
      parent: 1
    - type: DeviceList
      devices:
      - 431
      - 448
      - 568
- proto: AirCanister
  entities:
  - uid: 653
    components:
    - type: Transform
      anchored: True
      pos: 2.5,-10.5
      parent: 1
    - type: Physics
      bodyType: Static
- proto: AirlockCommandLocked
  entities:
  - uid: 114
    components:
    - type: MetaData
      name: airlock (Bridge)
    - type: Transform
      pos: 3.5,7.5
      parent: 1
- proto: AirlockEngineeringLocked
  entities:
  - uid: 113
    components:
    - type: MetaData
      name: airlock (Engineering)
    - type: Transform
      pos: 3.5,-6.5
      parent: 1
- proto: AirlockGlassShuttle
  entities:
  - uid: 2
    components:
    - type: Transform
      rot: 1.5707963267948966 rad
      pos: 5.5,-2.5
      parent: 1
  - uid: 3
    components:
    - type: Transform
      rot: 1.5707963267948966 rad
      pos: 5.5,-4.5
      parent: 1
  - uid: 4
    components:
    - type: Transform
      rot: 1.5707963267948966 rad
      pos: 5.5,3.5
      parent: 1
  - uid: 5
    components:
    - type: Transform
      rot: 1.5707963267948966 rad
      pos: 5.5,5.5
      parent: 1
  - uid: 6
    components:
    - type: Transform
      rot: -1.5707963267948966 rad
      pos: -4.5,3.5
      parent: 1
  - uid: 7
    components:
    - type: Transform
      rot: -1.5707963267948966 rad
      pos: -4.5,5.5
      parent: 1
  - uid: 8
    components:
    - type: Transform
      rot: -1.5707963267948966 rad
      pos: -4.5,-2.5
      parent: 1
  - uid: 9
    components:
    - type: Transform
      rot: -1.5707963267948966 rad
      pos: -4.5,-4.5
      parent: 1
- proto: AirlockMedicalLocked
  entities:
  - uid: 165
    components:
    - type: MetaData
      name: airlock (Medical)
    - type: Transform
      pos: -2.5,-6.5
      parent: 1
- proto: AirlockSecurityLocked
  entities:
  - uid: 115
    components:
    - type: MetaData
      name: airlock (Security)
    - type: Transform
      pos: -2.5,7.5
      parent: 1
- proto: AirlockServiceLocked
  entities:
  - uid: 116
    components:
    - type: MetaData
      name: airlock (Service)
    - type: Transform
      pos: 0.5,3.5
      parent: 1
- proto: AirSensor
  entities:
  - uid: 568
    components:
    - type: Transform
      pos: -1.5,-9.5
      parent: 1
    - type: DeviceNetwork
      deviceLists:
      - 587
  - uid: 569
    components:
    - type: Transform
      pos: 2.5,-9.5
      parent: 1
    - type: DeviceNetwork
      deviceLists:
      - 586
  - uid: 570
    components:
    - type: Transform
      pos: 2.5,10.5
      parent: 1
    - type: DeviceNetwork
      deviceLists:
      - 585
  - uid: 571
    components:
    - type: Transform
      pos: -1.5,10.5
      parent: 1
    - type: DeviceNetwork
      deviceLists:
      - 584
  - uid: 572
    components:
    - type: Transform
      pos: 0.5,5.5
      parent: 1
    - type: DeviceNetwork
      deviceLists:
      - 579
  - uid: 573
    components:
    - type: Transform
      pos: 3.5,0.5
      parent: 1
    - type: DeviceNetwork
      deviceLists:
      - 580
  - uid: 574
    components:
    - type: Transform
      pos: 0.5,0.5
      parent: 1
    - type: DeviceNetwork
      deviceLists:
      - 577
  - uid: 575
    components:
    - type: Transform
      pos: -2.5,0.5
      parent: 1
    - type: DeviceNetwork
      deviceLists:
      - 581
  - uid: 576
    components:
    - type: Transform
      pos: 0.5,-4.5
      parent: 1
    - type: DeviceNetwork
      deviceLists:
      - 578
- proto: APCBasic
  entities:
  - uid: 16
    components:
    - type: Transform
      pos: 0.5,-2.5
      parent: 1
  - uid: 258
    components:
    - type: Transform
      rot: 3.141592653589793 rad
      pos: -0.5,7.5
      parent: 1
  - uid: 259
    components:
    - type: Transform
      rot: 3.141592653589793 rad
      pos: 1.5,7.5
      parent: 1
  - uid: 260
    components:
    - type: Transform
      pos: -0.5,-6.5
      parent: 1
  - uid: 261
    components:
    - type: Transform
      pos: 1.5,-6.5
      parent: 1
- proto: AtmosDeviceFanDirectional
  entities:
  - uid: 638
    components:
    - type: Transform
      rot: -1.5707963267948966 rad
      pos: -4.5,5.5
      parent: 1
  - uid: 639
    components:
    - type: Transform
      rot: -1.5707963267948966 rad
      pos: -4.5,3.5
      parent: 1
  - uid: 640
    components:
    - type: Transform
      rot: -1.5707963267948966 rad
      pos: -4.5,-2.5
      parent: 1
  - uid: 641
    components:
    - type: Transform
      rot: -1.5707963267948966 rad
      pos: -4.5,-4.5
      parent: 1
  - uid: 642
    components:
    - type: Transform
      rot: 1.5707963267948966 rad
      pos: 5.5,-4.5
      parent: 1
  - uid: 643
    components:
    - type: Transform
      rot: 1.5707963267948966 rad
      pos: 5.5,-2.5
      parent: 1
  - uid: 644
    components:
    - type: Transform
      rot: 1.5707963267948966 rad
      pos: 5.5,3.5
      parent: 1
  - uid: 645
    components:
    - type: Transform
      rot: 1.5707963267948966 rad
      pos: 5.5,5.5
      parent: 1
- proto: AtmosFixAirMarker
  entities:
  - uid: 649
    components:
    - type: Transform
      pos: 1.5,-9.5
      parent: 1
  - uid: 650
    components:
    - type: Transform
      pos: 1.5,-10.5
      parent: 1
- proto: AtmosFixBlockerMarker
  entities:
  - uid: 615
    components:
    - type: Transform
      pos: -4.5,-11.5
      parent: 1
  - uid: 616
    components:
    - type: Transform
      pos: -4.5,-12.5
      parent: 1
  - uid: 617
    components:
    - type: Transform
      pos: 0.5,-12.5
      parent: 1
  - uid: 618
    components:
    - type: Transform
      pos: 5.5,-11.5
      parent: 1
  - uid: 619
    components:
    - type: Transform
      pos: 5.5,-12.5
      parent: 1
  - uid: 620
    components:
    - type: Transform
      pos: 4.5,-9.5
      parent: 1
  - uid: 621
    components:
    - type: Transform
      pos: 5.5,13.5
      parent: 1
  - uid: 622
    components:
    - type: Transform
      pos: 5.5,12.5
      parent: 1
  - uid: 623
    components:
    - type: Transform
      pos: -4.5,13.5
      parent: 1
  - uid: 624
    components:
    - type: Transform
      pos: -4.5,12.5
      parent: 1
- proto: BaseComputer
  entities:
  - uid: 190
    components:
    - type: Transform
      pos: 1.5,12.5
      parent: 1
  - uid: 191
    components:
    - type: Transform
      pos: 3.5,12.5
      parent: 1
  - uid: 192
    components:
    - type: Transform
      rot: 1.5707963267948966 rad
      pos: 1.5,9.5
      parent: 1
  - uid: 193
    components:
    - type: Transform
      rot: 1.5707963267948966 rad
      pos: 1.5,8.5
      parent: 1
- proto: BedsheetMedical
  entities:
  - uid: 595
    components:
    - type: Transform
      pos: -0.5,-7.5
      parent: 1
  - uid: 596
    components:
    - type: Transform
      pos: -0.5,-9.5
      parent: 1
- proto: BoozeDispenser
  entities:
  - uid: 146
    components:
    - type: Transform
      rot: 3.141592653589793 rad
      pos: -0.5,-1.5
      parent: 1
- proto: BoxFolderBlue
  entities:
  - uid: 203
    components:
    - type: Transform
      pos: 4.4821362,9.53582
      parent: 1
- proto: CableApcExtension
  entities:
  - uid: 270
    components:
    - type: Transform
      pos: 1.5,-6.5
      parent: 1
  - uid: 271
    components:
    - type: Transform
      pos: 1.5,-7.5
      parent: 1
  - uid: 272
    components:
    - type: Transform
      pos: 2.5,-7.5
      parent: 1
  - uid: 273
    components:
    - type: Transform
      pos: 3.5,-7.5
      parent: 1
  - uid: 274
    components:
    - type: Transform
      pos: 3.5,-8.5
      parent: 1
  - uid: 275
    components:
    - type: Transform
      pos: 3.5,-9.5
      parent: 1
  - uid: 276
    components:
    - type: Transform
      pos: 3.5,-10.5
      parent: 1
  - uid: 277
    components:
    - type: Transform
      pos: 3.5,-11.5
      parent: 1
  - uid: 278
    components:
    - type: Transform
      pos: 4.5,-11.5
      parent: 1
  - uid: 279
    components:
    - type: Transform
      pos: 5.5,-11.5
      parent: 1
  - uid: 280
    components:
    - type: Transform
      pos: 5.5,-12.5
      parent: 1
  - uid: 281
    components:
    - type: Transform
      pos: 2.5,-11.5
      parent: 1
  - uid: 282
    components:
    - type: Transform
      pos: 1.5,-11.5
      parent: 1
  - uid: 283
    components:
    - type: Transform
      pos: 0.5,-11.5
      parent: 1
  - uid: 284
    components:
    - type: Transform
      pos: 0.5,-12.5
      parent: 1
  - uid: 285
    components:
    - type: Transform
      pos: -0.5,-7.5
      parent: 1
  - uid: 286
    components:
    - type: Transform
      pos: -0.5,-6.5
      parent: 1
  - uid: 287
    components:
    - type: Transform
      pos: -1.5,-7.5
      parent: 1
  - uid: 288
    components:
    - type: Transform
      pos: -2.5,-7.5
      parent: 1
  - uid: 289
    components:
    - type: Transform
      pos: -2.5,-8.5
      parent: 1
  - uid: 290
    components:
    - type: Transform
      pos: -2.5,-9.5
      parent: 1
  - uid: 291
    components:
    - type: Transform
      pos: -2.5,-10.5
      parent: 1
  - uid: 292
    components:
    - type: Transform
      pos: -2.5,-11.5
      parent: 1
  - uid: 293
    components:
    - type: Transform
      pos: -3.5,-11.5
      parent: 1
  - uid: 294
    components:
    - type: Transform
      pos: -4.5,-11.5
      parent: 1
  - uid: 295
    components:
    - type: Transform
      pos: -4.5,-12.5
      parent: 1
  - uid: 296
    components:
    - type: Transform
      pos: -0.5,7.5
      parent: 1
  - uid: 297
    components:
    - type: Transform
      pos: -0.5,8.5
      parent: 1
  - uid: 298
    components:
    - type: Transform
      pos: -1.5,8.5
      parent: 1
  - uid: 299
    components:
    - type: Transform
      pos: -2.5,8.5
      parent: 1
  - uid: 300
    components:
    - type: Transform
      pos: -2.5,9.5
      parent: 1
  - uid: 301
    components:
    - type: Transform
      pos: -2.5,10.5
      parent: 1
  - uid: 302
    components:
    - type: Transform
      pos: -2.5,11.5
      parent: 1
  - uid: 303
    components:
    - type: Transform
      pos: -2.5,12.5
      parent: 1
  - uid: 304
    components:
    - type: Transform
      pos: -3.5,12.5
      parent: 1
  - uid: 305
    components:
    - type: Transform
      pos: -4.5,12.5
      parent: 1
  - uid: 306
    components:
    - type: Transform
      pos: -4.5,13.5
      parent: 1
  - uid: 307
    components:
    - type: Transform
      pos: 5.5,13.5
      parent: 1
  - uid: 308
    components:
    - type: Transform
      pos: 5.5,12.5
      parent: 1
  - uid: 309
    components:
    - type: Transform
      pos: 4.5,12.5
      parent: 1
  - uid: 310
    components:
    - type: Transform
      pos: 3.5,12.5
      parent: 1
  - uid: 311
    components:
    - type: Transform
      pos: 3.5,11.5
      parent: 1
  - uid: 312
    components:
    - type: Transform
      pos: 3.5,10.5
      parent: 1
  - uid: 313
    components:
    - type: Transform
      pos: 3.5,9.5
      parent: 1
  - uid: 314
    components:
    - type: Transform
      pos: 3.5,8.5
      parent: 1
  - uid: 315
    components:
    - type: Transform
      pos: 2.5,8.5
      parent: 1
  - uid: 316
    components:
    - type: Transform
      pos: 1.5,8.5
      parent: 1
  - uid: 317
    components:
    - type: Transform
      pos: 1.5,7.5
      parent: 1
  - uid: 318
    components:
    - type: Transform
      pos: 0.5,-2.5
      parent: 1
  - uid: 319
    components:
    - type: Transform
      pos: 0.5,-3.5
      parent: 1
  - uid: 320
    components:
    - type: Transform
      pos: -2.5,-4.5
      parent: 1
  - uid: 321
    components:
    - type: Transform
      pos: -1.5,-4.5
      parent: 1
  - uid: 322
    components:
    - type: Transform
      pos: -0.5,-4.5
      parent: 1
  - uid: 323
    components:
    - type: Transform
      pos: 0.5,-4.5
      parent: 1
  - uid: 324
    components:
    - type: Transform
      pos: 1.5,-4.5
      parent: 1
  - uid: 325
    components:
    - type: Transform
      pos: 2.5,-4.5
      parent: 1
  - uid: 326
    components:
    - type: Transform
      pos: 3.5,-4.5
      parent: 1
  - uid: 327
    components:
    - type: Transform
      pos: 4.5,-4.5
      parent: 1
  - uid: 328
    components:
    - type: Transform
      pos: 4.5,-3.5
      parent: 1
  - uid: 329
    components:
    - type: Transform
      pos: 4.5,-2.5
      parent: 1
  - uid: 330
    components:
    - type: Transform
      pos: 4.5,-1.5
      parent: 1
  - uid: 331
    components:
    - type: Transform
      pos: 4.5,-0.5
      parent: 1
  - uid: 332
    components:
    - type: Transform
      pos: 4.5,0.5
      parent: 1
  - uid: 333
    components:
    - type: Transform
      pos: 4.5,1.5
      parent: 1
  - uid: 334
    components:
    - type: Transform
      pos: 4.5,2.5
      parent: 1
  - uid: 335
    components:
    - type: Transform
      pos: 4.5,3.5
      parent: 1
  - uid: 336
    components:
    - type: Transform
      pos: 4.5,4.5
      parent: 1
  - uid: 337
    components:
    - type: Transform
      pos: 4.5,5.5
      parent: 1
  - uid: 338
    components:
    - type: Transform
      pos: 3.5,5.5
      parent: 1
  - uid: 339
    components:
    - type: Transform
      pos: 2.5,5.5
      parent: 1
  - uid: 340
    components:
    - type: Transform
      pos: 1.5,5.5
      parent: 1
  - uid: 341
    components:
    - type: Transform
      pos: 0.5,5.5
      parent: 1
  - uid: 342
    components:
    - type: Transform
      pos: -0.5,5.5
      parent: 1
  - uid: 343
    components:
    - type: Transform
      pos: -1.5,5.5
      parent: 1
  - uid: 344
    components:
    - type: Transform
      pos: -2.5,5.5
      parent: 1
  - uid: 345
    components:
    - type: Transform
      pos: -3.5,5.5
      parent: 1
  - uid: 346
    components:
    - type: Transform
      pos: -3.5,4.5
      parent: 1
  - uid: 347
    components:
    - type: Transform
      pos: -3.5,3.5
      parent: 1
  - uid: 348
    components:
    - type: Transform
      pos: -3.5,2.5
      parent: 1
  - uid: 349
    components:
    - type: Transform
      pos: -3.5,1.5
      parent: 1
  - uid: 350
    components:
    - type: Transform
      pos: -3.5,0.5
      parent: 1
  - uid: 351
    components:
    - type: Transform
      pos: -3.5,-0.5
      parent: 1
  - uid: 352
    components:
    - type: Transform
      pos: -3.5,-1.5
      parent: 1
  - uid: 353
    components:
    - type: Transform
      pos: -3.5,-2.5
      parent: 1
  - uid: 354
    components:
    - type: Transform
      pos: -3.5,-3.5
      parent: 1
  - uid: 355
    components:
    - type: Transform
      pos: -3.5,-4.5
      parent: 1
  - uid: 356
    components:
    - type: Transform
      pos: -2.5,0.5
      parent: 1
  - uid: 357
    components:
    - type: Transform
      pos: -1.5,0.5
      parent: 1
  - uid: 358
    components:
    - type: Transform
      pos: -0.5,0.5
      parent: 1
  - uid: 359
    components:
    - type: Transform
      pos: 0.5,0.5
      parent: 1
  - uid: 360
    components:
    - type: Transform
      pos: 1.5,0.5
      parent: 1
  - uid: 361
    components:
    - type: Transform
      pos: 2.5,0.5
      parent: 1
  - uid: 362
    components:
    - type: Transform
      pos: 3.5,0.5
      parent: 1
- proto: CableHV
  entities:
  - uid: 426
    components:
    - type: Transform
      pos: 2.5,-12.5
      parent: 1
  - uid: 427
    components:
    - type: Transform
      pos: 3.5,-12.5
      parent: 1
  - uid: 428
    components:
    - type: Transform
      pos: 3.5,-11.5
      parent: 1
  - uid: 429
    components:
    - type: Transform
      pos: 4.5,-11.5
      parent: 1
- proto: CableMV
  entities:
  - uid: 363
    components:
    - type: Transform
      pos: 0.5,-2.5
      parent: 1
  - uid: 364
    components:
    - type: Transform
      pos: 0.5,-3.5
      parent: 1
  - uid: 365
    components:
    - type: Transform
      pos: 0.5,-4.5
      parent: 1
  - uid: 366
    components:
    - type: Transform
      pos: -2.5,-4.5
      parent: 1
  - uid: 367
    components:
    - type: Transform
      pos: -2.5,-3.5
      parent: 1
  - uid: 368
    components:
    - type: Transform
      pos: -2.5,-2.5
      parent: 1
  - uid: 369
    components:
    - type: Transform
      pos: -2.5,-1.5
      parent: 1
  - uid: 370
    components:
    - type: Transform
      pos: -2.5,-0.5
      parent: 1
  - uid: 371
    components:
    - type: Transform
      pos: -2.5,0.5
      parent: 1
  - uid: 372
    components:
    - type: Transform
      pos: -2.5,1.5
      parent: 1
  - uid: 373
    components:
    - type: Transform
      pos: -2.5,2.5
      parent: 1
  - uid: 374
    components:
    - type: Transform
      pos: -2.5,3.5
      parent: 1
  - uid: 375
    components:
    - type: Transform
      pos: -2.5,4.5
      parent: 1
  - uid: 376
    components:
    - type: Transform
      pos: -2.5,5.5
      parent: 1
  - uid: 377
    components:
    - type: Transform
      pos: -1.5,5.5
      parent: 1
  - uid: 378
    components:
    - type: Transform
      pos: -0.5,5.5
      parent: 1
  - uid: 379
    components:
    - type: Transform
      pos: 0.5,5.5
      parent: 1
  - uid: 380
    components:
    - type: Transform
      pos: 1.5,5.5
      parent: 1
  - uid: 381
    components:
    - type: Transform
      pos: 2.5,5.5
      parent: 1
  - uid: 382
    components:
    - type: Transform
      pos: 3.5,5.5
      parent: 1
  - uid: 383
    components:
    - type: Transform
      pos: 3.5,4.5
      parent: 1
  - uid: 384
    components:
    - type: Transform
      pos: 3.5,3.5
      parent: 1
  - uid: 385
    components:
    - type: Transform
      pos: 3.5,2.5
      parent: 1
  - uid: 386
    components:
    - type: Transform
      pos: 3.5,1.5
      parent: 1
  - uid: 387
    components:
    - type: Transform
      pos: 3.5,0.5
      parent: 1
  - uid: 388
    components:
    - type: Transform
      pos: 3.5,-0.5
      parent: 1
  - uid: 389
    components:
    - type: Transform
      pos: 3.5,-1.5
      parent: 1
  - uid: 390
    components:
    - type: Transform
      pos: 3.5,-2.5
      parent: 1
  - uid: 391
    components:
    - type: Transform
      pos: 3.5,-3.5
      parent: 1
  - uid: 392
    components:
    - type: Transform
      pos: 3.5,-4.5
      parent: 1
  - uid: 393
    components:
    - type: Transform
      pos: 2.5,-4.5
      parent: 1
  - uid: 394
    components:
    - type: Transform
      pos: 1.5,-4.5
      parent: 1
  - uid: 395
    components:
    - type: Transform
      pos: -0.5,-4.5
      parent: 1
  - uid: 396
    components:
    - type: Transform
      pos: -1.5,-4.5
      parent: 1
  - uid: 397
    components:
    - type: Transform
      pos: -2.5,-5.5
      parent: 1
  - uid: 398
    components:
    - type: Transform
      pos: -2.5,-6.5
      parent: 1
  - uid: 399
    components:
    - type: Transform
      pos: -2.5,-7.5
      parent: 1
  - uid: 400
    components:
    - type: Transform
      pos: -1.5,-7.5
      parent: 1
  - uid: 401
    components:
    - type: Transform
      pos: -0.5,-7.5
      parent: 1
  - uid: 402
    components:
    - type: Transform
      pos: -0.5,-6.5
      parent: 1
  - uid: 403
    components:
    - type: Transform
      pos: 1.5,-6.5
      parent: 1
  - uid: 404
    components:
    - type: Transform
      pos: 1.5,-7.5
      parent: 1
  - uid: 405
    components:
    - type: Transform
      pos: 2.5,-7.5
      parent: 1
  - uid: 406
    components:
    - type: Transform
      pos: 3.5,-7.5
      parent: 1
  - uid: 407
    components:
    - type: Transform
      pos: 3.5,-6.5
      parent: 1
  - uid: 408
    components:
    - type: Transform
      pos: 3.5,-5.5
      parent: 1
  - uid: 409
    components:
    - type: Transform
      pos: 3.5,6.5
      parent: 1
  - uid: 410
    components:
    - type: Transform
      pos: 3.5,7.5
      parent: 1
  - uid: 411
    components:
    - type: Transform
      pos: 3.5,8.5
      parent: 1
  - uid: 412
    components:
    - type: Transform
      pos: 2.5,8.5
      parent: 1
  - uid: 413
    components:
    - type: Transform
      pos: 1.5,8.5
      parent: 1
  - uid: 414
    components:
    - type: Transform
      pos: 1.5,7.5
      parent: 1
  - uid: 415
    components:
    - type: Transform
      pos: -0.5,7.5
      parent: 1
  - uid: 416
    components:
    - type: Transform
      pos: -0.5,8.5
      parent: 1
  - uid: 417
    components:
    - type: Transform
      pos: -1.5,8.5
      parent: 1
  - uid: 418
    components:
    - type: Transform
      pos: -2.5,8.5
      parent: 1
  - uid: 419
    components:
    - type: Transform
      pos: -2.5,7.5
      parent: 1
  - uid: 420
    components:
    - type: Transform
      pos: -2.5,6.5
      parent: 1
  - uid: 421
    components:
    - type: Transform
      pos: 4.5,-11.5
      parent: 1
  - uid: 422
    components:
    - type: Transform
      pos: 3.5,-11.5
      parent: 1
  - uid: 423
    components:
    - type: Transform
      pos: 3.5,-10.5
      parent: 1
  - uid: 424
    components:
    - type: Transform
      pos: 3.5,-9.5
      parent: 1
  - uid: 425
    components:
    - type: Transform
      pos: 3.5,-8.5
      parent: 1
- proto: Catwalk
  entities:
  - uid: 166
    components:
    - type: Transform
      pos: 2.5,-10.5
      parent: 1
  - uid: 170
    components:
    - type: Transform
      pos: 3.5,-9.5
      parent: 1
  - uid: 172
    components:
    - type: Transform
      pos: 3.5,-10.5
      parent: 1
  - uid: 173
    components:
    - type: Transform
      pos: 2.5,-8.5
      parent: 1
  - uid: 174
    components:
    - type: Transform
      pos: 3.5,-8.5
      parent: 1
  - uid: 637
    components:
    - type: Transform
      pos: 2.5,-9.5
      parent: 1
- proto: Chair
  entities:
  - uid: 181
    components:
    - type: Transform
      rot: 3.141592653589793 rad
      pos: -1.5,-11.5
      parent: 1
  - uid: 213
    components:
    - type: Transform
      rot: -1.5707963267948966 rad
      pos: -0.5,12.5
      parent: 1
  - uid: 214
    components:
    - type: Transform
      rot: -1.5707963267948966 rad
      pos: -0.5,11.5
      parent: 1
  - uid: 215
    components:
    - type: Transform
      rot: 1.5707963267948966 rad
      pos: -2.5,12.5
      parent: 1
  - uid: 216
    components:
    - type: Transform
      rot: 1.5707963267948966 rad
      pos: -2.5,11.5
      parent: 1
  - uid: 220
    components:
    - type: Transform
      rot: -1.5707963267948966 rad
      pos: -0.5,0.5
      parent: 1
  - uid: 221
    components:
    - type: Transform
      rot: 1.5707963267948966 rad
      pos: 1.5,0.5
      parent: 1
  - uid: 249
    components:
    - type: Transform
      rot: 1.5707963267948966 rad
      pos: 1.5,-7.5
      parent: 1
  - uid: 250
    components:
    - type: Transform
      rot: -1.5707963267948966 rad
      pos: 4.5,-7.5
      parent: 1
- proto: ChairFolding
  entities:
  - uid: 112
    components:
    - type: Transform
      rot: 1.5707963267948966 rad
      pos: 1.5,-8.5
      parent: 1
- proto: ChairPilotSeat
  entities:
  - uid: 194
    components:
    - type: Transform
      rot: 3.141592653589793 rad
      pos: 1.5,11.5
      parent: 1
  - uid: 195
    components:
    - type: Transform
      rot: 3.141592653589793 rad
      pos: 2.5,11.5
      parent: 1
  - uid: 196
    components:
    - type: Transform
      rot: 3.141592653589793 rad
      pos: 3.5,11.5
      parent: 1
  - uid: 197
    components:
    - type: Transform
      rot: -1.5707963267948966 rad
      pos: 2.5,9.5
      parent: 1
  - uid: 198
    components:
    - type: Transform
      rot: -1.5707963267948966 rad
      pos: 2.5,8.5
      parent: 1
  - uid: 199
    components:
    - type: Transform
      rot: -1.5707963267948966 rad
      pos: 4.5,10.5
      parent: 1
  - uid: 217
    components:
    - type: Transform
      rot: -1.5707963267948966 rad
      pos: -0.5,10.5
      parent: 1
  - uid: 218
    components:
    - type: Transform
      rot: -1.5707963267948966 rad
      pos: -0.5,9.5
      parent: 1
  - uid: 219
    components:
    - type: Transform
      rot: -1.5707963267948966 rad
      pos: -0.5,8.5
      parent: 1
  - uid: 222
    components:
    - type: Transform
      pos: -1.5,6.5
      parent: 1
  - uid: 223
    components:
    - type: Transform
      pos: -0.5,6.5
      parent: 1
  - uid: 224
    components:
    - type: Transform
      pos: 0.5,6.5
      parent: 1
  - uid: 225
    components:
    - type: Transform
      pos: 1.5,6.5
      parent: 1
  - uid: 226
    components:
    - type: Transform
      pos: 2.5,6.5
      parent: 1
  - uid: 228
    components:
    - type: Transform
      pos: -0.5,-3.5
      parent: 1
  - uid: 229
    components:
    - type: Transform
      pos: 0.5,-3.5
      parent: 1
  - uid: 230
    components:
    - type: Transform
      pos: 1.5,-3.5
      parent: 1
  - uid: 231
    components:
    - type: Transform
      pos: 2.5,-3.5
      parent: 1
  - uid: 232
    components:
    - type: Transform
      rot: 3.141592653589793 rad
      pos: -1.5,-5.5
      parent: 1
  - uid: 233
    components:
    - type: Transform
      rot: 3.141592653589793 rad
      pos: -0.5,-5.5
      parent: 1
  - uid: 234
    components:
    - type: Transform
      rot: 3.141592653589793 rad
      pos: 0.5,-5.5
      parent: 1
  - uid: 235
    components:
    - type: Transform
      rot: 3.141592653589793 rad
      pos: 1.5,-5.5
      parent: 1
  - uid: 236
    components:
    - type: Transform
      rot: 3.141592653589793 rad
      pos: 2.5,-5.5
      parent: 1
  - uid: 237
    components:
    - type: Transform
      rot: 3.141592653589793 rad
      pos: -1.5,4.5
      parent: 1
  - uid: 238
    components:
    - type: Transform
      rot: 3.141592653589793 rad
      pos: -0.5,4.5
      parent: 1
  - uid: 239
    components:
    - type: Transform
      rot: 3.141592653589793 rad
      pos: 1.5,4.5
      parent: 1
  - uid: 240
    components:
    - type: Transform
      rot: 3.141592653589793 rad
      pos: 2.5,4.5
      parent: 1
  - uid: 537
    components:
    - type: Transform
      pos: -1.5,-3.5
      parent: 1
- proto: ClosetEmergencyFilledRandom
  entities:
  - uid: 256
    components:
    - type: Transform
      pos: -3.5,-5.5
      parent: 1
  - uid: 257
    components:
    - type: Transform
      pos: 4.5,6.5
      parent: 1
- proto: ClosetFireFilled
  entities:
  - uid: 254
    components:
    - type: Transform
      pos: -3.5,6.5
      parent: 1
  - uid: 255
    components:
    - type: Transform
      pos: 4.5,-5.5
      parent: 1
- proto: ClosetWallEmergencyFilledRandom
  entities:
  - uid: 252
    components:
    - type: Transform
      rot: 1.5707963267948966 rad
      pos: 2.5,-2.5
      parent: 1
  - uid: 253
    components:
    - type: Transform
      rot: -1.5707963267948966 rad
      pos: -1.5,3.5
      parent: 1
- proto: ClosetWallFireFilledRandom
  entities:
  - uid: 247
    components:
    - type: Transform
      rot: -1.5707963267948966 rad
      pos: -1.5,-2.5
      parent: 1
  - uid: 251
    components:
    - type: Transform
      rot: 1.5707963267948966 rad
      pos: 2.5,3.5
      parent: 1
- proto: ComputerEmergencyShuttle
  entities:
  - uid: 189
    components:
    - type: Transform
      pos: 2.5,12.5
      parent: 1
- proto: DefibrillatorCabinetFilled
  entities:
  - uid: 188
    components:
    - type: Transform
      rot: 1.5707963267948966 rad
      pos: -3.5,-10.5
      parent: 1
- proto: DogBed
  entities:
  - uid: 202
    components:
    - type: Transform
      pos: 1.5,10.5
      parent: 1
- proto: DrinkGlass
  entities:
  - uid: 582
    components:
    - type: Transform
      pos: -1.618008,1.7341247
      parent: 1
  - uid: 588
    components:
    - type: Transform
      pos: -1.305508,1.7341247
      parent: 1
  - uid: 589
    components:
    - type: Transform
      pos: -1.477383,1.4841247
      parent: 1
- proto: ExtinguisherCabinetFilled
  entities:
  - uid: 597
    components:
    - type: Transform
      pos: -1.5,-1.5
      parent: 1
  - uid: 598
    components:
    - type: Transform
      pos: 2.5,-1.5
      parent: 1
  - uid: 599
    components:
    - type: Transform
      pos: 4.5,-10.5
      parent: 1
- proto: FirelockEdge
  entities:
  - uid: 262
    components:
    - type: Transform
      pos: -3.5,4.5
      parent: 1
    - type: DeviceNetwork
      deviceLists:
      - 581
      - 579
  - uid: 263
    components:
    - type: Transform
      pos: -2.5,4.5
      parent: 1
    - type: DeviceNetwork
      deviceLists:
      - 581
      - 579
  - uid: 264
    components:
    - type: Transform
      pos: 3.5,4.5
      parent: 1
    - type: DeviceNetwork
      deviceLists:
      - 580
      - 579
  - uid: 265
    components:
    - type: Transform
      pos: 4.5,4.5
      parent: 1
    - type: DeviceNetwork
      deviceLists:
      - 580
      - 579
  - uid: 266
    components:
    - type: Transform
      rot: 3.141592653589793 rad
      pos: -3.5,-3.5
      parent: 1
    - type: DeviceNetwork
      deviceLists:
      - 581
      - 578
  - uid: 267
    components:
    - type: Transform
      rot: 3.141592653589793 rad
      pos: -2.5,-3.5
      parent: 1
    - type: DeviceNetwork
      deviceLists:
      - 581
      - 578
  - uid: 268
    components:
    - type: Transform
      rot: 3.141592653589793 rad
      pos: 3.5,-3.5
      parent: 1
    - type: DeviceNetwork
      deviceLists:
      - 578
      - 580
  - uid: 269
    components:
    - type: Transform
      rot: 3.141592653589793 rad
      pos: 4.5,-3.5
      parent: 1
    - type: DeviceNetwork
      deviceLists:
      - 578
      - 580
  - uid: 434
    components:
    - type: Transform
      rot: -1.5707963267948966 rad
      pos: -1.5,1.5
      parent: 1
    - type: DeviceNetwork
      deviceLists:
      - 581
      - 577
  - uid: 435
    components:
    - type: Transform
      rot: -1.5707963267948966 rad
      pos: -1.5,0.5
      parent: 1
    - type: DeviceNetwork
      deviceLists:
      - 581
      - 577
  - uid: 436
    components:
    - type: Transform
      rot: -1.5707963267948966 rad
      pos: -1.5,-0.5
      parent: 1
    - type: DeviceNetwork
      deviceLists:
      - 581
      - 577
  - uid: 437
    components:
    - type: Transform
      rot: 1.5707963267948966 rad
      pos: 2.5,1.5
      parent: 1
    - type: DeviceNetwork
      deviceLists:
      - 580
      - 577
  - uid: 438
    components:
    - type: Transform
      rot: 1.5707963267948966 rad
      pos: 2.5,0.5
      parent: 1
    - type: DeviceNetwork
      deviceLists:
      - 580
      - 577
  - uid: 439
    components:
    - type: Transform
      rot: 1.5707963267948966 rad
      pos: 2.5,-0.5
      parent: 1
    - type: DeviceNetwork
      deviceLists:
      - 580
      - 577
- proto: GasOutletInjector
  entities:
  - uid: 171
    components:
    - type: Transform
      rot: 3.141592653589793 rad
      pos: 4.5,-9.5
      parent: 1
    - type: AtmosPipeColor
      color: '#990000FF'
  - uid: 651
    components:
    - type: Transform
      rot: 1.5707963267948966 rad
      pos: 1.5,-10.5
      parent: 1
- proto: GasPassiveVent
  entities:
  - uid: 646
    components:
    - type: Transform
      rot: 3.141592653589793 rad
      pos: 1.5,-9.5
      parent: 1
    - type: AtmosPipeColor
      color: '#0055CCFF'
- proto: GasPipeBend
  entities:
  - uid: 454
    components:
    - type: Transform
      rot: 1.5707963267948966 rad
      pos: 1.5,-7.5
      parent: 1
    - type: AtmosPipeColor
      color: '#0055CCFF'
  - uid: 465
    components:
    - type: Transform
      rot: -1.5707963267948966 rad
      pos: 3.5,0.5
      parent: 1
    - type: AtmosPipeColor
      color: '#0055CCFF'
  - uid: 466
    components:
    - type: Transform
      rot: 3.141592653589793 rad
      pos: -2.5,0.5
      parent: 1
    - type: AtmosPipeColor
      color: '#0055CCFF'
  - uid: 467
    components:
    - type: Transform
      pos: -1.5,1.5
      parent: 1
    - type: AtmosPipeColor
      color: '#0055CCFF'
  - uid: 468
    components:
    - type: Transform
      rot: 3.141592653589793 rad
      pos: -2.5,1.5
      parent: 1
    - type: AtmosPipeColor
      color: '#0055CCFF'
  - uid: 469
    components:
    - type: Transform
      rot: 1.5707963267948966 rad
      pos: 2.5,1.5
      parent: 1
    - type: AtmosPipeColor
      color: '#0055CCFF'
  - uid: 470
    components:
    - type: Transform
      rot: -1.5707963267948966 rad
      pos: 3.5,1.5
      parent: 1
    - type: AtmosPipeColor
      color: '#0055CCFF'
  - uid: 471
    components:
    - type: Transform
      rot: -1.5707963267948966 rad
      pos: -1.5,-0.5
      parent: 1
    - type: AtmosPipeColor
      color: '#0055CCFF'
  - uid: 472
    components:
    - type: Transform
      rot: 1.5707963267948966 rad
      pos: -2.5,-0.5
      parent: 1
    - type: AtmosPipeColor
      color: '#0055CCFF'
  - uid: 473
    components:
    - type: Transform
      rot: 3.141592653589793 rad
      pos: 2.5,-0.5
      parent: 1
    - type: AtmosPipeColor
      color: '#0055CCFF'
  - uid: 474
    components:
    - type: Transform
      pos: 3.5,-0.5
      parent: 1
    - type: AtmosPipeColor
      color: '#0055CCFF'
  - uid: 550
    components:
    - type: Transform
      pos: 4.5,4.5
      parent: 1
    - type: AtmosPipeColor
      color: '#990000FF'
  - uid: 552
    components:
    - type: Transform
      rot: 3.141592653589793 rad
      pos: -3.5,-3.5
      parent: 1
    - type: AtmosPipeColor
      color: '#990000FF'
  - uid: 553
    components:
    - type: Transform
      rot: 1.5707963267948966 rad
      pos: -3.5,4.5
      parent: 1
    - type: AtmosPipeColor
      color: '#990000FF'
  - uid: 562
    components:
    - type: Transform
      rot: -1.5707963267948966 rad
      pos: 1.5,-0.5
      parent: 1
    - type: AtmosPipeColor
      color: '#990000FF'
- proto: GasPipeStraight
  entities:
  - uid: 167
    components:
    - type: Transform
      rot: 3.141592653589793 rad
      pos: 1.5,-8.5
      parent: 1
    - type: AtmosPipeColor
      color: '#0055CCFF'
  - uid: 475
    components:
    - type: Transform
      pos: -2.5,-1.5
      parent: 1
    - type: AtmosPipeColor
      color: '#0055CCFF'
  - uid: 476
    components:
    - type: Transform
      pos: -2.5,-2.5
      parent: 1
    - type: AtmosPipeColor
      color: '#0055CCFF'
  - uid: 477
    components:
    - type: Transform
      pos: -2.5,-3.5
      parent: 1
    - type: AtmosPipeColor
      color: '#0055CCFF'
  - uid: 478
    components:
    - type: Transform
      pos: -2.5,-4.5
      parent: 1
    - type: AtmosPipeColor
      color: '#0055CCFF'
  - uid: 479
    components:
    - type: Transform
      pos: 3.5,-4.5
      parent: 1
    - type: AtmosPipeColor
      color: '#0055CCFF'
  - uid: 480
    components:
    - type: Transform
      pos: 3.5,-3.5
      parent: 1
    - type: AtmosPipeColor
      color: '#0055CCFF'
  - uid: 481
    components:
    - type: Transform
      pos: 3.5,-2.5
      parent: 1
    - type: AtmosPipeColor
      color: '#0055CCFF'
  - uid: 482
    components:
    - type: Transform
      pos: 3.5,-1.5
      parent: 1
    - type: AtmosPipeColor
      color: '#0055CCFF'
  - uid: 483
    components:
    - type: Transform
      pos: 3.5,2.5
      parent: 1
    - type: AtmosPipeColor
      color: '#0055CCFF'
  - uid: 484
    components:
    - type: Transform
      pos: 3.5,3.5
      parent: 1
    - type: AtmosPipeColor
      color: '#0055CCFF'
  - uid: 485
    components:
    - type: Transform
      pos: 3.5,4.5
      parent: 1
    - type: AtmosPipeColor
      color: '#0055CCFF'
  - uid: 486
    components:
    - type: Transform
      pos: 3.5,5.5
      parent: 1
    - type: AtmosPipeColor
      color: '#0055CCFF'
  - uid: 487
    components:
    - type: Transform
      pos: -2.5,5.5
      parent: 1
    - type: AtmosPipeColor
      color: '#0055CCFF'
  - uid: 488
    components:
    - type: Transform
      pos: -2.5,4.5
      parent: 1
    - type: AtmosPipeColor
      color: '#0055CCFF'
  - uid: 489
    components:
    - type: Transform
      pos: -2.5,3.5
      parent: 1
    - type: AtmosPipeColor
      color: '#0055CCFF'
  - uid: 490
    components:
    - type: Transform
      pos: -2.5,2.5
      parent: 1
    - type: AtmosPipeColor
      color: '#0055CCFF'
  - uid: 491
    components:
    - type: Transform
      pos: 0.5,2.5
      parent: 1
    - type: AtmosPipeColor
      color: '#0055CCFF'
  - uid: 492
    components:
    - type: Transform
      pos: 0.5,3.5
      parent: 1
    - type: AtmosPipeColor
      color: '#0055CCFF'
  - uid: 493
    components:
    - type: Transform
      pos: 0.5,4.5
      parent: 1
    - type: AtmosPipeColor
      color: '#0055CCFF'
  - uid: 494
    components:
    - type: Transform
      pos: 0.5,5.5
      parent: 1
    - type: AtmosPipeColor
      color: '#0055CCFF'
  - uid: 495
    components:
    - type: Transform
      pos: 1.5,0.5
      parent: 1
    - type: AtmosPipeColor
      color: '#990000FF'
  - uid: 496
    components:
    - type: Transform
      pos: 1.5,1.5
      parent: 1
    - type: AtmosPipeColor
      color: '#990000FF'
  - uid: 497
    components:
    - type: Transform
      pos: 1.5,2.5
      parent: 1
    - type: AtmosPipeColor
      color: '#990000FF'
  - uid: 498
    components:
    - type: Transform
      pos: 1.5,3.5
      parent: 1
    - type: AtmosPipeColor
      color: '#990000FF'
  - uid: 500
    components:
    - type: Transform
      rot: -1.5707963267948966 rad
      pos: 0.5,4.5
      parent: 1
    - type: AtmosPipeColor
      color: '#990000FF'
  - uid: 503
    components:
    - type: Transform
      rot: -1.5707963267948966 rad
      pos: -1.5,-5.5
      parent: 1
    - type: AtmosPipeColor
      color: '#0055CCFF'
  - uid: 504
    components:
    - type: Transform
      rot: -1.5707963267948966 rad
      pos: 0.5,-5.5
      parent: 1
    - type: AtmosPipeColor
      color: '#0055CCFF'
  - uid: 505
    components:
    - type: Transform
      rot: -1.5707963267948966 rad
      pos: 1.5,-5.5
      parent: 1
    - type: AtmosPipeColor
      color: '#0055CCFF'
  - uid: 506
    components:
    - type: Transform
      rot: 1.5707963267948966 rad
      pos: 2.5,-5.5
      parent: 1
    - type: AtmosPipeColor
      color: '#0055CCFF'
  - uid: 507
    components:
    - type: Transform
      rot: -1.5707963267948966 rad
      pos: -1.5,6.5
      parent: 1
    - type: AtmosPipeColor
      color: '#0055CCFF'
  - uid: 508
    components:
    - type: Transform
      rot: -1.5707963267948966 rad
      pos: -0.5,6.5
      parent: 1
    - type: AtmosPipeColor
      color: '#0055CCFF'
  - uid: 509
    components:
    - type: Transform
      rot: -1.5707963267948966 rad
      pos: 2.5,6.5
      parent: 1
    - type: AtmosPipeColor
      color: '#0055CCFF'
  - uid: 510
    components:
    - type: Transform
      rot: 3.141592653589793 rad
      pos: -2.5,8.5
      parent: 1
    - type: AtmosPipeColor
      color: '#0055CCFF'
  - uid: 511
    components:
    - type: Transform
      rot: 3.141592653589793 rad
      pos: -2.5,7.5
      parent: 1
    - type: AtmosPipeColor
      color: '#0055CCFF'
  - uid: 512
    components:
    - type: Transform
      rot: 3.141592653589793 rad
      pos: 3.5,8.5
      parent: 1
    - type: AtmosPipeColor
      color: '#0055CCFF'
  - uid: 513
    components:
    - type: Transform
      rot: 3.141592653589793 rad
      pos: 3.5,7.5
      parent: 1
    - type: AtmosPipeColor
      color: '#0055CCFF'
  - uid: 514
    components:
    - type: Transform
      rot: 3.141592653589793 rad
      pos: -1.5,8.5
      parent: 1
    - type: AtmosPipeColor
      color: '#990000FF'
  - uid: 515
    components:
    - type: Transform
      rot: 3.141592653589793 rad
      pos: -1.5,7.5
      parent: 1
    - type: AtmosPipeColor
      color: '#990000FF'
  - uid: 516
    components:
    - type: Transform
      rot: 3.141592653589793 rad
      pos: -1.5,6.5
      parent: 1
    - type: AtmosPipeColor
      color: '#990000FF'
  - uid: 517
    components:
    - type: Transform
      rot: 3.141592653589793 rad
      pos: -1.5,5.5
      parent: 1
    - type: AtmosPipeColor
      color: '#990000FF'
  - uid: 518
    components:
    - type: Transform
      rot: 3.141592653589793 rad
      pos: 2.5,5.5
      parent: 1
    - type: AtmosPipeColor
      color: '#990000FF'
  - uid: 519
    components:
    - type: Transform
      rot: 3.141592653589793 rad
      pos: 2.5,6.5
      parent: 1
    - type: AtmosPipeColor
      color: '#990000FF'
  - uid: 520
    components:
    - type: Transform
      rot: 3.141592653589793 rad
      pos: 2.5,7.5
      parent: 1
    - type: AtmosPipeColor
      color: '#990000FF'
  - uid: 521
    components:
    - type: Transform
      rot: 3.141592653589793 rad
      pos: 2.5,8.5
      parent: 1
    - type: AtmosPipeColor
      color: '#990000FF'
  - uid: 522
    components:
    - type: Transform
      rot: 3.141592653589793 rad
      pos: 4.5,0.5
      parent: 1
    - type: AtmosPipeColor
      color: '#990000FF'
  - uid: 523
    components:
    - type: Transform
      rot: 3.141592653589793 rad
      pos: 4.5,1.5
      parent: 1
    - type: AtmosPipeColor
      color: '#990000FF'
  - uid: 524
    components:
    - type: Transform
      rot: 3.141592653589793 rad
      pos: 4.5,2.5
      parent: 1
    - type: AtmosPipeColor
      color: '#990000FF'
  - uid: 525
    components:
    - type: Transform
      rot: 3.141592653589793 rad
      pos: 4.5,3.5
      parent: 1
    - type: AtmosPipeColor
      color: '#990000FF'
  - uid: 526
    components:
    - type: Transform
      rot: 3.141592653589793 rad
      pos: -3.5,3.5
      parent: 1
    - type: AtmosPipeColor
      color: '#990000FF'
  - uid: 527
    components:
    - type: Transform
      rot: 3.141592653589793 rad
      pos: -3.5,2.5
      parent: 1
    - type: AtmosPipeColor
      color: '#990000FF'
  - uid: 528
    components:
    - type: Transform
      rot: 3.141592653589793 rad
      pos: -3.5,1.5
      parent: 1
    - type: AtmosPipeColor
      color: '#990000FF'
  - uid: 529
    components:
    - type: Transform
      rot: 3.141592653589793 rad
      pos: -3.5,0.5
      parent: 1
    - type: AtmosPipeColor
      color: '#990000FF'
  - uid: 531
    components:
    - type: Transform
      rot: 3.141592653589793 rad
      pos: -3.5,-1.5
      parent: 1
    - type: AtmosPipeColor
      color: '#990000FF'
  - uid: 532
    components:
    - type: Transform
      rot: 3.141592653589793 rad
      pos: -3.5,-2.5
      parent: 1
    - type: AtmosPipeColor
      color: '#990000FF'
  - uid: 533
    components:
    - type: Transform
      rot: 1.5707963267948966 rad
      pos: -2.5,-3.5
      parent: 1
    - type: AtmosPipeColor
      color: '#990000FF'
  - uid: 535
    components:
    - type: Transform
      rot: 1.5707963267948966 rad
      pos: -0.5,-3.5
      parent: 1
    - type: AtmosPipeColor
      color: '#990000FF'
  - uid: 536
    components:
    - type: Transform
      rot: 1.5707963267948966 rad
      pos: 0.5,-3.5
      parent: 1
    - type: AtmosPipeColor
      color: '#990000FF'
  - uid: 538
    components:
    - type: Transform
      rot: 1.5707963267948966 rad
      pos: 3.5,-3.5
      parent: 1
    - type: AtmosPipeColor
      color: '#990000FF'
  - uid: 539
    components:
    - type: Transform
      pos: 4.5,-2.5
      parent: 1
    - type: AtmosPipeColor
      color: '#990000FF'
  - uid: 540
    components:
    - type: Transform
      pos: 4.5,-1.5
      parent: 1
    - type: AtmosPipeColor
      color: '#990000FF'
  - uid: 542
    components:
    - type: Transform
      pos: -2.5,-7.5
      parent: 1
    - type: AtmosPipeColor
      color: '#0055CCFF'
  - uid: 543
    components:
    - type: Transform
      pos: -2.5,-6.5
      parent: 1
    - type: AtmosPipeColor
      color: '#0055CCFF'
  - uid: 544
    components:
    - type: Transform
      pos: 3.5,-6.5
      parent: 1
    - type: AtmosPipeColor
      color: '#0055CCFF'
  - uid: 545
    components:
    - type: Transform
      rot: -1.5707963267948966 rad
      pos: 2.5,-7.5
      parent: 1
    - type: AtmosPipeColor
      color: '#0055CCFF'
  - uid: 546
    components:
    - type: Transform
      rot: 3.141592653589793 rad
      pos: 2.5,-7.5
      parent: 1
    - type: AtmosPipeColor
      color: '#990000FF'
  - uid: 547
    components:
    - type: Transform
      rot: 3.141592653589793 rad
      pos: 2.5,-6.5
      parent: 1
    - type: AtmosPipeColor
      color: '#990000FF'
  - uid: 548
    components:
    - type: Transform
      rot: 3.141592653589793 rad
      pos: -1.5,-7.5
      parent: 1
    - type: AtmosPipeColor
      color: '#990000FF'
  - uid: 549
    components:
    - type: Transform
      rot: 3.141592653589793 rad
      pos: -1.5,-6.5
      parent: 1
    - type: AtmosPipeColor
      color: '#990000FF'
  - uid: 554
    components:
    - type: Transform
      rot: 1.5707963267948966 rad
      pos: -2.5,4.5
      parent: 1
    - type: AtmosPipeColor
      color: '#990000FF'
  - uid: 555
    components:
    - type: Transform
      rot: 1.5707963267948966 rad
      pos: 3.5,4.5
      parent: 1
    - type: AtmosPipeColor
      color: '#990000FF'
  - uid: 556
    components:
    - type: Transform
      pos: -1.5,-4.5
      parent: 1
    - type: AtmosPipeColor
      color: '#990000FF'
  - uid: 557
    components:
    - type: Transform
      rot: 3.141592653589793 rad
      pos: -1.5,-5.5
      parent: 1
    - type: AtmosPipeColor
      color: '#990000FF'
  - uid: 558
    components:
    - type: Transform
      pos: 2.5,-5.5
      parent: 1
    - type: AtmosPipeColor
      color: '#990000FF'
  - uid: 559
    components:
    - type: Transform
      pos: 2.5,-4.5
      parent: 1
    - type: AtmosPipeColor
      color: '#990000FF'
  - uid: 563
    components:
    - type: Transform
      rot: 3.141592653589793 rad
      pos: 4.5,-4.5
      parent: 1
    - type: AtmosPipeColor
      color: '#990000FF'
  - uid: 564
    components:
    - type: Transform
      rot: 3.141592653589793 rad
      pos: 4.5,-5.5
      parent: 1
    - type: AtmosPipeColor
      color: '#990000FF'
  - uid: 565
    components:
    - type: Transform
      rot: 3.141592653589793 rad
      pos: 4.5,-6.5
      parent: 1
    - type: AtmosPipeColor
      color: '#990000FF'
  - uid: 566
    components:
    - type: Transform
      rot: 3.141592653589793 rad
      pos: 4.5,-7.5
      parent: 1
    - type: AtmosPipeColor
      color: '#990000FF'
  - uid: 567
    components:
    - type: Transform
      rot: 3.141592653589793 rad
      pos: 4.5,-8.5
      parent: 1
    - type: AtmosPipeColor
      color: '#990000FF'
- proto: GasPipeTJunction
  entities:
  - uid: 227
    components:
    - type: Transform
      pos: 2.5,-3.5
      parent: 1
    - type: AtmosPipeColor
      color: '#990000FF'
  - uid: 455
    components:
    - type: Transform
      rot: -1.5707963267948966 rad
      pos: 3.5,-7.5
      parent: 1
    - type: AtmosPipeColor
      color: '#0055CCFF'
  - uid: 456
    components:
    - type: Transform
      rot: 1.5707963267948966 rad
      pos: -2.5,-5.5
      parent: 1
    - type: AtmosPipeColor
      color: '#0055CCFF'
  - uid: 457
    components:
    - type: Transform
      rot: -1.5707963267948966 rad
      pos: 3.5,-5.5
      parent: 1
    - type: AtmosPipeColor
      color: '#0055CCFF'
  - uid: 458
    components:
    - type: Transform
      rot: -1.5707963267948966 rad
      pos: 3.5,6.5
      parent: 1
    - type: AtmosPipeColor
      color: '#0055CCFF'
  - uid: 459
    components:
    - type: Transform
      rot: 1.5707963267948966 rad
      pos: -2.5,6.5
      parent: 1
    - type: AtmosPipeColor
      color: '#0055CCFF'
  - uid: 460
    components:
    - type: Transform
      pos: 0.5,6.5
      parent: 1
    - type: AtmosPipeColor
      color: '#0055CCFF'
  - uid: 461
    components:
    - type: Transform
      pos: 1.5,6.5
      parent: 1
    - type: AtmosPipeColor
      color: '#0055CCFF'
  - uid: 462
    components:
    - type: Transform
      rot: 3.141592653589793 rad
      pos: -0.5,-5.5
      parent: 1
    - type: AtmosPipeColor
      color: '#0055CCFF'
  - uid: 463
    components:
    - type: Transform
      rot: -1.5707963267948966 rad
      pos: -1.5,0.5
      parent: 1
    - type: AtmosPipeColor
      color: '#0055CCFF'
  - uid: 464
    components:
    - type: Transform
      rot: 1.5707963267948966 rad
      pos: 2.5,0.5
      parent: 1
    - type: AtmosPipeColor
      color: '#0055CCFF'
  - uid: 499
    components:
    - type: Transform
      pos: 1.5,4.5
      parent: 1
    - type: AtmosPipeColor
      color: '#990000FF'
  - uid: 501
    components:
    - type: Transform
      rot: 3.141592653589793 rad
      pos: -0.5,4.5
      parent: 1
    - type: AtmosPipeColor
      color: '#990000FF'
  - uid: 502
    components:
    - type: Transform
      pos: 1.5,-3.5
      parent: 1
    - type: AtmosPipeColor
      color: '#990000FF'
  - uid: 530
    components:
    - type: Transform
      rot: -1.5707963267948966 rad
      pos: 4.5,-0.5
      parent: 1
    - type: AtmosPipeColor
      color: '#990000FF'
  - uid: 534
    components:
    - type: Transform
      pos: -1.5,-3.5
      parent: 1
    - type: AtmosPipeColor
      color: '#990000FF'
  - uid: 541
    components:
    - type: Transform
      rot: 1.5707963267948966 rad
      pos: -3.5,-0.5
      parent: 1
    - type: AtmosPipeColor
      color: '#990000FF'
  - uid: 551
    components:
    - type: Transform
      rot: -1.5707963267948966 rad
      pos: 4.5,-3.5
      parent: 1
    - type: AtmosPipeColor
      color: '#990000FF'
  - uid: 560
    components:
    - type: Transform
      rot: 3.141592653589793 rad
      pos: 2.5,4.5
      parent: 1
    - type: AtmosPipeColor
      color: '#990000FF'
  - uid: 561
    components:
    - type: Transform
      rot: 3.141592653589793 rad
      pos: -1.5,4.5
      parent: 1
    - type: AtmosPipeColor
      color: '#990000FF'
- proto: GasPort
  entities:
  - uid: 652
    components:
    - type: Transform
      rot: -1.5707963267948966 rad
      pos: 2.5,-10.5
      parent: 1
- proto: GasVentPump
  entities:
  - uid: 430
    components:
    - type: Transform
      rot: 3.141592653589793 rad
      pos: 3.5,-8.5
      parent: 1
    - type: DeviceNetwork
      deviceLists:
      - 586
    - type: AtmosPipeColor
      color: '#0055CCFF'
  - uid: 431
    components:
    - type: Transform
      rot: 3.141592653589793 rad
      pos: -2.5,-8.5
      parent: 1
    - type: DeviceNetwork
      deviceLists:
      - 587
    - type: AtmosPipeColor
      color: '#0055CCFF'
  - uid: 432
    components:
    - type: Transform
      pos: -2.5,9.5
      parent: 1
    - type: DeviceNetwork
      deviceLists:
      - 584
    - type: AtmosPipeColor
      color: '#0055CCFF'
  - uid: 433
    components:
    - type: Transform
      pos: 3.5,9.5
      parent: 1
    - type: DeviceNetwork
      deviceLists:
      - 585
    - type: AtmosPipeColor
      color: '#0055CCFF'
  - uid: 440
    components:
    - type: Transform
      rot: 3.141592653589793 rad
      pos: 1.5,5.5
      parent: 1
    - type: DeviceNetwork
      deviceLists:
      - 579
    - type: AtmosPipeColor
      color: '#0055CCFF'
  - uid: 441
    components:
    - type: Transform
      pos: -0.5,-4.5
      parent: 1
    - type: DeviceNetwork
      deviceLists:
      - 578
    - type: AtmosPipeColor
      color: '#0055CCFF'
  - uid: 442
    components:
    - type: Transform
      pos: -2.5,1.5
      parent: 1
    - type: DeviceNetwork
      deviceLists:
      - 581
    - type: AtmosPipeColor
      color: '#0055CCFF'
  - uid: 443
    components:
    - type: Transform
      pos: 3.5,1.5
      parent: 1
    - type: DeviceNetwork
      deviceLists:
      - 580
    - type: AtmosPipeColor
      color: '#0055CCFF'
  - uid: 444
    components:
    - type: Transform
      rot: 3.141592653589793 rad
      pos: 0.5,1.5
      parent: 1
    - type: DeviceNetwork
      deviceLists:
      - 577
    - type: AtmosPipeColor
      color: '#0055CCFF'
- proto: GasVentScrubber
  entities:
  - uid: 445
    components:
    - type: Transform
      rot: 1.5707963267948966 rad
      pos: 0.5,-0.5
      parent: 1
    - type: DeviceNetwork
      deviceLists:
      - 577
    - type: AtmosPipeColor
      color: '#990000FF'
  - uid: 446
    components:
    - type: Transform
      rot: 1.5707963267948966 rad
      pos: 3.5,-0.5
      parent: 1
    - type: DeviceNetwork
      deviceLists:
      - 580
    - type: AtmosPipeColor
      color: '#990000FF'
  - uid: 447
    components:
    - type: Transform
      rot: -1.5707963267948966 rad
      pos: -2.5,-0.5
      parent: 1
    - type: DeviceNetwork
      deviceLists:
      - 581
    - type: AtmosPipeColor
      color: '#990000FF'
  - uid: 448
    components:
    - type: Transform
      rot: 3.141592653589793 rad
      pos: -1.5,-8.5
      parent: 1
    - type: DeviceNetwork
      deviceLists:
      - 587
    - type: AtmosPipeColor
      color: '#990000FF'
  - uid: 449
    components:
    - type: Transform
      rot: 3.141592653589793 rad
      pos: 2.5,-8.5
      parent: 1
    - type: DeviceNetwork
      deviceLists:
      - 586
    - type: AtmosPipeColor
      color: '#990000FF'
  - uid: 450
    components:
    - type: Transform
      pos: -1.5,9.5
      parent: 1
    - type: DeviceNetwork
      deviceLists:
      - 584
    - type: AtmosPipeColor
      color: '#990000FF'
  - uid: 451
    components:
    - type: Transform
      pos: 2.5,9.5
      parent: 1
    - type: DeviceNetwork
      deviceLists:
      - 585
    - type: AtmosPipeColor
      color: '#990000FF'
  - uid: 452
    components:
    - type: Transform
      pos: -0.5,5.5
      parent: 1
    - type: DeviceNetwork
      deviceLists:
      - 579
    - type: AtmosPipeColor
      color: '#990000FF'
  - uid: 453
    components:
    - type: Transform
      rot: 3.141592653589793 rad
      pos: 1.5,-4.5
      parent: 1
    - type: DeviceNetwork
      deviceLists:
      - 578
    - type: AtmosPipeColor
      color: '#990000FF'
- proto: GeneratorBasic15kW
  entities:
  - uid: 160
    components:
    - type: Transform
      pos: 3.5,-11.5
      parent: 1
- proto: GeneratorWallmountAPU
  entities:
  - uid: 161
    components:
    - type: Transform
      pos: 2.5,-12.5
      parent: 1
  - uid: 162
    components:
    - type: Transform
      pos: 3.5,-12.5
      parent: 1
- proto: GravityGeneratorMini
  entities:
  - uid: 159
    components:
    - type: Transform
      pos: 2.5,-11.5
      parent: 1
- proto: Grille
  entities:
  - uid: 117
    components:
    - type: Transform
      pos: -4.5,1.5
      parent: 1
  - uid: 118
    components:
    - type: Transform
      pos: -4.5,0.5
      parent: 1
  - uid: 119
    components:
    - type: Transform
      pos: -4.5,-0.5
      parent: 1
  - uid: 121
    components:
    - type: Transform
      pos: 5.5,1.5
      parent: 1
  - uid: 122
    components:
    - type: Transform
      pos: 5.5,0.5
      parent: 1
  - uid: 123
    components:
    - type: Transform
      pos: 5.5,-0.5
      parent: 1
  - uid: 124
    components:
    - type: Transform
      pos: 3.5,13.5
      parent: 1
  - uid: 125
    components:
    - type: Transform
      pos: 2.5,13.5
      parent: 1
  - uid: 126
    components:
    - type: Transform
      pos: 1.5,13.5
      parent: 1
  - uid: 127
    components:
    - type: Transform
      pos: -0.5,13.5
      parent: 1
  - uid: 128
    components:
    - type: Transform
      pos: -1.5,13.5
      parent: 1
  - uid: 129
    components:
    - type: Transform
      pos: -2.5,13.5
      parent: 1
  - uid: 130
    components:
    - type: Transform
      pos: -2.5,-12.5
      parent: 1
  - uid: 131
    components:
    - type: Transform
      pos: -1.5,-12.5
      parent: 1
  - uid: 132
    components:
    - type: Transform
      pos: -1.5,-6.5
      parent: 1
  - uid: 133
    components:
    - type: Transform
      pos: 2.5,-6.5
      parent: 1
  - uid: 134
    components:
    - type: Transform
      pos: -1.5,7.5
      parent: 1
  - uid: 135
    components:
    - type: Transform
      pos: 2.5,7.5
      parent: 1
- proto: LockerEvacRepairFilled
  entities:
  - uid: 175
    components:
    - type: Transform
      pos: 4.5,-8.5
      parent: 1
- proto: LockerMedicineFilled
  entities:
  - uid: 180
    components:
    - type: Transform
      pos: -2.5,-11.5
      parent: 1
- proto: LootSpawnerMedicalMinor
  entities:
  - uid: 186
    components:
    - type: Transform
      pos: -3.5,-8.5
      parent: 1
  - uid: 187
    components:
    - type: Transform
      pos: -0.5,-8.5
      parent: 1
- proto: LootSpawnerSecurity
  entities:
  - uid: 583
    components:
    - type: Transform
      pos: -3.5,9.5
      parent: 1
- proto: MedicalBed
  entities:
  - uid: 176
    components:
    - type: Transform
      pos: -0.5,-7.5
      parent: 1
  - uid: 177
    components:
    - type: Transform
      pos: -0.5,-9.5
      parent: 1
- proto: MedkitAdvancedFilled
  entities:
  - uid: 185
    components:
    - type: Transform
      pos: -0.3584627,-10.354177
      parent: 1
- proto: Paper
  entities:
  - uid: 204
    components:
    - type: Transform
      pos: 4.6696362,9.395195
      parent: 1
- proto: PlasmaReinforcedWindowDirectional
  entities:
  - uid: 164
    components:
    - type: Transform
      rot: -1.5707963267948966 rad
      pos: 4.5,-9.5
      parent: 1
  - uid: 168
    components:
    - type: Transform
      pos: 4.5,-8.5
      parent: 1
  - uid: 169
    components:
    - type: Transform
      pos: 1.5,-8.5
      parent: 1
  - uid: 647
    components:
    - type: Transform
      rot: 1.5707963267948966 rad
      pos: 1.5,-9.5
      parent: 1
  - uid: 648
    components:
    - type: Transform
      rot: 1.5707963267948966 rad
      pos: 1.5,-10.5
      parent: 1
- proto: Poweredlight
  entities:
  - uid: 628
    components:
    - type: Transform
      rot: -1.5707963267948966 rad
      pos: 4.5,-8.5
      parent: 1
  - uid: 629
    components:
    - type: Transform
      rot: 1.5707963267948966 rad
      pos: -3.5,4.5
      parent: 1
  - uid: 630
    components:
    - type: Transform
      rot: 1.5707963267948966 rad
      pos: -3.5,-3.5
      parent: 1
  - uid: 631
    components:
    - type: Transform
      rot: -1.5707963267948966 rad
      pos: 4.5,-3.5
      parent: 1
  - uid: 632
    components:
    - type: Transform
      rot: -1.5707963267948966 rad
      pos: 4.5,4.5
      parent: 1
  - uid: 635
    components:
    - type: Transform
      rot: -1.5707963267948966 rad
      pos: 4.5,9.5
      parent: 1
  - uid: 636
    components:
    - type: Transform
      rot: 1.5707963267948966 rad
      pos: -3.5,9.5
      parent: 1
- proto: PoweredlightLED
  entities:
  - uid: 627
    components:
    - type: Transform
      rot: 1.5707963267948966 rad
      pos: -3.5,-8.5
      parent: 1
- proto: PoweredSmallLight
  entities:
  - uid: 625
    components:
    - type: Transform
      rot: 1.5707963267948966 rad
      pos: 1.5,12.5
      parent: 1
  - uid: 626
    components:
    - type: Transform
      rot: -1.5707963267948966 rad
      pos: -0.5,12.5
      parent: 1
  - uid: 633
    components:
    - type: Transform
      rot: 3.141592653589793 rad
      pos: -0.5,-1.5
      parent: 1
  - uid: 634
    components:
    - type: Transform
      pos: 1.5,2.5
      parent: 1
- proto: RandomDrinkGlass
  entities:
  - uid: 590
    components:
    - type: Transform
      pos: -1.5,0.5
      parent: 1
  - uid: 591
    components:
    - type: Transform
      pos: -1.5,-0.5
      parent: 1
- proto: RandomFoodMeal
  entities:
  - uid: 592
    components:
    - type: Transform
      pos: 2.5,1.5
      parent: 1
  - uid: 593
    components:
    - type: Transform
      pos: 2.5,-0.5
      parent: 1
  - uid: 594
    components:
    - type: Transform
      pos: 2.5,0.5
      parent: 1
- proto: Screen
  entities:
  - uid: 606
    components:
    - type: Transform
      pos: -4.5,4.5
      parent: 1
  - uid: 607
    components:
    - type: Transform
      pos: -4.5,-3.5
      parent: 1
  - uid: 608
    components:
    - type: Transform
      pos: 5.5,-3.5
      parent: 1
  - uid: 609
    components:
    - type: Transform
      pos: 5.5,4.5
      parent: 1
  - uid: 610
    components:
    - type: Transform
      pos: -4.5,9.5
      parent: 1
  - uid: 611
    components:
    - type: Transform
      pos: 5.5,9.5
      parent: 1
  - uid: 612
    components:
    - type: Transform
      pos: 5.5,-8.5
      parent: 1
  - uid: 613
    components:
    - type: Transform
      pos: -4.5,-8.5
      parent: 1
- proto: ShuttleWindow
  entities:
  - uid: 10
    components:
    - type: Transform
      rot: -1.5707963267948966 rad
      pos: -4.5,1.5
      parent: 1
  - uid: 11
    components:
    - type: Transform
      rot: -1.5707963267948966 rad
      pos: -4.5,0.5
      parent: 1
  - uid: 12
    components:
    - type: Transform
      rot: -1.5707963267948966 rad
      pos: -4.5,-0.5
      parent: 1
  - uid: 13
    components:
    - type: Transform
      rot: -1.5707963267948966 rad
      pos: 5.5,1.5
      parent: 1
  - uid: 14
    components:
    - type: Transform
      rot: -1.5707963267948966 rad
      pos: 5.5,0.5
      parent: 1
  - uid: 15
    components:
    - type: Transform
      rot: -1.5707963267948966 rad
      pos: 5.5,-0.5
      parent: 1
  - uid: 68
    components:
    - type: Transform
      rot: -1.5707963267948966 rad
      pos: -2.5,13.5
      parent: 1
  - uid: 69
    components:
    - type: Transform
      rot: -1.5707963267948966 rad
      pos: -1.5,13.5
      parent: 1
  - uid: 70
    components:
    - type: Transform
      rot: -1.5707963267948966 rad
      pos: -0.5,13.5
      parent: 1
  - uid: 71
    components:
    - type: Transform
      rot: -1.5707963267948966 rad
      pos: 1.5,13.5
      parent: 1
  - uid: 72
    components:
    - type: Transform
      rot: -1.5707963267948966 rad
      pos: 2.5,13.5
      parent: 1
  - uid: 73
    components:
    - type: Transform
      rot: -1.5707963267948966 rad
      pos: 3.5,13.5
      parent: 1
  - uid: 81
    components:
    - type: Transform
      rot: -1.5707963267948966 rad
      pos: -1.5,7.5
      parent: 1
  - uid: 82
    components:
    - type: Transform
      rot: -1.5707963267948966 rad
      pos: 2.5,7.5
      parent: 1
  - uid: 83
    components:
    - type: Transform
      rot: -1.5707963267948966 rad
      pos: -1.5,-6.5
      parent: 1
  - uid: 84
    components:
    - type: Transform
      rot: -1.5707963267948966 rad
      pos: 2.5,-6.5
      parent: 1
  - uid: 97
    components:
    - type: Transform
      rot: -1.5707963267948966 rad
      pos: -2.5,-12.5
      parent: 1
  - uid: 98
    components:
    - type: Transform
      rot: -1.5707963267948966 rad
      pos: -1.5,-12.5
      parent: 1
- proto: SignBar
  entities:
  - uid: 604
    components:
    - type: Transform
      pos: -1.5,2.5
      parent: 1
- proto: SignBridge
  entities:
  - uid: 603
    components:
    - type: Transform
      pos: 4.5,7.5
      parent: 1
- proto: SignEngineering
  entities:
  - uid: 600
    components:
    - type: Transform
      pos: 4.5,-6.5
      parent: 1
- proto: SignKitchen
  entities:
  - uid: 605
    components:
    - type: Transform
      pos: 2.5,2.5
      parent: 1
- proto: SignMedical
  entities:
  - uid: 601
    components:
    - type: Transform
      pos: -3.5,-6.5
      parent: 1
- proto: SignSecurity
  entities:
  - uid: 602
    components:
    - type: Transform
      pos: -3.5,7.5
      parent: 1
- proto: SodaDispenser
  entities:
  - uid: 147
    components:
    - type: Transform
      rot: 3.141592653589793 rad
      pos: 0.5,-1.5
      parent: 1
- proto: StasisBed
  entities:
  - uid: 178
    components:
    - type: Transform
      pos: -3.5,-7.5
      parent: 1
- proto: StoolBar
  entities:
  - uid: 241
    components:
    - type: Transform
      rot: 1.5707963267948966 rad
      pos: -2.5,1.5
      parent: 1
  - uid: 242
    components:
    - type: Transform
      rot: 1.5707963267948966 rad
      pos: -2.5,0.5
      parent: 1
  - uid: 243
    components:
    - type: Transform
      rot: 1.5707963267948966 rad
      pos: -2.5,-0.5
      parent: 1
  - uid: 244
    components:
    - type: Transform
      rot: -1.5707963267948966 rad
      pos: 3.5,1.5
      parent: 1
  - uid: 245
    components:
    - type: Transform
      rot: -1.5707963267948966 rad
      pos: 3.5,0.5
      parent: 1
  - uid: 246
    components:
    - type: Transform
      rot: -1.5707963267948966 rad
      pos: 3.5,-0.5
      parent: 1
- proto: SubstationWallBasic
  entities:
  - uid: 163
    components:
    - type: Transform
      rot: -1.5707963267948966 rad
      pos: 4.5,-11.5
      parent: 1
- proto: TableCounterMetal
  entities:
  - uid: 139
    components:
    - type: Transform
      pos: 2.5,1.5
      parent: 1
  - uid: 140
    components:
    - type: Transform
      pos: 2.5,0.5
      parent: 1
  - uid: 141
    components:
    - type: Transform
      pos: 2.5,-0.5
      parent: 1
  - uid: 142
    components:
    - type: Transform
      pos: -0.5,-1.5
      parent: 1
  - uid: 143
    components:
    - type: Transform
      pos: 0.5,-1.5
      parent: 1
  - uid: 144
    components:
    - type: Transform
      pos: 1.5,2.5
      parent: 1
- proto: TableCounterWood
  entities:
  - uid: 136
    components:
    - type: Transform
      pos: -1.5,1.5
      parent: 1
  - uid: 137
    components:
    - type: Transform
      pos: -1.5,0.5
      parent: 1
  - uid: 138
    components:
    - type: Transform
      pos: -1.5,-0.5
      parent: 1
- proto: TableGlass
  entities:
  - uid: 182
    components:
    - type: Transform
      pos: -3.5,-8.5
      parent: 1
  - uid: 183
    components:
    - type: Transform
      pos: -0.5,-8.5
      parent: 1
  - uid: 184
    components:
    - type: Transform
      pos: -0.5,-10.5
      parent: 1
- proto: TableReinforced
  entities:
  - uid: 200
    components:
    - type: Transform
      pos: 4.5,8.5
      parent: 1
  - uid: 201
    components:
    - type: Transform
      pos: 4.5,9.5
      parent: 1
  - uid: 207
    components:
    - type: Transform
      pos: -3.5,8.5
      parent: 1
  - uid: 208
    components:
    - type: Transform
      pos: -3.5,9.5
      parent: 1
- proto: Thruster
  entities:
  - uid: 150
    components:
    - type: Transform
      pos: -4.5,13.5
      parent: 1
  - uid: 151
    components:
    - type: Transform
      pos: 5.5,13.5
      parent: 1
  - uid: 152
    components:
    - type: Transform
      rot: -1.5707963267948966 rad
      pos: 5.5,12.5
      parent: 1
  - uid: 153
    components:
    - type: Transform
      rot: -1.5707963267948966 rad
      pos: 5.5,-11.5
      parent: 1
  - uid: 154
    components:
    - type: Transform
      rot: 3.141592653589793 rad
      pos: 5.5,-12.5
      parent: 1
  - uid: 155
    components:
    - type: Transform
      rot: 3.141592653589793 rad
      pos: 0.5,-12.5
      parent: 1
  - uid: 156
    components:
    - type: Transform
      rot: 3.141592653589793 rad
      pos: -4.5,-12.5
      parent: 1
  - uid: 157
    components:
    - type: Transform
      rot: 1.5707963267948966 rad
      pos: -4.5,-11.5
      parent: 1
  - uid: 158
    components:
    - type: Transform
      rot: 1.5707963267948966 rad
      pos: -4.5,12.5
      parent: 1
- proto: VendingMachineBooze
  entities:
  - uid: 145
    components:
    - type: Transform
      pos: -0.5,2.5
      parent: 1
- proto: VendingMachineChefvend
  entities:
  - uid: 148
    components:
    - type: Transform
      pos: 1.5,-1.5
      parent: 1
- proto: VendingMachineCondiments
  entities:
  - uid: 149
    components:
    - type: Transform
      pos: 1.5,2.5
      parent: 1
- proto: VendingMachineMedical
  entities:
  - uid: 179
    components:
    - type: Transform
      pos: -3.5,-9.5
      parent: 1
- proto: VendingMachineSec
  entities:
  - uid: 209
    components:
    - type: Transform
      pos: -3.5,10.5
      parent: 1
- proto: WallShuttle
  entities:
  - uid: 17
    components:
    - type: Transform
      rot: -1.5707963267948966 rad
      pos: -4.5,-1.5
      parent: 1
  - uid: 18
    components:
    - type: Transform
      rot: -1.5707963267948966 rad
      pos: -4.5,-3.5
      parent: 1
  - uid: 19
    components:
    - type: Transform
      rot: -1.5707963267948966 rad
      pos: -4.5,-5.5
      parent: 1
  - uid: 20
    components:
    - type: Transform
      rot: -1.5707963267948966 rad
      pos: -4.5,2.5
      parent: 1
  - uid: 21
    components:
    - type: Transform
      rot: -1.5707963267948966 rad
      pos: -4.5,4.5
      parent: 1
  - uid: 22
    components:
    - type: Transform
      rot: -1.5707963267948966 rad
      pos: -4.5,6.5
      parent: 1
  - uid: 23
    components:
    - type: Transform
      rot: -1.5707963267948966 rad
      pos: -4.5,-6.5
      parent: 1
  - uid: 24
    components:
    - type: Transform
      rot: -1.5707963267948966 rad
      pos: 5.5,6.5
      parent: 1
  - uid: 25
    components:
    - type: Transform
      rot: -1.5707963267948966 rad
      pos: 5.5,4.5
      parent: 1
  - uid: 26
    components:
    - type: Transform
      rot: -1.5707963267948966 rad
      pos: 5.5,2.5
      parent: 1
  - uid: 27
    components:
    - type: Transform
      rot: -1.5707963267948966 rad
      pos: 5.5,-3.5
      parent: 1
  - uid: 28
    components:
    - type: Transform
      rot: -1.5707963267948966 rad
      pos: 5.5,-1.5
      parent: 1
  - uid: 29
    components:
    - type: Transform
      rot: -1.5707963267948966 rad
      pos: 5.5,-5.5
      parent: 1
  - uid: 30
    components:
    - type: Transform
      rot: -1.5707963267948966 rad
      pos: 1.5,-2.5
      parent: 1
  - uid: 31
    components:
    - type: Transform
      rot: -1.5707963267948966 rad
      pos: 2.5,-2.5
      parent: 1
  - uid: 32
    components:
    - type: Transform
      rot: -1.5707963267948966 rad
      pos: 2.5,-1.5
      parent: 1
  - uid: 33
    components:
    - type: Transform
      rot: -1.5707963267948966 rad
      pos: -0.5,-2.5
      parent: 1
  - uid: 34
    components:
    - type: Transform
      rot: -1.5707963267948966 rad
      pos: -1.5,-2.5
      parent: 1
  - uid: 35
    components:
    - type: Transform
      rot: -1.5707963267948966 rad
      pos: -1.5,-1.5
      parent: 1
  - uid: 36
    components:
    - type: Transform
      rot: -1.5707963267948966 rad
      pos: -1.5,2.5
      parent: 1
  - uid: 37
    components:
    - type: Transform
      rot: -1.5707963267948966 rad
      pos: -1.5,3.5
      parent: 1
  - uid: 38
    components:
    - type: Transform
      rot: -1.5707963267948966 rad
      pos: -0.5,3.5
      parent: 1
  - uid: 39
    components:
    - type: Transform
      rot: -1.5707963267948966 rad
      pos: 1.5,3.5
      parent: 1
  - uid: 40
    components:
    - type: Transform
      rot: -1.5707963267948966 rad
      pos: 2.5,3.5
      parent: 1
  - uid: 41
    components:
    - type: Transform
      rot: -1.5707963267948966 rad
      pos: 2.5,2.5
      parent: 1
  - uid: 42
    components:
    - type: Transform
      rot: -1.5707963267948966 rad
      pos: -3.5,-6.5
      parent: 1
  - uid: 43
    components:
    - type: Transform
      rot: -1.5707963267948966 rad
      pos: -0.5,-6.5
      parent: 1
  - uid: 44
    components:
    - type: Transform
      rot: -1.5707963267948966 rad
      pos: 0.5,-6.5
      parent: 1
  - uid: 45
    components:
    - type: Transform
      rot: -1.5707963267948966 rad
      pos: 1.5,-6.5
      parent: 1
  - uid: 46
    components:
    - type: Transform
      rot: -1.5707963267948966 rad
      pos: 5.5,-6.5
      parent: 1
  - uid: 47
    components:
    - type: Transform
      rot: -1.5707963267948966 rad
      pos: 4.5,-6.5
      parent: 1
  - uid: 48
    components:
    - type: Transform
      rot: -1.5707963267948966 rad
      pos: -4.5,7.5
      parent: 1
  - uid: 49
    components:
    - type: Transform
      rot: -1.5707963267948966 rad
      pos: -3.5,7.5
      parent: 1
  - uid: 50
    components:
    - type: Transform
      rot: -1.5707963267948966 rad
      pos: -0.5,7.5
      parent: 1
  - uid: 51
    components:
    - type: Transform
      rot: -1.5707963267948966 rad
      pos: 0.5,7.5
      parent: 1
  - uid: 52
    components:
    - type: Transform
      rot: -1.5707963267948966 rad
      pos: 1.5,7.5
      parent: 1
  - uid: 53
    components:
    - type: Transform
      rot: -1.5707963267948966 rad
      pos: 4.5,7.5
      parent: 1
  - uid: 54
    components:
    - type: Transform
      rot: -1.5707963267948966 rad
      pos: 5.5,7.5
      parent: 1
  - uid: 55
    components:
    - type: Transform
      rot: -1.5707963267948966 rad
      pos: 0.5,8.5
      parent: 1
  - uid: 56
    components:
    - type: Transform
      rot: -1.5707963267948966 rad
      pos: 0.5,9.5
      parent: 1
  - uid: 57
    components:
    - type: Transform
      rot: -1.5707963267948966 rad
      pos: 0.5,10.5
      parent: 1
  - uid: 58
    components:
    - type: Transform
      rot: -1.5707963267948966 rad
      pos: 0.5,11.5
      parent: 1
  - uid: 59
    components:
    - type: Transform
      rot: -1.5707963267948966 rad
      pos: 0.5,12.5
      parent: 1
  - uid: 60
    components:
    - type: Transform
      rot: -1.5707963267948966 rad
      pos: 0.5,13.5
      parent: 1
  - uid: 61
    components:
    - type: Transform
      rot: -1.5707963267948966 rad
      pos: -4.5,8.5
      parent: 1
  - uid: 62
    components:
    - type: Transform
      rot: -1.5707963267948966 rad
      pos: -4.5,9.5
      parent: 1
  - uid: 63
    components:
    - type: Transform
      rot: -1.5707963267948966 rad
      pos: -4.5,10.5
      parent: 1
  - uid: 64
    components:
    - type: Transform
      rot: -1.5707963267948966 rad
      pos: -4.5,11.5
      parent: 1
  - uid: 65
    components:
    - type: Transform
      rot: -1.5707963267948966 rad
      pos: -3.5,11.5
      parent: 1
  - uid: 66
    components:
    - type: Transform
      rot: -1.5707963267948966 rad
      pos: -3.5,12.5
      parent: 1
  - uid: 67
    components:
    - type: Transform
      rot: -1.5707963267948966 rad
      pos: -3.5,13.5
      parent: 1
  - uid: 74
    components:
    - type: Transform
      rot: -1.5707963267948966 rad
      pos: 4.5,13.5
      parent: 1
  - uid: 75
    components:
    - type: Transform
      rot: -1.5707963267948966 rad
      pos: 4.5,12.5
      parent: 1
  - uid: 76
    components:
    - type: Transform
      rot: -1.5707963267948966 rad
      pos: 4.5,11.5
      parent: 1
  - uid: 77
    components:
    - type: Transform
      rot: -1.5707963267948966 rad
      pos: 5.5,11.5
      parent: 1
  - uid: 78
    components:
    - type: Transform
      rot: -1.5707963267948966 rad
      pos: 5.5,10.5
      parent: 1
  - uid: 79
    components:
    - type: Transform
      rot: -1.5707963267948966 rad
      pos: 5.5,9.5
      parent: 1
  - uid: 80
    components:
    - type: Transform
      rot: -1.5707963267948966 rad
      pos: 5.5,8.5
      parent: 1
  - uid: 85
    components:
    - type: Transform
      rot: -1.5707963267948966 rad
      pos: -4.5,-7.5
      parent: 1
  - uid: 86
    components:
    - type: Transform
      rot: -1.5707963267948966 rad
      pos: -4.5,-8.5
      parent: 1
  - uid: 87
    components:
    - type: Transform
      rot: -1.5707963267948966 rad
      pos: -4.5,-9.5
      parent: 1
  - uid: 88
    components:
    - type: Transform
      rot: -1.5707963267948966 rad
      pos: -4.5,-10.5
      parent: 1
  - uid: 89
    components:
    - type: Transform
      rot: -1.5707963267948966 rad
      pos: -0.5,-12.5
      parent: 1
  - uid: 90
    components:
    - type: Transform
      rot: -1.5707963267948966 rad
      pos: -3.5,-10.5
      parent: 1
  - uid: 91
    components:
    - type: Transform
      rot: -1.5707963267948966 rad
      pos: -3.5,-11.5
      parent: 1
  - uid: 92
    components:
    - type: Transform
      rot: -1.5707963267948966 rad
      pos: -3.5,-12.5
      parent: 1
  - uid: 93
    components:
    - type: Transform
      rot: -1.5707963267948966 rad
      pos: -0.5,-11.5
      parent: 1
  - uid: 94
    components:
    - type: Transform
      rot: -1.5707963267948966 rad
      pos: 0.5,-11.5
      parent: 1
  - uid: 95
    components:
    - type: Transform
      rot: -1.5707963267948966 rad
      pos: 1.5,-11.5
      parent: 1
  - uid: 96
    components:
    - type: Transform
      rot: -1.5707963267948966 rad
      pos: 1.5,-12.5
      parent: 1
  - uid: 99
    components:
    - type: Transform
      rot: -1.5707963267948966 rad
      pos: 2.5,-12.5
      parent: 1
  - uid: 100
    components:
    - type: Transform
      rot: -1.5707963267948966 rad
      pos: 3.5,-12.5
      parent: 1
  - uid: 101
    components:
    - type: Transform
      rot: -1.5707963267948966 rad
      pos: 4.5,-12.5
      parent: 1
  - uid: 102
    components:
    - type: Transform
      rot: -1.5707963267948966 rad
      pos: 4.5,-11.5
      parent: 1
  - uid: 103
    components:
    - type: Transform
      rot: -1.5707963267948966 rad
      pos: 4.5,-10.5
      parent: 1
  - uid: 104
    components:
    - type: Transform
      rot: -1.5707963267948966 rad
      pos: 5.5,-10.5
      parent: 1
  - uid: 105
    components:
    - type: Transform
      rot: -1.5707963267948966 rad
      pos: 5.5,-9.5
      parent: 1
  - uid: 106
    components:
    - type: Transform
      rot: -1.5707963267948966 rad
      pos: 5.5,-8.5
      parent: 1
  - uid: 107
    components:
    - type: Transform
      rot: -1.5707963267948966 rad
      pos: 5.5,-7.5
      parent: 1
  - uid: 108
    components:
    - type: Transform
      rot: -1.5707963267948966 rad
      pos: 0.5,-10.5
      parent: 1
  - uid: 109
    components:
    - type: Transform
      rot: -1.5707963267948966 rad
      pos: 0.5,-9.5
      parent: 1
  - uid: 110
    components:
    - type: Transform
      rot: -1.5707963267948966 rad
      pos: 0.5,-8.5
      parent: 1
  - uid: 111
    components:
    - type: Transform
      rot: -1.5707963267948966 rad
      pos: 0.5,-7.5
      parent: 1
  - uid: 120
    components:
    - type: Transform
      rot: 1.5707963267948966 rad
      pos: 0.5,-2.5
      parent: 1
- proto: WeaponCapacitorRecharger
  entities:
  - uid: 205
    components:
    - type: Transform
      pos: 4.5,8.5
      parent: 1
  - uid: 206
    components:
    - type: Transform
      pos: -3.5,8.5
      parent: 1
- proto: WindoorSecureSecurityLocked
  entities:
  - uid: 212
    components:
    - type: Transform
      pos: -1.5,11.5
      parent: 1
- proto: WindowReinforcedDirectional
  entities:
  - uid: 210
    components:
    - type: Transform
      pos: -2.5,11.5
      parent: 1
  - uid: 211
    components:
    - type: Transform
      pos: -0.5,11.5
      parent: 1
- proto: Wrench
  entities:
  - uid: 654
    components:
    - type: Transform
      pos: 3.6288166,-10.558914
      parent: 1
...<|MERGE_RESOLUTION|>--- conflicted
+++ resolved
@@ -29,6 +29,7 @@
       name: NT Evac Log
     - type: Transform
       pos: -0.42093527,-0.86894274
+      parent: invalid
     - type: MapGrid
       chunks:
         0,0:
@@ -838,18 +839,11 @@
     - type: GasTileOverlay
     - type: RadiationGridResistance
     - type: DeviceNetwork
-<<<<<<< HEAD
-      configurators: []
-      deviceLists: []
-      transmitFrequencyId: ShuttleTimer
-      deviceNetId: Wireless
-=======
       deviceNetId: Wireless
       configurators: []
       deviceLists: []
       transmitFrequencyId: ShuttleTimer
     - type: ImplicitRoof
->>>>>>> a594c7b6
 - proto: AirAlarm
   entities:
   - uid: 577
