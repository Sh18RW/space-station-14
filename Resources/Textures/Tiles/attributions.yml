# Attempted to keep the files in alphabetical order so its easier to audit.
# Finding individual authors is an unfeasible task. If you can reference the author please do so.

- files: ["tech_maint.png"]
  license: "CC-BY-SA-3.0"
  copyright: "CEV-Eris commit 28e589f0ff72a009adf17db767e90be39054f0f2"
  source: "https://github.com/discordia-space/CEV-Eris/"

- files: [ "asteroid_rocks_red.png", "asteroid_tile.png", "elevator_shaft.png", "freezer.png", "green_circuit.png", "lino.png", "mono.png", "rock_vault.png", "showroom.png"]
  license: "CC-BY-SA-3.0"
  copyright: "vgstation13 at roughly commit e4d3ea7f69d21c3667be12b114fa935c4640cb05, asteroid_rocks_red and asteroid_tile taken from commit /vg/station at commit 02b9f6894af4419c9f7e699a22c402b086d8067e."
  source: "https://github.com/vgstation-coders/vgstation13"
  
- files: [ "asteroid.png", "asteroid0.png", "asteroid1.png", "asteroid2.png", "asteroid3.png", "asteroid4.png", "asteroid5.png", "asteroid6.png", "asteroid7.png", "asteroid8.png", "asteroid9.png", "asteroid10.png", "asteroid_rocks.png", "asteroid_pebbles.png"]
  license: "CC-BY-SA-3.0"
  copyright: "Taken from /tg/station at commit 6665eec76c98a4f3f89bebcd10b34b47dcc0b8ae, asteroid_rocks and asteroid_pebbles modified from asteroid tiles 0-10."
  source: "https://github.com/tgstation/tgstation/"

- files: ["steel.png", "dark.png", "hydro.png", "plating.png", "reinforced.png", "steel_dirty.png", "white.png", "bar.png", "laundry.png", "mime.png", "clown.png", "kitchen.png"]
  license: "CC-BY-SA-3.0"
  copyright: "TauCetiStation commit 4cd533cf0a4243050364023af9a4fcaca209dce7"
  source: "https://github.com/TauCetiStation/TauCetiClassic/"

- files: ["blue.png", "blue_circuit.png", "cropped_parallax.png", "glass.png", "eighties.png", "gold.png", "grass.png", "ironsand1.png", "ironsand2.png", "ironsand3.png", "ironsand4.png", "junglegrass.png", "lattice.png", "silver.png", "snow.png", "wood.png"]
  license: "CC-BY-SA-3.0"
  copyright: "tgstation commit 8abb19545828230d92ba18827feeb42a67a55d49, cropped_parallax modified from parallax."
  source: "https://github.com/tgstation/tgstation/"

- files: ["super_reinforced.png"]
  license: "CC-BY-SA-3.0"
  copyright: "Modified from reinforced.png by github user @Flareguy"
  source: "https://github.com/space-wizards/space-station-14/pull/18676"

<<<<<<< HEAD
=======
- files: ["asteroid_plating"]
  license: "CC-BY-SA-3.0"
  copyright: "Modified from plating.png by github user @Flareguy"
  source: "https://github.com/space-wizards/space-station-14/"
  
>>>>>>> a7665f8c
- files: ["rglass.png"]
  license: "CC-BY-SA-3.0"
  copyright: "tgstation commit 8abb19545828230d92ba18827feeb42a67a55d49, rglass modified by github user @notquitehadouken."
  source: "https://github.com/space-wizards/space-station-14/pull/17948"

- files: ["glass.png"]
  license: "CC0-1.0"
  copyright: "Created by github user @notquitehadouken."
  source: "https://github.com/space-wizards/space-station-14/pull/17948"

- files: [ "steel_diagonal.png", "steel_mini.png", "steel_offset.png", "steel_pavement.png", "white_diagonal.png", "white_mini.png", "white_offset.png", "white_pavement.png", "white_plastic.png", "dark_diagonal.png", "dark_mini.png", "dark_offset.png", "dark_pavement.png", "dark_plastic.png" ]
  license: "CC0-1.0"
  copyright: "Created by github user @morb0"
  source: "https://github.com/space-syndicate/space-station-14/pull/489"

- files: [ "cafeteria.png", "checker_dark.png" ]
  license: "CC-BY-SA-3.0"
  copyright: "Created by github user @Flareguy, original, unedited base tiles modified from /tg/station at commit 6665eec76c98a4f3f89bebcd10b34b47dcc0b8ae and github user @moonheart08"
  source: "https://github.com/space-wizards/space-station-14/"

- files: [ "bar.png", "blue.png", "kitchen.png", "laundry.png", "mime.png", "steel.png", "steel_dirty.png", "steel_diagonal.png", "steel_mini.png", "steel_offset.png", "steel_pavement.png", "white.png", "white_diagonal.png", "white_mini.png", "white_offset.png", "white_pavement.png", "dark.png", "dark_diagonal.png", "dark_mini.png", "dark_offset.png", "dark_pavement.png", "hydro.png", "plastic.png", "dark_plastic.png", "white_plastic.png", "cafeteria.png", "checker_dark.png", "clown.png" ]
  license: "CC-BY-SA-3.0"
  copyright: "Created by github user @Flareguy, original, unedited base tiles modified from /tg/station at commit 6665eec76c98a4f3f89bebcd10b34b47dcc0b8ae and github user @moonheart08"
  source: "https://github.com/space-wizards/space-station-14/"

- files: ["arcadeblue.png", "arcadered.png"]
  license: "CC-BY-SA-3.0"
  copyright: "arcadered renamed from eightiesred, arcadeblue by Peptide90 modified from arcadered.png, tgstation commit 8abb19545828230d92ba18827feeb42a67a55d49"
  source: "https://github.com/tgstation/tgstation/"

- files: ["hull", "hull_reinforced.png"]
  license: "CC-BY-SA-3.0"
  copyright: "Taken from /tg/station at commit 6665eec76c98a4f3f89bebcd10b34b47dcc0b8ae"
  source: "https://github.com/space-wizards/space-station-14/pull/18676"

- files: ["shuttleblue.png", "shuttleorange.png", "shuttlepurple.png", "shuttlered.png", "shuttlewhite.png"]
  license: "CC-BY-SA-3.0"
  copyright: "paradisestation commit 69c831afcd9aef25a2889b507e4f36a3a5fc6def, originally from /VG/ eris"
  source: "https://github.com/ParadiseSS13/Paradise"

- files: ["deprecated.png"]
  license: "MIT"
  copyright: "created by 20kdc"
  source: "https://github.com/ParadiseSS13/Paradise"

- files: ["arcadeblue2.png", "boxing.png", "carpetclown.png", "carpetoffice.png", "gym.png", "metaldiamond.png"]
  license: "CC-BY-NC-SA-3.0"
  copyright: "by WALPVRGIS for Goonstation, taken at commit 236551b95a5b24917c72f3069223026b2dc4e690 from floors.dmi"
  source: "https://github.com/goonstation/goonstation"

- files: ["cave.png", "cavedrought.png"]
  license: "CC-BY-NC-SA-3.0"
  copyright: "Mojave-Sun, taken at commit 0587dd16e28108bdf0b0a28e2caae4319845e861"
  source: "https://github.com/Mojave-Sun/mojave-sun-13"

- files: ["grassdark.png", "grasslight.png", "dirt.png"]
  license: "CC-BY-SA-3.0"
  copyright: "Fortuna commit 2a9408a47e2f83d945335e4feeeeafb552173e6f, grasslight and dirt by Peptide based on grassdark.png and dirt."
  source: "https://github.com/FortunaSS13/Fortuna"

- files: ["steel_maint.png", "grating_maint.png", "wood_tile.png"]
  license: "CC-BY-SA-3.0"
  copyright: "by brainfood for space-station-14, ."
  source: "https://github.com/space-wizards/space-station-14/pull/12193"

- files: ["meat.png"]
  license: "CC0-1.0"
  copyright: "Created by EmoGarbage404 (github) for space-station-14."
  source: "https://github.com/space-wizards/space-station-14/pull/13766"

- files: ["wood_broken.png"]
  license: "CC-BY-SA-3.0"
  copyright: "taken at https://github.com/ParadiseSS13/Paradise/blob/8b7f4c8b69c74c6de5a755272eb8d3520f3d87c7/icons/turf/floors.dmi"
  source: "https://github.com/ParadiseSS13/Paradise"<|MERGE_RESOLUTION|>--- conflicted
+++ resolved
@@ -10,7 +10,7 @@
   license: "CC-BY-SA-3.0"
   copyright: "vgstation13 at roughly commit e4d3ea7f69d21c3667be12b114fa935c4640cb05, asteroid_rocks_red and asteroid_tile taken from commit /vg/station at commit 02b9f6894af4419c9f7e699a22c402b086d8067e."
   source: "https://github.com/vgstation-coders/vgstation13"
-  
+
 - files: [ "asteroid.png", "asteroid0.png", "asteroid1.png", "asteroid2.png", "asteroid3.png", "asteroid4.png", "asteroid5.png", "asteroid6.png", "asteroid7.png", "asteroid8.png", "asteroid9.png", "asteroid10.png", "asteroid_rocks.png", "asteroid_pebbles.png"]
   license: "CC-BY-SA-3.0"
   copyright: "Taken from /tg/station at commit 6665eec76c98a4f3f89bebcd10b34b47dcc0b8ae, asteroid_rocks and asteroid_pebbles modified from asteroid tiles 0-10."
@@ -31,14 +31,11 @@
   copyright: "Modified from reinforced.png by github user @Flareguy"
   source: "https://github.com/space-wizards/space-station-14/pull/18676"
 
-<<<<<<< HEAD
-=======
 - files: ["asteroid_plating"]
   license: "CC-BY-SA-3.0"
   copyright: "Modified from plating.png by github user @Flareguy"
   source: "https://github.com/space-wizards/space-station-14/"
-  
->>>>>>> a7665f8c
+
 - files: ["rglass.png"]
   license: "CC-BY-SA-3.0"
   copyright: "tgstation commit 8abb19545828230d92ba18827feeb42a67a55d49, rglass modified by github user @notquitehadouken."
