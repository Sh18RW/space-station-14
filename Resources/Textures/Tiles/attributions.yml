# Attempted to keep the files in alphabetical order so its easier to audit.
# Finding individual authors is an unfeasible task. If you can reference the author please do so.

- files: ["tech_maint.png"]
  license: "CC-BY-SA-3.0"
  copyright: "CEV-Eris commit 28e589f0ff72a009adf17db767e90be39054f0f2"
  source: "https://github.com/discordia-space/CEV-Eris/"

- files: ["plating.png"]
  license: "CC-BY-SA-3.0"
  copyright: "Taken from CEV-Eris commit 8e74e4370f4d5885f15c3f834973b1223ddb8b1b, modified by github user @Flareguy"
  source: "https://github.com/discordia-space/CEV-Eris/"

- files: ["plating_damaged.png", "plating_burnt.png"]
  license: "CC-BY-SA-3.0"
  copyright: "Modified by github user @Flareguy from plating.png, resprited by @mishutka09 (discord:1152277579206774854)"
  source: "https://github.com/space-wizards/space-station-14/pull/21711"

- files: [ "asteroid_red.png", "asteroid_tile.png", "freezer.png", "foammetal.png", "red_circuit.png",  "green_circuit.png", "lino.png", "mono.png", "rock_vault.png", "showroom.png"]
  license: "CC-BY-SA-3.0"
  copyright: "vgstation13 at roughly commit e4d3ea7f69d21c3667be12b114fa935c4640cb05, asteroid_red and asteroid_tile taken from commit /vg/station at commit 02b9f6894af4419c9f7e699a22c402b086d8067, mono resprited by @mishutka09 (discord:1152277579206774854), freezer resprited by Ko4erga (discord), showroom by sentryprimies (discord)"
  source: "https://github.com/vgstation-coders/vgstation13"

- files: [ "elevator_shaft.png"]
  license: "CC-BY-SA-3.0"
  copyright: "Taken from vgstation13 at roughly commit e4d3ea7f69d21c3667be12b114fa935c4640cb05. Modified by Ko4erga (discord)"
  source: "https://github.com/vgstation-coders/vgstation13/"

- files: [ "asteroid.png", "asteroid_dug.png", "asteroid0.png"]
  license: "CC-BY-SA-3.0"
  copyright: "Taken from /tg/station at commit 6665eec76c98a4f3f89bebcd10b34b47dcc0b8ae."
  source: "https://github.com/tgstation/tgstation/"

- files: ["steel.png", "dark.png", "hydro.png", "plating.png", "reinforced.png", "steel_dirty.png", "white.png", "bar.png", "laundry.png", "mime.png", "clown.png", "kitchen.png"]
  license: "CC-BY-SA-3.0"
  copyright: "TauCetiStation commit 4cd533cf0a4243050364023af9a4fcaca209dce7"
  source: "https://github.com/TauCetiStation/TauCetiClassic/"

- files: ["blue_circuit.png", "cropped_parallax.png", "eighties.png", "gold.png", "ironsand1.png", "ironsand2.png", "ironsand3.png", "ironsand4.png", "lattice.png", "plating.png", "reinforced.png", "silver.png", "snow.png", "wood.png"]
  license: "CC-BY-SA-3.0"
  copyright: "tgstation commit 8abb19545828230d92ba18827feeb42a67a55d49, cropped_parallax modified from parallax, [reinforced, snow] modified by Ko4erga (discord), wood resprited by Meowstushka and modified by Ko4erga (discord)"
  source: "https://github.com/tgstation/tgstation/"

- files: ["grass.png", "junglegrass.png", "grassdark.png", "grassjungle.png", "grasslight.png"] # Corvax
  license: "CC-BY-SA-3.0"
  copyright: "Created by Ko4erga (discord)"
  source: "https://github.com/space-wizards/space-station-14/pull/29134"

- files: ["super_reinforced.png"]
  license: "CC-BY-SA-3.0"
  copyright: "Modified from reinforced.png by github user @Flareguy, modified by Ko4erga (discord)"
  source: "https://github.com/space-wizards/space-station-14/pull/18676"

- files: ["asteroid_plating.png, snow_plating.png"]
  license: "CC-BY-SA-3.0"
  copyright: "Modified from plating.png by github user SonicHDC"
  source: "https://github.com/space-wizards/space-station-14/"

- files: ["rglass.png"]
  license: "CC-BY-SA-3.0"
  copyright: "resprited by @mishutka09 (discord:1152277579206774854), rglass modified by github user @notquitehadouken."
  source: "https://github.com/space-wizards/space-station-14/pull/17948"

- files: ["glass.png"]
  license: "CC0-1.0"
  copyright: "Created by github user @notquitehadouken."
  source: "https://github.com/space-wizards/space-station-14/pull/17948"

- files: [ "steel_diagonal.png", "steel_mini.png", "steel_offset.png", "steel_pavement.png", "white_diagonal.png", "white_mini.png", "white_offset.png", "white_pavement.png", "white_plastic.png", "dark_diagonal.png", "dark_mini.png", "dark_offset.png", "dark_pavement.png", "dark_plastic.png" ]
  license: "CC0-1.0"
  copyright: "Created by github user @morb0"
  source: "https://github.com/space-syndicate/space-station-14/pull/489"

- files: [ "cafeteria.png", "checker_dark.png" ]
  license: "CC-BY-SA-3.0"
  copyright: "Created by github user @Flareguy, original, unedited base tiles modified from /tg/station at commit 6665eec76c98a4f3f89bebcd10b34b47dcc0b8ae and github user @moonheart08"
  source: "https://github.com/space-wizards/space-station-14/"

- files: [ "bar.png", "lime.png", "blue.png", "kitchen.png", "laundry.png", "mime.png", "steel.png", "steel_diagonal.png", "steel_mini.png", "steel_offset.png", "steel_pavement.png", "white.png", "white_diagonal.png", "white_mini.png", "white_offset.png", "white_pavement.png", "dark.png", "dark_diagonal.png", "dark_mini.png", "dark_offset.png", "dark_pavement.png", "hydro.png", "plastic.png", "dark_plastic.png", "white_plastic.png", "cafeteria.png", "checker_dark.png", "clown.png" ]
  license: "CC-BY-SA-3.0"
  copyright: "Created by github user @Flareguy, original, unedited base tiles modified from /tg/station at commit 6665eec76c98a4f3f89bebcd10b34b47dcc0b8ae and github user @moonheart08"
  source: "https://github.com/space-wizards/space-station-14/"

- files: [ "steel_dirty.png" ]
  license: "CC-BY-SA-3.0"
  copyright: "Originally created by github user @moonheart08, then modified by @Flareguy, then modified again by github user @moomoobeef."
  source: "https://github.com/space-wizards/space-station-14/"

- files: ["arcadeblue.png", "arcadered.png"]
  license: "CC-BY-SA-3.0"
  copyright: "arcadered renamed from eightiesred, arcadeblue by Peptide90 modified from arcadered.png, tgstation commit 8abb19545828230d92ba18827feeb42a67a55d49"
  source: "https://github.com/tgstation/tgstation/"

- files: ["hull", "hull_reinforced.png"]
  license: "CC-BY-SA-3.0"
  copyright: "Taken from /tg/station at commit 6665eec76c98a4f3f89bebcd10b34b47dcc0b8ae"
  source: "https://github.com/space-wizards/space-station-14/pull/18676"

- files: ["shuttleblue.png", "shuttleorange.png", "shuttlepurple.png", "shuttlered.png", "shuttlewhite.png", "shuttlegrey.png", "shuttleblack.png"]
  license: "CC-BY-SA-3.0"
  copyright: "Modified by Flareguy for Space Station 14, resprited by @mishutka09 (discord:1152277579206774854)"
  source: "https://github.com/ParadiseSS13/Paradise"

- files: ["deprecated.png"]
  license: "MIT"
  copyright: "created by 20kdc"
  source: "https://github.com/ParadiseSS13/Paradise"

- files: ["arcadeblue2.png", "boxing.png", "carpetclown.png", "carpetoffice.png", "gym.png", "metaldiamond.png"]
  license: "CC-BY-NC-SA-3.0"
  copyright: "by WALPVRGIS for Goonstation, taken at commit 236551b95a5b24917c72f3069223026b2dc4e690 from floors.dmi"
  source: "https://github.com/goonstation/goonstation"

- files: ["cave.png", "cavedrought.png"]
  license: "CC-BY-NC-SA-3.0"
  copyright: "Mojave-Sun, taken at commit 0587dd16e28108bdf0b0a28e2caae4319845e861"
  source: "https://github.com/Mojave-Sun/mojave-sun-13"

- files: ["dirt.png"]
  license: "CC-BY-SA-3.0"
  copyright: "Fortuna commit 2a9408a47e2f83d945335e4feeeeafb552173e6f, dirt by Peptide based on grassdark.png and dirt."
  source: "https://github.com/FortunaSS13/Fortuna"

- files: ["steel_maint.png", "grating_maint.png", "wood_tile.png"]
  license: "CC-BY-SA-3.0"
  copyright: "by brainfood for space-station-14; wood tile resprited by Dezzzix and modified by Ko4erga (discord)"
  source: "https://github.com/space-wizards/space-station-14/pull/12193"

- files: ["meat.png"]
  license: "CC0-1.0"
  copyright: "Created by EmoGarbage404 (github) for space-station-14."
  source: "https://github.com/space-wizards/space-station-14/pull/13766"

- files: ["wood_broken.png"]
  license: "CC-BY-SA-3.0"
  copyright: "taken at https://github.com/ParadiseSS13/Paradise/blob/8b7f4c8b69c74c6de5a755272eb8d3520f3d87c7/icons/turf/floors.dmi; resprited by Meowstushka and modified by Ko4erga (discord)"
  source: "https://github.com/ParadiseSS13/Paradise"

- files: ["chromite.png"]
  license: "CC-BY-NC-SA-3.0"
  copyright: "taken at commit 0587dd16e28108bdf0b0a28e2caae4319845e861, and recolored by TheShuEd"
  source: "https://github.com/Mojave-Sun/mojave-sun-13"

- files: ["mining_floor.png", "mining_floor_dark.png", "mining_floor_light.png"]
  license: "CC-BY-SA-3.0"
  copyright: "Taken at https://github.com/ParadiseSS13/Paradise/commit/43889a89d5a9378fd120d627f74613edb1841a66. Modified by Ko4erga (discord)"
  source: "https://github.com/ParadiseSS13/Paradise"

- files: ["latticeTrain.png"]
  license: "CC0-1.0"
  copyright: "Created by TheShuEd (github) for space-station-14."
  source: "https://github.com/space-wizards/space-station-14/pull/24927"

- files: ["wood_large.png"]
  license: "CC0-1.0"
<<<<<<< HEAD
  copyright: "Created by ps3moira (github) for space-station-14; resprited by Meowstushka and modified by Ko4erga (discord)"
=======
  copyright: "Created by ps3moira (github) for space-station-14."
  source: "https://github.com/space-wizards/space-station-14/"

- files: ["xeno_flooring.png"]
  license: "CC-BY-SA-3.0"
  copyright: "Created by SlamBamActionman (github) for space-station-14."
  source: "https://github.com/space-wizards/space-station-14/"

- files: ["dark_squiggly.png"]
  license: "CC-BY-SA-3.0"
  copyright: "Created by SlamBamActionman (github) for space-station-14."
  source: "https://github.com/space-wizards/space-station-14/"

- files: [ "xeno_steel.png", "xeno_steel_corner.png" ]
  license: "CC-BY-SA-3.0"
  copyright: "Created by Kezu for space-station-14, edited by SlamBamActionman (github)."
  source: "https://github.com/space-wizards/space-station-14/"

- files: [ "xeno_maint.png" ]
  license: "CC-BY-SA-3.0"
  copyright: "Created by obscenelytinyshark for space-station-14."
>>>>>>> ebb310ce
  source: "https://github.com/space-wizards/space-station-14/"<|MERGE_RESOLUTION|>--- conflicted
+++ resolved
@@ -153,10 +153,7 @@
 
 - files: ["wood_large.png"]
   license: "CC0-1.0"
-<<<<<<< HEAD
   copyright: "Created by ps3moira (github) for space-station-14; resprited by Meowstushka and modified by Ko4erga (discord)"
-=======
-  copyright: "Created by ps3moira (github) for space-station-14."
   source: "https://github.com/space-wizards/space-station-14/"
 
 - files: ["xeno_flooring.png"]
@@ -177,5 +174,4 @@
 - files: [ "xeno_maint.png" ]
   license: "CC-BY-SA-3.0"
   copyright: "Created by obscenelytinyshark for space-station-14."
->>>>>>> ebb310ce
   source: "https://github.com/space-wizards/space-station-14/"