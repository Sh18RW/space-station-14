--- conflicted
+++ resolved
@@ -1,11 +1,7 @@
 {
   "version": 1,
   "license": "CC-BY-SA-3.0",
-<<<<<<< HEAD
-  "copyright": "Taken from skyrat-tg at commit https://github.com/Skyrat-SS13/Skyrat-tg/commit/639e77f6e957bce88d9734b4b97b249738af42b1",
-=======
-  "copyright": "tgstation at ff1c30ac123dd28c6b5fee11e7f03654f5daa731, plasma windows from paradise at 44c12c6d9d0e42a9d3a582dff7e9a8d72b6ea68a, uranium windows made via edit by SphiraI(github)",
->>>>>>> 3d92e2bd
+  "copyright": "Taken from skyrat-tg at commit https://github.com/Skyrat-SS13/Skyrat-tg/commit/639e77f6e957bce88d9734b4b97b249738af42b1, uranium windows made via edit by SphiraI(github)",
   "size": {
     "x": 32,
     "y": 32
