--- conflicted
+++ resolved
@@ -1,4 +1,3 @@
-<<<<<<< HEAD
 {
     "version": 1,
     "license": "CC-BY-SA-3.0",
@@ -25,39 +24,6 @@
         },
         {
             "name": "stairs_stage_dark"
-        }
-    ]
-}
-=======
-{
-    "version": 1,
-    "license": "CC-BY-SA-3.0",
-    "copyright": "Taken from /vg/station at commit https://github.com/vgstation-coders/vgstation13/commit/02b9f6894af4419c9f7e699a22c402b086d8067e",
-    "size": {
-        "x": 32,
-        "y": 32
-    },
-    "states": [
-		{
-			"name": "stairs_white",
-            "directions": 4
-		},
-        {
-            "name": "stairs_stage_white"
-        },
-        {
-            "name": "stairs_steel",
-            "directions": 4
-        },
-        {
-            "name": "stairs_stage_steel"
-        },
-        {
-            "name": "stairs_dark",
-            "directions": 4
-        },
-        {
-            "name": "stairs_stage_dark"
         },
         {
             "name": "stairs_wood",
@@ -67,5 +33,4 @@
             "name": "stairs_stage_wood"
         }
     ]
-}
->>>>>>> 55463376
+}