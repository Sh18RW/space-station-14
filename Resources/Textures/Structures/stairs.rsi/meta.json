--- conflicted
+++ resolved
@@ -1,52 +1,32 @@
-<<<<<<< HEAD
-{
-    "version": 1,
-    "license": "CC-BY-SA-3.0",
-    "copyright": "Taken from https://github.com/tgstation/tgstation/blob/2ddbdca1b7fb5cb85cbdcd566a489cbc4794edcf/icons/obj/stairs.dmi and https://github.com/tgstation/tgstation/blob/b2dda940c5abb74d1a53d21c371788edffd0db5b/icons/turf/floors.dmi",
-    "size": {
-        "x": 32,
-        "y": 32
-    },
-    "states": [
-		{
-			"name": "stairs"
-		},
-        {
-            "name": "stairs_stage"
-        }
-    ]
-}
-=======
-{
-    "version": 1,
-    "license": "CC-BY-SA-3.0",
-    "copyright": "Taken from /vg/station at commit https://github.com/vgstation-coders/vgstation13/commit/02b9f6894af4419c9f7e699a22c402b086d8067e",
-    "size": {
-        "x": 32,
-        "y": 32
-    },
-    "states": [
-		{
-			"name": "stairs_white",
-            "directions": 4
-		},
-        {
-            "name": "stairs_stage_white"
-        },
-        {
-            "name": "stairs_steel",
-            "directions": 4
-        },
-        {
-            "name": "stairs_stage_steel"
-        },
-        {
-            "name": "stairs_dark",
-            "directions": 4
-        },
-        {
-            "name": "stairs_stage_dark"
-        }
-    ]
-}
->>>>>>> 423b75f2
+{
+    "version": 1,
+    "license": "CC-BY-SA-3.0",
+    "copyright": "Taken from /vg/station at commit https://github.com/vgstation-coders/vgstation13/commit/02b9f6894af4419c9f7e699a22c402b086d8067e",
+    "size": {
+        "x": 32,
+        "y": 32
+    },
+    "states": [
+		{
+			"name": "stairs_white",
+            "directions": 4
+		},
+        {
+            "name": "stairs_stage_white"
+        },
+        {
+            "name": "stairs_steel",
+            "directions": 4
+        },
+        {
+            "name": "stairs_stage_steel"
+        },
+        {
+            "name": "stairs_dark",
+            "directions": 4
+        },
+        {
+            "name": "stairs_stage_dark"
+        }
+    ]
+}