{
    "version": 1,
    "license": "CC-BY-SA-3.0",
<<<<<<< HEAD
    "copyright": "Taken from cev-eris at https://github.com/discordia-space/CEV-Eris/commit/59fe5dd2841f47a8abce60eecb9fafad34282bd0, Baystation 12 and AuroraStation, emergency and cheap Resprite by KREKS",
=======
    "copyright": "Taken from cev-eris at https://github.com/discordia-space/CEV-Eris/commit/59fe5dd2841f47a8abce60eecb9fafad34282bd0, Baystation 12 and AuroraStation, in-hand sprites by SeamLesss (github)",
>>>>>>> f9320aac
    "size": {
        "x": 32,
        "y": 32
    },
    "states": [
        {
            "name": "rollerbed"
        },
        {
            "name": "rollerbed-inhand-left",
            "directions": 4
        },
        {
            "name": "rollerbed-inhand-right",
            "directions": 4
        },
        {
            "name": "rollerbed_buckled"
        },
        {
            "name": "rollerbed_folded"
        },
        {
            "name": "cheap_rollerbed"
        },
        {
            "name": "cheap_rollerbed-inhand-left",
            "directions": 4
        },
        {
            "name": "cheap_rollerbed-inhand-right",
            "directions": 4
        },
        {
            "name": "cheap_rollerbed_buckled"
        },
        {
            "name": "cheap_rollerbed_folded"
        },
        {
            "name": "emergency_rollerbed"
        },
        {
            "name": "emergency_rollerbed-inhand-left",
            "directions": 4
        },
        {
            "name": "emergency_rollerbed-inhand-right",
            "directions": 4
        },
        {
            "name": "emergency_rollerbed_buckled"
        },
        {
            "name": "emergency_rollerbed_folded"
        }
    ]
}<|MERGE_RESOLUTION|>--- conflicted
+++ resolved
@@ -1,11 +1,7 @@
 {
     "version": 1,
     "license": "CC-BY-SA-3.0",
-<<<<<<< HEAD
-    "copyright": "Taken from cev-eris at https://github.com/discordia-space/CEV-Eris/commit/59fe5dd2841f47a8abce60eecb9fafad34282bd0, Baystation 12 and AuroraStation, emergency and cheap Resprite by KREKS",
-=======
-    "copyright": "Taken from cev-eris at https://github.com/discordia-space/CEV-Eris/commit/59fe5dd2841f47a8abce60eecb9fafad34282bd0, Baystation 12 and AuroraStation, in-hand sprites by SeamLesss (github)",
->>>>>>> f9320aac
+    "copyright": "Taken from cev-eris at https://github.com/discordia-space/CEV-Eris/commit/59fe5dd2841f47a8abce60eecb9fafad34282bd0, Baystation 12 and AuroraStation, in-hand sprites by SeamLesss (github), emergency and cheap Resprite by KREKS",
     "size": {
         "x": 32,
         "y": 32
