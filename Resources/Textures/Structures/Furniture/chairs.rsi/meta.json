--- conflicted
+++ resolved
@@ -1,11 +1,7 @@
 {
   "version": 1,
   "license": "CC-BY-SA-3.0",
-<<<<<<< HEAD
-  "copyright": "Taken from https://github.com/tgstation/tgstation/blob/e9d1248bc9548ab18f3fcf967e0d9dfb303fe4ad/icons/obj/chairs.dmi, comfy sprite recolored by github:Morb0",
-=======
-  "copyright": "Taken from tgstation at commit https://github.com/tgstation/tgstation/commit/11402f6ae62facc2e8bcfa1f8ef5353b26663278, meat.png is CC0-1.0 by EmoGarbage404 (github) for Space Station 14",
->>>>>>> 69c6ab5a
+  "copyright": "Taken from https://github.com/tgstation/tgstation/blob/e9d1248bc9548ab18f3fcf967e0d9dfb303fe4ad/icons/obj/chairs.dmi, comfy sprite recolored by github:Morb0, meat.png is CC0-1.0 by EmoGarbage404 (github) for Space Station 14",
   "size": {
     "x": 32,
     "y": 32
