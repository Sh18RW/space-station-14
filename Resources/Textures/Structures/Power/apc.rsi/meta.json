{
  "version": 1,
  "license": "CC-BY-SA-3.0",
<<<<<<< HEAD
  "copyright": "Taken from TauCetiClassic at commit https://github.com/TauCetiStation/TauCetiClassic/commit/fca7f2a0f9154c0c6c4efc2f8f58441fb9b34759",
=======
  "copyright": "Taken from tgstation at commit https://github.com/tgstation/tgstation/commit/9c7d509354ee030300f63c701da63c17928c3b3b and heavily modified by EmoGarbage404 (github)",
>>>>>>> e5a85e2a
  "size": {
    "x": 32,
    "y": 32
  },
  "states": [
    {
      "name": "base",
      "directions": 4
    },
	{
      "name": "static"
    },
    {
      "name": "broken",
      "directions": 4
    },
    {
      "name": "frame",
      "directions": 4
    },
    {
      "name": "panel",
      "directions": 4
    },
    {
      "name": "lock0-locked",
      "directions": 4
    },
    {
      "name": "lock1-locked",
      "directions": 4
    },
    {
      "name": "display-lack",
      "directions": 4,
      "delays": [
        [
          0.25,
          0.25,
          1,
          3
        ],
        [
          0.25,
          0.25,
          1,
          3
        ],
        [
          0.25,
          0.25,
          1,
          3
        ],
        [
          0.25,
          0.25,
          1,
          3
        ]
      ]
    },
    {
      "name": "display-charging",
      "directions": 4,
      "delays": [
        [
          0.1,
          0.1,
          0.1,
          0.1,
          0.1,
          0.1,
          0.1,
          0.2
        ],
        [
          0.1,
          0.1,
          0.1,
          0.1,
          0.1,
          0.1,
          0.1,
          0.2
        ],
        [
          0.1,
          0.1,
          0.1,
          0.1,
          0.1,
          0.1,
          0.1,
          0.2
        ],
        [
          0.1,
          0.1,
          0.1,
          0.1,
          0.1,
          0.1,
          0.1,
          0.2
        ]
      ]
    },
    {
      "name": "display-full",
      "directions": 4,
      "delays": [
        [
          1,
          1
        ],
        [
          1,
          1
        ],
        [
          1,
          1
        ],
        [
          1,
          1
        ]
      ]
    },
    {
      "name": "display-remote",
      "directions": 4,
      "delays": [
        [
          0.1,
          0.1,
          0.1,
          0.1,
          0.1
        ],
        [
          0.1,
          0.1,
          0.1,
          0.1,
          0.1
        ],
        [
          0.1,
          0.1,
          0.1,
          0.1,
          0.1
        ],
        [
          0.1,
          0.1,
          0.1,
          0.1,
          0.1
        ]
      ]
    },
    {
      "name": "emag-unlit",
      "directions": 4,
      "delays": [
        [
          0.5,
          0.5
        ],
        [
          0.5,
          0.5
        ],
        [
          0.5,
          0.5
        ],
        [
          0.5,
          0.5
        ]
      ]
    },
    {
      "name": "sparks-unlit",
      "delays": [
        [
          0.1,
          0.1,
          0.1,
          0.1,
          0.1,
          0.1
        ]
      ]
    }
  ]
}<|MERGE_RESOLUTION|>--- conflicted
+++ resolved
@@ -1,46 +1,35 @@
 {
   "version": 1,
   "license": "CC-BY-SA-3.0",
-<<<<<<< HEAD
   "copyright": "Taken from TauCetiClassic at commit https://github.com/TauCetiStation/TauCetiClassic/commit/fca7f2a0f9154c0c6c4efc2f8f58441fb9b34759",
-=======
-  "copyright": "Taken from tgstation at commit https://github.com/tgstation/tgstation/commit/9c7d509354ee030300f63c701da63c17928c3b3b and heavily modified by EmoGarbage404 (github)",
->>>>>>> e5a85e2a
   "size": {
     "x": 32,
     "y": 32
   },
   "states": [
     {
-      "name": "base",
-      "directions": 4
+      "name": "base"
     },
 	{
       "name": "static"
     },
     {
-      "name": "broken",
-      "directions": 4
+      "name": "broken"
     },
     {
-      "name": "frame",
-      "directions": 4
+      "name": "frame"
     },
     {
-      "name": "panel",
-      "directions": 4
+      "name": "panel"
     },
     {
-      "name": "lock0-locked",
-      "directions": 4
+      "name": "lock0-locked"
     },
     {
-      "name": "lock1-locked",
-      "directions": 4
+      "name": "lock1-locked"
     },
     {
       "name": "display-lack",
-      "directions": 4,
       "delays": [
         [
           0.25,
@@ -52,59 +41,14 @@
           0.25,
           0.25,
           1,
-          3
-        ],
-        [
-          0.25,
-          0.25,
-          1,
-          3
-        ],
-        [
-          0.25,
-          0.25,
-          1,
-          3
+          2
         ]
       ]
     },
     {
       "name": "display-charging",
-      "directions": 4,
       "delays": [
         [
-          0.1,
-          0.1,
-          0.1,
-          0.1,
-          0.1,
-          0.1,
-          0.1,
-          0.2
-        ],
-        [
-          0.1,
-          0.1,
-          0.1,
-          0.1,
-          0.1,
-          0.1,
-          0.1,
-          0.2
-        ],
-        [
-          0.1,
-          0.1,
-          0.1,
-          0.1,
-          0.1,
-          0.1,
-          0.1,
-          0.2
-        ],
-        [
-          0.1,
-          0.1,
           0.1,
           0.1,
           0.1,
@@ -116,20 +60,7 @@
     },
     {
       "name": "display-full",
-      "directions": 4,
       "delays": [
-        [
-          1,
-          1
-        ],
-        [
-          1,
-          1
-        ],
-        [
-          1,
-          1
-        ],
         [
           1,
           1
@@ -138,7 +69,6 @@
     },
     {
       "name": "display-remote",
-      "directions": 4,
       "delays": [
         [
           0.1,
@@ -172,20 +102,7 @@
     },
     {
       "name": "emag-unlit",
-      "directions": 4,
       "delays": [
-        [
-          0.5,
-          0.5
-        ],
-        [
-          0.5,
-          0.5
-        ],
-        [
-          0.5,
-          0.5
-        ],
         [
           0.5,
           0.5
