--- conflicted
+++ resolved
@@ -13,35 +13,10 @@
     },
     {
       "name": "underpowered",
-<<<<<<< HEAD
-=======
-      "directions": 4,
-      "delays": [
-        [
-          0.1,
-          0.1
-        ],
-        [
-          0.1,
-          0.1
-        ],
-        [
-          0.1,
-          0.1
-        ],
-        [
-          0.1,
-          0.1
-        ]
-      ]
+      "directions": 4
     },
     {
       "name": "locked",
->>>>>>> 74b5b72d
-      "directions": 4
-    },
-    {
-      "name": "lock",
       "directions": 4
     },
     {
