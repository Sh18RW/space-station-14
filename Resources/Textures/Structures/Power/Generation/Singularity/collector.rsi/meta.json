--- conflicted
+++ resolved
@@ -1,69 +1,15 @@
 {
-    "version": 1,
-    "license": "CC-BY-SA-3.0",
-    "copyright": "Taken from TauCetiStation at https://github.com/TauCetiStation/TauCetiClassic/commit/ed880fc5f1c41623906f39bf8b74e3db9911cc56. Edited by github:Morb0",
-    "size": {
-        "x": 32,
-        "y": 32
+  "version": 1,
+  "license": "CC-BY-SA-3.0",
+  "copyright": "Taken from TauCetiStation at https://github.com/TauCetiStation/TauCetiClassic/commit/ed880fc5f1c41623906f39bf8b74e3db9911cc56. Edited by github:Morb0",
+  "size": {
+    "x": 32,
+    "y": 32
+  },
+  "states": [
+    {
+      "name": "ca_off"
     },
-<<<<<<< HEAD
-    "states": [
-        {
-            "name": "ca_off"
-        },
-        {
-            "name": "ca_on"
-        },
-        {
-            "name": "ca_active",
-            "delays": [
-                [
-                    0.1,
-                    0.1,
-                    0.1,
-                    0.1,
-                    0.1
-                ]
-            ]
-        },
-        {
-            "name": "ca_deactive",
-            "delays": [
-                [
-                    0.1,
-                    0.1,
-                    0.1,
-                    0.1,
-                    0.1
-                ]
-            ]
-        },
-        {
-            "name": "cu"
-        },
-        {
-            "name": "ca-o0",
-            "delays": [
-                [
-                    0.2,
-                    0.2
-                ]
-            ]
-        },
-        {
-            "name": "ca-o1"
-        },
-        {
-            "name": "ca-o2"
-        },
-        {
-            "name": "ca-o3"
-        },
-        {
-            "name": "ca-tank"
-        }
-    ]
-=======
     {
       "name": "ca_on"
     },
@@ -119,5 +65,4 @@
       "name": "ca-tank"
     }
   ]
->>>>>>> bd398a6a
 }