--- conflicted
+++ resolved
@@ -1,21 +1,4 @@
 {
-<<<<<<< HEAD
-  "version": 1,
-  "license": "CC-BY-SA-3.0",
-  "copyright": "by Ko4erga (discord)",
-  "size": {
-    "x": 32,
-    "y": 32
-  },
-  "states": [
-    {
-      "name": "mirror"
-    },
-    {
-      "name": "mirror_broke"
-    }
-  ]
-=======
     "version": 1,
     "copyright": "Taken from /tg/station 13 at https://github.com/tgstation/tgstation/commit/a2c5a0f15bad5c46a828771bbba6ea5752a9d191. mirror and mirror-broke repositioned by K-Dynamic (github), modern-mirror and modern-mirror-broke by K-Dynamic.",
     "license": "CC-BY-SA-3.0",
@@ -37,5 +20,4 @@
             "name": "rectangle-mirror-broke"
         }
     ]
->>>>>>> eb208a2a
 }