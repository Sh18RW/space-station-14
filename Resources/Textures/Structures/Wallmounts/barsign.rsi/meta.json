--- conflicted
+++ resolved
@@ -5,14 +5,7 @@
     "y": 32
   },
   "license": "CC-BY-SA-3.0",
-<<<<<<< HEAD
-  "copyright": "https://github.com/vgstation-coders/vgstation13/commit/1fbb5e417d0200fe60c6b628656a371093d2d715",
-  "copyright": "https://github.com/tgstation/tgstation/commit/68aade356cf53032f206cb5a887581ac7d166cae",
-  "copyright": "corvax_alcoholic made by discord:DenLemp#2965",
-  "copyright": "https://github.com/space-wizards/space-station-14/commit/b301d3ac26cb2301048eda4535667c28e2283d41 - Made by ProPandaBear for SS14",
-=======
-  "copyright": "https://github.com/vgstation-coders/vgstation13/commit/1fbb5e417d0200fe60c6b628656a371093d2d715, https://github.com/tgstation/tgstation/commit/68aade356cf53032f206cb5a887581ac7d166cae, https://github.com/space-wizards/space-station-14/commit/b301d3ac26cb2301048eda4535667c28e2283d41 - Made by ProPandaBear for SS14, maltroach made by robinthedragon for SS14, based on maltroach by MoffNyan for tgstation at commit https://github.com/tgstation/tgstation/commit/dcf2f8268d21e91dcb9d9d4c199e8e8dd3984d60, whiskeyechoes by cerebralerror (Discord) from frontier station at commit https://github.com/new-frontiers-14/frontier-station-14/commit/9ecd9645151fd03c6b0bfdda104188a2bc73c96b",
->>>>>>> 08cd8d05
+  "copyright": "https://github.com/vgstation-coders/vgstation13/commit/1fbb5e417d0200fe60c6b628656a371093d2d715, https://github.com/tgstation/tgstation/commit/68aade356cf53032f206cb5a887581ac7d166cae, https://github.com/space-wizards/space-station-14/commit/b301d3ac26cb2301048eda4535667c28e2283d41 - Made by ProPandaBear for SS14, maltroach made by robinthedragon for SS14, based on maltroach by MoffNyan for tgstation at commit https://github.com/tgstation/tgstation/commit/dcf2f8268d21e91dcb9d9d4c199e8e8dd3984d60, whiskeyechoes by cerebralerror (Discord) from frontier station at commit https://github.com/new-frontiers-14/frontier-station-14/commit/9ecd9645151fd03c6b0bfdda104188a2bc73c96b, corvax_alcoholic made by discord:DenLemp#2965",
   "states": [
     {
       "name": "combocafe",
@@ -503,7 +496,6 @@
       ]
     },
     {
-<<<<<<< HEAD
       "name": "corvax_alcoholic",
       "delays": [
         [
@@ -518,7 +510,10 @@
           0.5,
           0.5,
           0.5
-=======
+        ]
+      ]
+    },
+    {
       "name": "maltroach",
       "delays": [
         [
@@ -550,7 +545,6 @@
           0.1, 0.1, 0.1, 0.1, 0.1, 0.1, 0.1, 0.1, 0.1, 0.1,
           0.1, 0.1, 0.1, 0.1, 0.1, 0.1, 0.1, 0.1, 0.1, 0.1,
           0.1, 0.1, 0.1
->>>>>>> 08cd8d05
         ]
       ]
     }
