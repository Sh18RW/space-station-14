--- conflicted
+++ resolved
@@ -7,11 +7,8 @@
   "license": "CC-BY-SA-3.0",
   "copyright": "https://github.com/vgstation-coders/vgstation13/commit/1fbb5e417d0200fe60c6b628656a371093d2d715",
   "copyright": "https://github.com/tgstation/tgstation/commit/68aade356cf53032f206cb5a887581ac7d166cae",
-<<<<<<< HEAD
   "copyright": "corvax_alcoholic made by discord:DenLemp#2965",
-=======
   "copyright": "https://github.com/space-wizards/space-station-14/commit/b301d3ac26cb2301048eda4535667c28e2283d41 - Made by ProPandaBear for SS14",
->>>>>>> d1d7c110
   "states": [
     {
       "name": "combocafe",
@@ -483,7 +480,25 @@
       ]
     },
     {
-<<<<<<< HEAD
+      "name": "spacebucks",
+      "delays": [
+        [
+          0.2,
+          0.2,
+          0.2,
+          0.2,
+          0.2,
+          0.2,
+          0.2,
+          0.2,
+          0.2,
+          0.2,
+          0.2,
+          2.2
+        ]
+      ]
+    },
+    {
       "name": "corvax_alcoholic",
       "delays": [
         [
@@ -498,23 +513,6 @@
           0.5,
           0.5,
           0.5
-=======
-      "name": "spacebucks",
-      "delays": [
-        [
-          0.2,
-          0.2,
-          0.2,
-          0.2,
-          0.2,
-          0.2,
-          0.2,
-          0.2,
-          0.2,
-          0.2,
-          0.2,
-          2.2
->>>>>>> d1d7c110
         ]
       ]
     }
