--- conflicted
+++ resolved
@@ -1,11 +1,8 @@
 {
   "version": 1,
   "license": "CC-BY-SA-3.0",
-<<<<<<< HEAD
   "copyright": "Taken from TauCetiClassic at commit https://github.com/TauCetiStation/TauCetiClassic/commit/fd5cfd76acdf5bda9e46413c11006a6e825d51a9",
-=======
   "copyright": "Taken from paradise station at commit https://github.com/ParadiseSS13/Paradise/commit/9312f1fb7dcdf1c195e255a528f31092613fb60d modified by BackeTako (Github)",
->>>>>>> 494861dc
   "size": {
     "x": 32,
     "y": 32
