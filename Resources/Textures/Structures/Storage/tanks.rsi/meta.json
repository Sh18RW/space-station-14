{
  "version": 1,
  "license": "CC-BY-SA-3.0",
  "copyright": "Taken from tgstation at commit https://github.com/Skyrat-SS13/Skyrat-tg/commit/44cfb65dece652f7e1b200f5774732d5555ce82f, hightwattertank recolored by Morty",
  "size": {
    "x": 32,
    "y": 32
  },
  "states": [
    {
      "name": "watertank"
    },
    {
      "name": "fueltank"
    },
    {
      "name": "highwatertank"
    },
    {
<<<<<<< HEAD
      "name": "watercooler",
	  "delays": [
        [
          1,
          1
        ]
      ]
=======
      "name": "highfueltank"
    },
    {
      "name": "watercooler"
>>>>>>> f254af53
    }
  ]
}<|MERGE_RESOLUTION|>--- conflicted
+++ resolved
@@ -17,7 +17,9 @@
       "name": "highwatertank"
     },
     {
-<<<<<<< HEAD
+      "name": "highfueltank"
+    },
+    {
       "name": "watercooler",
 	  "delays": [
         [
@@ -25,12 +27,6 @@
           1
         ]
       ]
-=======
-      "name": "highfueltank"
-    },
-    {
-      "name": "watercooler"
->>>>>>> f254af53
     }
   ]
 }