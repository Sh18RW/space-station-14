{
  "version": 1,
  "license": "CC-BY-SA-3.0",
<<<<<<< HEAD
  "copyright": "Taken from tgstation at commit https://github.com/tgstation/tgstation/commit/3ad3c092599897a0b8d2415f1e8bd16829fc292b & custom welded sprite",
=======
  "copyright": "Created by EmoGarbage404 (github) for Space Station 14.",
>>>>>>> fcef5c7e
  "size": {
    "x": 32,
    "y": 32
  },
  "states": [
    {
      "name": "icon"
    },
    {
      "name": "base"
    },
    {
      "name": "closed"
    },
    {
      "name": "open"
    },
    {
      "name": "welded"
    },
    {
      "name": "sparking",
      "delays": [
        [
          0.1,
          0.1,
          0.1,
          0.1,
          0.1,
          0.1
        ]
      ]
    }
  ]
}<|MERGE_RESOLUTION|>--- conflicted
+++ resolved
@@ -1,11 +1,7 @@
 {
   "version": 1,
   "license": "CC-BY-SA-3.0",
-<<<<<<< HEAD
-  "copyright": "Taken from tgstation at commit https://github.com/tgstation/tgstation/commit/3ad3c092599897a0b8d2415f1e8bd16829fc292b & custom welded sprite",
-=======
   "copyright": "Created by EmoGarbage404 (github) for Space Station 14.",
->>>>>>> fcef5c7e
   "size": {
     "x": 32,
     "y": 32
