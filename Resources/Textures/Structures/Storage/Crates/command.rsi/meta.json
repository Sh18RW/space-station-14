--- conflicted
+++ resolved
@@ -1,12 +1,7 @@
 {
   "version": 1,
-<<<<<<< HEAD
-  "license": "CC-BY-SA-3.0",
-  "copyright": "Made by Discord: @mureixlol",
-=======
   "license": "CC0-1.0",
   "copyright": "Created by EmoGarbage404 (github) for Space Station 14.",
->>>>>>> fcef5c7e
   "size": {
     "x": 32,
     "y": 32
