{
    "version": 1,
    "size": {
        "x": 64,
        "y": 64
    },
    "license": "CC-BY-SA-3.0",
<<<<<<< HEAD
    "copyright": "Taken from tgstation at commit https://github.com/tgstation/tgstation/commit/c3132671e1cb447b4ebf3ca61d71df5c7d78464e | Moth sprites made by PuroSlavKing (Github)",
=======
    "copyright": "Taken from tgstation at commit https://github.com/tgstation/tgstation/commit/c6e3401f2e7e1e55c57060cdf956a98ef1fefc24 | Moth sprites made by PuroSlavKing (Github), dummy made by brainfood1183 (github)",
>>>>>>> 69c6ab5a
    "states": [
        {
            "name": "alien0",
            "delays": [
                [
                    0.1,
                    0.1,
                    0.2,
                    0.1,
                    0.1,
                    0.2,
                    0.1,
                    0.1,
                    0.1,
                    1,
                    0.1,
                    0.5
                ]
            ]
        },
        {
            "name": "alien1"
        },
        {
            "name": "alien2"
        },
        {
            "name": "alien3",
            "delays": [
                [
                    0.1,
                    0.05,
                    0.05,
                    0.1,
                    0.1,
                    0.1,
                    0.1,
                    0.1,
                    0.1,
                    0.1,
                    0.1,
                    0.1,
                    0.1,
                    0.1,
                    0.1,
                    0.1,
                    1,
                    0.1,
                    0.1,
                    0.1,
                    0.1,
                    0.6
                ]
            ]
        },
        {
            "name": "alienroyal0",

            "delays": [
                [
                    0.05,
                    0.05,
                    0.1,
                    0.1,
                    0.1,
                    0.075,
                    0.05,
                    0.2,
                    0.1,
                    0.1,
                    0.1,
                    0.1,
                    0.1,
                    0.1,
                    0.1,
                    0.075,
                    0.05,
                    0.2,
                    0.1,
                    0.1,
                    0.1,
                    0.1,
                    0.1,
                    0.05,
                    0.1,
                    1,
                    0.1,
                    1
                ]
            ]
        },
        {
            "name": "alienroyal1"
        },
        {
            "name": "alienroyal2"
        },
        {
            "name": "alienroyal3",
            "delays": [
                [
                    0.1,
                    0.1,
                    0.1,
                    0.1,
                    0.1,
                    0.1,
                    0.1,
                    0.1,
                    0.1,
                    0.1,
                    0.1,
                    0.1,
                    0.1,
                    0.1,
                    0.1,
                    0.1,
                    0.1,
                    0.1,
                    0.1,
                    0.1,
                    0.1,
                    1,
                    0.1,
                    0.1
                ]
            ]
        },
        {
            "name": "blob0",
            "delays": [
                [
                    0.2,
                    0.2,
                    0.05,
                    0.05
                ]
            ]
        },
        {
            "name": "blob1"
        },
        {
            "name": "blob2"
        },
        {
            "name": "blob3",
            "delays": [
                [
                    1,
                    1,
                    0.1,
                    1,
                    0.6,
                    1
                ]
            ]
        },
        {
            "name": "default0",
            "delays": [
                [
                    0.3,
                    0.1,
                    0.1,
                    0.1,
                    0.1,
                    1,
                    0.1,
                    0.1
                ]
            ]
        },
        {
            "name": "default1"
        },
        {
            "name": "default2"
        },
        {
            "name": "default3",
            "delays": [
                [
                    0.1,
                    0.1,
                    0.1,
                    0.1,
                    0.1,
                    0.1,
                    0.1,
                    0.05,
                    0.05,
                    0.1,
                    0.1,
                    0.1,
                    0.1,
                    0.1,
                    1,
                    0.1,
                    0.1
                ]
            ]
        },
        {
            "name": "guardian0",
            "delays": [
                [
                    0.12,
                    0.12,
                    0.12,
                    0.12,
                    0.12,
                    0.12,
                    0.12,
                    0.12,
                    0.12,
                    0.12,
                    0.12,
                    0.12
                ]
            ]
        },
        {
            "name": "guardian1"
        },
        {
            "name": "guardian2"
        },
        {
            "name": "guardian3",
            "delays": [
                [
                    0.15,
                    0.15,
                    0.15,
                    0.15,
                    0.15,
                    0.15,
                    0.15,
                    0.15,
                    0.15,
                    0.15,
                    0.15,
                    0.15
                ]
            ]
        },
        {
            "name": "holo0",
            "delays": [
                [
                    0.12,
                    0.12,
                    0.12,
                    0.12,
                    0.12,
                    0.12,
                    0.12,
                    0.12,
                    0.12,
                    0.12,
                    0.12,
                    0.12
                ]
            ]
        },
        {
            "name": "holo1"
        },
        {
            "name": "holo2"
        },
        {
            "name": "holo3",
            "delays": [
                [
                    0.15,
                    0.15,
                    0.15,
                    0.15,
                    0.15,
                    0.15,
                    0.15,
                    0.15,
                    0.15,
                    0.15,
                    0.15,
                    0.15
                ]
            ]
        },
        {
            "name": "lawyer0",
            "delays": [
                [
                    1,
                    0.05,
                    0.1,
                    0.05,
                    0.5,
                    0.1,
                    0.1
                ]
            ]
        },
        {
            "name": "lawyer1",
            "delays": [
                [
                    0.1,
                    0.1,
                    0.1,
                    0.1,
                    0.1,
                    0.1
                ]
            ]
        },
        {
            "name": "lawyer2",
            "delays": [
                [
                    0.1,
                    0.1,
                    0.1,
                    0.1,
                    0.1,
                    0.1
                ]
            ]
        },
        {
            "name": "lawyer3",
            "delays": [
                [
                    0.15,
                    0.15,
                    0.15,
                    0.15,
                    0.125,
                    0.1,
                    0.125,
                    0.15
                ]
            ]
        },
        {
            "name": "moth0",
            "delays": [
                [
                    0.3,
                    0.3,
                    0.3,
                    0.4
                ]
            ]
        },
        {
            "name": "moth1",
            "delays": [
                [
                    0.1,
                    0.1,
                    0.1,
                    0.1,
                    0.1,
                    0.1
                ]
            ]
        },
        {
            "name": "moth2",
            "delays": [
                [
                    0.1,
                    0.1,
                    0.1,
                    0.1,
                    0.1,
                    0.1
                ]
            ]
        },
        {
            "name": "moth3",
            "delays": [
                [
                    0.3,
                    0.3,
                    0.3,
                    0.4
                ]
            ]
        },
        {
            "name": "machine0",
            "delays": [
                [
                    0.1,
                    0.1,
                    0.1,
                    0.1,
                    0.1,
                    0.1,
                    0.1,
                    0.1,
                    0.1,
                    0.1,
                    0.1,
                    0.1,
                    0.1,
                    0.1,
                    0.1,
                    0.1,
                    0.1,
                    0.1,
                    0.1,
                    0.1,
                    1
                ]
            ]
        },
        {
            "name": "machine1"
        },
        {
            "name": "machine2"
        },
        {
            "name": "machine3",
            "delays": [
                [
                    0.1,
                    0.1,
                    0.1,
                    0.1,
                    0.1,
                    0.1
                ]
            ]
        },
        {
            "name": "robot0",
            "delays": [
                [
                    0.1,
                    0.1,
                    0.1,
                    0.1,
                    0.1,
                    0.1,
                    0.1,
                    0.1,
                    0.1,
                    0.1,
                    0.1,
                    0.1,
                    0.1,
                    0.1,
                    0.1,
                    0.1,
                    0.1,
                    0.1,
                    0.1,
                    0.1,
                    1
                ]
            ]
        },
        {
            "name": "robot1"
        },
        {
            "name": "robot2"
        },
        {
            "name": "robot3",
            "delays": [
                [
                    0.1,
                    0.1,
                    0.1,
                    0.1,
                    0.1,
                    0.1
                ]
            ]
        },
        {
            "name": "slime0",
            "delays": [
                [
                    0.2,
                    0.2,
                    0.05,
                    0.05,
                    0.2,
                    0.2,
                    0.05,
                    0.05,
                    0.2,
                    0.2,
                    0.2,
                    0.2,
                    0.2,
                    0.2,
                    0.2,
                    0.2,
                    0.2,
                    0.2,
                    0.2,
                    0.2,
                    0.2,
                    0.2,
                    0.2,
                    0.2
                ]
            ]
        },
        {
            "name": "slime1"
        },
        {
            "name": "slime2"
        },
        {
            "name": "slime3",
            "delays": [
                [
                    2,
                    0.2
                ]
            ]
        },
        {
            "name": "syndibot0",
            "delays": [
                [
                    0.1,
                    0.1,
                    0.05,
                    0.05,
                    0.1,
                    0.1,
                    0.1,
                    0.1,
                    0.1,
                    0.1,
                    0.1,
                    0.1,
                    0.1,
                    0.1,
                    0.1,
                    0.1,
                    0.1,
                    0.1,
                    0.1,
                    0.1,
                    1
                ]
            ]
        },
        {
            "name": "syndibot1"
        },
        {
            "name": "syndibot2"
        },
        {
            "name": "syndibot3",
            "delays": [
                [
                    0.1,
                    0.1,
                    0.1,
                    0.1,
                    0.1,
                    0.1
                ]
            ]
        },
        {
            "name": "signlang0",
            "delays": [
                [
                    0.2,
                    0.2,
                    0.2,
                    0.5
                ]
            ]
        },
        {
            "name": "signlang1",
            "delays": [
                [
                    0.15,
                    0.15,
                    0.5,
                    0.1
                ]
            ]
        },
        {
            "name": "signlang2",
            "delays": [
                [
                    0.15,
                    0.15,
                    0.5,
                    0.1
                ]
            ]
        },
        {
            "name": "signlang3",
            "delays": [
                [
                    0.3,
                    0.3
                ]
            ]
        }
    ]
}<|MERGE_RESOLUTION|>--- conflicted
+++ resolved
@@ -5,11 +5,7 @@
         "y": 64
     },
     "license": "CC-BY-SA-3.0",
-<<<<<<< HEAD
-    "copyright": "Taken from tgstation at commit https://github.com/tgstation/tgstation/commit/c3132671e1cb447b4ebf3ca61d71df5c7d78464e | Moth sprites made by PuroSlavKing (Github)",
-=======
-    "copyright": "Taken from tgstation at commit https://github.com/tgstation/tgstation/commit/c6e3401f2e7e1e55c57060cdf956a98ef1fefc24 | Moth sprites made by PuroSlavKing (Github), dummy made by brainfood1183 (github)",
->>>>>>> 69c6ab5a
+    "copyright": "Taken from tgstation at commit https://github.com/tgstation/tgstation/commit/c3132671e1cb447b4ebf3ca61d71df5c7d78464e | Moth sprites made by PuroSlavKing (Github), dummy made by brainfood1183 (github)",
     "states": [
         {
             "name": "alien0",
