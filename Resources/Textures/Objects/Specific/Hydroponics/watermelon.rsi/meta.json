--- conflicted
+++ resolved
@@ -1,59 +1,7 @@
 {
-<<<<<<< HEAD
-  "version": 1,
-  "license": "CC-BY-SA-3.0",
-  "copyright": "Taken from https://github.com/vgstation-coders/vgstation13/commit/b459ea3fdee965bdc3e93e7983ad7fa610d05c12 and https://github.com/tgstation/tgstation/commit/ead6d8d59753ef033efdfad17f337df268038ff3, inhands by mubururu_ (github), slice.png modified from https://github.com/space-wizards/space-station-14/pull/14587/files#diff-3d6e5b157c429de7aa62396e8677d0a2fab073a2d6d6e796af4931cb8d979330 by Chaoticaa (GitHub), Growth stages, harvest, dead, and produce sprites Created by Chaoticaa (GitHub) Resprite by KREKS",
-  "size": {
-    "x": 32,
-    "y": 32
-  },
-  "states": [
-    {
-      "name": "dead"
-    },
-    {
-      "name": "harvest"
-    },
-    {
-      "name": "produce"
-    },
-    {
-      "name": "seed"
-    },
-    {
-      "name": "stage-1"
-    },
-    {
-      "name": "stage-2"
-    },
-    {
-      "name": "stage-3"
-    },
-    {
-      "name": "stage-4"
-    },
-    {
-      "name": "stage-5"
-    },
-    {
-      "name": "stage-6"
-    },
-    {
-      "name": "slice"
-    },
-    {
-      "name": "produce-inhand-left",
-      "directions": 4
-    },
-    {
-      "name": "produce-inhand-right",
-      "directions": 4
-    }
-  ]
-=======
     "version": 1,
     "license": "CC-BY-SA-3.0",
-    "copyright": "Taken from https://github.com/vgstation-coders/vgstation13/commit/b459ea3fdee965bdc3e93e7983ad7fa610d05c12 and https://github.com/tgstation/tgstation/commit/ead6d8d59753ef033efdfad17f337df268038ff3, inhands by mubururu_ (github), slice.png modified from https://github.com/space-wizards/space-station-14/pull/14587/files#diff-3d6e5b157c429de7aa62396e8677d0a2fab073a2d6d6e796af4931cb8d979330 by Chaoticaa (GitHub), Growth stages, harvest, dead, and produce sprites Created by Chaoticaa (GitHub),",
+    "copyright": "Taken from https://github.com/vgstation-coders/vgstation13/commit/b459ea3fdee965bdc3e93e7983ad7fa610d05c12 and https://github.com/tgstation/tgstation/commit/ead6d8d59753ef033efdfad17f337df268038ff3, inhands by mubururu_ (github), slice.png modified from https://github.com/space-wizards/space-station-14/pull/14587/files#diff-3d6e5b157c429de7aa62396e8677d0a2fab073a2d6d6e796af4931cb8d979330 by Chaoticaa (GitHub), Growth stages, harvest, dead, and produce sprites Created by Chaoticaa (GitHub), Resprite by KREKS",
     "size": {
         "x": 32,
         "y": 32
@@ -101,5 +49,4 @@
             "directions": 4
         }
     ]
->>>>>>> 6eadc8ae
 }