{
<<<<<<< HEAD
  "version": 1,
  "license": "CC-BY-SA-3.0",
  "copyright": "Taken from tgstation at commit https://github.com/tgstation/tgstation/commit/696dfcc59c9e65e7bbe3923d1f7e880ea384783f, inhands by mubururu_ (github), Growth stages, harvest, dead, and produce sprites created by Chaoticaa (GitHub)",
  "size": {
    "x": 32,
    "y": 32
  },
  "states": [
    {
      "name": "dead"
    },
    {
      "name": "harvest"
    },
    {
      "name": "produce"
    },
    {
      "name": "seed"
    },
    {
      "name": "stage-1"
    },
    {
      "name": "stage-2"
    },
    {
      "name": "stage-3"
    },
    {
      "name": "stage-4"
    },
    {
      "name": "stage-5"
    },
    {
      "name": "stage-6"
    },
    {
      "name": "produce-inhand-left",
      "directions": 4
    },
    {
      "name": "produce-inhand-right",
      "directions": 4
    }
  ]
=======
    "version": 1,
    "license": "CC-BY-SA-3.0",
    "copyright": "Taken from https://github.com/vgstation-coders/vgstation13/commit/1dbcf389b0ec6b2c51b002df5fef8dd1519f8068, inhands by mubururu_ (github), Growth stages, harvest, dead, and produce sprites created by Chaoticaa (GitHub), inhands modified by Prole0 (GitHub)",
    "size": {
        "x": 32,
        "y": 32
    },
    "states": [
        {
            "name": "dead"
        },
        {
            "name": "harvest"
        },
        {
            "name": "produce"
        },
        {
            "name": "seed"
        },
        {
            "name": "stage-1"
        },
        {
            "name": "stage-2"
        },
        {
            "name": "stage-3"
        },
        {
            "name": "stage-4"
        },
        {
            "name": "stage-5"
        },
        {
            "name": "stage-6"
        },
        {
            "name": "produce-inhand-left",
            "directions": 4
        },
        {
            "name": "produce-inhand-right",
            "directions": 4
        }
    ]
>>>>>>> 6eadc8ae
}<|MERGE_RESOLUTION|>--- conflicted
+++ resolved
@@ -1,56 +1,8 @@
 {
-<<<<<<< HEAD
-  "version": 1,
-  "license": "CC-BY-SA-3.0",
-  "copyright": "Taken from tgstation at commit https://github.com/tgstation/tgstation/commit/696dfcc59c9e65e7bbe3923d1f7e880ea384783f, inhands by mubururu_ (github), Growth stages, harvest, dead, and produce sprites created by Chaoticaa (GitHub)",
-  "size": {
-    "x": 32,
-    "y": 32
-  },
-  "states": [
-    {
-      "name": "dead"
-    },
-    {
-      "name": "harvest"
-    },
-    {
-      "name": "produce"
-    },
-    {
-      "name": "seed"
-    },
-    {
-      "name": "stage-1"
-    },
-    {
-      "name": "stage-2"
-    },
-    {
-      "name": "stage-3"
-    },
-    {
-      "name": "stage-4"
-    },
-    {
-      "name": "stage-5"
-    },
-    {
-      "name": "stage-6"
-    },
-    {
-      "name": "produce-inhand-left",
-      "directions": 4
-    },
-    {
-      "name": "produce-inhand-right",
-      "directions": 4
-    }
-  ]
-=======
     "version": 1,
     "license": "CC-BY-SA-3.0",
     "copyright": "Taken from https://github.com/vgstation-coders/vgstation13/commit/1dbcf389b0ec6b2c51b002df5fef8dd1519f8068, inhands by mubururu_ (github), Growth stages, harvest, dead, and produce sprites created by Chaoticaa (GitHub), inhands modified by Prole0 (GitHub)",
+    "copyright": "Taken from tgstation at commit https://github.com/tgstation/tgstation/commit/696dfcc59c9e65e7bbe3923d1f7e880ea384783f, inhands by mubururu_ (github)",
     "size": {
         "x": 32,
         "y": 32
@@ -95,5 +47,4 @@
             "directions": 4
         }
     ]
->>>>>>> 6eadc8ae
 }