--- conflicted
+++ resolved
@@ -1,11 +1,7 @@
 {
   "version": 1,
   "license": "CC-BY-SA-3.0",
-<<<<<<< HEAD
-  "copyright": "Taken from tgstation at commit https://github.com/tgstation/tgstation/commit/782006a07ef7f16f70128489b3e78b210ee4bbbe, inhand sprites by лазік#7305",
-=======
-  "copyright": "Taken from tgstation at commit https://github.com/tgstation/tgstation/commit/40d89d11ea4a5cb81d61dc1018b46f4e7d32c62a, inhand sprites by lzk228(discord 455630609641897984)",
->>>>>>> 2fd57c2d
+  "copyright": "Taken from tgstation at commit https://github.com/tgstation/tgstation/commit/782006a07ef7f16f70128489b3e78b210ee4bbbe, inhand sprites by  lzk228(discord 455630609641897984)",
   "size": {
     "x": 32,
     "y": 32
