--- conflicted
+++ resolved
@@ -1,11 +1,8 @@
 {
   "version": 1,
   "license": "CC-BY-SA-3.0",
-<<<<<<< HEAD
+  "copyright": "Taken from https://github.com/vgstation-coders/vgstation13, inhands by mubururu_ (github), Growth stages, harvest, dead, and produce sprites created by Chaoticaa (GitHub), inhands modified by Prole0 (GitHub)",
   "copyright": "Taken from tgstation at commit https://github.com/tgstation/tgstation/commit/696dfcc59c9e65e7bbe3923d1f7e880ea384783f, inhands by mubururu_ (github), Growth stages, harvest, dead, and produce sprites created by Chaoticaa (GitHub), Resprite by Prazat",
-=======
-  "copyright": "Taken from https://github.com/vgstation-coders/vgstation13, inhands by mubururu_ (github), Growth stages, harvest, dead, and produce sprites created by Chaoticaa (GitHub), inhands modified by Prole0 (GitHub)",
->>>>>>> 6eadc8ae
   "size": {
     "x": 32,
     "y": 32
