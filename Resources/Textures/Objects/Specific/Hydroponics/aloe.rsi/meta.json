--- conflicted
+++ resolved
@@ -1,56 +1,8 @@
 {
-<<<<<<< HEAD
-  "version": 1,
-  "license": "CC-BY-SA-3.0",
-  "copyright": "Taken from tgstation at commit https://github.com/tgstation/tgstation/commit/696dfcc59c9e65e7bbe3923d1f7e880ea384783f, inhands by mubururu_ (github), Growth stages, harvest, dead, and produce sprites created by Chaoticaa (GitHub), Resprite by KREKS",
-  "size": {
-    "x": 32,
-    "y": 32
-  },
-  "states": [
-    {
-      "name": "dead"
-    },
-    {
-      "name": "harvest"
-    },
-    {
-      "name": "produce"
-    },
-    {
-      "name": "seed"
-    },
-    {
-      "name": "stage-1"
-    },
-    {
-      "name": "stage-2"
-    },
-    {
-      "name": "stage-3"
-    },
-    {
-      "name": "stage-4"
-    },
-    {
-      "name": "stage-5"
-    },
-    {
-      "name": "cream"
-    },
-    {
-      "name": "produce-inhand-left",
-      "directions": 4
-    },
-    {
-      "name": "produce-inhand-right",
-      "directions": 4
-    }
-  ]
-=======
     "version": 1,
     "license": "CC-BY-SA-3.0",
     "copyright": "Taken from https://github.com/tgstation/tgstation/commit/40d89d11ea4a5cb81d61dc1018b46f4e7d32c62a, inhands by mubururu_ (github), Growth stages, harvest, dead, and produce sprites created by Chaoticaa (GitHub), inhands modified by Prole0 (GitHub)",
+    "copyright": "Taken from tgstation at commit https://github.com/tgstation/tgstation/commit/696dfcc59c9e65e7bbe3923d1f7e880ea384783f, inhands by mubururu_ (github), Growth stages, harvest, dead, and produce sprites created by Chaoticaa (GitHub), Resprite by KREKS",
     "size": {
         "x": 32,
         "y": 32
@@ -95,5 +47,4 @@
             "directions": 4
         }
     ]
->>>>>>> 6eadc8ae
 }