{
<<<<<<< HEAD
  "version": 1,
  "license": "CC-BY-SA-3.0",
  "copyright": "Taken from https://github.com/tgstation/tgstation/commit/40d89d11ea4a5cb81d61dc1018b46f4e7d32c62a, inhands by mubururu_ (github), produce created by Chaoticaa (GitHub), Growth stages, harvest, and dead modified by Chaoticaa (GitHub) Resprite by Prazat",
  "size": {
    "x": 32,
    "y": 32
  },
  "states": [
    {
      "name": "dead"
=======
    "version": 1,
    "license": "CC-BY-SA-3.0",
    "copyright": "Taken from https://github.com/tgstation/tgstation/commit/40d89d11ea4a5cb81d61dc1018b46f4e7d32c62a, inhands by mubururu_ (github), produce created by Chaoticaa (GitHub), Growth stages, harvest, and dead modified by Chaoticaa (GitHub), inhands modified by Prole0 (GitHub)",
    "size": {
        "x": 32,
        "y": 32
>>>>>>> 6eadc8ae
    },
    {
      "name": "harvest"
    },
    {
      "name": "produce"
    },
    {
      "name": "seed"
    },
    {
      "name": "stage-1"
    },
    {
      "name": "stage-2"
    },
    {
      "name": "produce-inhand-left",
      "directions": 4
    },
    {
      "name": "produce-inhand-right",
      "directions": 4
    }
  ]
}<|MERGE_RESOLUTION|>--- conflicted
+++ resolved
@@ -1,46 +1,37 @@
 {
-<<<<<<< HEAD
-  "version": 1,
-  "license": "CC-BY-SA-3.0",
-  "copyright": "Taken from https://github.com/tgstation/tgstation/commit/40d89d11ea4a5cb81d61dc1018b46f4e7d32c62a, inhands by mubururu_ (github), produce created by Chaoticaa (GitHub), Growth stages, harvest, and dead modified by Chaoticaa (GitHub) Resprite by Prazat",
-  "size": {
-    "x": 32,
-    "y": 32
-  },
-  "states": [
-    {
-      "name": "dead"
-=======
     "version": 1,
     "license": "CC-BY-SA-3.0",
-    "copyright": "Taken from https://github.com/tgstation/tgstation/commit/40d89d11ea4a5cb81d61dc1018b46f4e7d32c62a, inhands by mubururu_ (github), produce created by Chaoticaa (GitHub), Growth stages, harvest, and dead modified by Chaoticaa (GitHub), inhands modified by Prole0 (GitHub)",
+    "copyright": "Taken from https://github.com/tgstation/tgstation/commit/40d89d11ea4a5cb81d61dc1018b46f4e7d32c62a, inhands by mubururu_ (github), produce created by Chaoticaa (GitHub), Growth stages, harvest, and dead modified by Chaoticaa (GitHub), inhands modified by Prole0 (GitHub), Resprite by Prazat",
     "size": {
         "x": 32,
         "y": 32
->>>>>>> 6eadc8ae
     },
-    {
-      "name": "harvest"
-    },
-    {
-      "name": "produce"
-    },
-    {
-      "name": "seed"
-    },
-    {
-      "name": "stage-1"
-    },
-    {
-      "name": "stage-2"
-    },
-    {
-      "name": "produce-inhand-left",
-      "directions": 4
-    },
-    {
-      "name": "produce-inhand-right",
-      "directions": 4
-    }
-  ]
+    "states": [
+        {
+            "name": "dead"
+        },
+        {
+            "name": "harvest"
+        },
+        {
+            "name": "produce"
+        },
+        {
+            "name": "seed"
+        },
+        {
+            "name": "stage-1"
+        },
+        {
+            "name": "stage-2"
+        },
+        {
+            "name": "produce-inhand-left",
+            "directions": 4
+        },
+        {
+            "name": "produce-inhand-right",
+            "directions": 4
+        }
+    ]
 }