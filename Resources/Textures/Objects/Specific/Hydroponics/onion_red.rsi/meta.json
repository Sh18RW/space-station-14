--- conflicted
+++ resolved
@@ -1,50 +1,7 @@
 {
-<<<<<<< HEAD
-  "version": 1,
-  "license": "CC-BY-SA-3.0",
-  "copyright": "Taken from tgstation at commit https://github.com/tgstation/tgstation/commit/696dfcc59c9e65e7bbe3923d1f7e880ea384783f, inhands by mubururu_ (github), seed modified from https://github.com/space-wizards/space-station-14/pull/23210/files#diff-6b89a02e399bc4dd9c50c16ad274a353a92c8a0f462083fab0c1e5045d957ad2 by Chaoticaa (GitHub), slice modified from https://github.com/space-wizards/space-station-14/pull/3436/files#diff-65d1e265b787136da82b8e8b56ede11fdb879c31f9d14b4236d33a9a89d6a815 by Chaoticaa (GitHub), Growth, harvest, dead, and produce created by Chaoticaa (GitHub), Resprite by KREKS",
-  "size": {
-    "x": 32,
-    "y": 32
-  },
-  "states": [
-    {
-      "name": "dead"
-    },
-    {
-      "name": "harvest"
-    },
-    {
-      "name": "produce"
-    },
-    {
-      "name": "slice"
-    },
-    {
-      "name": "seed"
-    },
-    {
-      "name": "stage-1"
-    },
-    {
-      "name": "stage-2"
-    },
-    {
-      "name": "stage-3"
-    },
-    {
-      "name": "produce-inhand-left",
-      "directions": 4
-    },
-    {
-      "name": "produce-inhand-right",
-      "directions": 4
-    }
-  ]
-=======
     "version": 1,
     "license": "CC-BY-SA-3.0",
-    "copyright": "Taken from tgstation at https://github.com/tgstation/tgstation/commit/9b0c2e771e9d2442dd7d21c019b970c1299b5cf4, inhands by mubururu_ (github), seed modified from https://github.com/space-wizards/space-station-14/pull/23210/files#diff-6b89a02e399bc4dd9c50c16ad274a353a92c8a0f462083fab0c1e5045d957ad2 by Chaoticaa (GitHub), slice modified from https://github.com/space-wizards/space-station-14/pull/3436/files#diff-65d1e265b787136da82b8e8b56ede11fdb879c31f9d14b4236d33a9a89d6a815 by Chaoticaa (GitHub), Growth, harvest, dead, and produce created by Chaoticaa (GitHub), inhands modified by Prole0 (GitHub)",
+    "copyright": "Taken from tgstation at https://github.com/tgstation/tgstation/commit/9b0c2e771e9d2442dd7d21c019b970c1299b5cf4, inhands by mubururu_ (github), seed modified from https://github.com/space-wizards/space-station-14/pull/23210/files#diff-6b89a02e399bc4dd9c50c16ad274a353a92c8a0f462083fab0c1e5045d957ad2 by Chaoticaa (GitHub), slice modified from https://github.com/space-wizards/space-station-14/pull/3436/files#diff-65d1e265b787136da82b8e8b56ede11fdb879c31f9d14b4236d33a9a89d6a815 by Chaoticaa (GitHub), Growth, harvest, dead, and produce created by Chaoticaa (GitHub), inhands modified by Prole0 (GitHub), Resprite by KREKS",
     "size": {
         "x": 32,
         "y": 32
@@ -83,5 +40,4 @@
             "directions": 4
         }
     ]
->>>>>>> 6eadc8ae
 }