--- conflicted
+++ resolved
@@ -1,11 +1,7 @@
 {
   "version": 1,
   "license": "CC-BY-SA-3.0",
-<<<<<<< HEAD
-  "copyright": "Taken from https://github.com/vgstation-coders/vgstation13/commit/b459ea3fdee965bdc3e93e7983ad7fa610d05c12, inhands by mubururu_ (github), Growth stages, harvest, dead, and produce sprites created by Chaoticaa (GitHub) Resprite by KREKS and Prazat",
-=======
-  "copyright": "Taken from https://github.com/vgstation-coders/vgstation13/commit/b459ea3fdee965bdc3e93e7983ad7fa610d05c12, inhands by mubururu_ (github), Growth stages, harvest, dead, and produce sprites created by Chaoticaa (GitHub), inhands modified by Prole0 (GitHub)",
->>>>>>> 6eadc8ae
+  "copyright": "Taken from https://github.com/vgstation-coders/vgstation13/commit/b459ea3fdee965bdc3e93e7983ad7fa610d05c12, inhands by mubururu_ (github), Growth stages, harvest, dead, and produce sprites created by Chaoticaa (GitHub), inhands modified by Prole0 (GitHub), Resprite by KREKS and Prazat",
   "size": {
     "x": 32,
     "y": 32
