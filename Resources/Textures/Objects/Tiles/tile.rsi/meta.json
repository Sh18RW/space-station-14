{
<<<<<<< HEAD
  "version": 1,
  "license": "CC-BY-SA-3.0",
  "copyright": "Taken from tgstation at commit https://github.com/tgstation/tgstation/commit/c6e3401f2e7e1e55c57060cdf956a98ef1fefc24, additional attributions available in the Resources/Textures/Tiles/attributions.yml file. Ice tile and Snow tile modifications, Astreroid tile and in-hands created by Southbridge-fur (github) | some icons resprited by @mishutka09 (discord: 1152277579206774854)",
  "copyright": "Taken from tgstation at commit https://github.com/tgstation/tgstation/commit/c6e3401f2e7e1e55c57060cdf956a98ef1fefc24, additional attributions available in the Resources/Textures/Tiles/attributions.yml file. Ice tile and Snow tile modifications, Astreroid tile and in-hands created by Southbridge-fur (github), Astro-asteroid by kosticia (Github)",
  "size": {
    "x": 32,
    "y": 32
  },
  "states": [
    {
      "name": "dark"
    },
    {
      "name": "dark-diagonal-mini"
    },
    {
      "name": "dark-diagonal"
    },
    {
      "name": "dark-herringbone"
    },
    {
      "name": "dark-mini"
    },
    {
      "name": "dark-mono"
    },
    {
      "name": "dark-pavement"
    },
    {
      "name": "dark-pavement-vertical"
    },
    {
      "name": "dark-offset"
    },
    {
      "name": "dirty"
    },
    {
      "name": "checker-light"
    },
    {
      "name": "checker-dark"
    },
    {
      "name": "concrete"
    },
    {
      "name": "concrete-mono"
    },
    {
      "name": "concrete-smooth"
    },
    {
      "name": "grayconcrete"
    },
    {
      "name": "grayconcrete-mono"
    },
    {
      "name": "grayconcrete-smooth"
    },
    {
      "name": "oldconcrete"
    },
    {
      "name": "oldconcrete-mono"
    },
    {
      "name": "oldconcrete-smooth"
    },
    {
      "name": "gcircuit"
    },
    {
      "name": "bar"
    },
    {
      "name": "blue"
    },
	  {
	    "name": "brass"
	  },
	  {
	    "name": "brass-filled"
	  },
	  {
	    "name": "reebe"
	  },
    {
      "name": "lime"
    },
    {
      "name": "mining"
    },
    {
      "name": "mining-inhand-right",
      "directions": 4
    },
    {
      "name": "mining-inhand-left",
      "directions": 4
    },
    {
      "name": "miningdark"
    },
    {
      "name": "miningdark-inhand-right",
      "directions": 4
    },
    {
      "name": "miningdark-inhand-left",
      "directions": 4
    },
    {
      "name": "mininglight"
    },
    {
      "name": "mininglight-inhand-right",
      "directions": 4
    },
    {
      "name": "mininglight-inhand-left",
      "directions": 4
    },
    {
      "name": "clown"
    },
    {
      "name": "grass"
    },
    {
      "name": "grassjungle"
    },
    {
      "name": "kitchen"
    },
    {
      "name": "laundry"
    },
    {
      "name": "lino"
    },
    {
      "name": "meat"
    },
    {
      "name": "meat-inhand-right",
      "directions": 4
    },
    {
      "name": "meat-inhand-left",
      "directions": 4
    },
    {
      "name": "mime"
    },
    {
      "name": "bcircuit"
    },
    {
      "name": "rcircuit"
    },
    {
      "name": "carpet-black"
    },
    {
      "name": "carpet-blue"
    },
    {
      "name": "carpet-skyblue"
    },
    {
      "name": "carpet-green"
    },
    {
      "name": "carpet-orange"
    },
    {
      "name": "carpet-purple"
    },
    {
      "name": "carpet-red"
    },
    {
      "name": "carpet-pink"
    },
    {
      "name": "carpet-cyan"
    },
    {
      "name": "carpet-white"
    },
    {
      "name": "hydro"
    },
    {
      "name": "reinforced"
    },
    {
      "name": "rockvault"
    },
    {
      "name": "gold"
    },
    {
      "name": "showroom"
    },
    {
      "name": "snow"
    },
    {
      "name": "steel"
    },
    {
      "name": "steel-offset"
    },
    {
      "name": "steel-diagonal-mini"
    },
    {
      "name": "steel-diagonal"
    },
    {
      "name": "steel-herringbone"
    },
    {
      "name": "steel-mini"
    },
    {
      "name": "steel-mono"
    },
    {
      "name": "steel-pavement"
    },
    {
      "name": "steel-pavement-vertical"
    },
    {
      "name": "silver"
    },
    {
      "name": "techfloor"
    },
    {
      "name": "white"
    },
    {
      "name": "white-offset"
    },
    {
      "name": "white-diagonal-mini"
    },
    {
      "name": "white-diagonal"
    },
    {
      "name": "white-herringbone"
    },
    {
      "name": "white-mini"
    },
    {
      "name": "white-mono"
    },
    {
      "name": "white-pavement"
    },
    {
      "name": "white-pavement-vertical"
    },
    {
      "name": "monofloor"
    },
    {
      "name": "wood"
    },
    {
      "name": "arcadeblue"
    },
    {
      "name": "arcadeblue2"
    },
    {
      "name": "arcadered"
    },
    {
      "name": "eighties"
    },
    {
      "name": "shuttlewhite"
    },
    {
      "name": "shuttleblue"
    },
    {
      "name": "shuttleorange"
    },
    {
      "name": "shuttlepurple"
    },
    {
      "name": "shuttlered"
    },
    {
      "name": "shuttlegrey"
    },
    {
      "name": "shuttleblack"
    },
    {
      "name": "carpetclown"
    },
    {
      "name": "carpetoffice"
    },
    {
      "name": "boxing"
    },
    {
      "name": "gym"
    },
    {
      "name": "metaldiamond"
    },
    {
      "name": "steelmaintfloor"
    },
    {
      "name": "gratingmaintfloor"
    },
    {
      "name": "woodpatternfloor"
    },
    {
      "name": "astrograss"
    },
    {
      "name": "astroice"
    },
    {
      "name": "bcircuit-inhand-left",
      "directions": 4
    },
    {
      "name": "bcircuit-inhand-right",
      "directions": 4
    },
    {
      "name": "carpet-black-inhand-left",
      "directions": 4
    },
    {
      "name": "carpet-black-inhand-right",
      "directions": 4
    },
    {
      "name": "carpet-blue-inhand-left",
      "directions": 4
    },
    {
      "name": "carpet-blue-inhand-right",
      "directions": 4
    },
    {
      "name": "carpet-skyblue-inhand-left",
      "directions": 4
    },
    {
      "name": "carpet-skyblue-inhand-right",
      "directions": 4
    },
    {
      "name": "carpet-green-inhand-left",
      "directions": 4
    },
    {
      "name": "carpet-green-inhand-right",
      "directions": 4
    },
    {
      "name": "carpet-orange-inhand-left",
      "directions": 4
    },
    {
      "name": "carpet-orange-inhand-right",
      "directions": 4
    },
    {
      "name": "carpet-purple-inhand-left",
      "directions": 4
    },
    {
      "name": "carpet-purple-inhand-right",
      "directions": 4
    },
    {
      "name": "carpet-red-inhand-left",
      "directions": 4
    },
    {
      "name": "carpet-red-inhand-right",
      "directions": 4
    },
    {
      "name": "carpet-pink-inhand-left",
      "directions": 4
    },
    {
      "name": "carpet-pink-inhand-right",
      "directions": 4
    },
    {
      "name": "carpet-cyan-inhand-left",
      "directions": 4
    },
    {
      "name": "carpet-cyan-inhand-right",
      "directions": 4
    },
    {
      "name": "carpet-white-inhand-left",
      "directions": 4
    },
    {
      "name": "carpet-white-inhand-right",
      "directions": 4
    },
    {
      "name": "grass-inhand-left",
      "directions": 4
    },
    {
      "name": "grass-inhand-right",
      "directions": 4
    },
    {
      "name": "snow-inhand-left",
      "directions": 4
    },
    {
      "name": "snow-inhand-right",
      "directions": 4
    },
    {
      "name": "dirty-inhand-left",
      "directions": 4
    },
    {
      "name": "dirty-inhand-right",
      "directions": 4
    },
    {
      "name": "dark-inhand-right",
      "directions": 4
    },
    {
      "name": "dark-inhand-left",
      "directions": 4
    },
    {
      "name": "gcircuit-inhand-right",
      "directions": 4
    },
    {
      "name": "gcircuit-inhand-left",
      "directions": 4
    },
    {
      "name": "gold-inhand-right",
      "directions": 4
    },
    {
      "name": "gold-inhand-left",
      "directions": 4
    },
    {
      "name": "rcircuit-inhand-right",
      "directions": 4
    },
    {
      "name": "rcircuit-inhand-left",
      "directions": 4
    },
    {
      "name": "reinforced-inhand-right",
      "directions": 4
    },
    {
      "name": "reinforced-inhand-left",
      "directions": 4
    },
    {
      "name": "showroom-inhand-right",
      "directions": 4
    },
    {
      "name": "showroom-inhand-left",
      "directions": 4
    },
    {
      "name": "silver-inhand-right",
      "directions": 4
    },
    {
      "name": "silver-inhand-left",
      "directions": 4
    },
    {
      "name": "white-inhand-right",
      "directions": 4
    },
    {
      "name": "white-inhand-left",
      "directions": 4
    },
    {
      "name": "wood-inhand-right",
      "directions": 4
    },
    {
      "name": "wood-inhand-left",
      "directions": 4
    },
    {
      "name": "generic-inhand-right",
      "directions": 4
    },
    {
      "name": "generic-inhand-left",
      "directions": 4
    },
    {
      "name": "steel-inhand-right",
      "directions": 4
    },
    {
      "name": "steel-inhand-left",
      "directions": 4
    },
    {
      "name": "hydro-inhand-right",
      "directions": 4
    },
    {
      "name": "hydro-inhand-left",
      "directions": 4
    },
    {
      "name": "wood-large"
    },
    {
      "name": "asteroid"
    },
    {
      "name": "astro-asteroid"
    },
    {
      "name": "asteroid-inhand-right",
      "directions": 4
    },
    {
      "name": "asteroid-inhand-left",
      "directions": 4
    }
  ]
=======
    "version": 1,
    "license": "CC-BY-SA-3.0",
    "copyright": "Taken from tgstation at commit https://github.com/tgstation/tgstation/commit/c6e3401f2e7e1e55c57060cdf956a98ef1fefc24, additional attributions available in the Resources/Textures/Tiles/attributions.yml file. Ice tile and Snow tile modifications, Astreroid tile and in-hands created by Southbridge-fur (github), Astro-asteroid by kosticia (Github)",
    "size": {
        "x": 32,
        "y": 32
    },
    "states": [
        {
            "name": "dark"
        },
        {
            "name": "dark-diagonal-mini"
        },
        {
            "name": "dark-diagonal"
        },
        {
            "name": "dark-herringbone"
        },
        {
            "name": "dark-mini"
        },
        {
            "name": "dark-mono"
        },
        {
            "name": "dark-pavement"
        },
        {
            "name": "dark-pavement-vertical"
        },
        {
            "name": "dark-offset"
        },
        {
            "name": "dirty"
        },
        {
            "name": "checker-light"
        },
        {
            "name": "checker-dark"
        },
        {
            "name": "concrete"
        },
        {
            "name": "concrete-mono"
        },
        {
            "name": "concrete-smooth"
        },
        {
            "name": "grayconcrete"
        },
        {
            "name": "grayconcrete-mono"
        },
        {
            "name": "grayconcrete-smooth"
        },
        {
            "name": "oldconcrete"
        },
        {
            "name": "oldconcrete-mono"
        },
        {
            "name": "oldconcrete-smooth"
        },
        {
            "name": "gcircuit"
        },
        {
            "name": "bar"
        },
        {
            "name": "blue"
        },
        {
            "name": "brass"
        },
        {
            "name": "brass-filled"
        },
        {
            "name": "reebe"
        },
        {
            "name": "lime"
        },
        {
            "name": "mining"
        },
        {
            "name": "mining-inhand-right",
            "directions": 4
        },
        {
            "name": "mining-inhand-left",
            "directions": 4
        },
        {
            "name": "miningdark"
        },
        {
            "name": "miningdark-inhand-right",
            "directions": 4
        },
        {
            "name": "miningdark-inhand-left",
            "directions": 4
        },
        {
            "name": "mininglight"
        },
        {
            "name": "mininglight-inhand-right",
            "directions": 4
        },
        {
            "name": "mininglight-inhand-left",
            "directions": 4
        },
        {
            "name": "clown"
        },
        {
            "name": "grass"
        },
        {
            "name": "grassjungle"
        },
        {
            "name": "kitchen"
        },
        {
            "name": "laundry"
        },
        {
            "name": "lino"
        },
        {
            "name": "meat"
        },
        {
            "name": "meat-inhand-right",
            "directions": 4
        },
        {
            "name": "meat-inhand-left",
            "directions": 4
        },
        {
            "name": "mime"
        },
        {
            "name": "bcircuit"
        },
        {
            "name": "rcircuit"
        },
        {
            "name": "carpet-black"
        },
        {
            "name": "carpet-blue"
        },
        {
            "name": "carpet-skyblue"
        },
        {
            "name": "carpet-green"
        },
        {
            "name": "carpet-orange"
        },
        {
            "name": "carpet-purple"
        },
        {
            "name": "carpet-red"
        },
        {
            "name": "carpet-pink"
        },
        {
            "name": "carpet-cyan"
        },
        {
            "name": "carpet-white"
        },
        {
            "name": "hydro"
        },
        {
            "name": "reinforced"
        },
        {
            "name": "rockvault"
        },
        {
            "name": "gold"
        },
        {
            "name": "showroom"
        },
        {
            "name": "snow"
        },
        {
            "name": "steel"
        },
        {
            "name": "steel-offset"
        },
        {
            "name": "steel-diagonal-mini"
        },
        {
            "name": "steel-diagonal"
        },
        {
            "name": "steel-herringbone"
        },
        {
            "name": "steel-mini"
        },
        {
            "name": "steel-mono"
        },
        {
            "name": "steel-pavement"
        },
        {
            "name": "steel-pavement-vertical"
        },
        {
            "name": "silver"
        },
        {
            "name": "techfloor"
        },
        {
            "name": "techfloordark"
        },
        {
            "name": "white"
        },
        {
            "name": "white-offset"
        },
        {
            "name": "white-diagonal-mini"
        },
        {
            "name": "white-diagonal"
        },
        {
            "name": "white-herringbone"
        },
        {
            "name": "white-mini"
        },
        {
            "name": "white-mono"
        },
        {
            "name": "white-pavement"
        },
        {
            "name": "white-pavement-vertical"
        },
        {
            "name": "monofloor"
        },
        {
            "name": "wood"
        },
        {
            "name": "arcadeblue"
        },
        {
            "name": "arcadeblue2"
        },
        {
            "name": "arcadered"
        },
        {
            "name": "eighties"
        },
        {
            "name": "shuttlewhite"
        },
        {
            "name": "shuttleblue"
        },
        {
            "name": "shuttleorange"
        },
        {
            "name": "shuttlepurple"
        },
        {
            "name": "shuttlered"
        },
        {
            "name": "shuttlegrey"
        },
        {
            "name": "shuttleblack"
        },
        {
            "name": "carpetclown"
        },
        {
            "name": "carpetoffice"
        },
        {
            "name": "boxing"
        },
        {
            "name": "gym"
        },
        {
            "name": "metaldiamond"
        },
        {
            "name": "steelmaintfloor"
        },
        {
            "name": "gratingmaintfloor"
        },
        {
            "name": "woodpatternfloor"
        },
        {
            "name": "astrograss"
        },
        {
            "name": "astroice"
        },
        {
            "name": "bcircuit-inhand-left",
            "directions": 4
        },
        {
            "name": "bcircuit-inhand-right",
            "directions": 4
        },
        {
            "name": "carpet-black-inhand-left",
            "directions": 4
        },
        {
            "name": "carpet-black-inhand-right",
            "directions": 4
        },
        {
            "name": "carpet-blue-inhand-left",
            "directions": 4
        },
        {
            "name": "carpet-blue-inhand-right",
            "directions": 4
        },
        {
            "name": "carpet-skyblue-inhand-left",
            "directions": 4
        },
        {
            "name": "carpet-skyblue-inhand-right",
            "directions": 4
        },
        {
            "name": "carpet-green-inhand-left",
            "directions": 4
        },
        {
            "name": "carpet-green-inhand-right",
            "directions": 4
        },
        {
            "name": "carpet-orange-inhand-left",
            "directions": 4
        },
        {
            "name": "carpet-orange-inhand-right",
            "directions": 4
        },
        {
            "name": "carpet-purple-inhand-left",
            "directions": 4
        },
        {
            "name": "carpet-purple-inhand-right",
            "directions": 4
        },
        {
            "name": "carpet-red-inhand-left",
            "directions": 4
        },
        {
            "name": "carpet-red-inhand-right",
            "directions": 4
        },
        {
            "name": "carpet-pink-inhand-left",
            "directions": 4
        },
        {
            "name": "carpet-pink-inhand-right",
            "directions": 4
        },
        {
            "name": "carpet-cyan-inhand-left",
            "directions": 4
        },
        {
            "name": "carpet-cyan-inhand-right",
            "directions": 4
        },
        {
            "name": "carpet-white-inhand-left",
            "directions": 4
        },
        {
            "name": "carpet-white-inhand-right",
            "directions": 4
        },
        {
            "name": "grass-inhand-left",
            "directions": 4
        },
        {
            "name": "grass-inhand-right",
            "directions": 4
        },
        {
            "name": "snow-inhand-left",
            "directions": 4
        },
        {
            "name": "snow-inhand-right",
            "directions": 4
        },
        {
            "name": "dirty-inhand-left",
            "directions": 4
        },
        {
            "name": "dirty-inhand-right",
            "directions": 4
        },
        {
            "name": "dark-inhand-right",
            "directions": 4
        },
        {
            "name": "dark-inhand-left",
            "directions": 4
        },
        {
            "name": "gcircuit-inhand-right",
            "directions": 4
        },
        {
            "name": "gcircuit-inhand-left",
            "directions": 4
        },
        {
            "name": "gold-inhand-right",
            "directions": 4
        },
        {
            "name": "gold-inhand-left",
            "directions": 4
        },
        {
            "name": "rcircuit-inhand-right",
            "directions": 4
        },
        {
            "name": "rcircuit-inhand-left",
            "directions": 4
        },
        {
            "name": "reinforced-inhand-right",
            "directions": 4
        },
        {
            "name": "reinforced-inhand-left",
            "directions": 4
        },
        {
            "name": "showroom-inhand-right",
            "directions": 4
        },
        {
            "name": "showroom-inhand-left",
            "directions": 4
        },
        {
            "name": "silver-inhand-right",
            "directions": 4
        },
        {
            "name": "silver-inhand-left",
            "directions": 4
        },
        {
            "name": "white-inhand-right",
            "directions": 4
        },
        {
            "name": "white-inhand-left",
            "directions": 4
        },
        {
            "name": "wood-inhand-right",
            "directions": 4
        },
        {
            "name": "wood-inhand-left",
            "directions": 4
        },
        {
            "name": "generic-inhand-right",
            "directions": 4
        },
        {
            "name": "generic-inhand-left",
            "directions": 4
        },
        {
            "name": "steel-inhand-right",
            "directions": 4
        },
        {
            "name": "steel-inhand-left",
            "directions": 4
        },
        {
            "name": "hydro-inhand-right",
            "directions": 4
        },
        {
            "name": "hydro-inhand-left",
            "directions": 4
        },
        {
            "name": "wood-large"
        },
        {
            "name": "asteroid"
        },
        {
            "name": "astro-asteroid"
        },
        {
            "name": "asteroid-inhand-right",
            "directions": 4
        },
        {
            "name": "asteroid-inhand-left",
            "directions": 4
        },
        {
            "name": "xenofloor"
        },
        {
            "name": "xeno-steel"
        },
        {
            "name": "xeno-steel-corner"
        },
        {
            "name": "xeno-techmaint"
        },
        {
            "name": "dark-squiggly"
        }
    ]
>>>>>>> ebb310ce
}<|MERGE_RESOLUTION|>--- conflicted
+++ resolved
@@ -1,576 +1,8 @@
 {
-<<<<<<< HEAD
-  "version": 1,
-  "license": "CC-BY-SA-3.0",
-  "copyright": "Taken from tgstation at commit https://github.com/tgstation/tgstation/commit/c6e3401f2e7e1e55c57060cdf956a98ef1fefc24, additional attributions available in the Resources/Textures/Tiles/attributions.yml file. Ice tile and Snow tile modifications, Astreroid tile and in-hands created by Southbridge-fur (github) | some icons resprited by @mishutka09 (discord: 1152277579206774854)",
-  "copyright": "Taken from tgstation at commit https://github.com/tgstation/tgstation/commit/c6e3401f2e7e1e55c57060cdf956a98ef1fefc24, additional attributions available in the Resources/Textures/Tiles/attributions.yml file. Ice tile and Snow tile modifications, Astreroid tile and in-hands created by Southbridge-fur (github), Astro-asteroid by kosticia (Github)",
-  "size": {
-    "x": 32,
-    "y": 32
-  },
-  "states": [
-    {
-      "name": "dark"
-    },
-    {
-      "name": "dark-diagonal-mini"
-    },
-    {
-      "name": "dark-diagonal"
-    },
-    {
-      "name": "dark-herringbone"
-    },
-    {
-      "name": "dark-mini"
-    },
-    {
-      "name": "dark-mono"
-    },
-    {
-      "name": "dark-pavement"
-    },
-    {
-      "name": "dark-pavement-vertical"
-    },
-    {
-      "name": "dark-offset"
-    },
-    {
-      "name": "dirty"
-    },
-    {
-      "name": "checker-light"
-    },
-    {
-      "name": "checker-dark"
-    },
-    {
-      "name": "concrete"
-    },
-    {
-      "name": "concrete-mono"
-    },
-    {
-      "name": "concrete-smooth"
-    },
-    {
-      "name": "grayconcrete"
-    },
-    {
-      "name": "grayconcrete-mono"
-    },
-    {
-      "name": "grayconcrete-smooth"
-    },
-    {
-      "name": "oldconcrete"
-    },
-    {
-      "name": "oldconcrete-mono"
-    },
-    {
-      "name": "oldconcrete-smooth"
-    },
-    {
-      "name": "gcircuit"
-    },
-    {
-      "name": "bar"
-    },
-    {
-      "name": "blue"
-    },
-	  {
-	    "name": "brass"
-	  },
-	  {
-	    "name": "brass-filled"
-	  },
-	  {
-	    "name": "reebe"
-	  },
-    {
-      "name": "lime"
-    },
-    {
-      "name": "mining"
-    },
-    {
-      "name": "mining-inhand-right",
-      "directions": 4
-    },
-    {
-      "name": "mining-inhand-left",
-      "directions": 4
-    },
-    {
-      "name": "miningdark"
-    },
-    {
-      "name": "miningdark-inhand-right",
-      "directions": 4
-    },
-    {
-      "name": "miningdark-inhand-left",
-      "directions": 4
-    },
-    {
-      "name": "mininglight"
-    },
-    {
-      "name": "mininglight-inhand-right",
-      "directions": 4
-    },
-    {
-      "name": "mininglight-inhand-left",
-      "directions": 4
-    },
-    {
-      "name": "clown"
-    },
-    {
-      "name": "grass"
-    },
-    {
-      "name": "grassjungle"
-    },
-    {
-      "name": "kitchen"
-    },
-    {
-      "name": "laundry"
-    },
-    {
-      "name": "lino"
-    },
-    {
-      "name": "meat"
-    },
-    {
-      "name": "meat-inhand-right",
-      "directions": 4
-    },
-    {
-      "name": "meat-inhand-left",
-      "directions": 4
-    },
-    {
-      "name": "mime"
-    },
-    {
-      "name": "bcircuit"
-    },
-    {
-      "name": "rcircuit"
-    },
-    {
-      "name": "carpet-black"
-    },
-    {
-      "name": "carpet-blue"
-    },
-    {
-      "name": "carpet-skyblue"
-    },
-    {
-      "name": "carpet-green"
-    },
-    {
-      "name": "carpet-orange"
-    },
-    {
-      "name": "carpet-purple"
-    },
-    {
-      "name": "carpet-red"
-    },
-    {
-      "name": "carpet-pink"
-    },
-    {
-      "name": "carpet-cyan"
-    },
-    {
-      "name": "carpet-white"
-    },
-    {
-      "name": "hydro"
-    },
-    {
-      "name": "reinforced"
-    },
-    {
-      "name": "rockvault"
-    },
-    {
-      "name": "gold"
-    },
-    {
-      "name": "showroom"
-    },
-    {
-      "name": "snow"
-    },
-    {
-      "name": "steel"
-    },
-    {
-      "name": "steel-offset"
-    },
-    {
-      "name": "steel-diagonal-mini"
-    },
-    {
-      "name": "steel-diagonal"
-    },
-    {
-      "name": "steel-herringbone"
-    },
-    {
-      "name": "steel-mini"
-    },
-    {
-      "name": "steel-mono"
-    },
-    {
-      "name": "steel-pavement"
-    },
-    {
-      "name": "steel-pavement-vertical"
-    },
-    {
-      "name": "silver"
-    },
-    {
-      "name": "techfloor"
-    },
-    {
-      "name": "white"
-    },
-    {
-      "name": "white-offset"
-    },
-    {
-      "name": "white-diagonal-mini"
-    },
-    {
-      "name": "white-diagonal"
-    },
-    {
-      "name": "white-herringbone"
-    },
-    {
-      "name": "white-mini"
-    },
-    {
-      "name": "white-mono"
-    },
-    {
-      "name": "white-pavement"
-    },
-    {
-      "name": "white-pavement-vertical"
-    },
-    {
-      "name": "monofloor"
-    },
-    {
-      "name": "wood"
-    },
-    {
-      "name": "arcadeblue"
-    },
-    {
-      "name": "arcadeblue2"
-    },
-    {
-      "name": "arcadered"
-    },
-    {
-      "name": "eighties"
-    },
-    {
-      "name": "shuttlewhite"
-    },
-    {
-      "name": "shuttleblue"
-    },
-    {
-      "name": "shuttleorange"
-    },
-    {
-      "name": "shuttlepurple"
-    },
-    {
-      "name": "shuttlered"
-    },
-    {
-      "name": "shuttlegrey"
-    },
-    {
-      "name": "shuttleblack"
-    },
-    {
-      "name": "carpetclown"
-    },
-    {
-      "name": "carpetoffice"
-    },
-    {
-      "name": "boxing"
-    },
-    {
-      "name": "gym"
-    },
-    {
-      "name": "metaldiamond"
-    },
-    {
-      "name": "steelmaintfloor"
-    },
-    {
-      "name": "gratingmaintfloor"
-    },
-    {
-      "name": "woodpatternfloor"
-    },
-    {
-      "name": "astrograss"
-    },
-    {
-      "name": "astroice"
-    },
-    {
-      "name": "bcircuit-inhand-left",
-      "directions": 4
-    },
-    {
-      "name": "bcircuit-inhand-right",
-      "directions": 4
-    },
-    {
-      "name": "carpet-black-inhand-left",
-      "directions": 4
-    },
-    {
-      "name": "carpet-black-inhand-right",
-      "directions": 4
-    },
-    {
-      "name": "carpet-blue-inhand-left",
-      "directions": 4
-    },
-    {
-      "name": "carpet-blue-inhand-right",
-      "directions": 4
-    },
-    {
-      "name": "carpet-skyblue-inhand-left",
-      "directions": 4
-    },
-    {
-      "name": "carpet-skyblue-inhand-right",
-      "directions": 4
-    },
-    {
-      "name": "carpet-green-inhand-left",
-      "directions": 4
-    },
-    {
-      "name": "carpet-green-inhand-right",
-      "directions": 4
-    },
-    {
-      "name": "carpet-orange-inhand-left",
-      "directions": 4
-    },
-    {
-      "name": "carpet-orange-inhand-right",
-      "directions": 4
-    },
-    {
-      "name": "carpet-purple-inhand-left",
-      "directions": 4
-    },
-    {
-      "name": "carpet-purple-inhand-right",
-      "directions": 4
-    },
-    {
-      "name": "carpet-red-inhand-left",
-      "directions": 4
-    },
-    {
-      "name": "carpet-red-inhand-right",
-      "directions": 4
-    },
-    {
-      "name": "carpet-pink-inhand-left",
-      "directions": 4
-    },
-    {
-      "name": "carpet-pink-inhand-right",
-      "directions": 4
-    },
-    {
-      "name": "carpet-cyan-inhand-left",
-      "directions": 4
-    },
-    {
-      "name": "carpet-cyan-inhand-right",
-      "directions": 4
-    },
-    {
-      "name": "carpet-white-inhand-left",
-      "directions": 4
-    },
-    {
-      "name": "carpet-white-inhand-right",
-      "directions": 4
-    },
-    {
-      "name": "grass-inhand-left",
-      "directions": 4
-    },
-    {
-      "name": "grass-inhand-right",
-      "directions": 4
-    },
-    {
-      "name": "snow-inhand-left",
-      "directions": 4
-    },
-    {
-      "name": "snow-inhand-right",
-      "directions": 4
-    },
-    {
-      "name": "dirty-inhand-left",
-      "directions": 4
-    },
-    {
-      "name": "dirty-inhand-right",
-      "directions": 4
-    },
-    {
-      "name": "dark-inhand-right",
-      "directions": 4
-    },
-    {
-      "name": "dark-inhand-left",
-      "directions": 4
-    },
-    {
-      "name": "gcircuit-inhand-right",
-      "directions": 4
-    },
-    {
-      "name": "gcircuit-inhand-left",
-      "directions": 4
-    },
-    {
-      "name": "gold-inhand-right",
-      "directions": 4
-    },
-    {
-      "name": "gold-inhand-left",
-      "directions": 4
-    },
-    {
-      "name": "rcircuit-inhand-right",
-      "directions": 4
-    },
-    {
-      "name": "rcircuit-inhand-left",
-      "directions": 4
-    },
-    {
-      "name": "reinforced-inhand-right",
-      "directions": 4
-    },
-    {
-      "name": "reinforced-inhand-left",
-      "directions": 4
-    },
-    {
-      "name": "showroom-inhand-right",
-      "directions": 4
-    },
-    {
-      "name": "showroom-inhand-left",
-      "directions": 4
-    },
-    {
-      "name": "silver-inhand-right",
-      "directions": 4
-    },
-    {
-      "name": "silver-inhand-left",
-      "directions": 4
-    },
-    {
-      "name": "white-inhand-right",
-      "directions": 4
-    },
-    {
-      "name": "white-inhand-left",
-      "directions": 4
-    },
-    {
-      "name": "wood-inhand-right",
-      "directions": 4
-    },
-    {
-      "name": "wood-inhand-left",
-      "directions": 4
-    },
-    {
-      "name": "generic-inhand-right",
-      "directions": 4
-    },
-    {
-      "name": "generic-inhand-left",
-      "directions": 4
-    },
-    {
-      "name": "steel-inhand-right",
-      "directions": 4
-    },
-    {
-      "name": "steel-inhand-left",
-      "directions": 4
-    },
-    {
-      "name": "hydro-inhand-right",
-      "directions": 4
-    },
-    {
-      "name": "hydro-inhand-left",
-      "directions": 4
-    },
-    {
-      "name": "wood-large"
-    },
-    {
-      "name": "asteroid"
-    },
-    {
-      "name": "astro-asteroid"
-    },
-    {
-      "name": "asteroid-inhand-right",
-      "directions": 4
-    },
-    {
-      "name": "asteroid-inhand-left",
-      "directions": 4
-    }
-  ]
-=======
     "version": 1,
     "license": "CC-BY-SA-3.0",
     "copyright": "Taken from tgstation at commit https://github.com/tgstation/tgstation/commit/c6e3401f2e7e1e55c57060cdf956a98ef1fefc24, additional attributions available in the Resources/Textures/Tiles/attributions.yml file. Ice tile and Snow tile modifications, Astreroid tile and in-hands created by Southbridge-fur (github), Astro-asteroid by kosticia (Github)",
+  "copyright": "Taken from tgstation at commit https://github.com/tgstation/tgstation/commit/c6e3401f2e7e1e55c57060cdf956a98ef1fefc24, additional attributions available in the Resources/Textures/Tiles/attributions.yml file. Ice tile and Snow tile modifications, Astreroid tile and in-hands created by Southbridge-fur (github) | some icons resprited by @mishutka09 (discord: 1152277579206774854)",
     "size": {
         "x": 32,
         "y": 32
@@ -1152,5 +584,4 @@
             "name": "dark-squiggly"
         }
     ]
->>>>>>> ebb310ce
 }