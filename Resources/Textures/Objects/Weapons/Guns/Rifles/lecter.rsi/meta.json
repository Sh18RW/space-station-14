{
    "version": 1,
    "license": "CC-BY-SA-3.0",
<<<<<<< HEAD
    "copyright": "Taken/modified from tgstation at https://github.com/tgstation/tgstation/pull/41393/commits/1e56473177d0994d163c9edca3d13d6e5b640cc4, https://github.com/tgstation/tgstation/tree/master/icons/obj/weapons/guns backpack sprite by Peptide (copy of carbine), backpack sling sprite edited by Boaz1111, wield sprites by RiceMar1244",
=======
    "copyright": "Original sprite by Emisse (GitHub), all altered sprites by https://github.com/august-sun. Magazine state sprites by RedBookcase on Github.",
>>>>>>> eb208a2a
    "size": {
        "x": 32,
        "y": 32
    },
    "states": [
        {
            "name": "icon"
        },
        {
            "name": "base"
        },
        {
            "name": "bolt-open"
        },
        {
            "name": "mag-0",
			"delays": [
			[
			0.5,
			0.5
			]
		]
        },
        {
            "name": "mag-1",
			"delays": [
			[
			0.5,
			0.5
			]
		]
        },
        {
            "name": "mag-2",
			"delays": [
			[
			0.5,
			0.5
			]
		]
        },
        {
            "name": "mag-3",
			"delays": [
			[
			0.5,
			0.5
			]
		]
        },
        {
            "name": "mag-4",
			"delays": [
			[
			0.5,
			0.5
			]
		]
        },
        {
            "name": "inhand-left",
            "directions": 4
        },
        {
            "name": "inhand-right",
            "directions": 4
        },
        {
            "name": "wielded-inhand-left",
            "directions": 4
        },
        {
            "name": "wielded-inhand-right",
            "directions": 4
        },
        {
            "name": "equipped-BACKPACK",
            "directions": 4
        },
        {
            "name": "equipped-SUITSTORAGE",
            "directions": 4
        }
    ]
}<|MERGE_RESOLUTION|>--- conflicted
+++ resolved
@@ -1,11 +1,7 @@
 {
     "version": 1,
     "license": "CC-BY-SA-3.0",
-<<<<<<< HEAD
     "copyright": "Taken/modified from tgstation at https://github.com/tgstation/tgstation/pull/41393/commits/1e56473177d0994d163c9edca3d13d6e5b640cc4, https://github.com/tgstation/tgstation/tree/master/icons/obj/weapons/guns backpack sprite by Peptide (copy of carbine), backpack sling sprite edited by Boaz1111, wield sprites by RiceMar1244",
-=======
-    "copyright": "Original sprite by Emisse (GitHub), all altered sprites by https://github.com/august-sun. Magazine state sprites by RedBookcase on Github.",
->>>>>>> eb208a2a
     "size": {
         "x": 32,
         "y": 32
