{
  "version": 1,
  "license": "CC-BY-SA-3.0",
  "copyright": "Taken from tgstation at https://github.com/tgstation/tgstation/tree/88d7dbfc105fbf40284d7b7c4587f8d23c0ac3ac, modified by chromiumboy.",
  "size": {
    "x": 32,
    "y": 32
  },
  "states": [
    {
      "name": "omnilaser"
    },
    {
      "name": "omnilaser_flash"
    },
    {
      "name": "omnilaser_greyscale"
    },
    {
      "name": "impact_bullet",
      "delays": [
        [
          0.05,
          0.05,
          0.05,
          0.05,
          0.05
        ]
      ]
    },
    {
      "name": "impact_laser_blue",
      "delays": [
        [
          0.05,
          0.05,
          0.05,
          0.05
        ]
      ]
    },
    {
      "name": "impact_laser_greyscale",
      "delays": [
        [
          0.05,
          0.05,
          0.05,
          0.05
        ]
      ]
    },
    {
      "name": "heavylaser"
    },
    {
      "name": "heavylaser_flash"
<<<<<<< HEAD
=======
    },
    {
      "name": "ice"
>>>>>>> a594c7b6
    }
  ]
}<|MERGE_RESOLUTION|>--- conflicted
+++ resolved
@@ -55,12 +55,9 @@
     },
     {
       "name": "heavylaser_flash"
-<<<<<<< HEAD
-=======
     },
     {
       "name": "ice"
->>>>>>> a594c7b6
     }
   ]
 }