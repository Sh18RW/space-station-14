{
    "version": 1,
    "size": {
        "x": 32,
        "y": 32
    },
    "license": "CC-BY-SA-3.0",
    "copyright": "https://github.com/tgstation/tgstation/pull/1684/commits/19e51caef09e78ca1122d26455b539ff5968d334, https://github.com/tgstation/tgstation/blob/master/icons/obj/weapons/guns/ammo.dmi, inhands by TiniestShark (GitHub), stripes by SeamLesss (GitHub)",
    "states": [
        {
            "name": "base"
        },
        {
            "name": "stripe"
        },
        {
            "name": "red-icon"
        },
        {
            "name": "mag-1"
        },
        {
<<<<<<< HEAD
            "name": "uranium"
=======
            "name": "mag-2"
        },
        {
            "name": "mag-3"
>>>>>>> a594c7b6
        },
        {
            "name": "mag-4"
        },
        {
            "name": "mag-5"
        },
        {
            "name": "inhand-left-mag",
            "directions": 4
        },
        {
            "name": "inhand-left-stripe",
            "directions": 4
        },
        {
            "name": "inhand-right-mag",
            "directions": 4
        },
        {
            "name": "inhand-right-stripe",
            "directions": 4
        }
    ]
}<|MERGE_RESOLUTION|>--- conflicted
+++ resolved
@@ -20,14 +20,10 @@
             "name": "mag-1"
         },
         {
-<<<<<<< HEAD
-            "name": "uranium"
-=======
             "name": "mag-2"
         },
         {
             "name": "mag-3"
->>>>>>> a594c7b6
         },
         {
             "name": "mag-4"
