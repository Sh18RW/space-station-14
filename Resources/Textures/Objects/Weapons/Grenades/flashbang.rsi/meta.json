--- conflicted
+++ resolved
@@ -1,15 +1,7 @@
 {
-<<<<<<< HEAD
-    "version": 1,
-    "license": "CC-BY-SA-3.0",
-    "copyright": "Taken from tgstation at https://github.com/tgstation/tgstation/commit/d91390a4474e511279b6ee7525c5982266b9a858",
-    "size": {
-        "x": 32,
-        "y": 32
-=======
   "version": 1,
   "license": "CC-BY-SA-3.0",
-  "copyright": "Derived from /tg/station 13 at https://github.com/tgstation/tgstation/blob/8231234a64b80635369e8da43011ad20bde631ce/icons/obj/grenade.dmi, created by K-Dynamic (github)",
+  "copyright": "Taken from tgstation at https://github.com/tgstation/tgstation/commit/d91390a4474e511279b6ee7525c5982266b9a858",
   "size": {
     "x": 32,
     "y": 32
@@ -17,24 +9,19 @@
   "states": [
     {
       "name": "icon"
->>>>>>> 3551eb04
     },
-    "states": [
-        {
-            "name": "icon"
-        },
-        {
-            "name": "primed",
-            "delays": [
-                [
-                    0.1,
-                    0.1
-                ]
-            ]
-        },
-        {
-            "name": "equipped-BELT",
-            "directions": 4
-        }
-    ]
+    {
+      "name": "primed",
+      "delays": [
+        [
+          0.1,
+          0.1
+        ]
+      ]
+    },
+    {
+      "name": "equipped-BELT",
+      "directions": 4
+    }
+  ]
 }