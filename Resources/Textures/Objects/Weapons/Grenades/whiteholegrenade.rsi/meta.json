{
  "version": 1,
  "license": "CC-BY-SA-3.0",
<<<<<<< HEAD
  "copyright": "Resprited by @mishutka09 (discord:1152277579206774854)",
=======
  "copyright": "Changed sprites taken from infinity baystation 12, https://github.com/infinitystation/Baystation12/blob/073f678cdce92edb8fcd55f9ffc9f0523bf31506/icons/obj/grenade.dmi. Inhands by TiniestShark (github)",
>>>>>>> f9320aac
  "size": {
    "x": 32,
    "y": 32
  },
  "states": [
    {
      "name": "icon"
    },
    {
      "name": "primed",
      "delays": [
        [
          0.1,
          0.1
        ]
      ]
    },
    {
      "name": "inhand-left",
      "directions": 4
    },
    {
      "name": "inhand-right",
      "directions": 4
    }
  ]
}<|MERGE_RESOLUTION|>--- conflicted
+++ resolved
@@ -1,11 +1,7 @@
 {
   "version": 1,
   "license": "CC-BY-SA-3.0",
-<<<<<<< HEAD
-  "copyright": "Resprited by @mishutka09 (discord:1152277579206774854)",
-=======
-  "copyright": "Changed sprites taken from infinity baystation 12, https://github.com/infinitystation/Baystation12/blob/073f678cdce92edb8fcd55f9ffc9f0523bf31506/icons/obj/grenade.dmi. Inhands by TiniestShark (github)",
->>>>>>> f9320aac
+  "copyright": "Resprited by @mishutka09 (discord:1152277579206774854). Inhands by TiniestShark (github)",
   "size": {
     "x": 32,
     "y": 32
