{
  "version": 1,
  "license": "CC-BY-SA-3.0",
<<<<<<< HEAD
  "copyright": "Derived from /tg/station 13 at https://github.com/tgstation/tgstation/blob/83624574e59e68746965ef528604663b16983473/icons/obj/grenade.dmi, created by K-Dynamic (github)",
=======
  "copyright": "Derived from /tg/station 13 at https://github.com/tgstation/tgstation/blob/83624574e59e68746965ef528604663b16983473/icons/obj/grenade.dmi, created by K-Dynamic (github). Inhands by TiniestShark (github)",
>>>>>>> a594c7b6
  "size": {
    "x": 32,
    "y": 32
  },
  "states": [
    {
      "name": "icon"
    },
    {
      "name": "primed"
    },
    {
      "name": "equipped-BELT",
      "directions": 4
<<<<<<< HEAD
=======
    },
    {
      "name": "inhand-left",
      "directions": 4
    },
    {
      "name": "inhand-right",
      "directions": 4
>>>>>>> a594c7b6
    }
  ]
}<|MERGE_RESOLUTION|>--- conflicted
+++ resolved
@@ -1,11 +1,7 @@
 {
   "version": 1,
   "license": "CC-BY-SA-3.0",
-<<<<<<< HEAD
-  "copyright": "Derived from /tg/station 13 at https://github.com/tgstation/tgstation/blob/83624574e59e68746965ef528604663b16983473/icons/obj/grenade.dmi, created by K-Dynamic (github)",
-=======
   "copyright": "Derived from /tg/station 13 at https://github.com/tgstation/tgstation/blob/83624574e59e68746965ef528604663b16983473/icons/obj/grenade.dmi, created by K-Dynamic (github). Inhands by TiniestShark (github)",
->>>>>>> a594c7b6
   "size": {
     "x": 32,
     "y": 32
@@ -20,8 +16,6 @@
     {
       "name": "equipped-BELT",
       "directions": 4
-<<<<<<< HEAD
-=======
     },
     {
       "name": "inhand-left",
@@ -30,7 +24,6 @@
     {
       "name": "inhand-right",
       "directions": 4
->>>>>>> a594c7b6
     }
   ]
 }