--- conflicted
+++ resolved
@@ -1,11 +1,7 @@
 {
   "version": 1,
   "license": "CC-BY-SA-3.0",
-<<<<<<< HEAD
-  "copyright": "Resprited by @mishutka09 (discord:1152277579206774854)",
-=======
-  "copyright": "Derived from Arendian (https://github.com/space-wizards/space-station-14/commit/3e766402b9d6c17f41f9e7e814b70eef83a95568), created by K-Dynamic. Inhands by TiniestShark (github)",
->>>>>>> f9320aac
+  "copyright": "Resprited by @mishutka09 (discord:1152277579206774854). Inhands by TiniestShark (github)",
   "size": {
     "x": 32,
     "y": 32
