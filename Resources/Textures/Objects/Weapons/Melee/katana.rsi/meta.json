{
<<<<<<< HEAD
  "version": 1,
  "license": "CC-BY-SA-3.0",
  "copyright": "Created by discord:𝘽𝙚𝙡𝙖𝙮#7441",
  "size": {
    "x": 32,
    "y": 32
  },
  "states": [
    {
      "name": "icon"
=======
    "version": 1,
    "license": "CC-BY-SA-3.0",
    "copyright": "Taken and modified by Taral from tgstation at https://github.com/tgstation/tgstation/pull/20520/commits/47d235721d658027a9effd37177cc8104844e0bf. Belt and SuitStorage sprites by RedBoockase on Github.",
    "size": {
        "x": 32,
        "y": 32
>>>>>>> 494861dc
    },
    "states": [
        {
            "name": "icon"
        },
        {
            "name": "inhand-left",
            "directions": 4
        },
        {
            "name": "inhand-right",
            "directions": 4
        },
        {
            "name": "equipped-BACKPACK",
            "directions": 4
        },
        {
            "name": "equipped-BELT",
            "directions": 4
        }
    ]
}<|MERGE_RESOLUTION|>--- conflicted
+++ resolved
@@ -1,23 +1,11 @@
 {
-<<<<<<< HEAD
-  "version": 1,
-  "license": "CC-BY-SA-3.0",
-  "copyright": "Created by discord:𝘽𝙚𝙡𝙖𝙮#7441",
-  "size": {
-    "x": 32,
-    "y": 32
-  },
-  "states": [
-    {
-      "name": "icon"
-=======
     "version": 1,
     "license": "CC-BY-SA-3.0",
     "copyright": "Taken and modified by Taral from tgstation at https://github.com/tgstation/tgstation/pull/20520/commits/47d235721d658027a9effd37177cc8104844e0bf. Belt and SuitStorage sprites by RedBoockase on Github.",
+  "copyright": "Created by discord:𝘽𝙚𝙡𝙖𝙮#7441",
     "size": {
         "x": 32,
         "y": 32
->>>>>>> 494861dc
     },
     "states": [
         {
