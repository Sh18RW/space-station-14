--- conflicted
+++ resolved
@@ -1,9 +1,5 @@
 {
-<<<<<<< HEAD
-   "copyright" : "Taken from tgstation at commit https://github.com/tgstation/tgstation/commit/3866dabea8ba6c31115e661b852601cc099e0136",
-=======
    "copyright" : "Taken from https://github.com/tgstation/tgstation at commit a21274e56ae84b2c96e8b6beeca805df3d5402e8, Inhand sprites by onesch",
->>>>>>> 08cd8d05
    "license" : "CC-BY-SA-3.0",
    "size" : {
       "x" : 32,
