--- conflicted
+++ resolved
@@ -1,11 +1,7 @@
 {
     "version": 1,
     "license": "CC0-1.0",
-<<<<<<< HEAD
-    "copyright": "Created by EmoGarbage404 (github) for SS14, solar-assembly-part taken from tgstation and modified at https://tgstation13.org/wiki/Guide_to_construction#Solar_Panels_and_Trackers, ame-part taken from vgstation at https://github.com/vgstation-coders/vgstation13/commit/1b7952787c06c21ef1623e494dcfe7cb1f46e041; singularity-generator, tesla-generator, radiation-collector, containment-field-generator, tesla-coil, grounding-rod inner icons made by lzk228; emitter made by pigeonpeas. fax-machine made by moomoobeef, modified by ps3moira",
-=======
     "copyright": "Created by EmoGarbage404 (github) for SS14, solar-assembly-part taken from tgstation and modified at https://tgstation13.org/wiki/Guide_to_construction#Solar_Panels_and_Trackers, ame-part taken from vgstation at https://github.com/vgstation-coders/vgstation13/commit/1b7952787c06c21ef1623e494dcfe7cb1f46e041; singularity-generator, tesla-generator, radiation-collector, containment-field-generator, tesla-coil, grounding-rod inner icons made by lzk228; emitter made by pigeonpeas. fax-machine made by moomoobeef, modified by ps3moira. hydroponics-tray modified by ScarKy0 (Github).",
->>>>>>> a594c7b6
     "size": {
         "x": 32,
         "y": 32
