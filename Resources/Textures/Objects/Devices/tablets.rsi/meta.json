--- conflicted
+++ resolved
@@ -1,11 +1,7 @@
 {
     "version": 1,
     "license": "CC-BY-SA-3.0",
-<<<<<<< HEAD
-    "copyright": "https://github.com/Baystation12/Baystation12/tree/17e84546562b97d775cb26790a08e6d87e7f8077",
-=======
     "copyright": "Taken from Baystation12 at https://github.com/Baystation12/Baystation12/tree/17e84546562b97d775cb26790a08e6d87e7f8077 and heavily modified by Flareguy for Space Station 14. Inhands by carousel",
->>>>>>> 08cd8d05
     "size": {
         "x": 32,
         "y": 32
