--- conflicted
+++ resolved
@@ -1,86 +1,11 @@
 {
-<<<<<<< HEAD
-  "version": 1,
-  "license": "CC-BY-SA-3.0",
+    "version": 1,
+    "license": "CC-BY-SA-3.0",
+    "copyright": "Taken from tgstation at commit https://github.com/tgstation/tgstation/commit/c6e3401f2e7e1e55c57060cdf956a98ef1fefc24. Stonk pocket by Tayrtahn on GitHub. Carp pocket by deltanedas (GitHub). Modified by ps3moira (GitHub). 'moth-box' and 'moth' States by kosticia on GitHub",
   "copyright": "Taken from tgstation at commit https://github.com/tgstation/tgstation/commit/c6e3401f2e7e1e55c57060cdf956a98ef1fefc24. Stonk pocket by Tayrtahn on GitHub. Carp pocket by deltanedas (GitHub)",
   "size": {
     "x": 32,
     "y": 32
-  },
-  "states": [
-    {
-      "name": "banana"
-    },
-    {
-      "name": "banana-box"
-    },
-    {
-      "name": "berry"
-    },
-    {
-      "name": "berry-box"
-    },
-    {
-      "name": "dank"
-    },
-    {
-      "name": "pizza"
-    },
-    {
-      "name": "pizza-box"
-    },
-    {
-      "name": "plain"
-    },
-    {
-      "name": "box"
-    },
-    {
-      "name": "spicy"
-    },
-    {
-      "name": "spicy-box"
-    },
-    {
-      "name": "teriyaki"
-    },
-    {
-      "name": "teriyaki-box"
-    },
-    {
-      "name": "dink-box"
-    },
-    {
-      "name": "dink"
-    },
-    {
-      "name": "stonk-box"
-    },
-    {
-      "name": "stonk"
-    },
-    {
-      "name": "carp-box"
-    },
-    {
-      "name": "carp"
-    },
-    {
-      "name": "inhand-left",
-      "directions": 4
-    },
-    {
-      "name": "inhand-right",
-      "directions": 4
-    }
-  ]
-=======
-    "version": 1,
-    "license": "CC-BY-SA-3.0",
-    "copyright": "Taken from tgstation at commit https://github.com/tgstation/tgstation/commit/c6e3401f2e7e1e55c57060cdf956a98ef1fefc24. Stonk pocket by Tayrtahn on GitHub. Carp pocket by deltanedas (GitHub). Modified by ps3moira (GitHub). 'moth-box' and 'moth' States by kosticia on GitHub",
-    "size": {
-        "x": 32,
-        "y": 32
     },
     "states": [
         {
@@ -155,5 +80,4 @@
             "directions": 4
         }
     ]
->>>>>>> 494861dc
 }