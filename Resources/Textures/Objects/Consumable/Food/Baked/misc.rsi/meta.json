{
    "version": 1,
    "license": "CC-BY-SA-3.0",
<<<<<<< HEAD
    "copyright": "Taken from tgstation and modified by Swept at https://github.com/tgstation/tgstation/commit/40d75cc340c63582fb66ce15bf75a36115f6bdaa. Chevrechaud created by Github user deathride58, croissant taken from tgstation at commit https://github.com/tgstation/tgstation/commit/7ffd61b6fa6a6183daa8900f9a490f46f7a81955. Muffin-chocolate, muffin-banana and muffin-cherry sprites modified from the original muffin sprite by RumiTiger. Chevrechaud-cotton and croissant-cotton created by JuneSzalkowska. Grilled-cheese created by AdipemDragon, take from tgstation at commit https://github.com/tgstation/tgstation/commit/716c6db05ab9df28fee81ceb7cf2b6c25f21176d, resprited by @mishutka09",
=======
    "copyright": "Taken from tgstation and modified by Swept at https://github.com/tgstation/tgstation/commit/40d75cc340c63582fb66ce15bf75a36115f6bdaa. Chevrechaud created by Github user deathride58, croissant taken from tgstation at commit https://github.com/tgstation/tgstation/commit/7ffd61b6fa6a6183daa8900f9a490f46f7a81955. Muffin-chocolate, muffin-banana and muffin-cherry sprites modified from the original muffin sprite by RumiTiger. Chevrechaud-cotton and croissant-cotton created by JuneSzalkowska. Grilled-cheese created by AdipemDragon, take from tgstation at commit https://github.com/tgstation/tgstation/commit/716c6db05ab9df28fee81ceb7cf2b6c25f21176d. Grilled-cheese-cotton modified from grilled-cheese by MadeOfHeartAndStone on Discord.",
>>>>>>> 494861dc
    "size": {
        "x": 32,
        "y": 32
    },
    "states": [
        {
            "name": "cannoli"
        },
        {
            "name": "dumplings"
        },
        {
            "name": "honeybar"
        },
        {
            "name": "onionrings"
        },
        {
            "name": "pretzel"
        },
        {
            "name": "muffin-bluecherry"
        },
        {
            "name": "muffin-cherry"
        },
        {
            "name": "bun-honey"
        },
        {
            "name": "bun-hotcross"
        },
        {
            "name": "bun-meat"
        },
        {
            "name": "muffin"
        },
        {
            "name": "muffin-berry"
        },
        {
            "name": "COOKIE!!!"
        },
        {
            "name": "cookie-oatmeal"
        },
        {
            "name": "cookie-raisin"
        },
        {
            "name": "cookie-sugar"
        },
        {
            "name": "pancakes1"
        },
        {
            "name": "pancakes2"
        },
        {
            "name": "pancakes3"
        },
        {
            "name": "pancakes4"
        },
        {
            "name": "pancakes5"
        },
        {
            "name": "pancakes6"
        },
        {
            "name": "pancakes7"
        },
        {
            "name": "pancakes8"
        },
        {
            "name": "pancakes9"
        },
        {
            "name": "pancakesbb1"
        },
        {
            "name": "pancakesbb2"
        },
        {
            "name": "pancakesbb3"
        },
        {
            "name": "pancakesbb4"
        },
        {
            "name": "pancakesbb5"
        },
        {
            "name": "pancakesbb6"
        },
        {
            "name": "pancakesbb7"
        },
        {
            "name": "pancakesbb8"
        },
        {
            "name": "pancakesbb9"
        },
        {
            "name": "pancakescc1"
        },
        {
            "name": "pancakescc2"
        },
        {
            "name": "pancakescc3"
        },
        {
            "name": "pancakescc4"
        },
        {
            "name": "pancakescc5"
        },
        {
            "name": "pancakescc6"
        },
        {
            "name": "pancakescc7"
        },
        {
            "name": "pancakescc8"
        },
        {
            "name": "pancakescc9"
        },
        {
            "name": "pigblanket"
        },
        {
            "name": "plate-small"
        },
        {
            "name": "waffles"
        },
        {
            "name": "waffles-roffle"
        },
        {
            "name": "waffles-soy"
        },
        {
            "name": "waffles-soylent"
        },
        {
            "name": "tray"
        },
        {
            "name": "chevrechaud"
        },
        {
            "name": "chevrechaud-cotton"
        },
        {
            "name": "croissant"
        },
        {
            "name": "croissant-cotton"
        },
        {
            "name": "muffin-chocolate"
        },
        {
            "name": "muffin-banana"
        },
        {
            "name": "grilled-cheese"
        },
        {
            "name": "grilled-cheese-cotton"
        }
    ]
}<|MERGE_RESOLUTION|>--- conflicted
+++ resolved
@@ -1,11 +1,8 @@
 {
     "version": 1,
     "license": "CC-BY-SA-3.0",
-<<<<<<< HEAD
     "copyright": "Taken from tgstation and modified by Swept at https://github.com/tgstation/tgstation/commit/40d75cc340c63582fb66ce15bf75a36115f6bdaa. Chevrechaud created by Github user deathride58, croissant taken from tgstation at commit https://github.com/tgstation/tgstation/commit/7ffd61b6fa6a6183daa8900f9a490f46f7a81955. Muffin-chocolate, muffin-banana and muffin-cherry sprites modified from the original muffin sprite by RumiTiger. Chevrechaud-cotton and croissant-cotton created by JuneSzalkowska. Grilled-cheese created by AdipemDragon, take from tgstation at commit https://github.com/tgstation/tgstation/commit/716c6db05ab9df28fee81ceb7cf2b6c25f21176d, resprited by @mishutka09",
-=======
     "copyright": "Taken from tgstation and modified by Swept at https://github.com/tgstation/tgstation/commit/40d75cc340c63582fb66ce15bf75a36115f6bdaa. Chevrechaud created by Github user deathride58, croissant taken from tgstation at commit https://github.com/tgstation/tgstation/commit/7ffd61b6fa6a6183daa8900f9a490f46f7a81955. Muffin-chocolate, muffin-banana and muffin-cherry sprites modified from the original muffin sprite by RumiTiger. Chevrechaud-cotton and croissant-cotton created by JuneSzalkowska. Grilled-cheese created by AdipemDragon, take from tgstation at commit https://github.com/tgstation/tgstation/commit/716c6db05ab9df28fee81ceb7cf2b6c25f21176d. Grilled-cheese-cotton modified from grilled-cheese by MadeOfHeartAndStone on Discord.",
->>>>>>> 494861dc
     "size": {
         "x": 32,
         "y": 32
