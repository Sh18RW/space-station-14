{
<<<<<<< HEAD
  "version": 1,
  "license": "CC-BY-SA-3.0",
  "copyright": "Taken from tgstation at commit https://github.com/tgstation/tgstation/commit/d917f4c2a088419d5c3aec7656b7ff8cebd1822e idcluwne made by brainfood1183 (github) for ss14, idbrigmedic made by PuroSlavKing (Github), pirate made by brainfood1183 (github), idadmin made by Arimah (github), idvisitor by IProduceWidgets (Github), idintern-service by spanky-spanky (Github) | service icons darkened by frobnic8 (Discord and Github), wizard and idwizard by ScarKy0",
  "size": {
    "x": 32,
    "y": 32
  },
  "states": [
    {
      "name": "default"
    },
    {
      "name": "centcom"
    },
    {
      "name": "admin"
    },
    {
      "name": "ert_chaplain"
    },
    {
      "name": "ert_commander"
    },
    {
      "name": "ert_engineer"
    },
    {
      "name": "ert_janitor"
    },
    {
      "name": "ert_medic"
    },
    {
      "name": "ert_security"
    },
    {
      "name": "gold"
    },
    {
      "name": "idpassenger"
    },
    {
      "name": "idatmospherictechnician"
    },
    {
      "name": "idbartender"
    },
    {
      "name": "idbotanist"
    },
    {
      "name": "idboxer"
    },
    {
      "name": "idcaptain"
    },
    {
      "name": "idcargotechnician"
    },
    {
      "name": "idcentcom"
    },
    {
      "name": "idchaplain"
    },
    {
      "name": "idchemist"
    },
    {
      "name": "idchiefengineer"
    },
    {
      "name": "idchiefmedicalofficer"
    },
    {
      "name": "idclown"
    },
    {
      "name": "idcook"
    },
    {
      "name": "idcurator"
    },
    {
      "name": "iddetective"
    },
    {
      "name": "idgeneticist"
    },
    {
      "name": "idheadofpersonnel"
    },
    {
      "name": "idheadofsecurity"
    },
    {
      "name": "idbrigmedic"
    },
    {
      "name": "idjanitor"
    },
    {
      "name": "idlawyer"
    },
    {
      "name": "idmedicaldoctor"
    },
    {
      "name": "idmime"
    },
    {
      "name": "idparamedic"
    },
    {
      "name": "idpsychologist"
    },
    {
      "name": "idreporter"
    },
    {
      "name": "idprisoner"
    },
    {
      "name": "idquartermaster"
    },
    {
      "name": "idresearchdirector"
    },
    {
      "name": "idroboticist"
    },
    {
      "name": "idscientist"
    },
    {
      "name": "idsecurityofficer"
    },
    {
      "name": "idshaftminer"
    },
    {
      "name": "idstationengineer"
    },
    {
      "name": "idunknown"
    },
    {
      "name": "idvirologist"
    },
    {
      "name": "idvisitor"
    },
    {
      "name": "idwarden"
    },
    {
      "name": "idmusician"
    },
    {
      "name": "idzookeeper"
    },
    {
      "name": "idintern-sci"
    },
    {
      "name": "idintern-cadet"
    },
    {
      "name": "idintern-med"
    },
    {
      "name": "idintern-service"
    },
    {
      "name": "idintern-tech"
    },
    {
      "name": "idadmin"
    },
    {
      "name": "orange"
    },
    {
      "name": "pirate"
    },
    {
      "name": "prisoner_001"
    },
    {
      "name": "prisoner_002"
    },
    {
      "name": "prisoner_003"
    },
    {
      "name": "prisoner_004"
    },
    {
      "name": "prisoner_005"
    },
    {
      "name": "prisoner_006"
    },
    {
      "name": "prisoner_007"
    },
    {
      "name": "silver"
    },
    {
      "name": "syndie"
    },
    {
      "name": "idcluwne"
    },
    {
      "name": "idseniorengineer"
    },
    {
      "name": "idseniorresearcher"
    },
    {
      "name": "idseniorphysician"
    },
    {
      "name": "idseniorofficer"
    },
    {
      "name": "wizard"
    },
    {
      "name": "idwizard"
    },
    {
      "name": "gold-inhand-left",
      "directions": 4
    },
    {
      "name": "gold-inhand-right",
      "directions": 4
    },
    {
      "name": "default-inhand-left",
      "directions": 4
    },
    {
      "name": "default-inhand-right",
      "directions": 4
    },
    {
      "name": "silver-inhand-left",
      "directions": 4
    },
    {
      "name": "silver-inhand-right",
      "directions": 4
    },
    {
      "name": "orange-inhand-left",
      "directions": 4
    },
    {
      "name": "orange-inhand-right",
      "directions": 4
    },
    {
      "name": "blue-inhand-left",
      "directions": 4
    },
    {
      "name": "blue-inhand-right",
      "directions": 4
    },
    {
      "name": "green-inhand-left",
      "directions": 4
    },
    {
      "name": "green-inhand-right",
      "directions": 4
    }
  ]
=======
    "version": 1,
    "license": "CC-BY-SA-3.0",
    "copyright": "Taken from tgstation at commit https://github.com/tgstation/tgstation/commit/d917f4c2a088419d5c3aec7656b7ff8cebd1822e idcluwne made by brainfood1183 (github) for ss14, idbrigmedic made by PuroSlavKing (Github), pirate made by brainfood1183 (github), idadmin made by Arimah (github), idvisitor by IProduceWidgets (Github), idintern-service by spanky-spanky (Github) | service icons darkened by frobnic8 (Discord and Github), wizard and idwizard by ScarKy0 | idboxer and idlawyer recoloured by K-Dynamic (github).",
    "size": {
        "x": 32,
        "y": 32
    },
    "states": [
        {
            "name": "default"
        },
        {
            "name": "centcom"
        },
        {
            "name": "admin"
        },
        {
            "name": "ert_chaplain"
        },
        {
            "name": "ert_commander"
        },
        {
            "name": "ert_engineer"
        },
        {
            "name": "ert_janitor"
        },
        {
            "name": "ert_medic"
        },
        {
            "name": "ert_security"
        },
        {
            "name": "gold"
        },
        {
            "name": "idpassenger"
        },
        {
            "name": "idatmospherictechnician"
        },
        {
            "name": "idbartender"
        },
        {
            "name": "idbotanist"
        },
        {
            "name": "idboxer"
        },
        {
            "name": "idcaptain"
        },
        {
            "name": "idcargotechnician"
        },
        {
            "name": "idcentcom"
        },
        {
            "name": "idchaplain"
        },
        {
            "name": "idchemist"
        },
        {
            "name": "idchiefengineer"
        },
        {
            "name": "idchiefmedicalofficer"
        },
        {
            "name": "idclown"
        },
        {
            "name": "idcook"
        },
        {
            "name": "idcurator"
        },
        {
            "name": "iddetective"
        },
        {
            "name": "idgeneticist"
        },
        {
            "name": "idheadofpersonnel"
        },
        {
            "name": "idheadofsecurity"
        },
        {
            "name": "idbrigmedic"
        },
        {
            "name": "idjanitor"
        },
        {
            "name": "idlawyer"
        },
        {
            "name": "idmedicaldoctor"
        },
        {
            "name": "idmime"
        },
        {
            "name": "idparamedic"
        },
        {
            "name": "idpsychologist"
        },
        {
            "name": "idreporter"
        },
        {
            "name": "idprisoner"
        },
        {
            "name": "idquartermaster"
        },
        {
            "name": "idresearchdirector"
        },
        {
            "name": "idroboticist"
        },
        {
            "name": "idscientist"
        },
        {
            "name": "idsecurityofficer"
        },
        {
            "name": "idshaftminer"
        },
        {
            "name": "idstationengineer"
        },
        {
            "name": "idunknown"
        },
        {
            "name": "idvirologist"
        },
        {
            "name": "idvisitor"
        },
        {
            "name": "idwarden"
        },
        {
            "name": "idmusician"
        },
        {
            "name": "idzookeeper"
        },
        {
            "name": "idintern-sci"
        },
        {
            "name": "idintern-cadet"
        },
        {
            "name": "idintern-med"
        },
        {
            "name": "idintern-service"
        },
        {
            "name": "idintern-tech"
        },
        {
            "name": "idadmin"
        },
        {
            "name": "orange"
        },
        {
            "name": "pirate"
        },
        {
            "name": "prisoner_001"
        },
        {
            "name": "prisoner_002"
        },
        {
            "name": "prisoner_003"
        },
        {
            "name": "prisoner_004"
        },
        {
            "name": "prisoner_005"
        },
        {
            "name": "prisoner_006"
        },
        {
            "name": "prisoner_007"
        },
        {
            "name": "silver"
        },
        {
            "name": "syndie"
        },
        {
            "name": "idcluwne"
        },
        {
            "name": "idseniorengineer"
        },
        {
            "name": "idseniorresearcher"
        },
        {
            "name": "idseniorphysician"
        },
        {
            "name": "idseniorofficer"
        },
        {
            "name": "wizard"
        },
        {
            "name": "idwizard"
        },
        {
            "name": "gold-inhand-left",
            "directions": 4
        },
        {
            "name": "gold-inhand-right",
            "directions": 4
        },
        {
            "name": "default-inhand-left",
            "directions": 4
        },
        {
            "name": "default-inhand-right",
            "directions": 4
        },
        {
            "name": "silver-inhand-left",
            "directions": 4
        },
        {
            "name": "silver-inhand-right",
            "directions": 4
        },
        {
            "name": "orange-inhand-left",
            "directions": 4
        },
        {
            "name": "orange-inhand-right",
            "directions": 4
        },
        {
            "name": "blue-inhand-left",
            "directions": 4
        },
        {
            "name": "blue-inhand-right",
            "directions": 4
        },
        {
            "name": "green-inhand-left",
            "directions": 4
        },
        {
            "name": "green-inhand-right",
            "directions": 4
        }
    ]
>>>>>>> a594c7b6
}<|MERGE_RESOLUTION|>--- conflicted
+++ resolved
@@ -1,288 +1,4 @@
 {
-<<<<<<< HEAD
-  "version": 1,
-  "license": "CC-BY-SA-3.0",
-  "copyright": "Taken from tgstation at commit https://github.com/tgstation/tgstation/commit/d917f4c2a088419d5c3aec7656b7ff8cebd1822e idcluwne made by brainfood1183 (github) for ss14, idbrigmedic made by PuroSlavKing (Github), pirate made by brainfood1183 (github), idadmin made by Arimah (github), idvisitor by IProduceWidgets (Github), idintern-service by spanky-spanky (Github) | service icons darkened by frobnic8 (Discord and Github), wizard and idwizard by ScarKy0",
-  "size": {
-    "x": 32,
-    "y": 32
-  },
-  "states": [
-    {
-      "name": "default"
-    },
-    {
-      "name": "centcom"
-    },
-    {
-      "name": "admin"
-    },
-    {
-      "name": "ert_chaplain"
-    },
-    {
-      "name": "ert_commander"
-    },
-    {
-      "name": "ert_engineer"
-    },
-    {
-      "name": "ert_janitor"
-    },
-    {
-      "name": "ert_medic"
-    },
-    {
-      "name": "ert_security"
-    },
-    {
-      "name": "gold"
-    },
-    {
-      "name": "idpassenger"
-    },
-    {
-      "name": "idatmospherictechnician"
-    },
-    {
-      "name": "idbartender"
-    },
-    {
-      "name": "idbotanist"
-    },
-    {
-      "name": "idboxer"
-    },
-    {
-      "name": "idcaptain"
-    },
-    {
-      "name": "idcargotechnician"
-    },
-    {
-      "name": "idcentcom"
-    },
-    {
-      "name": "idchaplain"
-    },
-    {
-      "name": "idchemist"
-    },
-    {
-      "name": "idchiefengineer"
-    },
-    {
-      "name": "idchiefmedicalofficer"
-    },
-    {
-      "name": "idclown"
-    },
-    {
-      "name": "idcook"
-    },
-    {
-      "name": "idcurator"
-    },
-    {
-      "name": "iddetective"
-    },
-    {
-      "name": "idgeneticist"
-    },
-    {
-      "name": "idheadofpersonnel"
-    },
-    {
-      "name": "idheadofsecurity"
-    },
-    {
-      "name": "idbrigmedic"
-    },
-    {
-      "name": "idjanitor"
-    },
-    {
-      "name": "idlawyer"
-    },
-    {
-      "name": "idmedicaldoctor"
-    },
-    {
-      "name": "idmime"
-    },
-    {
-      "name": "idparamedic"
-    },
-    {
-      "name": "idpsychologist"
-    },
-    {
-      "name": "idreporter"
-    },
-    {
-      "name": "idprisoner"
-    },
-    {
-      "name": "idquartermaster"
-    },
-    {
-      "name": "idresearchdirector"
-    },
-    {
-      "name": "idroboticist"
-    },
-    {
-      "name": "idscientist"
-    },
-    {
-      "name": "idsecurityofficer"
-    },
-    {
-      "name": "idshaftminer"
-    },
-    {
-      "name": "idstationengineer"
-    },
-    {
-      "name": "idunknown"
-    },
-    {
-      "name": "idvirologist"
-    },
-    {
-      "name": "idvisitor"
-    },
-    {
-      "name": "idwarden"
-    },
-    {
-      "name": "idmusician"
-    },
-    {
-      "name": "idzookeeper"
-    },
-    {
-      "name": "idintern-sci"
-    },
-    {
-      "name": "idintern-cadet"
-    },
-    {
-      "name": "idintern-med"
-    },
-    {
-      "name": "idintern-service"
-    },
-    {
-      "name": "idintern-tech"
-    },
-    {
-      "name": "idadmin"
-    },
-    {
-      "name": "orange"
-    },
-    {
-      "name": "pirate"
-    },
-    {
-      "name": "prisoner_001"
-    },
-    {
-      "name": "prisoner_002"
-    },
-    {
-      "name": "prisoner_003"
-    },
-    {
-      "name": "prisoner_004"
-    },
-    {
-      "name": "prisoner_005"
-    },
-    {
-      "name": "prisoner_006"
-    },
-    {
-      "name": "prisoner_007"
-    },
-    {
-      "name": "silver"
-    },
-    {
-      "name": "syndie"
-    },
-    {
-      "name": "idcluwne"
-    },
-    {
-      "name": "idseniorengineer"
-    },
-    {
-      "name": "idseniorresearcher"
-    },
-    {
-      "name": "idseniorphysician"
-    },
-    {
-      "name": "idseniorofficer"
-    },
-    {
-      "name": "wizard"
-    },
-    {
-      "name": "idwizard"
-    },
-    {
-      "name": "gold-inhand-left",
-      "directions": 4
-    },
-    {
-      "name": "gold-inhand-right",
-      "directions": 4
-    },
-    {
-      "name": "default-inhand-left",
-      "directions": 4
-    },
-    {
-      "name": "default-inhand-right",
-      "directions": 4
-    },
-    {
-      "name": "silver-inhand-left",
-      "directions": 4
-    },
-    {
-      "name": "silver-inhand-right",
-      "directions": 4
-    },
-    {
-      "name": "orange-inhand-left",
-      "directions": 4
-    },
-    {
-      "name": "orange-inhand-right",
-      "directions": 4
-    },
-    {
-      "name": "blue-inhand-left",
-      "directions": 4
-    },
-    {
-      "name": "blue-inhand-right",
-      "directions": 4
-    },
-    {
-      "name": "green-inhand-left",
-      "directions": 4
-    },
-    {
-      "name": "green-inhand-right",
-      "directions": 4
-    }
-  ]
-=======
     "version": 1,
     "license": "CC-BY-SA-3.0",
     "copyright": "Taken from tgstation at commit https://github.com/tgstation/tgstation/commit/d917f4c2a088419d5c3aec7656b7ff8cebd1822e idcluwne made by brainfood1183 (github) for ss14, idbrigmedic made by PuroSlavKing (Github), pirate made by brainfood1183 (github), idadmin made by Arimah (github), idvisitor by IProduceWidgets (Github), idintern-service by spanky-spanky (Github) | service icons darkened by frobnic8 (Discord and Github), wizard and idwizard by ScarKy0 | idboxer and idlawyer recoloured by K-Dynamic (github).",
@@ -565,5 +281,4 @@
             "directions": 4
         }
     ]
->>>>>>> a594c7b6
 }