<<<<<<< HEAD
{"version": 1, "size": {"x": 32, "y": 32}, "license": "CC0-1.0", "copyright": "Made by lapatison, based on brb sign by efzapa.", "states": [{"name": "icon"}]}
=======
{
    "version": 1,
    "license": "CC0-1.0",
    "copyright": "Made by efzapa, inhands and neck sprites by TiniestShark (github).",
    "size": {
        "x": 32,
        "y": 32
    },
    "states": [
        {
            "name": "icon"
        },
        {
            "name": "equipped-NECK",
            "directions": 4
        },
        {
            "name": "equipped-NECK-vox",
            "directions": 4
        },
        {
            "name": "inhand-left",
            "directions": 4
        },
        {
            "name": "inhand-right",
            "directions": 4
        }
    ]
}
>>>>>>> 961d2cfd
<|MERGE_RESOLUTION|>--- conflicted
+++ resolved
@@ -1,10 +1,8 @@
-<<<<<<< HEAD
-{"version": 1, "size": {"x": 32, "y": 32}, "license": "CC0-1.0", "copyright": "Made by lapatison, based on brb sign by efzapa.", "states": [{"name": "icon"}]}
-=======
 {
     "version": 1,
     "license": "CC0-1.0",
     "copyright": "Made by efzapa, inhands and neck sprites by TiniestShark (github).",
+    "copyright": "Resprite by lapatison, based on brb sign by efzapa",
     "size": {
         "x": 32,
         "y": 32
@@ -30,5 +28,4 @@
             "directions": 4
         }
     ]
-}
->>>>>>> 961d2cfd
+}