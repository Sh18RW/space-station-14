{
  "version": 1,
  "license": "CC-BY-SA-3.0",
<<<<<<< HEAD
  "copyright": "Taken from tgstation at https://github.com/tgstation/tgstation/commit/e05699709338e30ecde1bcd8f61d559ed2d7798e. stamp-syndicate is a modified version of stamp-warden. paper_stamp-syndicate by Veritius. stamp-warden is modified version of stamp-hos. stamp-iaa is modified version of stamp-approve. paper_receipt, paper_receipt_horizontal by eoineoineoin. paper_stamp-chaplain taken from https://github.com/tgstation/tgstation/commit/e1142f20f5e4661cb6845cfcf2dd69f864d67432. pen_centcom is a resprited version of pen_cap by PuroSlavKing (Github)",
=======
  "copyright": "Taken from tgstation at https://github.com/tgstation/tgstation/commit/e1142f20f5e4661cb6845cfcf2dd69f864d67432. paper_stamp-syndicate by Veritius. paper_receipt, paper_receipt_horizontal by eoineoineoin. pen_centcom is a resprited version of pen_cap by PuroSlavKing (Github). New stamp- icons taken from tgstation at https://github.com/tgstation/tgstation/commit/fb1012102257b7b0a08d861fd2b8ba963c416e93. stamp-warden is a darker version of stamp-hos.",
>>>>>>> 703f3d8b
  "size": {
    "x": 32,
    "y": 32
  },
  "states": [
    {
      "name": "clipboard"
    },
    {
      "name": "clipboard_over"
    },
    {
      "name": "clipboard_pen"
    },
    {
      "name": "envelope_closed"
    },
    {
      "name": "envelope_open"
    },
    {
      "name": "envelope_open_overlay"
    },
    {
      "name": "envelope_torn"
    },
    {
      "name": "envelope_torn_overlay"
    },
    {
      "name": "folder-base"
    },
    {
      "name": "folder-colormap"
    },
    {
      "name": "folder-white"
    },
    {
      "name": "folder-overlay-paper"
    },
    {
      "name": "label_cart"
    },
    {
      "name": "labeler0"
    },
    {
      "name": "labeler1"
    },
    {
      "name": "labeler_e"
    },
    {
      "name": "nano_paper"
    },
    {
      "name": "nano_paper_words",
      "delays": [
        [
          0.1,
          0.1,
          0.1,
          0.1,
          0.1,
          0.1,
          0.1,
          0.1,
          0.1,
          0.1
        ]
      ]
    },
    {
      "name": "newspaper"
    },
    {
      "name": "np_dispenser"
    },
    {
      "name": "np_dispenser_empty"
    },
    {
      "name": "pamphlet"
    },
    {
      "name": "paper"
    },
    {
      "name": "paper_bin0"
    },
    {
      "name": "paper_bin1"
    },
    {
      "name": "paper_plane"
    },
    {
      "name": "paper_stamp-cap"
    },
    {
      "name": "paper_stamp-ce"
    },
    {
      "name": "paper_stamp-centcom"
    },
    {
      "name": "paper_stamp-chaplain"
    },
    {
      "name": "paper_stamp-clown"
    },
    {
      "name": "paper_stamp-cmo"
    },
    {
      "name": "paper_stamp-deny"
    },
    {
      "name": "paper_stamp-approve"
    },
    {
      "name": "paper_stamp-hop"
    },
    {
      "name": "paper_stamp-hos"
    },
    {
      "name": "paper_stamp-ok"
    },
    {
      "name": "paper_stamp-mime"
    },
    {
      "name": "paper_stamp-qm"
    },
    {
      "name": "paper_stamp-rd"
    },
    {
      "name": "paper_stamp-syndicate"
    },
    {
      "name": "paper_stamp-trader"
    },
    {
      "name": "paper_stamp-warden"
    },
    {
      "name": "paper_stamp-generic"
    },
	{
      "name": "paper_stamp-psychologist"
    },
    {
      "name": "paper_talisman"
    },
    {
      "name": "paper_talisman_armor"
    },
    {
      "name": "paper_talisman_blind"
    },
    {
      "name": "paper_talisman_communicate"
    },
    {
      "name": "paper_talisman_conceal"
    },
    {
      "name": "paper_talisman_deafen"
    },
    {
      "name": "paper_talisman_emp"
    },
    {
      "name": "paper_talisman_newtome"
    },
    {
      "name": "paper_talisman_revealrunes"
    },
    {
      "name": "paper_talisman_runestun"
    },
    {
      "name": "paper_talisman_supply"
    },
    {
      "name": "paper_talisman_travel"
    },
    {
      "name": "paper_talisman_travel_unused"
    },
    {
      "name": "paper_words"
    },
    {
      "name": "paper_words-blood"
    },
    {
      "name": "paper_receipt"
    },
    {
      "name": "paper_receipt_words"
    },
    {
      "name": "paper_receipt_horizontal"
    },
    {
      "name": "paper_receipt_horizontal_words"
    },
    {
      "name": "paper_dotmatrix"
    },
    {
      "name": "paper_dotmatrix_words"
    },
    {
      "name": "pen"
    },
    {
      "name": "pen_cap"
    },
    {
      "name": "pen_centcom"
    },
    {
      "name": "pen_hop"
    },
    {
      "name": "overpriced_pen"
    },
    {
      "name": "pen_blue"
    },
    {
      "name": "pen_red"
    },
    {
      "name": "pen-inhand-left",
      "directions": 4
    },
    {
      "name": "pen-inhand-right",
      "directions": 4
    },
    {
      "name": "scrap"
    },
    {
      "name": "scrap_bloodied"
    },
    {
      "name": "stamp-cap"
    },
    {
      "name": "stamp-ce"
    },
    {
      "name": "stamp-centcom"
    },
    {
      "name": "stamp-chaplain"
    },
    {
      "name": "stamp-clown"
    },
    {
      "name": "stamp-cmo"
    },
    {
      "name": "stamp-deny"
    },
    {
      "name": "stamp-approve"
    },
    {
      "name": "stamp-hop"
    },
    {
      "name": "stamp-hos"
    },
    {
      "name": "stamp-ok"
    },
    {
      "name": "stamp-mime"
    },
    {
      "name": "stamp-qm"
    },
    {
      "name": "stamp-rd"
    },
    {
      "name": "stamp-syndicate"
    },
    {
      "name": "stamp-trader"
    },
    {
      "name": "stamp-warden"
    },
	{
      "name": "stamp-psychologist"
    },
    {
      "name": "clipboard-equipped-BELT",
      "directions": 4
    }
  ]
}<|MERGE_RESOLUTION|>--- conflicted
+++ resolved
@@ -1,11 +1,7 @@
 {
   "version": 1,
   "license": "CC-BY-SA-3.0",
-<<<<<<< HEAD
-  "copyright": "Taken from tgstation at https://github.com/tgstation/tgstation/commit/e05699709338e30ecde1bcd8f61d559ed2d7798e. stamp-syndicate is a modified version of stamp-warden. paper_stamp-syndicate by Veritius. stamp-warden is modified version of stamp-hos. stamp-iaa is modified version of stamp-approve. paper_receipt, paper_receipt_horizontal by eoineoineoin. paper_stamp-chaplain taken from https://github.com/tgstation/tgstation/commit/e1142f20f5e4661cb6845cfcf2dd69f864d67432. pen_centcom is a resprited version of pen_cap by PuroSlavKing (Github)",
-=======
   "copyright": "Taken from tgstation at https://github.com/tgstation/tgstation/commit/e1142f20f5e4661cb6845cfcf2dd69f864d67432. paper_stamp-syndicate by Veritius. paper_receipt, paper_receipt_horizontal by eoineoineoin. pen_centcom is a resprited version of pen_cap by PuroSlavKing (Github). New stamp- icons taken from tgstation at https://github.com/tgstation/tgstation/commit/fb1012102257b7b0a08d861fd2b8ba963c416e93. stamp-warden is a darker version of stamp-hos.",
->>>>>>> 703f3d8b
   "size": {
     "x": 32,
     "y": 32
@@ -134,6 +130,9 @@
       "name": "paper_stamp-hos"
     },
     {
+      "name": "paper_stamp-iaa"
+    },
+    {
       "name": "paper_stamp-ok"
     },
     {
@@ -287,6 +286,9 @@
     },
     {
       "name": "stamp-hos"
+    },
+    {
+      "name": "stamp-iaa"
     },
     {
       "name": "stamp-ok"
