{
  "version": 1,
  "license": "CC-BY-SA-3.0",
<<<<<<< HEAD
  "copyright": "Taken from tgstation at https://github.com/tgstation/tgstation/commit/e05699709338e30ecde1bcd8f61d559ed2d7798e. stamp-warden is modified version of stamp-hos. stamp-iaa is modified version of stamp-approve.",
=======
  "copyright": "Taken from tgstation at https://github.com/tgstation/tgstation/commit/e1142f20f5e4661cb6845cfcf2dd69f864d67432. stamp-syndicate is a modified version of stamp-warden. paper_stamp-syndicate by Veritius. paper_receipt by eoineoineoin",
>>>>>>> 6e1f02b9
  "size": {
    "x": 32,
    "y": 32
  },
  "states": [
    {
      "name": "clipboard"
    },
    {
      "name": "clipboard_over"
    },
    {
      "name": "clipboard_pen"
    },
    {
      "name": "envelope_closed"
    },
    {
      "name": "envelope_open"
    },
    {
      "name": "envelope_open_overlay"
    },
    {
      "name": "envelope_torn"
    },
    {
      "name": "envelope_torn_overlay"
    },
    {
      "name": "folder-base"
    },
    {
      "name": "folder-colormap"
    },
    {
      "name": "folder-white"
    },
    {
      "name": "folder-overlay-paper"
    },
    {
      "name": "label_cart"
    },
    {
      "name": "labeler0"
    },
    {
      "name": "labeler1"
    },
    {
      "name": "labeler_e"
    },
    {
      "name": "nano_paper"
    },
    {
      "name": "nano_paper_words",
      "delays": [
        [
          0.1,
          0.1,
          0.1,
          0.1,
          0.1,
          0.1,
          0.1,
          0.1,
          0.1,
          0.1
        ]
      ]
    },
    {
      "name": "newspaper"
    },
    {
      "name": "np_dispenser"
    },
    {
      "name": "np_dispenser_empty"
    },
    {
      "name": "pamphlet"
    },
    {
      "name": "paper"
    },
    {
      "name": "paper_bin0"
    },
    {
      "name": "paper_bin1"
    },
    {
      "name": "paper_bin2"
    },
    {
      "name": "paper_bin3"
    },
    {
      "name": "paper_plane"
    },
    {
      "name": "paper_stamp-cap"
    },
    {
      "name": "paper_stamp-ce"
    },
    {
      "name": "paper_stamp-cent"
    },
    {
      "name": "paper_stamp-chaplain"
    },
    {
      "name": "paper_stamp-clown"
    },
    {
      "name": "paper_stamp-cmo"
    },
    {
      "name": "paper_stamp-deny"
    },
    {
      "name": "paper_stamp-approve"
    },
    {
      "name": "paper_stamp-hop"
    },
    {
      "name": "paper_stamp-hos"
    },
    {
      "name": "paper_stamp-iaa"
    },
    {
      "name": "paper_stamp-mime"
    },
    {
      "name": "paper_stamp-qm"
    },
    {
      "name": "paper_stamp-rd"
    },
    {
      "name": "paper_stamp-syndicate"
    },
    {
      "name": "paper_stamp-trader"
    },
    {
      "name": "paper_stamp-warden"
    },
    {
      "name": "paper_stamp-generic"
    },
    {
      "name": "paper_talisman"
    },
    {
      "name": "paper_talisman_armor"
    },
    {
      "name": "paper_talisman_blind"
    },
    {
      "name": "paper_talisman_communicate"
    },
    {
      "name": "paper_talisman_conceal"
    },
    {
      "name": "paper_talisman_deafen"
    },
    {
      "name": "paper_talisman_emp"
    },
    {
      "name": "paper_talisman_newtome"
    },
    {
      "name": "paper_talisman_revealrunes"
    },
    {
      "name": "paper_talisman_runestun"
    },
    {
      "name": "paper_talisman_supply"
    },
    {
      "name": "paper_talisman_travel"
    },
    {
      "name": "paper_talisman_travel_unused"
    },
    {
      "name": "paper_words"
    },
    {
      "name": "paper_words-blood"
    },
    {
      "name": "paper_receipt"
    },
    {
      "name": "paper_receipt_words"
    },
    {
      "name": "paper_dotmatrix"
    },
    {
      "name": "paper_dotmatrix_words"
    },
    {
      "name": "pen"
    },
    {
      "name": "pen_cap"
    },
    {
      "name": "pen_hop"
    },
<<<<<<< HEAD
	{
=======
    {
>>>>>>> 6e1f02b9
      "name": "overpriced_pen"
    },
    {
      "name": "pen_blue"
    },
    {
      "name": "pen_red"
    },
    {
      "name": "pen-inhand-left",
      "directions": 4
    },
    {
      "name": "pen-inhand-right",
      "directions": 4
    },
    {
      "name": "scrap"
    },
    {
      "name": "scrap_bloodied"
    },
    {
      "name": "stamp-cap"
    },
    {
      "name": "stamp-ce"
    },
    {
      "name": "stamp-cent"
    },
    {
      "name": "stamp-chaplain"
    },
    {
      "name": "stamp-clown"
    },
    {
      "name": "stamp-cmo"
    },
    {
      "name": "stamp-deny"
    },
    {
      "name": "stamp-approve"
    },
    {
      "name": "stamp-hop"
    },
    {
      "name": "stamp-hos"
    },
    {
      "name": "stamp-iaa"
    },
    {
      "name": "stamp-mime"
    },
    {
      "name": "stamp-qm"
    },
    {
      "name": "stamp-rd"
    },
    {
      "name": "stamp-syndicate"
    },
    {
      "name": "stamp-trader"
    },
    {
      "name": "stamp-warden"
    },
    {
      "name": "clipboard-equipped-BELT",
      "directions": 4
    }
  ]
}<|MERGE_RESOLUTION|>--- conflicted
+++ resolved
@@ -1,11 +1,7 @@
 {
   "version": 1,
   "license": "CC-BY-SA-3.0",
-<<<<<<< HEAD
-  "copyright": "Taken from tgstation at https://github.com/tgstation/tgstation/commit/e05699709338e30ecde1bcd8f61d559ed2d7798e. stamp-warden is modified version of stamp-hos. stamp-iaa is modified version of stamp-approve.",
-=======
-  "copyright": "Taken from tgstation at https://github.com/tgstation/tgstation/commit/e1142f20f5e4661cb6845cfcf2dd69f864d67432. stamp-syndicate is a modified version of stamp-warden. paper_stamp-syndicate by Veritius. paper_receipt by eoineoineoin",
->>>>>>> 6e1f02b9
+  "copyright": "Taken from tgstation at https://github.com/tgstation/tgstation/commit/e05699709338e30ecde1bcd8f61d559ed2d7798e. stamp-warden is modified version of stamp-hos. stamp-iaa is modified version of stamp-approve. paper_receipt by eoineoineoin",
   "size": {
     "x": 32,
     "y": 32
@@ -229,11 +225,7 @@
     {
       "name": "pen_hop"
     },
-<<<<<<< HEAD
-	{
-=======
-    {
->>>>>>> 6e1f02b9
+    {
       "name": "overpriced_pen"
     },
     {
