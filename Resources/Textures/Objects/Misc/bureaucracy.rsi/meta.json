--- conflicted
+++ resolved
@@ -226,14 +226,13 @@
       "name": "paper_stamp-generic"
     },
     {
-<<<<<<< HEAD
+      "name": "paper_stamp-greytide"
+    },
+    {
       "name": "paper_stamp-approve"
     },
     {
       "name": "paper_stamp-psychologist"
-=======
-      "name": "paper_stamp-greytide"
->>>>>>> d088c8a0
     }
   ]
 }