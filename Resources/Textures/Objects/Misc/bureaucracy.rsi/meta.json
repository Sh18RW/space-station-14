{
  "version": 1,
  "license": "CC-BY-SA-3.0",
  "copyright": "Taken from tgstation at https://github.com/tgstation/tgstation/commit/e1142f20f5e4661cb6845cfcf2dd69f864d67432. paper_stamp-syndicate by Veritius. paper_receipt, paper_receipt_horizontal by eoineoineoin. pen_centcom is a resprited version of pen_cap by PuroSlavKing (Github). Luxury pen is drawn by Ubaser.",
  "size": {
    "x": 32,
    "y": 32
  },
  "states": [
    {
      "name": "envelope_closed"
    },
    {
      "name": "envelope_open"
    },
    {
      "name": "envelope_open_overlay"
    },
    {
      "name": "envelope_torn"
    },
    {
      "name": "envelope_torn_overlay"
    },
    {
      "name": "folder-base"
    },
    {
      "name": "folder-colormap"
    },
    {
      "name": "folder-white"
    },
    {
      "name": "folder-centcom"
    },
    {
      "name": "folder-overlay-paper"
    },
    {
      "name": "folder-sec-doc"
    },
    {
      "name": "label_cart"
    },
    {
      "name": "labeler0"
    },
    {
      "name": "labeler1"
    },
    {
      "name": "labeler_e"
    },
    {
      "name": "nano_paper"
    },
    {
      "name": "nano_paper_words",
      "delays": [
        [
          0.1,
          0.1,
          0.1,
          0.1,
          0.1,
          0.1,
          0.1,
          0.1,
          0.1,
          0.1
        ]
      ]
    },
    {
      "name": "newspaper"
    },
    {
      "name": "np_dispenser"
    },
    {
      "name": "np_dispenser_empty"
    },
    {
      "name": "pamphlet"
    },
    {
      "name": "paper"
    },
    {
      "name": "paper_bin0"
    },
    {
      "name": "paper_bin1"
    },
    {
      "name": "paper_plane"
    },
    {
<<<<<<< HEAD
      "name": "paper_stamp-cap"
    },
    {
      "name": "paper_stamp-ce"
    },
    {
      "name": "paper_stamp-centcom"
    },
    {
      "name": "paper_stamp-chaplain"
    },
    {
      "name": "paper_stamp-clown"
    },
    {
      "name": "paper_stamp-cmo"
    },
    {
      "name": "paper_stamp-deny"
    },
    {
      "name": "paper_stamp-approve"
    },
    {
      "name": "paper_stamp-hop"
    },
    {
      "name": "paper_stamp-hos"
    },
    {
      "name": "paper_stamp-ok"
    },
    {
      "name": "paper_stamp-mime"
    },
    {
      "name": "paper_stamp-qm"
    },
    {
      "name": "paper_stamp-rd"
    },
    {
      "name": "paper_stamp-syndicate"
    },
    {
      "name": "paper_stamp-trader"
    },
    {
      "name": "paper_stamp-warden"
    },
    {
      "name": "paper_stamp-generic"
    },
	{
      "name": "paper_stamp-psychologist"
    },
    {
=======
>>>>>>> d23c8d5c
      "name": "paper_talisman"
    },
    {
      "name": "paper_talisman_armor"
    },
    {
      "name": "paper_talisman_blind"
    },
    {
      "name": "paper_talisman_communicate"
    },
    {
      "name": "paper_talisman_conceal"
    },
    {
      "name": "paper_talisman_deafen"
    },
    {
      "name": "paper_talisman_emp"
    },
    {
      "name": "paper_talisman_newtome"
    },
    {
      "name": "paper_talisman_revealrunes"
    },
    {
      "name": "paper_talisman_runestun"
    },
    {
      "name": "paper_talisman_supply"
    },
    {
      "name": "paper_talisman_travel"
    },
    {
      "name": "paper_talisman_travel_unused"
    },
    {
      "name": "paper_words"
    },
    {
      "name": "paper_words-blood"
    },
    {
      "name": "paper_receipt"
    },
    {
      "name": "paper_receipt_words"
    },
    {
      "name": "paper_receipt_horizontal"
    },
    {
      "name": "paper_receipt_horizontal_words"
    },
    {
      "name": "paper_dotmatrix"
    },
    {
      "name": "paper_dotmatrix_words"
    },
    {
      "name": "pen"
    },
    {
      "name": "pen_cap"
    },
    {
      "name": "pen_centcom"
    },
    {
      "name": "pen_hop"
    },
    {
      "name": "overpriced_pen"
    },
    {
      "name": "luxury_pen"
    },
    {
      "name": "pen_blue"
    },
    {
      "name": "pen_red"
    },
    {
      "name": "pen-inhand-left",
      "directions": 4
    },
    {
      "name": "pen-inhand-right",
      "directions": 4
    },
    {
      "name": "scrap"
    },
    {
      "name": "scrap_bloodied"
    },
    {
      "name": "paper_stamp-cap"
    },
    {
      "name": "paper_stamp-ce"
    },
    {
      "name": "paper_stamp-centcom"
    },
    {
      "name": "paper_stamp-chaplain"
    },
    {
      "name": "paper_stamp-clown"
    },
    {
      "name": "paper_stamp-cmo"
    },
    {
      "name": "paper_stamp-deny"
    },
    {
<<<<<<< HEAD
      "name": "stamp-approve"
    },
    {
      "name": "stamp-hop"
=======
      "name": "paper_stamp-hop"
>>>>>>> d23c8d5c
    },
    {
      "name": "paper_stamp-hos"
    },
    {
<<<<<<< HEAD
      "name": "stamp-iaa"
    },
    {
      "name": "stamp-ok"
=======
      "name": "paper_stamp-ok"
>>>>>>> d23c8d5c
    },
    {
      "name": "paper_stamp-mime"
    },
    {
      "name": "paper_stamp-qm"
    },
    {
      "name": "paper_stamp-rd"
    },
    {
      "name": "paper_stamp-syndicate"
    },
    {
      "name": "paper_stamp-trader"
    },
    {
      "name": "paper_stamp-warden"
    },
    {
<<<<<<< HEAD
      "name": "stamp-warden"
    },
    {
      "name": "stamp-psychologist"
=======
      "name": "paper_stamp-generic"
>>>>>>> d23c8d5c
    }
  ]
}<|MERGE_RESOLUTION|>--- conflicted
+++ resolved
@@ -97,66 +97,6 @@
       "name": "paper_plane"
     },
     {
-<<<<<<< HEAD
-      "name": "paper_stamp-cap"
-    },
-    {
-      "name": "paper_stamp-ce"
-    },
-    {
-      "name": "paper_stamp-centcom"
-    },
-    {
-      "name": "paper_stamp-chaplain"
-    },
-    {
-      "name": "paper_stamp-clown"
-    },
-    {
-      "name": "paper_stamp-cmo"
-    },
-    {
-      "name": "paper_stamp-deny"
-    },
-    {
-      "name": "paper_stamp-approve"
-    },
-    {
-      "name": "paper_stamp-hop"
-    },
-    {
-      "name": "paper_stamp-hos"
-    },
-    {
-      "name": "paper_stamp-ok"
-    },
-    {
-      "name": "paper_stamp-mime"
-    },
-    {
-      "name": "paper_stamp-qm"
-    },
-    {
-      "name": "paper_stamp-rd"
-    },
-    {
-      "name": "paper_stamp-syndicate"
-    },
-    {
-      "name": "paper_stamp-trader"
-    },
-    {
-      "name": "paper_stamp-warden"
-    },
-    {
-      "name": "paper_stamp-generic"
-    },
-	{
-      "name": "paper_stamp-psychologist"
-    },
-    {
-=======
->>>>>>> d23c8d5c
       "name": "paper_talisman"
     },
     {
@@ -279,27 +219,13 @@
       "name": "paper_stamp-deny"
     },
     {
-<<<<<<< HEAD
-      "name": "stamp-approve"
-    },
-    {
-      "name": "stamp-hop"
-=======
       "name": "paper_stamp-hop"
->>>>>>> d23c8d5c
     },
     {
       "name": "paper_stamp-hos"
     },
     {
-<<<<<<< HEAD
-      "name": "stamp-iaa"
-    },
-    {
-      "name": "stamp-ok"
-=======
       "name": "paper_stamp-ok"
->>>>>>> d23c8d5c
     },
     {
       "name": "paper_stamp-mime"
@@ -320,14 +246,7 @@
       "name": "paper_stamp-warden"
     },
     {
-<<<<<<< HEAD
-      "name": "stamp-warden"
-    },
-    {
-      "name": "stamp-psychologist"
-=======
       "name": "paper_stamp-generic"
->>>>>>> d23c8d5c
     }
   ]
 }