{
  "version": 1,
  "license": "CC-BY-SA-3.0",
  "copyright": "Taken from tgstation at https://github.com/tgstation/tgstation/commit/e1142f20f5e4661cb6845cfcf2dd69f864d67432. paper_stamp-syndicate by Veritius. paper_receipt, paper_receipt_horizontal by eoineoineoin. paper_stamp-greytide by ubaser. paper_stamp-psychologist by clinux. syndicate_card by Aserovich",
  "size": {
    "x": 32,
    "y": 32
  },
  "states": [
    {
      "name": "envelope_closed"
    },
    {
      "name": "envelope_open"
    },
    {
      "name": "envelope_open_overlay"
    },
    {
      "name": "envelope_torn"
    },
    {
      "name": "envelope_torn_overlay"
    },
    {
      "name": "folder-base"
    },
    {
      "name": "folder-colormap"
    },
    {
      "name": "folder-white"
    },
    {
      "name": "folder-centcom"
    },
    {
      "name": "folder-overlay-paper"
    },
    {
      "name": "folder-sec-doc"
    },
    {
        "name": "folder-stamp-inverse"
    },
    {
      "name": "label_cart"
    },
    {
      "name": "labeler0"
    },
    {
      "name": "labeler1"
    },
    {
      "name": "labeler_e"
    },
    {
      "name": "nano_paper"
    },
    {
      "name": "nano_paper_words",
      "delays": [
        [
          0.1,
          0.1,
          0.1,
          0.1,
          0.1,
          0.1,
          0.1,
          0.1,
          0.1,
          0.1
        ]
      ]
    },
    {
      "name": "newspaper"
    },
    {
      "name": "np_dispenser"
    },
    {
      "name": "np_dispenser_empty"
    },
    {
      "name": "pamphlet"
    },
    {
      "name": "paper"
    },
    {
      "name": "paper_bin0"
    },
    {
      "name": "paper_bin1"
    },
    {
      "name": "paper_plane"
    },
    {
      "name": "paper_talisman"
    },
    {
      "name": "paper_talisman_armor"
    },
    {
      "name": "paper_talisman_blind"
    },
    {
      "name": "paper_talisman_communicate"
    },
    {
      "name": "paper_talisman_conceal"
    },
    {
      "name": "paper_talisman_deafen"
    },
    {
      "name": "paper_talisman_emp"
    },
    {
      "name": "paper_talisman_newtome"
    },
    {
      "name": "paper_talisman_revealrunes"
    },
    {
      "name": "paper_talisman_runestun"
    },
    {
      "name": "paper_talisman_supply"
    },
    {
      "name": "paper_talisman_travel"
    },
    {
      "name": "paper_talisman_travel_unused"
    },
    {
      "name": "paper_words"
    },
    {
      "name": "paper_words-blood"
    },
    {
      "name": "paper_receipt"
    },
    {
      "name": "paper_receipt_words"
    },
    {
      "name": "paper_receipt_horizontal"
    },
    {
      "name": "paper_receipt_horizontal_words"
    },
    {
      "name": "paper_dotmatrix"
    },
    {
      "name": "paper_dotmatrix_words"
    },
    {
      "name": "scrap"
    },
    {
      "name": "scrap_bloodied"
    },
    {
      "name": "paper_stamp-cap"
    },
    {
      "name": "paper_stamp-ce"
    },
    {
      "name": "paper_stamp-centcom"
    },
    {
      "name": "paper_stamp-chaplain"
    },
    {
      "name": "paper_stamp-lawyer"
    },
    {
      "name": "paper_stamp-clown"
    },
    {
      "name": "paper_stamp-cmo"
    },
    {
      "name": "paper_stamp-deny"
    },
    {
      "name": "paper_stamp-detective"
    },
    {
      "name": "paper_stamp-hop"
    },
    {
      "name": "paper_stamp-hos"
    },
    {
      "name": "paper_stamp-ok"
    },
    {
      "name": "paper_stamp-mime"
    },
    {
      "name": "paper_stamp-qm"
    },
    {
      "name": "paper_stamp-rd"
    },
    {
      "name": "paper_stamp-syndicate"
    },
    {
      "name": "paper_stamp-trader"
    },
    {
      "name": "paper_stamp-warden"
    },
    {
      "name": "paper_stamp-generic"
    },
    {
      "name": "paper_stamp-greytide"
    },
    {
<<<<<<< HEAD
      "name": "paper_stamp-approve"
=======
      "name": "syndicate_card"
>>>>>>> ec4acdeb
    },
    {
      "name": "paper_stamp-psychologist"
    }
  ]
}<|MERGE_RESOLUTION|>--- conflicted
+++ resolved
@@ -229,11 +229,10 @@
       "name": "paper_stamp-greytide"
     },
     {
-<<<<<<< HEAD
       "name": "paper_stamp-approve"
-=======
+    },
+    {
       "name": "syndicate_card"
->>>>>>> ec4acdeb
     },
     {
       "name": "paper_stamp-psychologist"
