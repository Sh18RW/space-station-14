{
  "version": 1,
  "license": "CC-BY-SA-3.0",
<<<<<<< HEAD
  "copyright": "Taken from tgstation at https://github.com/tgstation/tgstation/commit/fb020482a6737372d5b8f2b603d58737b22b0270, directional and christmas sprites by SonicHDC",
=======
  "copyright": "Taken from tgstation at https://github.com/tgstation/tgstation/commit/e1142f20f5e4661cb6845cfcf2dd69f864d67432, inhand sprites by TiniestShark (github)",
>>>>>>> f4d223b2
  "size": {
    "x": 32,
    "y": 32
  },
  "states": [
    {
        "name": "lampgreen",
		"directions": 4
    },
	{
      "name": "christmaslamp",
      "directions": 4
    },
    {
      "name": "christmaslamp-on",
      "directions": 4
    },
    {
        "name": "lampgreen-on",
		"directions": 4
    },
    {
      "name": "off-inhand-left",
      "directions": 4
    },
    {
      "name": "off-inhand-right",
      "directions": 4
    },
    {
      "name": "on-inhand-left",
      "directions": 4
    },
    {
      "name": "on-inhand-right",
      "directions": 4
    }
  ]
}<|MERGE_RESOLUTION|>--- conflicted
+++ resolved
@@ -1,11 +1,7 @@
 {
   "version": 1,
   "license": "CC-BY-SA-3.0",
-<<<<<<< HEAD
-  "copyright": "Taken from tgstation at https://github.com/tgstation/tgstation/commit/fb020482a6737372d5b8f2b603d58737b22b0270, directional and christmas sprites by SonicHDC",
-=======
-  "copyright": "Taken from tgstation at https://github.com/tgstation/tgstation/commit/e1142f20f5e4661cb6845cfcf2dd69f864d67432, inhand sprites by TiniestShark (github)",
->>>>>>> f4d223b2
+  "copyright": "Taken from tgstation at https://github.com/tgstation/tgstation/commit/fb020482a6737372d5b8f2b603d58737b22b0270, inhand sprites by TiniestShark (github), directional and christmas sprites by SonicHDC",
   "size": {
     "x": 32,
     "y": 32
@@ -13,7 +9,7 @@
   "states": [
     {
         "name": "lampgreen",
-		"directions": 4
+        "directions": 4
     },
 	{
       "name": "christmaslamp",
