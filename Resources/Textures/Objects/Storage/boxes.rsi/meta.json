{
  "version": 1,
  "license": "CC-BY-SA-3.0",
  "copyright": "Taken fromTauCetiStation at commit https://github.com/TauCetiStation/TauCetiClassic/commit/401d381d53ceb9a045bca9c0ae60eb52b5fab2c5, some icons from tgstation at commit https://github.com/tgstation/tgstation/commit/cc65477c04f7403ca8a457bd5bae69a01abadbf0, modified by github:Morb0, encryptokey was taken from Baystation12 at https://github.com/infinitystation/Baystation12/blob/073f678cdce92edb8fcd55f9ffc9f0523bf31506/icons/obj/radio.dmi and modified by lapatison. boxwidetoy, shelltoy resprite by Morb0, swab, flare, inflatable, trashbag, magazine, holo and forensic created by potato1234x (github) for ss14 based on toys.rsi, mouth_swab.rsi, flare.rsi, inflatable_wall.rsi, trashbag.rsi, caseless_pistol_mag.rsi, guardians.rsi and bureaucracy.rsi respectively",
  "size": {
    "x": 32,
    "y": 32
  },
    "states": [
        {
            "name": "beaker"
        },
        {
            "name": "bodybags"
        },
        {
            "name": "clown"
        },
        {
            "name": "internals"
        },
        {
            "name": "extendedtank"
        },
        {
            "name": "emergencytank"
        },
        {
            "name": "heart"
        },
        {
            "name": "meson"
        },
        {
            "name": "sechud"
        },
        {
            "name": "bottle"
        },
        {
            "name": "box"
        },
        {
            "name": "boxwide"
        },
        {
            "name": "boxwidetoy"
        },
        {
            "name": "box_hug"
        },
        {
            "name": "box_of_doom"
        },
        {
            "name": "box_of_doom_big"
        },
        {
            "name": "box_security"
        },
        {
<<<<<<< HEAD
            "name": "box_medical"
=======
            "name": "box_science"
>>>>>>> 8629f748
        },
        {
            "name": "box_olive"
        },
        {
            "name": "id"
        },
        {
            "name": "circuit"
        },
        {
            "name": "disk"
        },
        {
            "name": "flashbang"
        },
        {
            "name": "flare"
        },
        {
            "name": "forensic"
        },
        {
            "name": "glasses"
        },
        {
            "name": "handcuff"
        },
        {
            "name": "holo"
        },
        {
            "name": "implant"
        },
        {
            "name": "inflatable"
        },
        {
            "name": "latex"
        },
        {
            "name": "light"
        },
        {
            "name": "lightmixed"
        },
        {
            "name": "lighttube"
        },
        {
            "name": "omegacart"
        },
        {
            "name": "magazine"
        },
        {
            "name": "mousetraps"
        },
        {
            "name": "nitrile"
        },
        {
            "name": "pda"
        },
        {
            "name": "pillbox"
        },
        {
            "name": "solution_trays"
        },
        {
            "name": "sterile"
        },
        {
            "name": "swab"
        },
        {
            "name": "syringe"
        },
        {
            "name": "trashbag"
        },
        {
            "name": "writing"
        },
        {
            "name": "writing_of_doom"
        },
        {
			"name": "headset"
		},
        {
			"name": "encryptokey"
		},
		{
            "name": "inhand-left",
            "directions": 4
        },
        {
            "name": "inhand-right",
            "directions": 4
        },
        {
            "name": "hug-inhand-left",
            "directions": 4
        },
        {
            "name": "hug-inhand-right",
            "directions": 4
        },
        {
            "name": "shellbeanbag"
        },
        {
            "name": "shellflare"
        },
        {
            "name": "shellflash"
        },
        {
            "name": "shellincendiary"
        },
        {
            "name": "shelllethal"
        },
        {
            "name": "shellpractice"
        },
        {
            "name": "shellslug"
        },
        {
            "name": "shelltoy"
        },
        {
            "name": "ziptie"
        }
    ]
}<|MERGE_RESOLUTION|>--- conflicted
+++ resolved
@@ -35,7 +35,7 @@
             "name": "sechud"
         },
         {
-            "name": "bottle"
+			"name": "bottle"
         },
         {
             "name": "box"
@@ -59,11 +59,10 @@
             "name": "box_security"
         },
         {
-<<<<<<< HEAD
             "name": "box_medical"
-=======
+        },
+        {
             "name": "box_science"
->>>>>>> 8629f748
         },
         {
             "name": "box_olive"
