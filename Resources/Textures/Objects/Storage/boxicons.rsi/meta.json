--- conflicted
+++ resolved
@@ -1,11 +1,7 @@
 {
   "version": 1,
   "license": "CC-BY-SA-3.0",
-<<<<<<< HEAD
-  "copyright": "Taken from vgstation at commit https://github.com/vgstation-coders/vgstation13/commit/ca674eff9d23e04357b7609ef7e07eadfc1a993f and modified by Flareguy (github), throwing_knives and vials are drawn by Ubaser, tracks made by Fazansen(https://github.com/Fazansen), modified by ps3moira (github).",
-=======
   "copyright": "Taken from vgstation at commit https://github.com/vgstation-coders/vgstation13/commit/ca674eff9d23e04357b7609ef7e07eadfc1a993f and modified by Flareguy (github), throwing_knives and vials are drawn by Ubaser, tracks made by Fazansen(https://github.com/Fazansen), modified by ps3moira (github). sechud renamed to secglasses, new sechud, sunglasses by K-Dynamic (github).",
->>>>>>> a594c7b6
   "size": {
     "x": 32,
     "y": 32
