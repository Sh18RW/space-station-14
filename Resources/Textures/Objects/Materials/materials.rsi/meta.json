{
  "version": 1,
  "license": "CC-BY-SA-3.0",
<<<<<<< HEAD
  "copyright": "Taken from tgstation at commit https://github.com/tgstation/tgstation/commit/c6e3401f2e7e1e55c57060cdf956a98ef1fefc24 , bear pelt remade by Alekshhh, wood sprite modified by MisterMecky, wood_2 and wood_3 made by MisterMecky based on wood sprite, cardboard sprites made by MisterMecky, bananium, bananium_1 and peel made by brainfood1183 (github) for ss14. Pyrotton sprites are drawn by Ubaser, using the cotton material sprites as a base. Сotton and pyrotton resprity by KREKS. Bananium, cardboard, corgihide, cloth, cotton, pyrotton, bones and durathread inhands by mubururu_ (github).",
=======
  "copyright": "Taken from tgstation at commit https://github.com/tgstation/tgstation/commit/c6e3401f2e7e1e55c57060cdf956a98ef1fefc24 , bear pelt remade by Alekshhh, wood sprite modified by MisterMecky, wood_2 and wood_3 made by MisterMecky based on wood sprite, cardboard sprites made by MisterMecky, bananium, bananium_1 and peel made by brainfood1183 (github) for ss14. Pyrotton sprites are drawn by Ubaser, using the cotton material sprites as a base. Bananium, cardboard, corgihide, cloth, cotton, pyrotton, bones and durathread inhands by mubururu_ (github). Bananium peel's on-head sprite by FlipBrooke, based on the bananaium peel sprite.",
>>>>>>> 6eadc8ae
  "size": {
    "x": 32,
    "y": 32
  },
  "states": [
    {
      "name": "ash"
    },
    {
      "name": "alienhide"
    },
    {
      "name": "bananium"
    },
    {
      "name": "bananium-inhand-left",
      "directions": 4
    },
    {
      "name": "bananium-inhand-right",
      "directions": 4
    },
    {
      "name": "bananium_1"
    },
    {
      "name": "bearpelt"
    },
    {
      "name": "bearpelt_glow",
      "delays": [
        [
          0.2,
          0.2,
          0.2,
          0.2
        ]
      ]
    },
    {
      "name": "cardboard"
    },
    {
      "name": "cardboard-inhand-left",
      "directions": 4
    },
    {
      "name": "cardboard-inhand-right",
      "directions": 4
    },
    {
      "name": "cardboard_2"
    },
    {
      "name": "cardboard_3"
    },
    {
      "name": "cathide"
    },
    {
      "name": "cloth"
    },
    {
      "name": "cloth-inhand-left",
      "directions": 4
    },
    {
      "name": "cloth-inhand-right",
      "directions": 4
    },
    {
      "name": "cloth_2"
    },
    {
      "name": "cloth_3"
    },
    {
      "name": "corgihide"
    },
    {
      "name": "corgihide-inhand-left",
      "directions": 4
    },
    {
      "name": "corgihide-inhand-right",
      "directions": 4
    },
    {
      "name": "cotton"
    },
    {
      "name": "cotton-inhand-left",
      "directions": 4
    },
    {
      "name": "cotton-inhand-right",
      "directions": 4
    },
    {
      "name": "cotton_2"
    },
    {
      "name": "cotton_3"
    },
    {
      "name": "pyrotton"
    },
    {
      "name": "pyrotton-inhand-left",
      "directions": 4
    },
    {
      "name": "pyrotton-inhand-right",
      "directions": 4
    },
    {
      "name": "pyrotton_2"
    },
    {
      "name": "pyrotton_3"
    },
    {
      "name": "diamond"
    },
    {
      "name": "diamond_2"
    },
    {
      "name": "diamond_3"
    },
    {
      "name": "diamond-inhand-left",
      "directions": 4
    },
    {
      "name": "diamond-inhand-right",
      "directions": 4
    },
    {
      "name": "durathread"
    },
    {
      "name": "durathread-inhand-left",
      "directions": 4
    },
    {
      "name": "durathread-inhand-right",
      "directions": 4
    },
    {
      "name": "durathread_2"
    },
    {
      "name": "durathread_3"
    },
    {
      "name": "durathreadraw"
    },
    {
      "name": "durathreadraw_2"
    },
    {
      "name": "durathreadraw_3"
    },
    {
      "name": "hide"
    },
    {
      "name": "hide_2"
    },
    {
      "name": "hide_3"
    },
    {
      "name": "leather"
    },
    {
      "name": "leather_2"
    },
    {
      "name": "leather_3"
    },
    {
      "name": "monkeyhide"
    },
    {
      "name": "phoron_gem"
    },
    {
      "name": "peel"
    },
    {
        "name": "peel-equipped-HELMET",
        "directions": 4
    },
    {
        "name": "peel-equipped-HELMET-hamster",
        "directions": 4
    },
    {
      "name": "phoron_gem_spent"
    },
    {
      "name": "wood"
    },
    {
      "name": "wood_2"
    },
    {
      "name": "wood_3"
    },
    {
      "name": "wood-inhand-left",
      "directions": 4
    },
    {
      "name": "wood-inhand-right",
      "directions": 4
    },
    {
      "name": "bones"
    },
    {
      "name": "bones-inhand-left",
      "directions": 4
    },
    {
      "name": "bones-inhand-right",
      "directions": 4
    },
    {
      "name": "bones_2"
    },
    {
      "name": "bones_3"
    }
  ]
}<|MERGE_RESOLUTION|>--- conflicted
+++ resolved
@@ -1,11 +1,7 @@
 {
   "version": 1,
   "license": "CC-BY-SA-3.0",
-<<<<<<< HEAD
-  "copyright": "Taken from tgstation at commit https://github.com/tgstation/tgstation/commit/c6e3401f2e7e1e55c57060cdf956a98ef1fefc24 , bear pelt remade by Alekshhh, wood sprite modified by MisterMecky, wood_2 and wood_3 made by MisterMecky based on wood sprite, cardboard sprites made by MisterMecky, bananium, bananium_1 and peel made by brainfood1183 (github) for ss14. Pyrotton sprites are drawn by Ubaser, using the cotton material sprites as a base. Сotton and pyrotton resprity by KREKS. Bananium, cardboard, corgihide, cloth, cotton, pyrotton, bones and durathread inhands by mubururu_ (github).",
-=======
-  "copyright": "Taken from tgstation at commit https://github.com/tgstation/tgstation/commit/c6e3401f2e7e1e55c57060cdf956a98ef1fefc24 , bear pelt remade by Alekshhh, wood sprite modified by MisterMecky, wood_2 and wood_3 made by MisterMecky based on wood sprite, cardboard sprites made by MisterMecky, bananium, bananium_1 and peel made by brainfood1183 (github) for ss14. Pyrotton sprites are drawn by Ubaser, using the cotton material sprites as a base. Bananium, cardboard, corgihide, cloth, cotton, pyrotton, bones and durathread inhands by mubururu_ (github). Bananium peel's on-head sprite by FlipBrooke, based on the bananaium peel sprite.",
->>>>>>> 6eadc8ae
+  "copyright": "Taken from tgstation at commit https://github.com/tgstation/tgstation/commit/c6e3401f2e7e1e55c57060cdf956a98ef1fefc24 , bear pelt remade by Alekshhh, wood sprite modified by MisterMecky, wood_2 and wood_3 made by MisterMecky based on wood sprite, cardboard sprites made by MisterMecky, bananium, bananium_1 and peel made by brainfood1183 (github) for ss14. Pyrotton sprites are drawn by Ubaser, using the cotton material sprites as a base. Bananium, cardboard, corgihide, cloth, cotton, pyrotton, bones and durathread inhands by mubururu_ (github). Bananium peel's on-head sprite by FlipBrooke, based on the bananaium peel sprite. Сotton and pyrotton resprity by KREKS.",
   "size": {
     "x": 32,
     "y": 32
