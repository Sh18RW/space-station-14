{
  "version": 1,
  "license": "CC-BY-SA-3.0",
<<<<<<< HEAD
  "copyright": "Taken from tgstation at commit https://github.com/tgstation/tgstation/commit/7e4e9d432d88981fb9bb463970c5b98ce85c0abe, reptilian made by kuro(388673708753027083)",
=======
  "copyright": "Taken from tgstation at commit https://github.com/tgstation/tgstation/commit/7e4e9d432d88981fb9bb463970c5b98ce85c0abe. equipped-FEET-vox state taken from vgstation13 at https://github.com/vgstation-coders/vgstation13/blob/31d6576ba8102135d058ef49c3cb6ecbe8db8a79/icons/mob/species/vox/shoes.dmi",
>>>>>>> 7b94e244
  "size": {
    "x": 32,
    "y": 32
  },
  "states": [
    {
      "name": "icon"
    },
    {
      "name": "equipped-FEET",
      "directions": 4
    },
    {
<<<<<<< HEAD
      "name": "equipped-FEET-reptilian",
=======
      "name": "equipped-FEET-vox",
>>>>>>> 7b94e244
      "directions": 4
    },
    {
      "name": "inhand-left",
      "directions": 4
    },
    {
      "name": "inhand-right",
      "directions": 4
    }
  ]
}<|MERGE_RESOLUTION|>--- conflicted
+++ resolved
@@ -1,11 +1,7 @@
 {
   "version": 1,
   "license": "CC-BY-SA-3.0",
-<<<<<<< HEAD
-  "copyright": "Taken from tgstation at commit https://github.com/tgstation/tgstation/commit/7e4e9d432d88981fb9bb463970c5b98ce85c0abe, reptilian made by kuro(388673708753027083)",
-=======
-  "copyright": "Taken from tgstation at commit https://github.com/tgstation/tgstation/commit/7e4e9d432d88981fb9bb463970c5b98ce85c0abe. equipped-FEET-vox state taken from vgstation13 at https://github.com/vgstation-coders/vgstation13/blob/31d6576ba8102135d058ef49c3cb6ecbe8db8a79/icons/mob/species/vox/shoes.dmi",
->>>>>>> 7b94e244
+  "copyright": "Taken from tgstation at commit https://github.com/tgstation/tgstation/commit/7e4e9d432d88981fb9bb463970c5b98ce85c0abe, reptilian made by kuro(388673708753027083). equipped-FEET-vox state taken from vgstation13 at https://github.com/vgstation-coders/vgstation13/blob/31d6576ba8102135d058ef49c3cb6ecbe8db8a79/icons/mob/species/vox/shoes.dmi",
   "size": {
     "x": 32,
     "y": 32
@@ -19,11 +15,11 @@
       "directions": 4
     },
     {
-<<<<<<< HEAD
       "name": "equipped-FEET-reptilian",
-=======
+      "directions": 4
+    },
+    {
       "name": "equipped-FEET-vox",
->>>>>>> 7b94e244
       "directions": 4
     },
     {
