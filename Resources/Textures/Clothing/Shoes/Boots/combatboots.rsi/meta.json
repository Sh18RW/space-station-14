--- conflicted
+++ resolved
@@ -1,11 +1,7 @@
 {
   "version": 1,
   "license": "CC-BY-SA-3.0",
-<<<<<<< HEAD
-  "copyright": "Made by @ninruB#7795, based off tgstation's jackboots at commit https://github.com/tgstation/tgstation/commit/7e4e9d432d88981fb9bb463970c5b98ce85c0abe, reptilian made by kuro(388673708753027083)",
-=======
-  "copyright": "Made by @ninruB#7795, based off tgstation's jackboots at commit https://github.com/tgstation/tgstation/commit/7e4e9d432d88981fb9bb463970c5b98ce85c0abe. Vox state modified from jackboots.rsi by Flareguy",
->>>>>>> 87e52e50
+  "copyright": "Made by @ninruB#7795, based off tgstation's jackboots at commit https://github.com/tgstation/tgstation/commit/7e4e9d432d88981fb9bb463970c5b98ce85c0abe. Vox state modified from jackboots.rsi by Flareguy, reptilian made by kuro(388673708753027083)",
   "size": {
     "x": 32,
     "y": 32
@@ -19,11 +15,11 @@
       "directions": 4
     },
     {
-<<<<<<< HEAD
+      "name": "equipped-FEET-vox",
+      "directions": 4
+    },
+    {
       "name": "equipped-FEET-reptilian",
-=======
-      "name": "equipped-FEET-vox",
->>>>>>> 87e52e50
       "directions": 4
     },
     {
