{
  "version": 1,
  "license": "CC-BY-SA-3.0",
<<<<<<< HEAD
  "copyright": "Drawn by Ubaser, resprited by fazan_saverg (842350861123452948) on discord.",
=======
  "copyright": "Drawn by Ubaser. Vox states made by Flareguy, modified from magboots.rsi",
>>>>>>> 87e52e50
  "size": {
    "x": 32,
    "y": 32
  },
  "states": [
    {
      "name": "equipped-FEET",
      "directions": 4
    },
    {
      "name": "equipped-FEET-reptilian",
      "directions": 4
    },
    {
      "name": "on-equipped-FEET",
      "directions": 4
    },
    {
<<<<<<< HEAD
      "name": "on-equipped-FEET-reptilian",
=======
      "name": "equipped-FEET-vox",
      "directions": 4
    },
    {
      "name": "on-equipped-FEET-vox",
>>>>>>> 87e52e50
      "directions": 4
    },
    {
      "name": "icon"
    },
    {
      "name": "icon-on"
    },
    {
      "name": "inhand-left",
      "directions": 4
    },
    {
      "name": "inhand-right",
      "directions": 4
    },
    {
      "name": "on-inhand-left",
      "directions": 4
    },
    {
      "name": "on-inhand-right",
      "directions": 4
    }
  ]
}<|MERGE_RESOLUTION|>--- conflicted
+++ resolved
@@ -1,11 +1,7 @@
 {
   "version": 1,
   "license": "CC-BY-SA-3.0",
-<<<<<<< HEAD
-  "copyright": "Drawn by Ubaser, resprited by fazan_saverg (842350861123452948) on discord.",
-=======
-  "copyright": "Drawn by Ubaser. Vox states made by Flareguy, modified from magboots.rsi",
->>>>>>> 87e52e50
+  "copyright": "Drawn by Ubaser. Vox states made by Flareguy, modified from magboots.rsi, resprited by fazan_saverg (842350861123452948) on discord.",
   "size": {
     "x": 32,
     "y": 32
@@ -24,15 +20,15 @@
       "directions": 4
     },
     {
-<<<<<<< HEAD
       "name": "on-equipped-FEET-reptilian",
-=======
+      "directions": 4
+    },
+    {
       "name": "equipped-FEET-vox",
       "directions": 4
     },
     {
       "name": "on-equipped-FEET-vox",
->>>>>>> 87e52e50
       "directions": 4
     },
     {
