{
<<<<<<< HEAD
  "version": 1,
  "license": "CC-BY-SA-3.0",
  "copyright": "Taken from Skyrat-tg at commit https://github.com/Skyrat-SS13/Skyrat-tg/commit/b9c06b16579dc828ac4d6f603995e083075725b2",
  "size": {
    "x": 32,
    "y": 32
  },
  "states": [
    {
      "name": "icon"
=======
    "version": 1,
    "license": "CC-BY-SA-3.0",
    "copyright": "Sprited by OnsenCapy (NamelessName on Discord), inhand sprites by SeamLesss (Github)",
    "size": {
        "x": 32,
        "y": 32
>>>>>>> 494861dc
    },
    {
      "name": "equipped-HAND",
      "directions": 4
    },
    {
      "name": "inhand-left",
      "directions": 4
    },
    {
      "name": "inhand-right",
      "directions": 4
    }
  ]
}<|MERGE_RESOLUTION|>--- conflicted
+++ resolved
@@ -1,7 +1,7 @@
 {
-<<<<<<< HEAD
-  "version": 1,
-  "license": "CC-BY-SA-3.0",
+    "version": 1,
+    "license": "CC-BY-SA-3.0",
+    "copyright": "Sprited by OnsenCapy (NamelessName on Discord), inhand sprites by SeamLesss (Github)",
   "copyright": "Taken from Skyrat-tg at commit https://github.com/Skyrat-SS13/Skyrat-tg/commit/b9c06b16579dc828ac4d6f603995e083075725b2",
   "size": {
     "x": 32,
@@ -10,14 +10,6 @@
   "states": [
     {
       "name": "icon"
-=======
-    "version": 1,
-    "license": "CC-BY-SA-3.0",
-    "copyright": "Sprited by OnsenCapy (NamelessName on Discord), inhand sprites by SeamLesss (Github)",
-    "size": {
-        "x": 32,
-        "y": 32
->>>>>>> 494861dc
     },
     {
       "name": "equipped-HAND",
