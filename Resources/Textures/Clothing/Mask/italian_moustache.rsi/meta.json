{
  "version": 1,
  "license": "CC-BY-SA-3.0",
<<<<<<< HEAD
  "copyright": "Taken from tgstation at commit https://github.com/tgstation/tgstation/commit/6665eec76c98a4f3f89bebcd10b34b47dcc0b8ae. Reptilian made by kuro(388673708753027083)",
=======
  "copyright": "Taken from tgstation at commit https://github.com/tgstation/tgstation/commit/6665eec76c98a4f3f89bebcd10b34b47dcc0b8ae. equipped-MASK-vox state taken from /vg/station at commit https://github.com/vgstation-coders/vgstation13/commit/31d6576ba8102135d058ef49c3cb6ecbe8db8a79",
>>>>>>> 7b94e244
  "size": {
    "x": 32,
    "y": 32
  },
  "states": [
    {
      "name": "icon"
    },
    {
      "name": "equipped-MASK",
      "directions": 4
    },
    {
<<<<<<< HEAD
      "name": "equipped-MASK-reptilian",
=======
      "name": "equipped-MASK-vox",
>>>>>>> 7b94e244
      "directions": 4
    },
    {
      "name": "inhand-left",
      "directions": 4
    },
    {
      "name": "inhand-right",
      "directions": 4
    }
  ]
}<|MERGE_RESOLUTION|>--- conflicted
+++ resolved
@@ -1,11 +1,7 @@
 {
   "version": 1,
   "license": "CC-BY-SA-3.0",
-<<<<<<< HEAD
-  "copyright": "Taken from tgstation at commit https://github.com/tgstation/tgstation/commit/6665eec76c98a4f3f89bebcd10b34b47dcc0b8ae. Reptilian made by kuro(388673708753027083)",
-=======
-  "copyright": "Taken from tgstation at commit https://github.com/tgstation/tgstation/commit/6665eec76c98a4f3f89bebcd10b34b47dcc0b8ae. equipped-MASK-vox state taken from /vg/station at commit https://github.com/vgstation-coders/vgstation13/commit/31d6576ba8102135d058ef49c3cb6ecbe8db8a79",
->>>>>>> 7b94e244
+  "copyright": "Taken from tgstation at commit https://github.com/tgstation/tgstation/commit/6665eec76c98a4f3f89bebcd10b34b47dcc0b8ae. Reptilian made by kuro(388673708753027083). equipped-MASK-vox state taken from /vg/station at commit https://github.com/vgstation-coders/vgstation13/commit/31d6576ba8102135d058ef49c3cb6ecbe8db8a79",
   "size": {
     "x": 32,
     "y": 32
@@ -19,11 +15,11 @@
       "directions": 4
     },
     {
-<<<<<<< HEAD
       "name": "equipped-MASK-reptilian",
-=======
+      "directions": 4
+    },
+    {
       "name": "equipped-MASK-vox",
->>>>>>> 7b94e244
       "directions": 4
     },
     {
