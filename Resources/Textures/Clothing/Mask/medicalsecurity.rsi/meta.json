{
  "version": 1,
  "license": "CC-BY-SA-3.0",
<<<<<<< HEAD
  "copyright": "Sprited by LinkUyx#6557, digi made by kuro(388673708753027083)",
=======
  "copyright": "Sprited by LinkUyx#6557. Reptilian edit by Nairod(Github)",
>>>>>>> 4456d938
  "size": {
    "x": 32,
    "y": 32
  },
  "states": [
    {
      "name": "icon"
    },
    {
      "name": "equipped-MASK",
      "directions": 4
    },
    {
      "name": "equipped-MASK-digi",
      "directions": 4
    },
    {
      "name": "equipped-MASK-dog",
      "directions": 4
    },
    {
      "name": "equipped-MASK-puppy",
      "directions": 4
    },
    {
      "name": "equipped-MASK-fox",
      "directions": 4
    },
    {
      "name": "equipped-MASK-cat",
      "directions": 4
    },
    {
      "name": "equipped-MASK-sloth",
      "directions": 4
    },
    {
      "name": "equipped-MASK-possum",
      "directions": 4
    },
    {
      "name": "equipped-MASK-pig",
      "directions": 4
    },
    {
      "name": "up-equipped-MASK",
      "directions": 4
    },
    {
      "name": "inhand-left",
      "directions": 4
    },
    {
      "name": "inhand-right",
      "directions": 4
    },
    {
      "name": "equipped-MASK-reptilian",
      "directions": 4
    }
  ]
}<|MERGE_RESOLUTION|>--- conflicted
+++ resolved
@@ -1,11 +1,7 @@
 {
   "version": 1,
   "license": "CC-BY-SA-3.0",
-<<<<<<< HEAD
-  "copyright": "Sprited by LinkUyx#6557, digi made by kuro(388673708753027083)",
-=======
-  "copyright": "Sprited by LinkUyx#6557. Reptilian edit by Nairod(Github)",
->>>>>>> 4456d938
+  "copyright": "Sprited by LinkUyx#6557, digi made by kuro(388673708753027083). Reptilian edit by Nairod(Github)",
   "size": {
     "x": 32,
     "y": 32
