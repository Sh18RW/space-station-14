{
  "version": 1,
  "license": "CC-BY-SA-3.0",
<<<<<<< HEAD
  "copyright": "Taken from tgstation at commit https://github.com/harmonyn/-tg-station/blob/11043a07f6136d3d196b0378c31deb3dc1a9532f/icons/obj/clothing/masks.dmi, digi made by kuro(388673708753027083)",
=======
  "copyright": "Taken from tgstation at commit https://github.com/harmonyn/-tg-station/blob/11043a07f6136d3d196b0378c31deb3dc1a9532f/icons/obj/clothing/masks.dmi. Reptilian edit by Nairod(Github)",
>>>>>>> 4456d938
  "size": {
    "x": 32,
    "y": 32
  },
  "states": [
    {
      "name": "icon"
    },
    {
      "name": "equipped-MASK",
      "directions": 4
    },
    {
<<<<<<< HEAD
      "name": "equipped-MASK-digi",
=======
      "name": "equipped-MASK-reptilian",
>>>>>>> 4456d938
      "directions": 4
    }
  ]
}<|MERGE_RESOLUTION|>--- conflicted
+++ resolved
@@ -1,11 +1,7 @@
 {
   "version": 1,
   "license": "CC-BY-SA-3.0",
-<<<<<<< HEAD
-  "copyright": "Taken from tgstation at commit https://github.com/harmonyn/-tg-station/blob/11043a07f6136d3d196b0378c31deb3dc1a9532f/icons/obj/clothing/masks.dmi, digi made by kuro(388673708753027083)",
-=======
-  "copyright": "Taken from tgstation at commit https://github.com/harmonyn/-tg-station/blob/11043a07f6136d3d196b0378c31deb3dc1a9532f/icons/obj/clothing/masks.dmi. Reptilian edit by Nairod(Github)",
->>>>>>> 4456d938
+  "copyright": "Taken from tgstation at commit https://github.com/harmonyn/-tg-station/blob/11043a07f6136d3d196b0378c31deb3dc1a9532f/icons/obj/clothing/masks.dmi, digi made by kuro(388673708753027083). Reptilian edit by Nairod(Github)",
   "size": {
     "x": 32,
     "y": 32
@@ -19,11 +15,11 @@
       "directions": 4
     },
     {
-<<<<<<< HEAD
       "name": "equipped-MASK-digi",
-=======
+      "directions": 4
+    },
+    {
       "name": "equipped-MASK-reptilian",
->>>>>>> 4456d938
       "directions": 4
     }
   ]
