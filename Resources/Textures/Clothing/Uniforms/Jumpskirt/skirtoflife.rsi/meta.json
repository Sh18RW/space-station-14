--- conflicted
+++ resolved
@@ -1,11 +1,8 @@
 {
   "version": 1,
   "license": "CC-BY-SA-3.0",
-<<<<<<< HEAD
   "copyright": "Sprited by LinkUyx#6557, monkey derivative made by brainfood1183 (github) for ss14, TG-styled resprite by KingFroozy (github)",
-=======
   "copyright": "Sprited by LinkUyx#6557, monkey derivative made by brainfood1183 (github) for ss14, resprite by KingFroozy (github)",
->>>>>>> 494861dc
   "size": {
     "x": 32,
     "y": 32
