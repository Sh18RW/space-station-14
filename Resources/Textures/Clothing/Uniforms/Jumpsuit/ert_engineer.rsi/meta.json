{
  "version": 1,
  "license": "CC-BY-SA-3.0",
<<<<<<< HEAD
  "copyright": "Created by discord:SOL(Артур)#8162",
=======
  "copyright": "Taken from TGstation: https://github.com/tgstation/tgstation/blob/c838ba21dae97db345e0113f99596decd1d66039/icons/mob/clothing/under/security.dmi. Modified and recolored by Nairodian (github) for SS14, monkey made by brainfood1183 (github) for ss14",
>>>>>>> 8629f748
  "size": {
    "x": 32,
    "y": 32
  },
  "states": [
    {
      "name": "icon"
    },
    {
      "name": "equipped-INNERCLOTHING",
      "directions": 4
    },
    {
      "name": "equipped-INNERCLOTHING-monkey",
      "directions": 4
    },
    {
      "name": "inhand-left",
      "directions": 4
    },
    {
      "name": "inhand-right",
      "directions": 4
    }
  ]
}<|MERGE_RESOLUTION|>--- conflicted
+++ resolved
@@ -1,11 +1,7 @@
 {
   "version": 1,
   "license": "CC-BY-SA-3.0",
-<<<<<<< HEAD
-  "copyright": "Created by discord:SOL(Артур)#8162",
-=======
-  "copyright": "Taken from TGstation: https://github.com/tgstation/tgstation/blob/c838ba21dae97db345e0113f99596decd1d66039/icons/mob/clothing/under/security.dmi. Modified and recolored by Nairodian (github) for SS14, monkey made by brainfood1183 (github) for ss14",
->>>>>>> 8629f748
+  "copyright": "Created by discord:SOL(Артур)#8162, monkey made by brainfood1183 (github) for ss14",
   "size": {
     "x": 32,
     "y": 32
