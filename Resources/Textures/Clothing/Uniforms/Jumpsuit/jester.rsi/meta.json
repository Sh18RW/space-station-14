--- conflicted
+++ resolved
@@ -1,11 +1,7 @@
 {
   "version": 1,
   "license": "CC-BY-SA-3.0",
-<<<<<<< HEAD
-  "copyright": "Taken from tgstation at commit https://github.com/tgstation/tgstation/commit/3a72dd925f7d6aeec620fe83bc4f88a3d7e5f693. In hand sprite scaled down by potato1234_x, monkey made by brainfood1183 (github) for ss14, digi made by kuro(388673708753027083)",
-=======
-  "copyright": "Taken from tgstation at commit https://github.com/tgstation/tgstation/commit/3a72dd925f7d6aeec620fe83bc4f88a3d7e5f693. In hand sprite scaled down by potato1234_x, monkey made by brainfood1183 (github) for ss14, edited by Alekshhh",
->>>>>>> edd85a5d
+  "copyright": "Taken from tgstation at commit https://github.com/tgstation/tgstation/commit/3a72dd925f7d6aeec620fe83bc4f88a3d7e5f693. In hand sprite scaled down by potato1234_x, monkey made by brainfood1183 (github) for ss14, digi made by kuro(388673708753027083), edited by Alekshhh",
   "size": {
     "x": 32,
     "y": 32
