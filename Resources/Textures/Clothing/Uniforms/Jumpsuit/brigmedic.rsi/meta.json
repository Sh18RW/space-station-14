{
  "version": 1,
  "license": "CC-BY-SA-3.0",
<<<<<<< HEAD
  "copyright": "Taken from Skyrat-tg https://github.com/Skyrat-SS13/Skyrat-tg/blob/735606d73c5262dcce6a5d9b9cfc797eb5a64946/modular_skyrat/master_files/icons/mob/clothing/under/security.dmi",
=======
  "copyright": "Made by PuroSlavKing (github) for SS14 | Resprited by Hülle#2562 (Discord), monkey made by brainfood1183 (github) for ss14",
>>>>>>> 8629f748
  "size": {
    "x": 32,
    "y": 32
  },
  "states": [
    {
      "name": "icon"
    },
    {
      "name": "equipped-INNERCLOTHING",
      "directions": 4
    },
    {
      "name": "equipped-INNERCLOTHING-monkey",
      "directions": 4
    },
    {
      "name": "inhand-left",
      "directions": 4
    },
    {
      "name": "inhand-right",
      "directions": 4
    }
  ]
}<|MERGE_RESOLUTION|>--- conflicted
+++ resolved
@@ -1,11 +1,7 @@
 {
   "version": 1,
   "license": "CC-BY-SA-3.0",
-<<<<<<< HEAD
-  "copyright": "Taken from Skyrat-tg https://github.com/Skyrat-SS13/Skyrat-tg/blob/735606d73c5262dcce6a5d9b9cfc797eb5a64946/modular_skyrat/master_files/icons/mob/clothing/under/security.dmi",
-=======
-  "copyright": "Made by PuroSlavKing (github) for SS14 | Resprited by Hülle#2562 (Discord), monkey made by brainfood1183 (github) for ss14",
->>>>>>> 8629f748
+  "copyright": "Taken from Skyrat-tg https://github.com/Skyrat-SS13/Skyrat-tg/blob/735606d73c5262dcce6a5d9b9cfc797eb5a64946/modular_skyrat/master_files/icons/mob/clothing/under/security.dmi, monkey made by brainfood1183 (github) for ss14",
   "size": {
     "x": 32,
     "y": 32
