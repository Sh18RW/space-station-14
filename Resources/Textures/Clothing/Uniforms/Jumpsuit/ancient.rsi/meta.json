--- conflicted
+++ resolved
@@ -1,11 +1,7 @@
 {
   "version": 1,
   "license": "CC-BY-SA-3.0",
-<<<<<<< HEAD
-  "copyright": "Taken from tgstation at commit https://github.com/tgstation/tgstation/commit/2fea0a59470c476cf3f927833d3918d89cbe6af8, monkey made by brainfood1183 (github) for ss14, reptilian made by kuro(388673708753027083)",
-=======
-  "copyright": "Taken from tgstation at commit https://github.com/tgstation/tgstation/commit/662c08272acd7be79531550919f56f846726eabb/icons/mob/uniform.dmi, monkey made by brainfood1183 (github) for ss14",
->>>>>>> 3551eb04
+  "copyright": "Taken from tgstation at commit https://github.com/tgstation/tgstation/commit/662c08272acd7be79531550919f56f846726eabb/icons/mob/uniform.dmi, monkey made by brainfood1183 (github) for ss14, reptilian made by kuro(388673708753027083)",
   "size": {
     "x": 32,
     "y": 32
