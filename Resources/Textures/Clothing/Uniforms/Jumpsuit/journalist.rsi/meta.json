--- conflicted
+++ resolved
@@ -1,34 +1,30 @@
-{
-  "version": 1,
-  "license": "CC-BY-SA-3.0",
-<<<<<<< HEAD
-  "copyright": "Taken from tgstation at commit https://github.com/tgstation/tgstation/commit/2fea0a59470c476cf3f927833d3918d89cbe6af8 and inhand modified by emisse",
-=======
-  "copyright": "Taken from vgstation at commit https://github.com/vgstation-coders/vgstation13/commit/78a56e1a22ba1d8d6023ed9bdae55a6de7fe8a39 and modified by emisse, monkey made by brainfood1183 (github) for ss14",
->>>>>>> 8629f748
-  "size": {
-    "x": 32,
-    "y": 32
-  },
-  "states": [
-    {
-      "name": "icon"
-    },
-    {
-      "name": "equipped-INNERCLOTHING",
-      "directions": 4
-    },
-    {
-      "name": "equipped-INNERCLOTHING-monkey",
-      "directions": 4
-    },
-    {
-      "name": "inhand-left",
-      "directions": 4
-    },
-    {
-      "name": "inhand-right",
-      "directions": 4
-    }
-  ]
-}+{
+  "version": 1,
+  "license": "CC-BY-SA-3.0",
+  "copyright": "Taken from tgstation at commit https://github.com/tgstation/tgstation/commit/2fea0a59470c476cf3f927833d3918d89cbe6af8 and inhand modified by emisse, monkey made by brainfood1183 (github) for ss14",
+  "size": {
+    "x": 32,
+    "y": 32
+  },
+  "states": [
+    {
+      "name": "icon"
+    },
+    {
+      "name": "equipped-INNERCLOTHING",
+      "directions": 4
+    },
+    {
+      "name": "equipped-INNERCLOTHING-monkey",
+      "directions": 4
+    },
+    {
+      "name": "inhand-left",
+      "directions": 4
+    },
+    {
+      "name": "inhand-right",
+      "directions": 4
+    }
+  ]
+}