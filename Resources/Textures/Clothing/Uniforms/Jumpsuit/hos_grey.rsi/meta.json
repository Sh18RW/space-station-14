{
  "version": 1,
  "license": "CC-BY-SA-3.0",
<<<<<<< HEAD
  "copyright": "Taken from tgstation at commit https://github.com/tgstation/tgstation/commit/28d0be60aa8bbe1ca87a5d129487bb6f60839ac4. In hand sprite scaled down by potato1234_x",
=======
  "copyright": "Taken from tgstation at commit https://github.com/tgstation/tgstation/commit/c838ba21dae97db345e0113f99596decd1d66039. In hand sprite scaled down by potato1234_x, monkey made by brainfood1183 (github) for ss14",
>>>>>>> 8629f748
  "size": {
    "x": 32,
    "y": 32
  },
  "states": [
    {
      "name": "icon"
    },
    {
      "name": "equipped-INNERCLOTHING",
      "directions": 4
    },
    {
      "name": "equipped-INNERCLOTHING-monkey",
      "directions": 4
    },
    {
      "name": "inhand-left",
      "directions": 4
    },
    {
      "name": "inhand-right",
      "directions": 4
    }
  ]
}<|MERGE_RESOLUTION|>--- conflicted
+++ resolved
@@ -1,11 +1,7 @@
 {
   "version": 1,
   "license": "CC-BY-SA-3.0",
-<<<<<<< HEAD
-  "copyright": "Taken from tgstation at commit https://github.com/tgstation/tgstation/commit/28d0be60aa8bbe1ca87a5d129487bb6f60839ac4. In hand sprite scaled down by potato1234_x",
-=======
-  "copyright": "Taken from tgstation at commit https://github.com/tgstation/tgstation/commit/c838ba21dae97db345e0113f99596decd1d66039. In hand sprite scaled down by potato1234_x, monkey made by brainfood1183 (github) for ss14",
->>>>>>> 8629f748
+  "copyright": "Taken from tgstation at commit https://github.com/tgstation/tgstation/commit/28d0be60aa8bbe1ca87a5d129487bb6f60839ac4. In hand sprite scaled down by potato1234_x, monkey made by brainfood1183 (github) for ss14",
   "size": {
     "x": 32,
     "y": 32
