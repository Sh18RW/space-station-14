--- conflicted
+++ resolved
@@ -1,12 +1,7 @@
 {
   "version": 1,
   "license": "CC-BY-SA-3.0",
-<<<<<<< HEAD
-  "copyright": "Made by Hqlle (github)",
-
-=======
-  "copyright": "Based on tgstation at commit https://github.com/tgstation/tgstation/commit/4f6190e2895e09116663ef282d3ce1d8b35c032e, modified by EmoGarbage404 (github). Vox states by Flareguy for Space Station 14",
->>>>>>> db4c9787
+  "copyright": "Made by Hqlle (github). Vox states by Flareguy for Space Station 14",
   "size": {
     "x": 32,
     "y": 32
