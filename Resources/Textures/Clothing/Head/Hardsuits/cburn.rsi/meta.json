{
  "version": 1,
  "license": "CC-BY-SA-3.0",
<<<<<<< HEAD
  "copyright": "Made by 𝘽𝙚𝙡𝙖𝙮#7441",
=======
  "copyright": "Made by EmoGarbage404. Vox states by Flareguy for SS14",
>>>>>>> db4c9787
  "size": {
    "x": 32,
    "y": 32
  },
  "states": [
    {
      "name": "icon"
    },
    {
      "name": "icon-unshaded"
    },
    {
      "name": "icon-flash"
    },
    {
      "name": "light-overlay"
    },
    {
      "name": "equipped-head",
      "directions": 4
    },
    {
      "name": "equipped-head-unshaded",
      "directions": 4
    },
    {
      "name": "equipped-head-vox",
      "directions": 4
    },
    {
      "name": "equipped-head-unshaded-vox",
      "directions": 4
    }
  ]
}<|MERGE_RESOLUTION|>--- conflicted
+++ resolved
@@ -1,11 +1,7 @@
 {
   "version": 1,
   "license": "CC-BY-SA-3.0",
-<<<<<<< HEAD
-  "copyright": "Made by 𝘽𝙚𝙡𝙖𝙮#7441",
-=======
-  "copyright": "Made by EmoGarbage404. Vox states by Flareguy for SS14",
->>>>>>> db4c9787
+  "copyright": "Made by 𝘽𝙚𝙡𝙖𝙮#7441. Vox states by Flareguy for SS14",
   "size": {
     "x": 32,
     "y": 32
