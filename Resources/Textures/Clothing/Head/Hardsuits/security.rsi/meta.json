--- conflicted
+++ resolved
@@ -1,23 +1,11 @@
 {
-<<<<<<< HEAD
-  "version": 1,
-  "license": "CC-BY-SA-3.0",
-  "copyright": "Taken from tgstation at commit https://github.com/tgstation/tgstation/commit/97ec5ed1a0fc8263df5df5a5afbb653d4684992e & light version made by github:Morb0. Vox states by Flareguy for Space Station 14",
-  "size": {
-    "x": 32,
-    "y": 32
-  },
-  "states": [
-    {
-      "name": "icon"
-=======
     "version": 1,
     "license": "CC-BY-SA-3.0",
     "copyright": "Sprite made by Gtheglorious based on the sprite taken from tgstation at commit https://github.com/tgstation/tgstation/commit/4f6190e2895e09116663ef282d3ce1d8b35c032e. Vox states by Flareguy for Space Station 14. Dog states modified from base states by Sparlight (GitHub).",
+  "copyright": "Taken from tgstation at commit https://github.com/tgstation/tgstation/commit/97ec5ed1a0fc8263df5df5a5afbb653d4684992e & light version made by github:Morb0. Vox states by Flareguy for Space Station 14",
     "size": {
         "x": 32,
         "y": 32
->>>>>>> b6bc1ab8
     },
     "states": [
         {
