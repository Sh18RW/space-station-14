--- conflicted
+++ resolved
@@ -1,11 +1,8 @@
 {
   "version": 1,
   "license": "CC-BY-SA-3.0",
-<<<<<<< HEAD
   "copyright": "Created by discord:IAmRasputin#5242. Vox state by Flareguy for SS14",
-=======
   "copyright": "Taken from Paradise SS13 at commit https://github.com/ParadiseSS13/Paradise/commit/a67c929b7394f78e7787114457ba42f4df6cc3a1. Vox state by Flareguy for SS14. monkey state made by MercerBray for Ss14",
->>>>>>> 494861dc
   "size": {
     "x": 32,
     "y": 32
