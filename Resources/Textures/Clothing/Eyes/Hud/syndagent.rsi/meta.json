{
<<<<<<< HEAD
  "version": 1,
  "license": "CC-BY-SA-3.0",
  "copyright": "Made by IntegerTempest, edited by Golinth. Equipped-EYES-arachnid modified from equipped-EYES by HTMLSystem",
  "size": {
    "x": 32,
    "y": 32
  },
  "states": [
    {
      "name": "icon"
    },
    {
      "name": "equipped-EYES",
      "directions": 4
    },
    {
      "name": "equipped-EYES-arachnid",
      "directions": 4
    },
    {
      "name": "inhand-left",
      "directions": 4
    },
    {
      "name": "inhand-right",
      "directions": 4
    }
  ]
=======
    "version": 1,
    "license": "CC-BY-SA-3.0",
    "copyright": "Made by IntegerTempest, edited by Golinth. Equipped-EYES-arachnid modified from equipped-EYES by HTMLSystem. equipped-EYES-dog modified from equipped-EYES by Sparlight (GitHub).",
    "size": {
        "x": 32,
        "y": 32
    },
    "states": [
        {
            "name": "icon"
        },
        {
            "name": "equipped-EYES",
            "directions": 4
        },
        {
            "name": "equipped-EYES-arachnid",
            "directions": 4
        },
        {
            "name": "equipped-EYES-dog",
            "directions": 4
        },
        {
            "name": "inhand-left",
            "directions": 4
        },
        {
            "name": "inhand-right",
            "directions": 4
        }
    ]
>>>>>>> a594c7b6
}<|MERGE_RESOLUTION|>--- conflicted
+++ resolved
@@ -1,34 +1,4 @@
 {
-<<<<<<< HEAD
-  "version": 1,
-  "license": "CC-BY-SA-3.0",
-  "copyright": "Made by IntegerTempest, edited by Golinth. Equipped-EYES-arachnid modified from equipped-EYES by HTMLSystem",
-  "size": {
-    "x": 32,
-    "y": 32
-  },
-  "states": [
-    {
-      "name": "icon"
-    },
-    {
-      "name": "equipped-EYES",
-      "directions": 4
-    },
-    {
-      "name": "equipped-EYES-arachnid",
-      "directions": 4
-    },
-    {
-      "name": "inhand-left",
-      "directions": 4
-    },
-    {
-      "name": "inhand-right",
-      "directions": 4
-    }
-  ]
-=======
     "version": 1,
     "license": "CC-BY-SA-3.0",
     "copyright": "Made by IntegerTempest, edited by Golinth. Equipped-EYES-arachnid modified from equipped-EYES by HTMLSystem. equipped-EYES-dog modified from equipped-EYES by Sparlight (GitHub).",
@@ -61,5 +31,4 @@
             "directions": 4
         }
     ]
->>>>>>> a594c7b6
 }