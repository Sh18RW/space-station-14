--- conflicted
+++ resolved
@@ -1,33 +1,7 @@
 {
-<<<<<<< HEAD
-  "version": 1,
-  "license": "CC-BY-SA-3.0",
-  "copyright": "Taken from tgstation at commit https://github.com/tgstation/tgstation/commit/2fea0a59470c476cf3f927833d3918d89cbe6af8",
-  "size": {
-    "x": 32,
-    "y": 32
-  },
-  "states": [
-    {
-      "name": "icon"
-    },
-    {
-      "name": "equipped-OUTERCLOTHING",
-      "directions": 4
-    },
-    {
-      "name": "inhand-left",
-      "directions": 4
-    },
-    {
-      "name": "inhand-right",
-      "directions": 4
-    }
-  ]
-=======
     "version": 1,
     "license": "CC-BY-SA-3.0",
-    "copyright": "Taken/modified by Taral from tgstation at commit https://github.com/tgstation/tgstation/commit/dbc2435fa562f4ef130a7112d2a4cc9c80099894. Vox states by Flareguy for Space Station 14",
+    "copyright": "Taken from tgstation at commit https://github.com/tgstation/tgstation/commit/2fea0a59470c476cf3f927833d3918d89cbe6af8. Vox states by Flareguy for Space Station 14",
     "size": {
         "x": 32,
         "y": 32
@@ -53,5 +27,4 @@
             "directions": 4
         }
     ]
->>>>>>> db4c9787
 }