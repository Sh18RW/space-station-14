{
  "version": 1,
  "license": "CC-BY-SA-3.0",
<<<<<<< HEAD
  "copyright": "Taken from tgstation at commit https://github.com/tgstation/tgstation/commit/4f6190e2895e09116663ef282d3ce1d8b35c032e, equipped and icon remade by 𝚆𝚊𝚛𝚝𝚊𝚐𝚕𝚎𝚡#0912, reptilian made by murouxlul(705433554602950793)",
=======
  "copyright": "Made by Flareguy for Space Station 14, original base sprite from tgstation at commit https://github.com/tgstation/tgstation/commit/4f6190e2895e09116663ef282d3ce1d8b35c032e",
>>>>>>> 21583f99
  "size": {
    "x": 32,
    "y": 32
  },
  "states": [
    {
      "name": "icon"
    },
    {
      "name": "icon-open"
    },
    {
      "name": "equipped-OUTERCLOTHING",
      "directions": 4
    },
    {
      "name": "open-equipped-OUTERCLOTHING",
      "directions": 4
    },
    {
      "name": "equipped-OUTERCLOTHING-reptilian",
      "directions": 4
    },
    {
      "name": "open-equipped-OUTERCLOTHING-reptilian",
      "directions": 4
    },
    {
      "name": "inhand-left",
      "directions": 4
    },
    {
      "name": "inhand-right",
      "directions": 4
    }
  ]
}<|MERGE_RESOLUTION|>--- conflicted
+++ resolved
@@ -1,11 +1,7 @@
 {
   "version": 1,
   "license": "CC-BY-SA-3.0",
-<<<<<<< HEAD
   "copyright": "Taken from tgstation at commit https://github.com/tgstation/tgstation/commit/4f6190e2895e09116663ef282d3ce1d8b35c032e, equipped and icon remade by 𝚆𝚊𝚛𝚝𝚊𝚐𝚕𝚎𝚡#0912, reptilian made by murouxlul(705433554602950793)",
-=======
-  "copyright": "Made by Flareguy for Space Station 14, original base sprite from tgstation at commit https://github.com/tgstation/tgstation/commit/4f6190e2895e09116663ef282d3ce1d8b35c032e",
->>>>>>> 21583f99
   "size": {
     "x": 32,
     "y": 32
