{
  "version": 1,
  "license": "CC-BY-SA-3.0",
<<<<<<< HEAD
  "copyright": "Taken from cev-eris at commit https://github.com/discordia-space/CEV-Eris/commit/760f0be7af33a31f5a08a3291864e91539d0ebb7, reptilian made by murouxlul(705433554602950793)",
=======
  "copyright": "Taken from cev-eris at commit https://github.com/discordia-space/CEV-Eris/commit/760f0be7af33a31f5a08a3291864e91539d0ebb7. Vox state made by Flareguy for Space Station 14",
>>>>>>> db4c9787
  "size": {
    "x": 32,
    "y": 32
  },
  "states": [
    {
      "name": "icon"
    },
    {
      "name": "equipped-OUTERCLOTHING",
      "directions": 4
    },
    {
<<<<<<< HEAD
      "name": "equipped-OUTERCLOTHING-reptilian",
=======
      "name": "equipped-OUTERCLOTHING-vox",
>>>>>>> db4c9787
      "directions": 4
    },
    {
      "name": "inhand-left",
      "directions": 4
    },
    {
      "name": "inhand-right",
      "directions": 4
    }
  ]
}<|MERGE_RESOLUTION|>--- conflicted
+++ resolved
@@ -1,11 +1,7 @@
 {
   "version": 1,
   "license": "CC-BY-SA-3.0",
-<<<<<<< HEAD
-  "copyright": "Taken from cev-eris at commit https://github.com/discordia-space/CEV-Eris/commit/760f0be7af33a31f5a08a3291864e91539d0ebb7, reptilian made by murouxlul(705433554602950793)",
-=======
-  "copyright": "Taken from cev-eris at commit https://github.com/discordia-space/CEV-Eris/commit/760f0be7af33a31f5a08a3291864e91539d0ebb7. Vox state made by Flareguy for Space Station 14",
->>>>>>> db4c9787
+  "copyright": "Taken from cev-eris at commit https://github.com/discordia-space/CEV-Eris/commit/760f0be7af33a31f5a08a3291864e91539d0ebb7, reptilian made by murouxlul(705433554602950793). Vox state made by Flareguy for Space Station 14",
   "size": {
     "x": 32,
     "y": 32
@@ -19,11 +15,11 @@
       "directions": 4
     },
     {
-<<<<<<< HEAD
       "name": "equipped-OUTERCLOTHING-reptilian",
-=======
+      "directions": 4
+    },
+    {
       "name": "equipped-OUTERCLOTHING-vox",
->>>>>>> db4c9787
       "directions": 4
     },
     {
