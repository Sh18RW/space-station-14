--- conflicted
+++ resolved
@@ -1,11 +1,7 @@
 {
   "version": 1,
   "license": "CC-BY-SA-3.0",
-<<<<<<< HEAD
-  "copyright": "Taken from tgstation at commit https://github.com/tgstation/tgstation/commit/2fea0a59470c476cf3f927833d3918d89cbe6af8, reptilian made by kuro(388673708753027083)",
-=======
-  "copyright": "Taken from tgstation at commit https://github.com/tgstation/tgstation/commit/4f6190e2895e09116663ef282d3ce1d8b35c032e. equipped-OUTERCLOTHING-vox state taken from /vg/station at commit https://github.com/vgstation-coders/vgstation13/commit/31d6576ba8102135d058ef49c3cb6ecbe8db8a79",
->>>>>>> 7b94e244
+  "copyright": "Taken from tgstation at commit https://github.com/tgstation/tgstation/commit/2fea0a59470c476cf3f927833d3918d89cbe6af8, reptilian made by kuro(388673708753027083). equipped-OUTERCLOTHING-vox state taken from /vg/station at commit https://github.com/vgstation-coders/vgstation13/commit/31d6576ba8102135d058ef49c3cb6ecbe8db8a79",
   "size": {
     "x": 32,
     "y": 32
@@ -19,11 +15,11 @@
       "directions": 4
     },
     {
-<<<<<<< HEAD
       "name": "equipped-OUTERCLOTHING-reptilian",
-=======
+      "directions": 4
+    },
+    {
       "name": "equipped-OUTERCLOTHING-vox",
->>>>>>> 7b94e244
       "directions": 4
     },
     {
