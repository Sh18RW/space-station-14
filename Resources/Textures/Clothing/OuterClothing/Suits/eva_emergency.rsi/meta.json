{
  "version": 1,
  "license": "CC-BY-SA-3.0",
  "copyright": "Sprites by Flareguy & cboyjet, heavily edited from space suit sprites found in https://github.com/tgstation/tgstation/commit/fb2d71495bfe81446159ef528534193d09dd8d34, reptilian made by denlemp(692533587760906270)",
  "size": {
    "x": 32,
    "y": 32
  },
  "states": [
    {
      "name": "icon"
    },
    {
      "name": "equipped-OUTERCLOTHING",
      "directions": 4
    },
    {
<<<<<<< HEAD
      "name": "equipped-OUTERCLOTHING-reptilian",
=======
      "name": "equipped-OUTERCLOTHING-vox",
>>>>>>> db4c9787
      "directions": 4
    },
    {
      "name": "inhand-left",
      "directions": 4
    },
    {
      "name": "inhand-right",
      "directions": 4
    }
  ]
}<|MERGE_RESOLUTION|>--- conflicted
+++ resolved
@@ -15,11 +15,11 @@
       "directions": 4
     },
     {
-<<<<<<< HEAD
       "name": "equipped-OUTERCLOTHING-reptilian",
-=======
+      "directions": 4
+    },
+    {
       "name": "equipped-OUTERCLOTHING-vox",
->>>>>>> db4c9787
       "directions": 4
     },
     {
