{
<<<<<<< HEAD
  "version": 1,
  "license": "CC-BY-SA-3.0",
  "copyright": "Sprites by Flareguy & cboyjet, heavily edited from space suit sprites found in https://github.com/tgstation/tgstation/commit/fb2d71495bfe81446159ef528534193d09dd8d34, reptilian made by denlemp(692533587760906270)",
  "copyright": "Sprites by Flareguy & cboyjet, modified from space suit sprites taken from tgstation at commit https://github.com/tgstation/tgstation/commit/fb2d71495bfe81446159ef528534193d09dd8d34. Vox state based off of biosuit, taken from vgstation at commit https://github.com/vgstation-coders/vgstation13/commit/31d6576ba8102135d058ef49c3cb6ecbe8db8a79",
  "size": {
    "x": 32,
    "y": 32
  },
  "states": [
    {
      "name": "icon"
    },
    {
      "name": "equipped-OUTERCLOTHING",
      "directions": 4
    },
    {
      "name": "equipped-OUTERCLOTHING-vox",
      "directions": 4
    },
    {
      "name": "equipped-OUTERCLOTHING-monkey",
      "directions": 4
    },
    {
      "name": "equipped-OUTERCLOTHING-reptilian",
      "directions": 4
    },
    {
      "name": "inhand-left",
      "directions": 4
    },
    {
      "name": "inhand-right",
      "directions": 4
    }
  ]
=======
    "version": 1,
    "license": "CC-BY-SA-3.0",
    "copyright": "Sprites by Flareguy & cboyjet, modified from space suit sprites taken from tgstation at commit https://github.com/tgstation/tgstation/commit/fb2d71495bfe81446159ef528534193d09dd8d34. Vox state based off of biosuit, taken from vgstation at commit https://github.com/vgstation-coders/vgstation13/commit/31d6576ba8102135d058ef49c3cb6ecbe8db8a79. equipped-OUTERCLOTHING-dog modified from equipped-OUTERCLOTHING by Sparlight (GitHub).",
    "size": {
        "x": 32,
        "y": 32
    },
    "states": [
        {
            "name": "icon"
        },
        {
            "name": "equipped-OUTERCLOTHING",
            "directions": 4
        },
        {
            "name": "equipped-OUTERCLOTHING-vox",
            "directions": 4
        },
        {
            "name": "equipped-OUTERCLOTHING-monkey",
            "directions": 4
        },
        {
            "name": "equipped-OUTERCLOTHING-dog",
            "directions": 4
        },
        {
            "name": "inhand-left",
            "directions": 4
        },
        {
            "name": "inhand-right",
            "directions": 4
        }
    ]
>>>>>>> b6bc1ab8
}<|MERGE_RESOLUTION|>--- conflicted
+++ resolved
@@ -1,46 +1,7 @@
 {
-<<<<<<< HEAD
-  "version": 1,
-  "license": "CC-BY-SA-3.0",
-  "copyright": "Sprites by Flareguy & cboyjet, heavily edited from space suit sprites found in https://github.com/tgstation/tgstation/commit/fb2d71495bfe81446159ef528534193d09dd8d34, reptilian made by denlemp(692533587760906270)",
-  "copyright": "Sprites by Flareguy & cboyjet, modified from space suit sprites taken from tgstation at commit https://github.com/tgstation/tgstation/commit/fb2d71495bfe81446159ef528534193d09dd8d34. Vox state based off of biosuit, taken from vgstation at commit https://github.com/vgstation-coders/vgstation13/commit/31d6576ba8102135d058ef49c3cb6ecbe8db8a79",
-  "size": {
-    "x": 32,
-    "y": 32
-  },
-  "states": [
-    {
-      "name": "icon"
-    },
-    {
-      "name": "equipped-OUTERCLOTHING",
-      "directions": 4
-    },
-    {
-      "name": "equipped-OUTERCLOTHING-vox",
-      "directions": 4
-    },
-    {
-      "name": "equipped-OUTERCLOTHING-monkey",
-      "directions": 4
-    },
-    {
-      "name": "equipped-OUTERCLOTHING-reptilian",
-      "directions": 4
-    },
-    {
-      "name": "inhand-left",
-      "directions": 4
-    },
-    {
-      "name": "inhand-right",
-      "directions": 4
-    }
-  ]
-=======
     "version": 1,
     "license": "CC-BY-SA-3.0",
-    "copyright": "Sprites by Flareguy & cboyjet, modified from space suit sprites taken from tgstation at commit https://github.com/tgstation/tgstation/commit/fb2d71495bfe81446159ef528534193d09dd8d34. Vox state based off of biosuit, taken from vgstation at commit https://github.com/vgstation-coders/vgstation13/commit/31d6576ba8102135d058ef49c3cb6ecbe8db8a79. equipped-OUTERCLOTHING-dog modified from equipped-OUTERCLOTHING by Sparlight (GitHub).",
+    "copyright": "Sprites by Flareguy & cboyjet, modified from space suit sprites taken from tgstation at commit https://github.com/tgstation/tgstation/commit/fb2d71495bfe81446159ef528534193d09dd8d34. Vox state based off of biosuit, taken from vgstation at commit https://github.com/vgstation-coders/vgstation13/commit/31d6576ba8102135d058ef49c3cb6ecbe8db8a79. equipped-OUTERCLOTHING-dog modified from equipped-OUTERCLOTHING by Sparlight (GitHub). Reptilian made by denlemp(692533587760906270)",
     "size": {
         "x": 32,
         "y": 32
@@ -74,5 +35,4 @@
             "directions": 4
         }
     ]
->>>>>>> b6bc1ab8
 }