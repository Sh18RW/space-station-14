--- conflicted
+++ resolved
@@ -1,42 +1,7 @@
 {
-<<<<<<< HEAD
-  "version": 1,
-  "license": "CC-BY-SA-3.0",
-  "copyright": "Created by discord:IAmRasputin#5242, reptilian made by kuro(388673708753027083). Vox state made by Flareguy for SS14",
-  "copyright": "inhand resprited by inventor05(gh: inventor055, discord: qwerty05555)",
-  "size": {
-    "x": 32,
-    "y": 32
-  },
-  "states": [
-    {
-      "name": "icon"
-    },
-    {
-      "name": "equipped-OUTERCLOTHING",
-      "directions": 4
-    },
-    {
-      "name": "equipped-OUTERCLOTHING-reptilian",
-      "directions": 4
-    },
-    {
-      "name": "equipped-OUTERCLOTHING-vox",
-      "directions": 4
-    },
-    {
-      "name": "inhand-left",
-      "directions": 4
-    },
-    {
-      "name": "inhand-right",
-      "directions": 4
-    }
-  ]
-=======
     "version": 1,
     "license": "CC-BY-SA-3.0",
-    "copyright": "Taken from vg at commit https://github.com/vgstation-coders/vgstation13/commit/a16e41020a93479e9a7e2af343b1b74f7f2a61bd. Vox state made by Flareguy for SS14. equipped-OUTERCLOTHING-dog modified from equipped-OUTERCLOTHING by Scrubdelub (GitHub) for SS14.",
+    "copyright": "Taken from vg at commit https://github.com/vgstation-coders/vgstation13/commit/a16e41020a93479e9a7e2af343b1b74f7f2a61bd. Vox state made by Flareguy for SS14. equipped-OUTERCLOTHING-dog modified from equipped-OUTERCLOTHING by Scrubdelub (GitHub) for SS14. Created by discord:IAmRasputin#5242, reptilian made by kuro(388673708753027083). inhand resprited by inventor05(gh: inventor055, discord: qwerty05555)",
     "size": {
         "x": 32,
         "y": 32
@@ -66,5 +31,4 @@
             "directions": 4
         }
     ]
->>>>>>> b6bc1ab8
 }