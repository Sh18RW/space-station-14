--- conflicted
+++ resolved
@@ -1,11 +1,7 @@
 {
   "version": 1,
   "license": "CC-BY-SA-3.0",
-<<<<<<< HEAD
-  "copyright": "Created by discord:SOL(Артур)#8162, reptilian made by hqlle(444118014024220672)",
-=======
-  "copyright": "Taken from paradisestation at commit https://github.com/ParadiseSS13/Paradise/commit/12c21ced8432015485484b17e311dcceb7c458f6. Vox sprite by Flareguy for Space Station 14",
->>>>>>> db4c9787
+  "copyright": "Created by discord:SOL(Артур)#8162, reptilian made by hqlle(444118014024220672). Vox sprite by Flareguy for Space Station 14",
   "size": {
     "x": 32,
     "y": 32
@@ -19,11 +15,11 @@
       "directions": 4
     },
     {
-<<<<<<< HEAD
       "name": "equipped-OUTERCLOTHING-reptilian",
-=======
+      "directions": 4
+    },
+    {
       "name": "equipped-OUTERCLOTHING-vox",
->>>>>>> db4c9787
       "directions": 4
     },
     {
