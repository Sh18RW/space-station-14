--- conflicted
+++ resolved
@@ -1,47 +1,8 @@
 {
-<<<<<<< HEAD
-  "version": 1,
-  "license": "CC-BY-SA-3.0",
-  "copyright": "Created by discord:IAmRasputin#5242, reptilian made by kuro(388673708753027083), vox state made by Flareguy for SS14",
-  "copyright": "inhand resprited by inventor05(gh: inventor055, discord: qwerty05555)",
-  "copyright": "Sprite made by Gtheglorious based on the sprite made by emisse for ss14, vox state made by Flareguy for SS14, monkey state made by MercerBray for Ss14.",
-  "size": {
-    "x": 32,
-    "y": 32
-  },
-  "states": [
-    {
-      "name": "icon"
-    },
-    {
-      "name": "equipped-OUTERCLOTHING",
-      "directions": 4
-    },
-    {
-      "name": "equipped-OUTERCLOTHING-reptilian",
-      "directions": 4
-    },
-    {
-      "name": "equipped-OUTERCLOTHING-vox",
-      "directions": 4
-    },
-    {
-      "name": "equipped-OUTERCLOTHING-monkey",
-      "directions": 4
-    },
-    {
-      "name": "inhand-left",
-      "directions": 4
-    },
-    {
-      "name": "inhand-right",
-      "directions": 4
-    }
-  ]
-=======
     "version": 1,
     "license": "CC-BY-SA-3.0",
     "copyright": "Sprite made by Gtheglorious based on the sprite made by emisse for ss14, vox state made by Flareguy for SS14, monkey state made by MercerBray for Ss14, equipped-OUTERCLOTHING-dog modified from equipped-OUTERCLOTHING by casiliuscestus for SS14.",
+    "copyright": "inhand resprited by inventor05(gh: inventor055, discord: qwerty05555)",
     "size": {
         "x": 32,
         "y": 32
@@ -75,5 +36,4 @@
             "directions": 4
         }
     ]
->>>>>>> b6bc1ab8
 }