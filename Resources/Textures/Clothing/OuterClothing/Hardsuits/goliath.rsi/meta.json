{
<<<<<<< HEAD
  "version": 1,
  "license": "CC-BY-SA-3.0",
  "copyright": "All sprites created by https://github.com/Pronana / princesscheeseballs (Discord)",
  "copyright": "inhand resprited by inventor05(gh: inventor055, discord: qwerty05555)",
  "size": {
    "x": 32,
    "y": 32
  },
  "states": [
    {
      "name": "icon"
    },
    {
      "name": "equipped-OUTERCLOTHING",
      "directions": 4
    },
    {
      "name": "equipped-OUTERCLOTHING-vox",
      "directions": 4
    },
    {
      "name": "inhand-left",
      "directions": 4
=======
    "version": 1,
    "license": "CC-BY-SA-3.0",
    "copyright": "Normal and vox sprites created by https://github.com/Pronana / princesscheeseballs (Discord). equipped-OUTERCLOTHING-dog modified from equipped-OUTERCLOTHING by Sparlight (GitHub).",

    "size": {
        "x": 32,
        "y": 32
>>>>>>> b6bc1ab8
    },
    "states": [
        {
            "name": "icon"
        },
        {
            "name": "equipped-OUTERCLOTHING",
            "directions": 4
        },
        {
            "name": "equipped-OUTERCLOTHING-vox",
            "directions": 4
        },
        {
            "name": "equipped-OUTERCLOTHING-dog",
            "directions": 4
        },
        {
            "name": "inhand-left",
            "directions": 4
        },
        {
            "name": "inhand-right",
            "directions": 4
        }
    ]
}<|MERGE_RESOLUTION|>--- conflicted
+++ resolved
@@ -1,37 +1,11 @@
 {
-<<<<<<< HEAD
-  "version": 1,
-  "license": "CC-BY-SA-3.0",
-  "copyright": "All sprites created by https://github.com/Pronana / princesscheeseballs (Discord)",
-  "copyright": "inhand resprited by inventor05(gh: inventor055, discord: qwerty05555)",
-  "size": {
-    "x": 32,
-    "y": 32
-  },
-  "states": [
-    {
-      "name": "icon"
-    },
-    {
-      "name": "equipped-OUTERCLOTHING",
-      "directions": 4
-    },
-    {
-      "name": "equipped-OUTERCLOTHING-vox",
-      "directions": 4
-    },
-    {
-      "name": "inhand-left",
-      "directions": 4
-=======
     "version": 1,
     "license": "CC-BY-SA-3.0",
-    "copyright": "Normal and vox sprites created by https://github.com/Pronana / princesscheeseballs (Discord). equipped-OUTERCLOTHING-dog modified from equipped-OUTERCLOTHING by Sparlight (GitHub).",
+    "copyright": "Normal and vox sprites created by https://github.com/Pronana / princesscheeseballs (Discord). equipped-OUTERCLOTHING-dog modified from equipped-OUTERCLOTHING by Sparlight (GitHub). inhand resprited by inventor05(gh: inventor055, discord: qwerty05555).",
 
     "size": {
         "x": 32,
         "y": 32
->>>>>>> b6bc1ab8
     },
     "states": [
         {
