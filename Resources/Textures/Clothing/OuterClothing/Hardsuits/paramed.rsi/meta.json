--- conflicted
+++ resolved
@@ -1,11 +1,7 @@
 {
   "version": 1,
   "license": "CC-BY-SA-3.0",
-<<<<<<< HEAD
-  "copyright": "Taken from tgstation at commit https://github.com/tgstation/tgstation/commit/97ec5ed1a0fc8263df5df5a5afbb653d4684992e & icon made by github:Morb0, reptilian made by kuro(388673708753027083). Vox state made by Flareguy for SS14",
-=======
-  "copyright": "Taken from paradise station git at commit https://github.com/ParadiseSS13/Paradise/commit/e5e584804b4b0b373a6a69d23afb73fd3c094365, redrawn by Ubaser. Vox state made by Flareguy for SS14. Siren Icon made by Velen based of the helmet's colours",
->>>>>>> 3551eb04
+  "copyright": "Taken from tgstation at commit https://github.com/tgstation/tgstation/commit/97ec5ed1a0fc8263df5df5a5afbb653d4684992e & icon made by github:Morb0, reptilian made by kuro(388673708753027083). Vox state made by Flareguy for SS14. Siren Icon made by Velen based of the helmet's colours",
   "size": {
     "x": 32,
     "y": 32
