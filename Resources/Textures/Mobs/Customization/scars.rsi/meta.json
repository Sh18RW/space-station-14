{
  "version": 1,
  "license": "CC-BY-SA-3.0",
<<<<<<< HEAD
  "copyright": "scar_chest, scar_eye_left, scar_eye_right, scar_top_surgery_long and scar_top_surgery_short drawn by Ubaser, scar_neck, scar_chest_bullets, scar_stomach_bullets, scar_face_1 and scar_face_2 drawn by Ktyria(discord)",
=======
  "copyright": "scar_chest, scar_eye_left, scar_eye_right, scar_top_surgery_long and scar_top_surgery_short drawn by Ubaser, scar_neck, scar_chest_bullets, scar_stomach_bullets, scar_face_1 and scar_face_2 drawn by Ktyria(discord), scar_eye_left_small and scar_eye_right_small modified from scar_eye_left and scar_eye_right by Boaz1111(github).",
>>>>>>> a594c7b6
  "size": {
    "x": 32,
    "y": 32
  },
  "states": [
    {
      "name": "scar_eye_left",
      "directions": 4
    },
    {
        "name": "scar_eye_right",
        "directions": 4
    },
    {
        "name": "scar_top_surgery_short",
        "directions": 4
    },
    {
        "name": "scar_top_surgery_long",
        "directions": 4
    },
    {
        "name": "scar_chest",
        "directions": 4
    },
    {
        "name": "scar_neck",
        "directions": 4
    },
    {
        "name": "scar_chest_bullets",
        "directions": 4
    },
    {
      "name": "scar_stomach_bullets",
      "directions": 4
    },
    {
        "name": "scar_face_1",
        "directions": 4
    },
    {
        "name": "scar_face_2",
        "directions": 4
<<<<<<< HEAD
=======
    }, 
    {
        "name": "scar_eye_left_small",
        "directions": 4
    }, 
    {
        "name": "scar_eye_right_small",
        "directions": 4
>>>>>>> a594c7b6
    }
  ]
}<|MERGE_RESOLUTION|>--- conflicted
+++ resolved
@@ -1,11 +1,7 @@
 {
   "version": 1,
   "license": "CC-BY-SA-3.0",
-<<<<<<< HEAD
-  "copyright": "scar_chest, scar_eye_left, scar_eye_right, scar_top_surgery_long and scar_top_surgery_short drawn by Ubaser, scar_neck, scar_chest_bullets, scar_stomach_bullets, scar_face_1 and scar_face_2 drawn by Ktyria(discord)",
-=======
   "copyright": "scar_chest, scar_eye_left, scar_eye_right, scar_top_surgery_long and scar_top_surgery_short drawn by Ubaser, scar_neck, scar_chest_bullets, scar_stomach_bullets, scar_face_1 and scar_face_2 drawn by Ktyria(discord), scar_eye_left_small and scar_eye_right_small modified from scar_eye_left and scar_eye_right by Boaz1111(github).",
->>>>>>> a594c7b6
   "size": {
     "x": 32,
     "y": 32
@@ -50,8 +46,6 @@
     {
         "name": "scar_face_2",
         "directions": 4
-<<<<<<< HEAD
-=======
     }, 
     {
         "name": "scar_eye_left_small",
@@ -60,7 +54,6 @@
     {
         "name": "scar_eye_right_small",
         "directions": 4
->>>>>>> a594c7b6
     }
   ]
 }