{
  "version": 1,
  "license": "CC-BY-SA-3.0",
<<<<<<< HEAD
  "copyright": "https://github.com/Skyrat-SS13/Skyrat-tg/tree/40e3cdbb15b8bc0d5ef2fb46133adf805bda5297, while Argali, Ayrshire, Myrsore and Bighorn are drawn by Ubaser, and Kobold Ears are drawn by Pigeonpeas. Body_underbelly made by Nairod(github) for SS14. Large drawn by Ubaser. Wagging tail by SonicDC. Splotch modified from Sharp by KittenColony(github). Frills neckfull come from: https://github.com/Bubberstation/Bubberstation/commit/8bc6b83404803466a560b694bf22ef3c0ac266a2, resprited by @mishutka09",
=======
  "copyright": "https://github.com/Skyrat-SS13/Skyrat-tg/tree/40e3cdbb15b8bc0d5ef2fb46133adf805bda5297, while Argali, Ayrshire, Myrsore, Bighorn and Demonic are drawn by Ubaser, and Kobold Ears are drawn by Pigeonpeas. Body_underbelly made by Nairod(github) for SS14. Large drawn by Ubaser. Wagging tail by SonicDC. Splotch modified from Sharp by KittenColony(github). Frills neckfull come from: https://github.com/Bubberstation/Bubberstation/commit/8bc6b83404803466a560b694bf22ef3c0ac266a2",
>>>>>>> e5a85e2a
  "size": {
    "x": 32,
    "y": 32
  },
  "states": [
    {
      "name": "tail_smooth_front",
      "directions": 4
    },
    {
      "name": "tail_large_front",
      "directions": 4
    },
    {
      "name": "tail_spikes_front",
      "directions": 4
    },
    {
      "name": "tail_dtiger_front",
      "directions": 4
    },
    {
      "name": "tail_ltiger_front",
      "directions": 4
    },
    {
      "name": "tail_smooth_behind_primary",
      "directions": 4
    },
    {
      "name": "tail_smooth_behind_secondary",
      "directions": 4
    },
    {
      "name": "tail_smooth_behind",
      "directions": 4
    },
    {
      "name": "tail_large_behind",
      "directions": 4
    },
    {
      "name": "tail_spikes_behind",
      "directions": 4
    },
    {
      "name": "tail_dtiger_behind",
      "directions": 4
    },
    {
      "name": "tail_ltiger_behind",
      "directions": 4
    },
    {
      "name": "tail_smooth_primary",
      "directions": 4
    },
    {
      "name": "tail_smooth_secondary",
      "directions": 4
    },
    {
      "name": "tail_smooth",
      "directions": 4
    },
    {
      "name": "tail_large",
      "directions": 4
    },
    {
      "name": "tail_spikes",
      "directions": 4
    },
    {
      "name": "tail_dtiger",
      "directions": 4
    },
    {
      "name": "tail_ltiger",
      "directions": 4
    },
    {
      "name": "tail_smooth_wagging_primary",
      "directions": 4,
      "delays": [
        [
          0.1,
          0.1,
          0.1,
          0.1,
          0.1,
          0.1,
          0.1,
          0.1,
          0.1,
          0.1,
          0.1,
          0.1,
          0.1,
          0.1,
          0.1,
          0.1
        ],
        [
          0.1,
          0.1,
          0.1,
          0.1,
          0.1,
          0.1,
          0.1,
          0.1,
          0.1,
          0.1,
          0.1,
          0.1,
          0.1,
          0.1,
          0.1,
          0.1
        ],
        [
          0.1,
          0.1,
          0.1,
          0.1,
          0.1,
          0.1,
          0.1,
          0.1,
          0.1,
          0.1,
          0.1,
          0.1,
          0.1,
          0.1,
          0.1,
          0.1
        ],
        [
          0.1,
          0.1,
          0.1,
          0.1,
          0.1,
          0.1,
          0.1,
          0.1,
          0.1,
          0.1,
          0.1,
          0.1,
          0.1,
          0.1,
          0.1,
          0.1
        ]
      ]
    },
    {
      "name": "tail_smooth_wagging_secondary",
      "directions": 4,
      "delays": [
        [
          0.1,
          0.1,
          0.1,
          0.1,
          0.1,
          0.1,
          0.1,
          0.1,
          0.1,
          0.1,
          0.1,
          0.1,
          0.1,
          0.1,
          0.1,
          0.1
        ],
        [
          0.1,
          0.1,
          0.1,
          0.1,
          0.1,
          0.1,
          0.1,
          0.1,
          0.1,
          0.1,
          0.1,
          0.1,
          0.1,
          0.1,
          0.1,
          0.1
        ],
        [
          0.1,
          0.1,
          0.1,
          0.1,
          0.1,
          0.1,
          0.1,
          0.1,
          0.1,
          0.1,
          0.1,
          0.1,
          0.1,
          0.1,
          0.1,
          0.1
        ],
        [
          0.1,
          0.1,
          0.1,
          0.1,
          0.1,
          0.1,
          0.1,
          0.1,
          0.1,
          0.1,
          0.1,
          0.1,
          0.1,
          0.1,
          0.1,
          0.1
        ]
      ]
    },
    {
      "name": "tail_dtiger_wagging",
      "directions": 4,
      "delays": [
        [
          0.1,
          0.1,
          0.1,
          0.1,
          0.1,
          0.1,
          0.1,
          0.1,
          0.1,
          0.1,
          0.1,
          0.1,
          0.1,
          0.1,
          0.1,
          0.1
        ],
        [
          0.1,
          0.1,
          0.1,
          0.1,
          0.1,
          0.1,
          0.1,
          0.1,
          0.1,
          0.1,
          0.1,
          0.1,
          0.1,
          0.1,
          0.1,
          0.1
        ],
        [
          0.1,
          0.1,
          0.1,
          0.1,
          0.1,
          0.1,
          0.1,
          0.1,
          0.1,
          0.1,
          0.1,
          0.1,
          0.1,
          0.1,
          0.1,
          0.1
        ],
        [
          0.1,
          0.1,
          0.1,
          0.1,
          0.1,
          0.1,
          0.1,
          0.1,
          0.1,
          0.1,
          0.1,
          0.1,
          0.1,
          0.1,
          0.1,
          0.1
        ]
      ]
    },
    {
      "name": "tail_ltiger_wagging",
      "directions": 4,
      "delays": [
        [
          0.1,
          0.1,
          0.1,
          0.1,
          0.1,
          0.1,
          0.1,
          0.1,
          0.1,
          0.1,
          0.1,
          0.1,
          0.1,
          0.1,
          0.1,
          0.1
        ],
        [
          0.1,
          0.1,
          0.1,
          0.1,
          0.1,
          0.1,
          0.1,
          0.1,
          0.1,
          0.1,
          0.1,
          0.1,
          0.1,
          0.1,
          0.1,
          0.1
        ],
        [
          0.1,
          0.1,
          0.1,
          0.1,
          0.1,
          0.1,
          0.1,
          0.1,
          0.1,
          0.1,
          0.1,
          0.1,
          0.1,
          0.1,
          0.1,
          0.1
        ],
        [
          0.1,
          0.1,
          0.1,
          0.1,
          0.1,
          0.1,
          0.1,
          0.1,
          0.1,
          0.1,
          0.1,
          0.1,
          0.1,
          0.1,
          0.1,
          0.1
        ]
      ]
    },
    {
      "name": "tail_spikes_wagging",
      "directions": 4,
      "delays": [
        [
          0.1,
          0.1,
          0.1,
          0.1,
          0.1,
          0.1,
          0.1,
          0.1,
          0.1,
          0.1,
          0.1,
          0.1,
          0.1,
          0.1,
          0.1,
          0.1
        ],
        [
          0.1,
          0.1,
          0.1,
          0.1,
          0.1,
          0.1,
          0.1,
          0.1,
          0.1,
          0.1,
          0.1,
          0.1,
          0.1,
          0.1,
          0.1,
          0.1
        ],
        [
          0.1,
          0.1,
          0.1,
          0.1,
          0.1,
          0.1,
          0.1,
          0.1,
          0.1,
          0.1,
          0.1,
          0.1,
          0.1,
          0.1,
          0.1,
          0.1
        ],
        [
          0.1,
          0.1,
          0.1,
          0.1,
          0.1,
          0.1,
          0.1,
          0.1,
          0.1,
          0.1,
          0.1,
          0.1,
          0.1,
          0.1,
          0.1,
          0.1
        ]
      ]
    },
    {
      "name": "snout_round",
      "directions": 4
    },
    {
      "name": "snout_roundlight",
      "directions": 4
    },
    {
      "name": "snout_sharp",
      "directions": 4
    },
    {
      "name": "snout_sharplight",
      "directions": 4
    },
    {
      "name": "horns_simple",
      "directions": 4
    },
    {
      "name": "horns_short",
      "directions": 4
    },
    {
      "name": "horns_curled",
      "directions": 4
    },
    {
      "name": "horns_ram",
      "directions": 4
    },
    {
      "name": "horns_angler",
      "directions": 4
    },
    {
      "name": "frills_simple",
      "directions": 4
    },
    {
      "name": "frills_short",
      "directions": 4
    },
    {
      "name": "frills_aquatic",
      "directions": 4
    },
    {
      "name": "frills_divinity",
      "directions": 4
    },
    {
      "name": "horns_double",
      "directions": 4
    },
    {
      "name": "frills_axolotl",
      "directions": 4
    },
    {
      "name": "frills_hood_primary",
      "directions": 4
    },
    {
      "name": "frills_hood_secondary",
      "directions": 4
    },
    {
      "name": "frills_big",
      "directions": 4
    },
    {
      "name": "body_tiger",
      "directions": 4
    },
    {
      "name": "head_tiger",
      "directions": 4
    },
    {
      "name": "l_arm_tiger",
      "directions": 4
    },
    {
      "name": "l_leg_tiger",
      "directions": 4
    },
    {
      "name": "r_arm_tiger",
      "directions": 4
    },
    {
      "name": "horns_argali",
      "directions": 4
    },
    {
      "name": "horns_ayrshire",
      "directions": 4
    },
    {
      "name": "horns_myrsore",
      "directions": 4
    },
    {
      "name": "horns_bighorn",
      "directions": 4
    },
    {
      "name": "horns_demonic",
      "directions": 4
    },
    {
      "name": "horns_kobold_ears",
      "directions": 4
    },
    {
      "name": "r_leg_tiger",
      "directions": 4
    },
    {
      "name": "horns_floppy_kobold_ears",
      "directions": 4
    },
    {
      "name": "body_underbelly",
      "directions": 4
    },
    {
      "name": "body_backspikes",
      "directions": 4
    },
    {
      "name": "snout_splotch_primary",
      "directions": 4
    },
    {
      "name": "snout_splotch_secondary",
      "directions": 4
    },
    {
      "name": "frills_neckfull",
      "directions": 4
    }
  ]
}<|MERGE_RESOLUTION|>--- conflicted
+++ resolved
@@ -1,11 +1,7 @@
 {
   "version": 1,
   "license": "CC-BY-SA-3.0",
-<<<<<<< HEAD
   "copyright": "https://github.com/Skyrat-SS13/Skyrat-tg/tree/40e3cdbb15b8bc0d5ef2fb46133adf805bda5297, while Argali, Ayrshire, Myrsore and Bighorn are drawn by Ubaser, and Kobold Ears are drawn by Pigeonpeas. Body_underbelly made by Nairod(github) for SS14. Large drawn by Ubaser. Wagging tail by SonicDC. Splotch modified from Sharp by KittenColony(github). Frills neckfull come from: https://github.com/Bubberstation/Bubberstation/commit/8bc6b83404803466a560b694bf22ef3c0ac266a2, resprited by @mishutka09",
-=======
-  "copyright": "https://github.com/Skyrat-SS13/Skyrat-tg/tree/40e3cdbb15b8bc0d5ef2fb46133adf805bda5297, while Argali, Ayrshire, Myrsore, Bighorn and Demonic are drawn by Ubaser, and Kobold Ears are drawn by Pigeonpeas. Body_underbelly made by Nairod(github) for SS14. Large drawn by Ubaser. Wagging tail by SonicDC. Splotch modified from Sharp by KittenColony(github). Frills neckfull come from: https://github.com/Bubberstation/Bubberstation/commit/8bc6b83404803466a560b694bf22ef3c0ac266a2",
->>>>>>> e5a85e2a
   "size": {
     "x": 32,
     "y": 32
