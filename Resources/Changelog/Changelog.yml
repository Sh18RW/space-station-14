--- conflicted
+++ resolved
@@ -1,22 +1,4 @@
 ﻿Entries:
-<<<<<<< HEAD
-- author: HyperB1
-  changes:
-  - message: Departmental shelves can now contain a wider variety of items.
-    type: Tweak
-  id: 8283
-  time: '2025-04-20T12:19:11.0000000+00:00'
-  url: https://github.com/space-wizards/space-station-14/pull/34292
-- author: ScarKy0
-  changes:
-  - message: Cargo will receive slightly less mail, but will earn more spesos from
-      it. Overall earnings are still on average the same.
-    type: Tweak
-  id: 8284
-  time: '2025-04-20T13:55:23.0000000+00:00'
-  url: https://github.com/space-wizards/space-station-14/pull/36767
-=======
->>>>>>> ed6ed6c5
 - author: HyperB1
   changes:
   - message: ERT engineering hardsuit now features proper fire protection.
@@ -3907,9 +3889,6 @@
     type: Add
   id: 8795
   time: '2025-07-19T23:54:42.0000000+00:00'
-<<<<<<< HEAD
-  url: https://github.com/space-wizards/space-station-14/pull/36881
-=======
   url: https://github.com/space-wizards/space-station-14/pull/36881
 - author: Princess-Cheeseballs
   changes:
@@ -3925,5 +3904,4 @@
     type: Add
   id: 8797
   time: '2025-07-21T03:21:28.0000000+00:00'
-  url: https://github.com/space-wizards/space-station-14/pull/38648
->>>>>>> ed6ed6c5
+  url: https://github.com/space-wizards/space-station-14/pull/38648