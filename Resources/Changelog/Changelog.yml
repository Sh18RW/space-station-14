--- conflicted
+++ resolved
@@ -1,35 +1,4 @@
 Entries:
-<<<<<<< HEAD
-  - author: Zumorica
-    changes:
-      - {message: Fixes mobs not taking pressure damage on space., type: Fix}
-    id: 296
-    time: '2021-08-04T07:49:53.509340+00:00'
-  - author: SweptWasTaken
-    changes:
-      - {message: Added an alternate jumpsuit for Botany, type: Add}
-    id: 297
-    time: '2021-08-05T10:18:05.0000000+00:00'
-  - author: Seth
-    changes:
-      - {message: Added two new maintenance areas, type: Add}
-    id: 298
-    time: '2021-08-05T22:20:58.0000000+00:00'
-  - author: mirrorcult
-    changes:
-      - {message: Windoors and secure windoors have been added and are constructible.,
-         type: Add}
-    id: 299
-    time: '2021-08-06T06:09:39.0000000+00:00'
-  - author: mirrorcult
-    changes:
-      - {message: Ghosts can now properly return to their body if applicable., type: Fix}
-    id: 300
-    time: '2021-08-06T07:02:36.0000000+00:00'
-  - author: Zumorica
-    changes:
-      - {message: 'Fixes a bug where items would disappear when placed in tables, in certain
-=======
 - author: Seth
   changes:
   - {message: Added two new maintenance areas, type: Add}
@@ -49,2864 +18,2796 @@
 - author: Zumorica
   changes:
   - {message: 'Fixes a bug where items would disappear when placed in tables, in certain
->>>>>>> d6915b93
       situations.', type: Fix}
-    id: 301
-    time: '2021-08-06T15:53:48.856573+00:00'
-  - author: Zumorica
-    changes:
-      - {message: Fixes pickup animation not showing under certain conditions., type: Fix}
-    id: 302
-    time: '2021-08-06T16:13:07.405459+00:00'
-  - author: Zumorica
-    changes:
-      - {message: Fix pointing at an item in your inventory resulting in the pointing
-           arrow playing a weird animation., type: Fix}
-    id: 303
-    time: '2021-08-06T16:28:43.947928+00:00'
-  - author: Zumorica
-    changes:
-      - {message: Fix bug where you couldn't point at space., type: Fix}
-    id: 304
-    time: '2021-08-06T16:28:43.948705+00:00'
-  - author: Seth
-    changes:
-      - {message: Added a hardsuit into CMO's Locker, type: Add}
-    id: 305
-    time: '2021-08-06T23:11:18.0000000+00:00'
-  - author: SweptWasTaken
-    changes:
-      - {message: Maps in windoors, type: Add}
-    id: 306
-    time: '2021-08-07T02:47:43.0000000+00:00'
-  - author: scrato
-    changes:
-      - {message: 'When the head is detached from the body, the hair, eyes and ears will
+  id: 301
+  time: '2021-08-06T15:53:48.856573+00:00'
+- author: Zumorica
+  changes:
+  - {message: Fixes pickup animation not showing under certain conditions., type: Fix}
+  id: 302
+  time: '2021-08-06T16:13:07.405459+00:00'
+- author: Zumorica
+  changes:
+  - {message: Fix pointing at an item in your inventory resulting in the pointing
+      arrow playing a weird animation., type: Fix}
+  id: 303
+  time: '2021-08-06T16:28:43.947928+00:00'
+- author: Zumorica
+  changes:
+  - {message: Fix bug where you couldn't point at space., type: Fix}
+  id: 304
+  time: '2021-08-06T16:28:43.948705+00:00'
+- author: Seth
+  changes:
+  - {message: Added a hardsuit into CMO's Locker, type: Add}
+  id: 305
+  time: '2021-08-06T23:11:18.0000000+00:00'
+- author: SweptWasTaken
+  changes:
+  - {message: Maps in windoors, type: Add}
+  id: 306
+  time: '2021-08-07T02:47:43.0000000+00:00'
+- author: scrato
+  changes:
+  - {message: 'When the head is detached from the body, the hair, eyes and ears will
       not remain at the body.', type: Add}
-    id: 307
-    time: '2021-08-07T21:18:43.0000000+00:00'
-  - author: TimrodDX
-    changes:
-      - {message: Security windoors for planned mapping rework., type: Add}
-    id: 308
-    time: '2021-08-07T21:29:47.0000000+00:00'
-  - author: TimrodDX
-    changes:
-      - {message: Partially re-mapped Security and Chemistry., type: Add}
-    id: 309
-    time: '2021-08-08T00:32:18.0000000+00:00'
-  - author: Seth
-    changes:
-      - {message: Added cloning pod and medical scanner circuit boards into the protolathe,
-         type: Add}
-      - {message: Made the cloning pod and medical scanner constructible, type: Add}
-    id: 310
-    time: '2021-08-08T20:21:19.0000000+00:00'
-  - author: TimrodDX
-    changes:
-      - {message: Fixed the light in the captain's bathroom and the inner windoor at the
-           science desk., type: Tweak}
-    id: 311
-    time: '2021-08-10T00:28:11.0000000+00:00'
-  - author: Swept
-    changes:
-      - {message: Most belts now have restrictions for what can be inserted into them,
-         type: Add}
-    id: 312
-    time: '2021-08-10T20:36:01.0000000+00:00'
-  - author: Swept
-    changes:
-      - {message: Crematorium makes a sound on and during cremate, type: Add}
-      - {message: Crematorium burns for 5 seconds instead of 3, type: Tweak}
-    id: 313
-    time: '2021-08-12T02:29:57.0000000+00:00'
-  - author: metalgearsloth
-    changes:
-      - {message: Fix disposal unit collision when exiting., type: Fix}
-      - {message: Items no longer collide with disposal units (except when thrown!), type: Tweak}
-    id: 314
-    time: '2021-08-12T03:40:39.0000000+00:00'
-  - author: Zumorica
-    changes:
-      - {message: Fixes some tool sounds not playing., type: Fix}
-    id: 315
-    time: '2021-08-13T09:06:13.304552+00:00'
-  - author: YggOne
-    changes:
-      - {message: Added foaming agent sound to prevent a crash., type: Fix}
-    id: 316
-    time: '2021-08-16T02:44:35.0000000+00:00'
-  - author: Swept
-    changes:
-      - {message: Bedsheets are pickupable again, type: Fix}
-    id: 317
-    time: '2021-08-17T21:27:17.0000000+00:00'
-  - author: SweptWasTaken
-    changes:
-      - {message: Crayons/Crayonbox now have inhands, type: Add}
-    id: 318
-    time: '2021-08-17T22:28:59.0000000+00:00'
-  - author: Swept
-    changes:
-      - {message: Cig and Match animations work again, type: Fix}
-    id: 319
-    time: '2021-08-17T23:26:35.0000000+00:00'
-  - author: Swept
-    changes:
-      - {message: You can equip the scythe on your back now, type: Tweak}
-      - {message: Updated spade/scythe/hoe sprites, type: Tweak}
-      - {message: Plant clippers for hydroponics, type: Add}
-    id: 320
-    time: '2021-08-18T02:42:35.0000000+00:00'
-  - author: SweptWasTaken
-    changes:
-      - {message: 'Can equip bat, fireaxe, spear and claymore on your back now', type: Tweak}
-    id: 321
-    time: '2021-08-18T02:42:50.0000000+00:00'
-  - author: SweptWasTaken
-    changes:
-      - {message: Adds seclite and duck related content, type: Add}
-    id: 322
-    time: '2021-08-19T23:23:49.0000000+00:00'
-  - author: Swept
-    changes:
-      - {message: Missing vending machine descriptions found, type: Fix}
-    id: 323
-    time: '2021-08-20T05:23:02.0000000+00:00'
-  - author: Swept
-    changes:
-      - {message: Adds a ton of inhands for various items, type: Add}
-    id: 324
-    time: '2021-08-20T05:36:32.0000000+00:00'
-  - author: Swept
-    changes:
-      - {message: Added sound for fire extinguisher safety, type: Add}
-    id: 325
-    time: '2021-08-20T05:37:17.0000000+00:00'
-  - author: Swept
-    changes:
-      - {message: Adds a 6pack of cola, type: Add}
-    id: 326
-    time: '2021-08-20T05:41:17.0000000+00:00'
-  - author: ElectroJr
-    changes:
-      - {message: The keybinding to stop pulling an object now works., type: Fix}
-    id: 327
-    time: '2021-08-20T05:47:59.0000000+00:00'
-  - author: Swept
-    changes:
-      - {message: Announcements now play announcement sound, type: Add}
-    id: 328
-    time: '2021-08-21T05:19:39.0000000+00:00'
-  - author: Zumorica
-    changes:
-      - {message: Fixes pie cannon shooting errors instead of cream pies., type: Fix}
-    id: 329
-    time: '2021-08-21T07:18:23.0000000+00:00'
-  - author: ElectroSR
-    changes:
-      - {message: 'Alt+E, Alt+Z and Alt+Left-Mouse keybindings can trigger alternative
+  id: 307
+  time: '2021-08-07T21:18:43.0000000+00:00'
+- author: TimrodDX
+  changes:
+  - {message: Security windoors for planned mapping rework., type: Add}
+  id: 308
+  time: '2021-08-07T21:29:47.0000000+00:00'
+- author: TimrodDX
+  changes:
+  - {message: Partially re-mapped Security and Chemistry., type: Add}
+  id: 309
+  time: '2021-08-08T00:32:18.0000000+00:00'
+- author: Seth
+  changes:
+  - {message: Added cloning pod and medical scanner circuit boards into the protolathe,
+    type: Add}
+  - {message: Made the cloning pod and medical scanner constructible, type: Add}
+  id: 310
+  time: '2021-08-08T20:21:19.0000000+00:00'
+- author: TimrodDX
+  changes:
+  - {message: Fixed the light in the captain's bathroom and the inner windoor at the
+      science desk., type: Tweak}
+  id: 311
+  time: '2021-08-10T00:28:11.0000000+00:00'
+- author: Swept
+  changes:
+  - {message: Most belts now have restrictions for what can be inserted into them,
+    type: Add}
+  id: 312
+  time: '2021-08-10T20:36:01.0000000+00:00'
+- author: Swept
+  changes:
+  - {message: Crematorium makes a sound on and during cremate, type: Add}
+  - {message: Crematorium burns for 5 seconds instead of 3, type: Tweak}
+  id: 313
+  time: '2021-08-12T02:29:57.0000000+00:00'
+- author: metalgearsloth
+  changes:
+  - {message: Fix disposal unit collision when exiting., type: Fix}
+  - {message: Items no longer collide with disposal units (except when thrown!), type: Tweak}
+  id: 314
+  time: '2021-08-12T03:40:39.0000000+00:00'
+- author: Zumorica
+  changes:
+  - {message: Fixes some tool sounds not playing., type: Fix}
+  id: 315
+  time: '2021-08-13T09:06:13.304552+00:00'
+- author: YggOne
+  changes:
+  - {message: Added foaming agent sound to prevent a crash., type: Fix}
+  id: 316
+  time: '2021-08-16T02:44:35.0000000+00:00'
+- author: Swept
+  changes:
+  - {message: Bedsheets are pickupable again, type: Fix}
+  id: 317
+  time: '2021-08-17T21:27:17.0000000+00:00'
+- author: SweptWasTaken
+  changes:
+  - {message: Crayons/Crayonbox now have inhands, type: Add}
+  id: 318
+  time: '2021-08-17T22:28:59.0000000+00:00'
+- author: Swept
+  changes:
+  - {message: Cig and Match animations work again, type: Fix}
+  id: 319
+  time: '2021-08-17T23:26:35.0000000+00:00'
+- author: Swept
+  changes:
+  - {message: You can equip the scythe on your back now, type: Tweak}
+  - {message: Updated spade/scythe/hoe sprites, type: Tweak}
+  - {message: Plant clippers for hydroponics, type: Add}
+  id: 320
+  time: '2021-08-18T02:42:35.0000000+00:00'
+- author: SweptWasTaken
+  changes:
+  - {message: 'Can equip bat, fireaxe, spear and claymore on your back now', type: Tweak}
+  id: 321
+  time: '2021-08-18T02:42:50.0000000+00:00'
+- author: SweptWasTaken
+  changes:
+  - {message: Adds seclite and duck related content, type: Add}
+  id: 322
+  time: '2021-08-19T23:23:49.0000000+00:00'
+- author: Swept
+  changes:
+  - {message: Missing vending machine descriptions found, type: Fix}
+  id: 323
+  time: '2021-08-20T05:23:02.0000000+00:00'
+- author: Swept
+  changes:
+  - {message: Adds a ton of inhands for various items, type: Add}
+  id: 324
+  time: '2021-08-20T05:36:32.0000000+00:00'
+- author: Swept
+  changes:
+  - {message: Added sound for fire extinguisher safety, type: Add}
+  id: 325
+  time: '2021-08-20T05:37:17.0000000+00:00'
+- author: Swept
+  changes:
+  - {message: Adds a 6pack of cola, type: Add}
+  id: 326
+  time: '2021-08-20T05:41:17.0000000+00:00'
+- author: ElectroJr
+  changes:
+  - {message: The keybinding to stop pulling an object now works., type: Fix}
+  id: 327
+  time: '2021-08-20T05:47:59.0000000+00:00'
+- author: Swept
+  changes:
+  - {message: Announcements now play announcement sound, type: Add}
+  id: 328
+  time: '2021-08-21T05:19:39.0000000+00:00'
+- author: Zumorica
+  changes:
+  - {message: Fixes pie cannon shooting errors instead of cream pies., type: Fix}
+  id: 329
+  time: '2021-08-21T07:18:23.0000000+00:00'
+- author: ElectroSR
+  changes:
+  - {message: 'Alt+E, Alt+Z and Alt+Left-Mouse keybindings can trigger alternative
       interactions on entities.', type: Add}
-      - {message: Some existing context-menu actions are now considered "alternative interactions".
-           For example ejecting IDs/beakers/magazines or locking & unlocking lockers can
-           be done via these new keybindings., type: Add}
-      - {message: More context menu icons and two new actions (open inventory & eject
-           items from disposal unit), type: Add}
-      - {message: Using 'E' to interact with items in your inventory or hands works again.,
-         type: Fix}
-    id: 330
-    time: '2021-08-21T17:20:18.0000000+00:00'
-  - author: metalgearsloth
-    changes:
-      - {message: Singulo slightly less janky., type: Fix}
-    id: 331
-    time: '2021-08-22T14:54:03.0000000+00:00'
-  - author: 20kdc
-    changes:
-      - {message: Particle Accelerator construction won't cause an error when finishing
-           the power box., type: Fix}
-      - {message: Cables are now called lv cables when referred to in a construction step
-           for clarity., type: Tweak}
-    id: 332
-    time: '2021-08-22T15:50:44.0000000+00:00'
-  - author: Macoron
-    changes:
-      - {message: Add security barriers to codebase, type: Add}
-    id: 333
-    time: '2021-08-22T16:32:24.0000000+00:00'
-  - author: SweptWasTaken
-    changes:
-      - {message: Admin ghosts can interact with stuff, type: Add}
-    id: 334
-    time: '2021-08-23T03:14:52.0000000+00:00'
-  - author: Seth
-    changes:
-      - {message: Added basic parts technology, type: Add}
-    id: 335
-    time: '2021-08-23T03:28:37.0000000+00:00'
-  - author: metalgearsloth
-    changes:
-      - {message: Add meteor swarm event., type: Add}
-    id: 336
-    time: '2021-08-23T03:28:48.0000000+00:00'
-  - author: Swept
-    changes:
-      - {message: Fix grav gen losing power after only a bit, type: Fix}
-    id: 337
-    time: '2021-08-24T15:36:50.0000000+00:00'
-  - author: ShadowCommander
-    changes:
-      - {message: Removed the ability for chairs to catch items thrown by people sitting
-           on them., type: Fix}
-    id: 338
-    time: '2021-08-25T10:35:37.0000000+00:00'
-  - author: ShadowCommander
-    changes:
-      - {message: Fixed deconstruction verb on partially deconstructed windows., type: Fix}
-    id: 339
-    time: '2021-08-25T11:45:33.0000000+00:00'
-  - author: Macoron
-    changes:
-      - {message: Fix admin events UI tab, type: Fix}
-    id: 340
-    time: '2021-08-26T09:45:06.0000000+00:00'
-  - author: Swept
-    changes:
-      - {message: Adds unique screen for NTBlockGame, type: Add}
-    id: 341
-    time: '2021-08-30T22:25:08.0000000+00:00'
-  - author: metalgearsloth
-    changes:
-      - {message: Thrown items no longer land if they're caught., type: Tweak}
-    id: 342
-    time: '2021-08-31T12:46:11.0000000+00:00'
-  - author: metalgearsloth
-    changes:
-      - {message: Stop lobby UI from crashing, type: Fix}
-    id: 343
-    time: '2021-09-01T23:39:19.0000000+00:00'
-  - author: metalgearsloth
-    changes:
-      - {message: Mob pulling no longer locked to server tickrate, type: Fix}
-    id: 344
-    time: '2021-09-02T02:35:16.0000000+00:00'
-  - author: metalgearsloth
-    changes:
-      - {message: Some engineering items now play sounds when landing, type: Add}
-    id: 345
-    time: '2021-09-03T20:45:02.0000000+00:00'
-  - author: metalgearsloth
-    changes:
-      - {message: Add ambient sounds coming from objects., type: Add}
-    id: 346
-    time: '2021-09-07T08:47:24.0000000+00:00'
-  - author: 20kdc
-    changes:
-      - {message: 'In Saltern, removed some duplicate APC wires and unbridged two APCs',
-         type: Fix}
-    id: 347
-    time: '2021-09-09T06:37:20.0000000+00:00'
-  - author: Zumorica
-    changes:
-      - {message: Sunglasses now protect you against flashes., type: Tweak}
-    id: 348
-    time: '2021-09-09T14:20:41.0000000+00:00'
-  - author: Swept
-    changes:
-      - {message: Audio tweaking/additions, type: Tweak}
-    id: 349
-    time: '2021-09-10T01:31:55.0000000+00:00'
-  - author: metalgearsloth
-    changes:
-      - {message: Items now land when they stop moving and not when their physics goes
-           to sleep., type: Tweak}
-    id: 350
-    time: '2021-09-10T12:59:50.0000000+00:00'
-  - author: Visne
-    changes:
-      - {message: 'Added chess! To play, right click on a chessboard and press "Play Game".',
-         type: Add}
-    id: 351
-    time: '2021-09-13T09:58:45.0000000+00:00'
-  - author: ElectroJr
-    changes:
-      - {message: 'Many components have had damage values & types adjusted. E.g., knives
+  - {message: Some existing context-menu actions are now considered "alternative interactions".
+      For example ejecting IDs/beakers/magazines or locking & unlocking lockers can
+      be done via these new keybindings., type: Add}
+  - {message: More context menu icons and two new actions (open inventory & eject
+      items from disposal unit), type: Add}
+  - {message: Using 'E' to interact with items in your inventory or hands works again.,
+    type: Fix}
+  id: 330
+  time: '2021-08-21T17:20:18.0000000+00:00'
+- author: metalgearsloth
+  changes:
+  - {message: Singulo slightly less janky., type: Fix}
+  id: 331
+  time: '2021-08-22T14:54:03.0000000+00:00'
+- author: 20kdc
+  changes:
+  - {message: Particle Accelerator construction won't cause an error when finishing
+      the power box., type: Fix}
+  - {message: Cables are now called lv cables when referred to in a construction step
+      for clarity., type: Tweak}
+  id: 332
+  time: '2021-08-22T15:50:44.0000000+00:00'
+- author: Macoron
+  changes:
+  - {message: Add security barriers to codebase, type: Add}
+  id: 333
+  time: '2021-08-22T16:32:24.0000000+00:00'
+- author: SweptWasTaken
+  changes:
+  - {message: Admin ghosts can interact with stuff, type: Add}
+  id: 334
+  time: '2021-08-23T03:14:52.0000000+00:00'
+- author: Seth
+  changes:
+  - {message: Added basic parts technology, type: Add}
+  id: 335
+  time: '2021-08-23T03:28:37.0000000+00:00'
+- author: metalgearsloth
+  changes:
+  - {message: Add meteor swarm event., type: Add}
+  id: 336
+  time: '2021-08-23T03:28:48.0000000+00:00'
+- author: Swept
+  changes:
+  - {message: Fix grav gen losing power after only a bit, type: Fix}
+  id: 337
+  time: '2021-08-24T15:36:50.0000000+00:00'
+- author: ShadowCommander
+  changes:
+  - {message: Removed the ability for chairs to catch items thrown by people sitting
+      on them., type: Fix}
+  id: 338
+  time: '2021-08-25T10:35:37.0000000+00:00'
+- author: ShadowCommander
+  changes:
+  - {message: Fixed deconstruction verb on partially deconstructed windows., type: Fix}
+  id: 339
+  time: '2021-08-25T11:45:33.0000000+00:00'
+- author: Macoron
+  changes:
+  - {message: Fix admin events UI tab, type: Fix}
+  id: 340
+  time: '2021-08-26T09:45:06.0000000+00:00'
+- author: Swept
+  changes:
+  - {message: Adds unique screen for NTBlockGame, type: Add}
+  id: 341
+  time: '2021-08-30T22:25:08.0000000+00:00'
+- author: metalgearsloth
+  changes:
+  - {message: Thrown items no longer land if they're caught., type: Tweak}
+  id: 342
+  time: '2021-08-31T12:46:11.0000000+00:00'
+- author: metalgearsloth
+  changes:
+  - {message: Stop lobby UI from crashing, type: Fix}
+  id: 343
+  time: '2021-09-01T23:39:19.0000000+00:00'
+- author: metalgearsloth
+  changes:
+  - {message: Mob pulling no longer locked to server tickrate, type: Fix}
+  id: 344
+  time: '2021-09-02T02:35:16.0000000+00:00'
+- author: metalgearsloth
+  changes:
+  - {message: Some engineering items now play sounds when landing, type: Add}
+  id: 345
+  time: '2021-09-03T20:45:02.0000000+00:00'
+- author: metalgearsloth
+  changes:
+  - {message: Add ambient sounds coming from objects., type: Add}
+  id: 346
+  time: '2021-09-07T08:47:24.0000000+00:00'
+- author: 20kdc
+  changes:
+  - {message: 'In Saltern, removed some duplicate APC wires and unbridged two APCs',
+    type: Fix}
+  id: 347
+  time: '2021-09-09T06:37:20.0000000+00:00'
+- author: Zumorica
+  changes:
+  - {message: Sunglasses now protect you against flashes., type: Tweak}
+  id: 348
+  time: '2021-09-09T14:20:41.0000000+00:00'
+- author: Swept
+  changes:
+  - {message: Audio tweaking/additions, type: Tweak}
+  id: 349
+  time: '2021-09-10T01:31:55.0000000+00:00'
+- author: metalgearsloth
+  changes:
+  - {message: Items now land when they stop moving and not when their physics goes
+      to sleep., type: Tweak}
+  id: 350
+  time: '2021-09-10T12:59:50.0000000+00:00'
+- author: Visne
+  changes:
+  - {message: 'Added chess! To play, right click on a chessboard and press "Play Game".',
+    type: Add}
+  id: 351
+  time: '2021-09-13T09:58:45.0000000+00:00'
+- author: ElectroJr
+  changes:
+  - {message: 'Many components have had damage values & types adjusted. E.g., knives
       are no longer dull and actually deal slash damage.', type: Tweak}
-      - {message: 'Eggs, tomatoes, and beakers are now destroyed on impact when thrown,
+  - {message: 'Eggs, tomatoes, and beakers are now destroyed on impact when thrown,
       instead of only when they land.', type: Tweak}
-    id: 352
-    time: '2021-09-14T17:07:38.0000000+00:00'
-  - author: Ygg01
-    changes:
-      - {message: bottles filled with drinks now spill as expected, type: Fix}
-    id: 353
-    time: '2021-09-15T10:46:43.0000000+00:00'
-  - author: Ygg01
-    changes:
-      - {message: FireExtinguisher interactions, type: Fix}
-    id: 354
-    time: '2021-09-15T10:48:08.0000000+00:00'
-  - author: metalgearsloth
-    changes:
-      - {message: Fix some issues with station rotation, type: Fix}
-    id: 355
-    time: '2021-09-16T03:02:10.0000000+00:00'
-  - author: Zumorica
-    changes:
-      - {message: Fix bug which prevented players from equipping most items in their pockets.,
-         type: Fix}
-    id: 356
-    time: '2021-09-16T10:18:08.191474+00:00'
-  - author: mirrorcult
-    changes:
-      - {message: 'Items like fireaxes can now actually be wielded, which increases their
+  id: 352
+  time: '2021-09-14T17:07:38.0000000+00:00'
+- author: Ygg01
+  changes:
+  - {message: bottles filled with drinks now spill as expected, type: Fix}
+  id: 353
+  time: '2021-09-15T10:46:43.0000000+00:00'
+- author: Ygg01
+  changes:
+  - {message: FireExtinguisher interactions, type: Fix}
+  id: 354
+  time: '2021-09-15T10:48:08.0000000+00:00'
+- author: metalgearsloth
+  changes:
+  - {message: Fix some issues with station rotation, type: Fix}
+  id: 355
+  time: '2021-09-16T03:02:10.0000000+00:00'
+- author: Zumorica
+  changes:
+  - {message: Fix bug which prevented players from equipping most items in their pockets.,
+    type: Fix}
+  id: 356
+  time: '2021-09-16T10:18:08.191474+00:00'
+- author: mirrorcult
+  changes:
+  - {message: 'Items like fireaxes can now actually be wielded, which increases their
       damage.', type: Add}
-      - {message: The fireaxe now deals increased damage to objects like windows or wooden
-           furniture., type: Add}
-    id: 357
-    time: '2021-09-17T14:16:13.0000000+00:00'
-  - author: boiled-water-tsar
-    changes:
-      - {message: replace being able to construct out of a container, type: Fix}
-    id: 358
-    time: '2021-09-18T08:38:42.0000000+00:00'
-  - author: Zumorica
-    changes:
-      - {message: "Added parch\xEDs game board. A great way to lose your friends!", type: Add}
-    id: 359
-    time: '2021-09-18T08:40:38.0000000+00:00'
-  - author: Ygg01
-    changes:
-      - {message: Welder and tank interaction now shows fuel tank is empty and doesn't
-           explode., type: Fix}
-    id: 360
-    time: '2021-09-19T05:15:34.0000000+00:00'
-  - author: metalgearsloth
-    changes:
-      - {message: Shuttles now have accurate boundaries., type: Add}
-    id: 361
-    time: '2021-09-20T11:08:10.0000000+00:00'
-  - author: Swept
-    changes:
-      - {message: The librarian visited and cleaned up the library, type: Fix}
-    id: 362
-    time: '2021-09-21T02:50:56.0000000+00:00'
-  - author: Swept
-    changes:
-      - {message: Most green text/buttons now looks better, type: Tweak}
-    id: 363
-    time: '2021-09-21T04:50:02.0000000+00:00'
-  - author: TimrodDX
-    changes:
-      - {message: Fixes disposal outlets in Chemistry which had been erroneously rotated.,
-         type: Fix}
-    id: 364
-    time: '2021-09-21T04:50:26.0000000+00:00'
-  - author: Zumorica
-    changes:
-      - {message: Dice now show a popup with the number they rolled when used., type: Tweak}
-    id: 365
-    time: '2021-09-21T15:05:28.382048+00:00'
-  - author: 20kdc
-    changes:
-      - {message: Un-rotated gravity generator, type: Fix}
-    id: 366
-    time: '2021-09-22T10:55:00.0000000+00:00'
-  - author: metalgearsloth
-    changes:
-      - {message: Fix pulling permanently decreasing your speed., type: Fix}
-    id: 367
-    time: '2021-09-23T22:43:59.0000000+00:00'
-  - author: metalgearsloth
-    changes:
-      - {message: Can no longer throw items while in a container., type: Tweak}
-    id: 368
-    time: '2021-09-23T22:44:25.0000000+00:00'
-  - author: 20kdc
-    changes:
-      - {message: 'Chairs, stools, etc. no longer rotate to unusual angles.', type: Fix}
-      - {message: Metal chairs are properly anchored and so don't need to be re-anchored
-           and unanchored again., type: Fix}
-    id: 369
-    time: '2021-09-23T22:45:00.0000000+00:00'
-  - author: Zumorica
-    changes:
-      - {message: Smoking actually makes you inhale reagents now., type: Add}
-      - {message: You can put out a cigar or cigarette by "activating" it., type: Add}
-      - {message: Cigars and cigarettes now contain nicotine., type: Tweak}
-      - {message: Blunts now contain THC., type: Tweak}
-    id: 370
-    time: '2021-09-26T13:19:00.0000000+00:00'
-  - author: Swept
-    changes:
-      - {message: Fixes pointing localization, type: Fix}
-    id: 371
-    time: '2021-09-27T06:03:10.0000000+00:00'
-  - author: metalgearsloth
-    changes:
-      - {message: Items can be thrown into disposals more easily again., type: Fix}
-    id: 372
-    time: '2021-09-28T14:16:00.0000000+00:00'
-  - author: metalgearsloth
-    changes:
-      - {message: Weightless items stop moving sooner., type: Tweak}
-      - {message: Shuttles handle a bit better., type: Tweak}
-    id: 373
-    time: '2021-09-29T10:07:01.0000000+00:00'
-  - author: Zumorica
-    changes:
-      - {message: Fix bug where you couldn't join as clown under certain circumstances.,
-         type: Fix}
-    id: 374
-    time: '2021-09-30T11:36:50.043933+00:00'
-  - author: Zumorica
-    changes:
-      - {message: Fix uplink UI text going above limits., type: Fix}
-    id: 375
-    time: '2021-09-30T11:36:50.044677+00:00'
-  - author: Zumorica
-    changes:
-      - {message: Fixes ghost pointing arrows being seen by mere mortals., type: Fix}
-    id: 376
-    time: '2021-09-30T11:58:35.620628+00:00'
-  - author: 20kdc
-    changes:
-      - {message: Syringes can inject into/draw from beakers and drinks again., type: Fix}
-      - {message: Syringe messages on failure to inject/draw are less confusing., type: Fix}
-      - {message: Drinks that have been transformed (i.e. beer glasses) can be put back
-           into the dispenser., type: Fix}
-    id: 377
-    time: '2021-10-01T10:06:50.0000000+00:00'
-  - author: Zumorica
-    changes:
-      - {message: Fixes bar sign not changing its sprite correctly., type: Fix}
-    id: 378
-    time: '2021-10-01T10:29:58.504452+00:00'
-  - author: Zumorica
-    changes:
-      - {message: Fixes drinking glasses not fitting in reagent dispensers., type: Fix}
-    id: 379
-    time: '2021-10-01T10:29:58.505241+00:00'
-  - author: Zumorica
-    changes:
-      - {message: Fixes drinking glasses not breaking when thrown., type: Fix}
-    id: 380
-    time: '2021-10-01T10:29:58.505975+00:00'
-  - author: Zumorica
-    changes:
-      - {message: Fix mob inventory strip window showing virtual items it shouldn't.,
-         type: Fix}
-    id: 381
-    time: '2021-10-01T11:36:27.868628+00:00'
-  - author: Zumorica
-    changes:
-      - {message: Fix hands examine text showing virtual items it shouldn't., type: Fix}
-    id: 382
-    time: '2021-10-01T11:38:48.671438+00:00'
-  - author: Zumorica
-    changes:
-      - {message: Fix airlocks being opened by bullets and any thrown items. They can
-           still be opened by thrown IDs and PDAs though!, type: Fix}
-    id: 383
-    time: '2021-10-01T11:48:44.804906+00:00'
-  - author: Zumorica
-    changes:
-      - {message: Fix being able to uncuff yourself while dead or incapacitated., type: Fix}
-    id: 384
-    time: '2021-10-01T12:48:27.257568+00:00'
-  - author: Zumorica
-    changes:
-      - {message: Fix being able to place cables/wires on non-subfloor tiles., type: Fix}
-    id: 385
-    time: '2021-10-01T13:28:49.057909+00:00'
-  - author: Zumorica
-    changes:
-      - {message: Fix examine not showing the correct construction steps in certain cases.,
-         type: Fix}
-    id: 386
-    time: '2021-10-01T13:28:49.058728+00:00'
-  - author: Ygg01
-    changes:
-      - {message: Fix tanks being empty on roundstart, type: Fix}
-    id: 387
-    time: '2021-10-01T13:48:00.0000000+00:00'
-  - author: mirrorcult
-    changes:
-      - {message: 'Station lights have been dimmed, in accordance with Nanotrasen regulations.',
-         type: Tweak}
-      - {message: "Nanotrasen brand vendors and computers now emit Real Light\u2122! Also\
+  - {message: The fireaxe now deals increased damage to objects like windows or wooden
+      furniture., type: Add}
+  id: 357
+  time: '2021-09-17T14:16:13.0000000+00:00'
+- author: boiled-water-tsar
+  changes:
+  - {message: replace being able to construct out of a container, type: Fix}
+  id: 358
+  time: '2021-09-18T08:38:42.0000000+00:00'
+- author: Zumorica
+  changes:
+  - {message: "Added parch\xEDs game board. A great way to lose your friends!", type: Add}
+  id: 359
+  time: '2021-09-18T08:40:38.0000000+00:00'
+- author: Ygg01
+  changes:
+  - {message: Welder and tank interaction now shows fuel tank is empty and doesn't
+      explode., type: Fix}
+  id: 360
+  time: '2021-09-19T05:15:34.0000000+00:00'
+- author: metalgearsloth
+  changes:
+  - {message: Shuttles now have accurate boundaries., type: Add}
+  id: 361
+  time: '2021-09-20T11:08:10.0000000+00:00'
+- author: Swept
+  changes:
+  - {message: The librarian visited and cleaned up the library, type: Fix}
+  id: 362
+  time: '2021-09-21T02:50:56.0000000+00:00'
+- author: Swept
+  changes:
+  - {message: Most green text/buttons now looks better, type: Tweak}
+  id: 363
+  time: '2021-09-21T04:50:02.0000000+00:00'
+- author: TimrodDX
+  changes:
+  - {message: Fixes disposal outlets in Chemistry which had been erroneously rotated.,
+    type: Fix}
+  id: 364
+  time: '2021-09-21T04:50:26.0000000+00:00'
+- author: Zumorica
+  changes:
+  - {message: Dice now show a popup with the number they rolled when used., type: Tweak}
+  id: 365
+  time: '2021-09-21T15:05:28.382048+00:00'
+- author: 20kdc
+  changes:
+  - {message: Un-rotated gravity generator, type: Fix}
+  id: 366
+  time: '2021-09-22T10:55:00.0000000+00:00'
+- author: metalgearsloth
+  changes:
+  - {message: Fix pulling permanently decreasing your speed., type: Fix}
+  id: 367
+  time: '2021-09-23T22:43:59.0000000+00:00'
+- author: metalgearsloth
+  changes:
+  - {message: Can no longer throw items while in a container., type: Tweak}
+  id: 368
+  time: '2021-09-23T22:44:25.0000000+00:00'
+- author: 20kdc
+  changes:
+  - {message: 'Chairs, stools, etc. no longer rotate to unusual angles.', type: Fix}
+  - {message: Metal chairs are properly anchored and so don't need to be re-anchored
+      and unanchored again., type: Fix}
+  id: 369
+  time: '2021-09-23T22:45:00.0000000+00:00'
+- author: Zumorica
+  changes:
+  - {message: Smoking actually makes you inhale reagents now., type: Add}
+  - {message: You can put out a cigar or cigarette by "activating" it., type: Add}
+  - {message: Cigars and cigarettes now contain nicotine., type: Tweak}
+  - {message: Blunts now contain THC., type: Tweak}
+  id: 370
+  time: '2021-09-26T13:19:00.0000000+00:00'
+- author: Swept
+  changes:
+  - {message: Fixes pointing localization, type: Fix}
+  id: 371
+  time: '2021-09-27T06:03:10.0000000+00:00'
+- author: metalgearsloth
+  changes:
+  - {message: Items can be thrown into disposals more easily again., type: Fix}
+  id: 372
+  time: '2021-09-28T14:16:00.0000000+00:00'
+- author: metalgearsloth
+  changes:
+  - {message: Weightless items stop moving sooner., type: Tweak}
+  - {message: Shuttles handle a bit better., type: Tweak}
+  id: 373
+  time: '2021-09-29T10:07:01.0000000+00:00'
+- author: Zumorica
+  changes:
+  - {message: Fix bug where you couldn't join as clown under certain circumstances.,
+    type: Fix}
+  id: 374
+  time: '2021-09-30T11:36:50.043933+00:00'
+- author: Zumorica
+  changes:
+  - {message: Fix uplink UI text going above limits., type: Fix}
+  id: 375
+  time: '2021-09-30T11:36:50.044677+00:00'
+- author: Zumorica
+  changes:
+  - {message: Fixes ghost pointing arrows being seen by mere mortals., type: Fix}
+  id: 376
+  time: '2021-09-30T11:58:35.620628+00:00'
+- author: 20kdc
+  changes:
+  - {message: Syringes can inject into/draw from beakers and drinks again., type: Fix}
+  - {message: Syringe messages on failure to inject/draw are less confusing., type: Fix}
+  - {message: Drinks that have been transformed (i.e. beer glasses) can be put back
+      into the dispenser., type: Fix}
+  id: 377
+  time: '2021-10-01T10:06:50.0000000+00:00'
+- author: Zumorica
+  changes:
+  - {message: Fixes bar sign not changing its sprite correctly., type: Fix}
+  id: 378
+  time: '2021-10-01T10:29:58.504452+00:00'
+- author: Zumorica
+  changes:
+  - {message: Fixes drinking glasses not fitting in reagent dispensers., type: Fix}
+  id: 379
+  time: '2021-10-01T10:29:58.505241+00:00'
+- author: Zumorica
+  changes:
+  - {message: Fixes drinking glasses not breaking when thrown., type: Fix}
+  id: 380
+  time: '2021-10-01T10:29:58.505975+00:00'
+- author: Zumorica
+  changes:
+  - {message: Fix mob inventory strip window showing virtual items it shouldn't.,
+    type: Fix}
+  id: 381
+  time: '2021-10-01T11:36:27.868628+00:00'
+- author: Zumorica
+  changes:
+  - {message: Fix hands examine text showing virtual items it shouldn't., type: Fix}
+  id: 382
+  time: '2021-10-01T11:38:48.671438+00:00'
+- author: Zumorica
+  changes:
+  - {message: Fix airlocks being opened by bullets and any thrown items. They can
+      still be opened by thrown IDs and PDAs though!, type: Fix}
+  id: 383
+  time: '2021-10-01T11:48:44.804906+00:00'
+- author: Zumorica
+  changes:
+  - {message: Fix being able to uncuff yourself while dead or incapacitated., type: Fix}
+  id: 384
+  time: '2021-10-01T12:48:27.257568+00:00'
+- author: Zumorica
+  changes:
+  - {message: Fix being able to place cables/wires on non-subfloor tiles., type: Fix}
+  id: 385
+  time: '2021-10-01T13:28:49.057909+00:00'
+- author: Zumorica
+  changes:
+  - {message: Fix examine not showing the correct construction steps in certain cases.,
+    type: Fix}
+  id: 386
+  time: '2021-10-01T13:28:49.058728+00:00'
+- author: Ygg01
+  changes:
+  - {message: Fix tanks being empty on roundstart, type: Fix}
+  id: 387
+  time: '2021-10-01T13:48:00.0000000+00:00'
+- author: mirrorcult
+  changes:
+  - {message: 'Station lights have been dimmed, in accordance with Nanotrasen regulations.',
+    type: Tweak}
+  - {message: "Nanotrasen brand vendors and computers now emit Real Light\u2122! Also\
       \ APCs and SMESes.", type: Tweak}
-    id: 388
-    time: '2021-10-01T20:59:06.0000000+00:00'
-  - author: 20kdc
-    changes:
-      - {message: You can uncuff yourself again., type: Fix}
-    id: 389
-    time: '2021-10-01T22:17:37.0000000+00:00'
-  - author: ElectroJr
-    changes:
-      - {message: Fixed radiation dealing wrong damage type., type: Fix}
-    id: 390
-    time: '2021-10-02T01:47:54.0000000+00:00'
-  - author: Zumorica
-    changes:
-      - {message: Dice now have a roll cooldown., type: Tweak}
-    id: 391
-    time: '2021-10-02T09:05:03.404726+00:00'
-  - author: ElectroJr
-    changes:
-      - {message: Fixed fuel tanks not exploding when damaged. They now explode when taking
-           heat damage., type: Fix}
-    id: 392
-    time: '2021-10-02T09:42:46.0000000+00:00'
-  - author: Macoron
-    changes:
-      - {message: Fix lighting toggle on a security barrier, type: Fix}
-    id: 393
-    time: '2021-10-02T14:53:20.0000000+00:00'
-  - author: 20kdc
-    changes:
-      - {message: Fixed radiation applying half a second's worth of damage each tick.,
-         type: Fix}
-    id: 394
-    time: '2021-10-02T17:53:10.0000000+00:00'
-  - author: Efruit
-    changes:
-      - {message: 'Anchored Atmos devices (Gas miners, etc.) refusing to work', type: Fix}
-    id: 395
-    time: '2021-10-02T21:03:43.0000000+00:00'
-  - author: 20kdc
-    changes:
-      - {message: Meat actually appears on the meat spike again, type: Fix}
-    id: 396
-    time: '2021-10-02T23:43:47.0000000+00:00'
-  - author: 20kdc
-    changes:
-      - {message: Ghosts should no longer go in weird directions and lose the ability
-           to see when the body was inside something or buckled to something when the ghost
-           was made., type: Fix}
-    id: 397
-    time: '2021-10-03T04:51:23.0000000+00:00'
-  - author: 20kdc
-    changes:
-      - {message: Updates AME core count indicator as the layout changes., type: Fix}
-      - {message: AME connection issues shouldn't occur anymore., type: Fix}
-    id: 398
-    time: '2021-10-03T11:33:28.0000000+00:00'
-  - author: Zumorica
-    changes:
-      - {message: Added a rules button to the lobby and character creation screen. Be
-           sure to read them!, type: Add}
-    id: 399
-    time: '2021-10-03T21:48:29.0000000+00:00'
-  - author: Swept
-    changes:
-      - {message: Singularity should be much easier to see now, type: Tweak}
-    id: 400
-    time: '2021-10-03T22:53:44.0000000+00:00'
-  - author: Swept
-    changes:
-      - {message: Cuffs can no longer be put in your belt slot, type: Fix}
-    id: 401
-    time: '2021-10-03T22:53:52.0000000+00:00'
-  - author: 20kdc
-    changes:
-      - {message: AME is no longer capable of producing negative energy., type: Fix}
-    id: 402
-    time: '2021-10-04T00:58:55.0000000+00:00'
-  - author: 20kdc
-    changes:
-      - {message: 'Radiation storms actually hit the station again as opposed to 0,0',
-         type: Fix}
-    id: 403
-    time: '2021-10-04T01:26:45.0000000+00:00'
-  - author: 20kdc
-    changes:
-      - {message: Pull-to-location works again., type: Fix}
-    id: 404
-    time: '2021-10-04T15:10:55.0000000+00:00'
-  - author: Zumorica
-    changes:
-      - {message: Added a new rule against metagaming and metacomms. Be sure to read it!,
-         type: Add}
-    id: 405
-    time: '2021-10-04T15:16:06.0000000+00:00'
-  - author: ElectroJr
-    changes:
-      - {message: Added several new verbs for inserting objects and (un)buckling entities.,
-         type: Add}
-      - {message: 'Some verbs can now be triggerd by alt clicking (e.g., spin revolver).
+  id: 388
+  time: '2021-10-01T20:59:06.0000000+00:00'
+- author: 20kdc
+  changes:
+  - {message: You can uncuff yourself again., type: Fix}
+  id: 389
+  time: '2021-10-01T22:17:37.0000000+00:00'
+- author: ElectroJr
+  changes:
+  - {message: Fixed radiation dealing wrong damage type., type: Fix}
+  id: 390
+  time: '2021-10-02T01:47:54.0000000+00:00'
+- author: Zumorica
+  changes:
+  - {message: Dice now have a roll cooldown., type: Tweak}
+  id: 391
+  time: '2021-10-02T09:05:03.404726+00:00'
+- author: ElectroJr
+  changes:
+  - {message: Fixed fuel tanks not exploding when damaged. They now explode when taking
+      heat damage., type: Fix}
+  id: 392
+  time: '2021-10-02T09:42:46.0000000+00:00'
+- author: Macoron
+  changes:
+  - {message: Fix lighting toggle on a security barrier, type: Fix}
+  id: 393
+  time: '2021-10-02T14:53:20.0000000+00:00'
+- author: 20kdc
+  changes:
+  - {message: Fixed radiation applying half a second's worth of damage each tick.,
+    type: Fix}
+  id: 394
+  time: '2021-10-02T17:53:10.0000000+00:00'
+- author: Efruit
+  changes:
+  - {message: 'Anchored Atmos devices (Gas miners, etc.) refusing to work', type: Fix}
+  id: 395
+  time: '2021-10-02T21:03:43.0000000+00:00'
+- author: 20kdc
+  changes:
+  - {message: Meat actually appears on the meat spike again, type: Fix}
+  id: 396
+  time: '2021-10-02T23:43:47.0000000+00:00'
+- author: 20kdc
+  changes:
+  - {message: Ghosts should no longer go in weird directions and lose the ability
+      to see when the body was inside something or buckled to something when the ghost
+      was made., type: Fix}
+  id: 397
+  time: '2021-10-03T04:51:23.0000000+00:00'
+- author: 20kdc
+  changes:
+  - {message: Updates AME core count indicator as the layout changes., type: Fix}
+  - {message: AME connection issues shouldn't occur anymore., type: Fix}
+  id: 398
+  time: '2021-10-03T11:33:28.0000000+00:00'
+- author: Zumorica
+  changes:
+  - {message: Added a rules button to the lobby and character creation screen. Be
+      sure to read them!, type: Add}
+  id: 399
+  time: '2021-10-03T21:48:29.0000000+00:00'
+- author: Swept
+  changes:
+  - {message: Singularity should be much easier to see now, type: Tweak}
+  id: 400
+  time: '2021-10-03T22:53:44.0000000+00:00'
+- author: Swept
+  changes:
+  - {message: Cuffs can no longer be put in your belt slot, type: Fix}
+  id: 401
+  time: '2021-10-03T22:53:52.0000000+00:00'
+- author: 20kdc
+  changes:
+  - {message: AME is no longer capable of producing negative energy., type: Fix}
+  id: 402
+  time: '2021-10-04T00:58:55.0000000+00:00'
+- author: 20kdc
+  changes:
+  - {message: 'Radiation storms actually hit the station again as opposed to 0,0',
+    type: Fix}
+  id: 403
+  time: '2021-10-04T01:26:45.0000000+00:00'
+- author: 20kdc
+  changes:
+  - {message: Pull-to-location works again., type: Fix}
+  id: 404
+  time: '2021-10-04T15:10:55.0000000+00:00'
+- author: Zumorica
+  changes:
+  - {message: Added a new rule against metagaming and metacomms. Be sure to read it!,
+    type: Add}
+  id: 405
+  time: '2021-10-04T15:16:06.0000000+00:00'
+- author: ElectroJr
+  changes:
+  - {message: Added several new verbs for inserting objects and (un)buckling entities.,
+    type: Add}
+  - {message: 'Some verbs can now be triggerd by alt clicking (e.g., spin revolver).
       Others have had alt-click removed (e.g., open storage UI), because that functionality
       is already provided by the ''E'' keybind.', type: Tweak}
-      - {message: Moving entities remain in the context menu until out of view (you can
-           now interact with yourself while moving)., type: Fix}
-    id: 406
-    time: '2021-10-05T03:29:03.0000000+00:00'
-  - author: 20kdc
-    changes:
-      - {message: unbreak pulling prediction, type: Fix}
-    id: 407
-    time: '2021-10-05T21:51:34.0000000+00:00'
-  - author: Zumorica
-    changes:
-      - {message: Fix being able to trap admin ghosts on lockers., type: Fix}
-    id: 408
-    time: '2021-10-06T09:58:02.819938+00:00'
-  - author: Zumorica
-    changes:
-      - {message: Fix ghosts having empty names under certain conditions., type: Fix}
-    id: 409
-    time: '2021-10-06T09:58:02.820744+00:00'
-  - author: Zumorica
-    changes:
-      - {message: Improved the join greeting text. Now you can easily know who your supervisors
-           are!, type: Tweak}
-      - {message: A station announcement will be sent when there's a captain on deck.,
-         type: Tweak}
-    id: 410
-    time: '2021-10-06T11:51:11.0000000+00:00'
-  - author: Zumorica
-    changes:
-      - {message: Fix bike horn sound not having pitch variation anymore., type: Fix}
-    id: 411
-    time: '2021-10-06T13:13:56.224775+00:00'
-  - author: 20kdc
-    changes:
-      - {message: '''AHelp'' next to the options menu.', type: Add}
-    id: 412
-    time: '2021-10-06T15:25:28.0000000+00:00'
-  - author: Swept
-    changes:
-      - {message: Fixes a bunch of weirdly rotated stuff on Saltern., type: Fix}
-    id: 413
-    time: '2021-10-07T04:55:39.708225+00:00'
-  - author: Ygg01
-    changes:
-      - {message: Fixed puddles blocking bullets or other puddles., type: Fix}
-    id: 414
-    time: '2021-10-07T06:59:12.0000000+00:00'
-  - author: moony
-    changes:
-      - {message: Fixed doors having murderous intent on unrotated stations., type: Fix}
-    id: 415
-    time: '2021-10-08T07:37:18.0000000+00:00'
-  - author: Macoron
-    changes:
-      - {message: Added Telecrystals (TC) in traitors uplinks, type: Add}
-    id: 416
-    time: '2021-10-08T10:26:43.0000000+00:00'
-  - author: moony
-    changes:
-      - {message: 'Added a warning dialog to the observe button, no more misclicks.',
-         type: Add}
-    id: 417
-    time: '2021-10-08T14:22:58.0000000+00:00'
-  - author: metalgearsloth
-    changes:
-      - {message: Shuttle rotation is now enabled., type: Add}
-    id: 418
-    time: '2021-10-08T23:55:11.0000000+00:00'
-  - author: Zumorica
-    changes:
-      - {message: Added grilles., type: Add}
-    id: 419
-    time: '2021-10-09T08:54:56.0000000+00:00'
-  - author: 20kdc
-    changes:
-      - {message: Expand out saltern's north-eastern maintenance just a bit, type: Tweak}
-    id: 420
-    time: '2021-10-09T11:06:34.0000000+00:00'
-  - author: 20kdc
-    changes:
-      - {message: Pulling an abnormally close object shouldn't cause errors, type: Fix}
-    id: 422
-    time: '2021-10-09T13:49:08.0000000+00:00'
-  - author: mirrorcult
-    changes:
-      - {message: Added a verb to rotatable entities to reset rotation back to 0., type: Add}
-    id: 423
-    time: '2021-10-09T16:23:34.0000000+00:00'
-  - author: mirrorcult
-    changes:
-      - {message: small light sources like computers no longer cast shadows to improve
-           performance., type: Tweak}
-    id: 424
-    time: '2021-10-09T16:26:45.0000000+00:00'
-  - author: Ygg01
-    changes:
-      - {message: Fixed puddles not spilling into neighboring tiles., type: Fix}
-    id: 425
-    time: '2021-10-09T16:33:24.0000000+00:00'
-  - author: PJB
-    changes:
-      - {message: Fixed certain vending machines having very large ambient light radius
-           and shining through walls., type: Fix}
-    id: 426
-    time: '2021-10-09T18:15:06.131590+00:00'
-  - author: moony
-    changes:
-      - {and allows you to see the round end screen.: null, message: The Restart Round
-                                                              vote no longer instantly ends the round, type: tweak}
-    id: 427
-    time: '2021-10-09T18:18:20.0000000+00:00'
-  - author: mirrorcult
-    changes:
-      - {message: 'Blast doors and shutters have been added, though they aren''t mapped
+  - {message: Moving entities remain in the context menu until out of view (you can
+      now interact with yourself while moving)., type: Fix}
+  id: 406
+  time: '2021-10-05T03:29:03.0000000+00:00'
+- author: 20kdc
+  changes:
+  - {message: unbreak pulling prediction, type: Fix}
+  id: 407
+  time: '2021-10-05T21:51:34.0000000+00:00'
+- author: Zumorica
+  changes:
+  - {message: Fix being able to trap admin ghosts on lockers., type: Fix}
+  id: 408
+  time: '2021-10-06T09:58:02.819938+00:00'
+- author: Zumorica
+  changes:
+  - {message: Fix ghosts having empty names under certain conditions., type: Fix}
+  id: 409
+  time: '2021-10-06T09:58:02.820744+00:00'
+- author: Zumorica
+  changes:
+  - {message: Improved the join greeting text. Now you can easily know who your supervisors
+      are!, type: Tweak}
+  - {message: A station announcement will be sent when there's a captain on deck.,
+    type: Tweak}
+  id: 410
+  time: '2021-10-06T11:51:11.0000000+00:00'
+- author: Zumorica
+  changes:
+  - {message: Fix bike horn sound not having pitch variation anymore., type: Fix}
+  id: 411
+  time: '2021-10-06T13:13:56.224775+00:00'
+- author: 20kdc
+  changes:
+  - {message: '''AHelp'' next to the options menu.', type: Add}
+  id: 412
+  time: '2021-10-06T15:25:28.0000000+00:00'
+- author: Swept
+  changes:
+  - {message: Fixes a bunch of weirdly rotated stuff on Saltern., type: Fix}
+  id: 413
+  time: '2021-10-07T04:55:39.708225+00:00'
+- author: Ygg01
+  changes:
+  - {message: Fixed puddles blocking bullets or other puddles., type: Fix}
+  id: 414
+  time: '2021-10-07T06:59:12.0000000+00:00'
+- author: moony
+  changes:
+  - {message: Fixed doors having murderous intent on unrotated stations., type: Fix}
+  id: 415
+  time: '2021-10-08T07:37:18.0000000+00:00'
+- author: Macoron
+  changes:
+  - {message: Added Telecrystals (TC) in traitors uplinks, type: Add}
+  id: 416
+  time: '2021-10-08T10:26:43.0000000+00:00'
+- author: moony
+  changes:
+  - {message: 'Added a warning dialog to the observe button, no more misclicks.',
+    type: Add}
+  id: 417
+  time: '2021-10-08T14:22:58.0000000+00:00'
+- author: metalgearsloth
+  changes:
+  - {message: Shuttle rotation is now enabled., type: Add}
+  id: 418
+  time: '2021-10-08T23:55:11.0000000+00:00'
+- author: Zumorica
+  changes:
+  - {message: Added grilles., type: Add}
+  id: 419
+  time: '2021-10-09T08:54:56.0000000+00:00'
+- author: 20kdc
+  changes:
+  - {message: Expand out saltern's north-eastern maintenance just a bit, type: Tweak}
+  id: 420
+  time: '2021-10-09T11:06:34.0000000+00:00'
+- author: 20kdc
+  changes:
+  - {message: Pulling an abnormally close object shouldn't cause errors, type: Fix}
+  id: 422
+  time: '2021-10-09T13:49:08.0000000+00:00'
+- author: mirrorcult
+  changes:
+  - {message: Added a verb to rotatable entities to reset rotation back to 0., type: Add}
+  id: 423
+  time: '2021-10-09T16:23:34.0000000+00:00'
+- author: mirrorcult
+  changes:
+  - {message: small light sources like computers no longer cast shadows to improve
+      performance., type: Tweak}
+  id: 424
+  time: '2021-10-09T16:26:45.0000000+00:00'
+- author: Ygg01
+  changes:
+  - {message: Fixed puddles not spilling into neighboring tiles., type: Fix}
+  id: 425
+  time: '2021-10-09T16:33:24.0000000+00:00'
+- author: PJB
+  changes:
+  - {message: Fixed certain vending machines having very large ambient light radius
+      and shining through walls., type: Fix}
+  id: 426
+  time: '2021-10-09T18:15:06.131590+00:00'
+- author: moony
+  changes:
+  - {and allows you to see the round end screen.: null, message: The Restart Round
+      vote no longer instantly ends the round, type: tweak}
+  id: 427
+  time: '2021-10-09T18:18:20.0000000+00:00'
+- author: mirrorcult
+  changes:
+  - {message: 'Blast doors and shutters have been added, though they aren''t mapped
       in yet.', type: Add}
-    id: 428
-    time: '2021-10-10T10:43:50.0000000+00:00'
-  - author: Zumorica
-    changes:
-      - {message: Fix airlocks not auto-closing anymore., type: Fix}
-    id: 429
-    time: '2021-10-10T13:59:27.943854+00:00'
-  - author: Zumorica
-    changes:
-      - {message: Fixed mobs that die or go into crit not being downed., type: Fix}
-    id: 430
-    time: '2021-10-11T23:44:30.123871+00:00'
-  - author: moony
-    changes:
-      - {message: Central Command has installed a bluespace railgun. Pray they do not
-           use it., type: Add}
-    id: 431
-    time: '2021-10-12T05:11:09.0000000+00:00'
-  - author: 20kdc
-    changes:
-      - {message: Grown food isn't empty anymore - "Long monkey" no longer the only long-term
-           option, type: Fix}
-    id: 432
-    time: '2021-10-12T08:01:23.0000000+00:00'
-  - author: Zumorica
-    changes:
-      - {message: Fixes thrown slippery items causing the thrower to become horizontal
-           when they shouldn't., type: Fix}
-    id: 433
-    time: '2021-10-12T19:59:18.230928+00:00'
-  - author: Jazpixel
-    changes:
-      - {message: Removed single line that broke crayons., type: Remove}
-    id: 434
-    time: '2021-10-13T06:56:35.0000000+00:00'
-  - author: 20kdc
-    changes:
-      - {message: 'Condiments, baked goods, bowls, some produce have solution properties
+  id: 428
+  time: '2021-10-10T10:43:50.0000000+00:00'
+- author: Zumorica
+  changes:
+  - {message: Fix airlocks not auto-closing anymore., type: Fix}
+  id: 429
+  time: '2021-10-10T13:59:27.943854+00:00'
+- author: Zumorica
+  changes:
+  - {message: Fixed mobs that die or go into crit not being downed., type: Fix}
+  id: 430
+  time: '2021-10-11T23:44:30.123871+00:00'
+- author: moony
+  changes:
+  - {message: Central Command has installed a bluespace railgun. Pray they do not
+      use it., type: Add}
+  id: 431
+  time: '2021-10-12T05:11:09.0000000+00:00'
+- author: 20kdc
+  changes:
+  - {message: Grown food isn't empty anymore - "Long monkey" no longer the only long-term
+      option, type: Fix}
+  id: 432
+  time: '2021-10-12T08:01:23.0000000+00:00'
+- author: Zumorica
+  changes:
+  - {message: Fixes thrown slippery items causing the thrower to become horizontal
+      when they shouldn't., type: Fix}
+  id: 433
+  time: '2021-10-12T19:59:18.230928+00:00'
+- author: Jazpixel
+  changes:
+  - {message: Removed single line that broke crayons., type: Remove}
+  id: 434
+  time: '2021-10-13T06:56:35.0000000+00:00'
+- author: 20kdc
+  changes:
+  - {message: 'Condiments, baked goods, bowls, some produce have solution properties
       somewhat fixed', type: Fix}
-      - {message: remaining references to Salt have been migrated to TableSalt, type: Fix}
-    id: 435
-    time: '2021-10-13T08:03:12.0000000+00:00'
-  - author: 20kdc
-    changes:
-      - {message: Monkey cubes are available to Cargo, type: Add}
-    id: 436
-    time: '2021-10-13T17:14:34.0000000+00:00'
-  - author: PJB3005
-    changes:
-      - {message: Examine details like welder fuel level now show up for items in your
-           inventory., type: Fix}
-    id: 437
-    time: '2021-10-13T21:04:16.0000000+00:00'
-  - author: 20kdc
-    changes:
-      - {message: Reduced radiation pulse damage to be around 20 for a direct sustained
-           hit., type: Tweak}
-    id: 438
-    time: '2021-10-14T18:02:08.0000000+00:00'
-  - author: 20kdc
-    changes:
-      - {message: 'Add solar control computer board to the lathe, so solar panels can
+  - {message: remaining references to Salt have been migrated to TableSalt, type: Fix}
+  id: 435
+  time: '2021-10-13T08:03:12.0000000+00:00'
+- author: 20kdc
+  changes:
+  - {message: Monkey cubes are available to Cargo, type: Add}
+  id: 436
+  time: '2021-10-13T17:14:34.0000000+00:00'
+- author: PJB3005
+  changes:
+  - {message: Examine details like welder fuel level now show up for items in your
+      inventory., type: Fix}
+  id: 437
+  time: '2021-10-13T21:04:16.0000000+00:00'
+- author: 20kdc
+  changes:
+  - {message: Reduced radiation pulse damage to be around 20 for a direct sustained
+      hit., type: Tweak}
+  id: 438
+  time: '2021-10-14T18:02:08.0000000+00:00'
+- author: 20kdc
+  changes:
+  - {message: 'Add solar control computer board to the lathe, so solar panels can
       actually be controlled in theory', type: Add}
-    id: 439
-    time: '2021-10-15T00:05:05.0000000+00:00'
-  - author: metalgearsloth
-    changes:
-      - {message: Doors now shut properly on a rotated shuttle., type: Fix}
-    id: 440
-    time: '2021-10-15T03:04:23.0000000+00:00'
-  - author: Swept
-    changes:
-      - {message: Converted most of the codebase to Supernorn sprites, type: Tweak}
-      - {message: Removes most of the cev-eris sprites, type: Remove}
-      - {message: Removed low walls, type: Remove}
-      - {message: Removed shelves, type: Remove}
-    id: 441
-    time: '2021-10-15T09:58:40.0000000+00:00'
-  - author: Zumorica
-    changes:
-      - {message: Adapts window construction to the new sprites and grilles., type: Tweak}
-    id: 442
-    time: '2021-10-15T10:21:58.640854+00:00'
-  - author: Macoron
-    changes:
-      - {message: Uplinks UI now have description of items., type: Add}
-      - {message: Admins can spawn ready to use uplinks., type: Add}
-    id: 443
-    time: '2021-10-15T10:49:59.0000000+00:00'
-  - author: Zumorica
-    changes:
-      - {message: Black gloves and the captain's gloves now protect you against burn damage
-           from replacing lightbulbs., type: Tweak}
-    id: 444
-    time: '2021-10-15T11:07:27.972020+00:00'
-  - author: Zumorica
-    changes:
-      - {message: Balanced SSS weapon spawns to be more fair., type: Tweak}
-    id: 445
-    time: '2021-10-15T12:46:50.053991+00:00'
-  - author: Zumorica
-    changes:
-      - {message: 'Fixes slips not working. GO FORTH AND SLIP, MY CHILDREN!', type: Fix}
-    id: 446
-    time: '2021-10-15T22:21:14.743072+00:00'
-  - author: ShadowCommander
-    changes:
-      - {message: ChemMaster UI has been repaired., type: Fix}
-      - {message: Pills are now edible again., type: Fix}
-    id: 447
-    time: '2021-10-16T12:56:21.0000000+00:00'
-  - author: ShadowCommander
-    changes:
-      - {message: Ghost have now attuned themselves to radio waves allowing them to listen
-           in on the station chatter., type: Add}
-    id: 448
-    time: '2021-10-16T19:04:35.0000000+00:00'
-  - author: 20kdc
-    changes:
-      - {message: 'Saltern''s security substation''s protective APC is now inside the
+  id: 439
+  time: '2021-10-15T00:05:05.0000000+00:00'
+- author: metalgearsloth
+  changes:
+  - {message: Doors now shut properly on a rotated shuttle., type: Fix}
+  id: 440
+  time: '2021-10-15T03:04:23.0000000+00:00'
+- author: Swept
+  changes:
+  - {message: Converted most of the codebase to Supernorn sprites, type: Tweak}
+  - {message: Removes most of the cev-eris sprites, type: Remove}
+  - {message: Removed low walls, type: Remove}
+  - {message: Removed shelves, type: Remove}
+  id: 441
+  time: '2021-10-15T09:58:40.0000000+00:00'
+- author: Zumorica
+  changes:
+  - {message: Adapts window construction to the new sprites and grilles., type: Tweak}
+  id: 442
+  time: '2021-10-15T10:21:58.640854+00:00'
+- author: Macoron
+  changes:
+  - {message: Uplinks UI now have description of items., type: Add}
+  - {message: Admins can spawn ready to use uplinks., type: Add}
+  id: 443
+  time: '2021-10-15T10:49:59.0000000+00:00'
+- author: Zumorica
+  changes:
+  - {message: Black gloves and the captain's gloves now protect you against burn damage
+      from replacing lightbulbs., type: Tweak}
+  id: 444
+  time: '2021-10-15T11:07:27.972020+00:00'
+- author: Zumorica
+  changes:
+  - {message: Balanced SSS weapon spawns to be more fair., type: Tweak}
+  id: 445
+  time: '2021-10-15T12:46:50.053991+00:00'
+- author: Zumorica
+  changes:
+  - {message: 'Fixes slips not working. GO FORTH AND SLIP, MY CHILDREN!', type: Fix}
+  id: 446
+  time: '2021-10-15T22:21:14.743072+00:00'
+- author: ShadowCommander
+  changes:
+  - {message: ChemMaster UI has been repaired., type: Fix}
+  - {message: Pills are now edible again., type: Fix}
+  id: 447
+  time: '2021-10-16T12:56:21.0000000+00:00'
+- author: ShadowCommander
+  changes:
+  - {message: Ghost have now attuned themselves to radio waves allowing them to listen
+      in on the station chatter., type: Add}
+  id: 448
+  time: '2021-10-16T19:04:35.0000000+00:00'
+- author: 20kdc
+  changes:
+  - {message: 'Saltern''s security substation''s protective APC is now inside the
       security substation chamber, which has been made a little bigger accordingly.',
-         type: Tweak}
-      - {message: 'Saltern now has solars - north set in north-west maintenance, south
+    type: Tweak}
+  - {message: 'Saltern now has solars - north set in north-west maintenance, south
       set a bit east of library.', type: Add}
-    id: 449
-    time: '2021-10-16T20:02:40.0000000+00:00'
-  - author: Watermelon914
-    changes:
-      - {message: Adds hand labelers which allow you to append and remove labels from
-           structures and objects., type: Add}
-    id: 450
-    time: '2021-10-16T20:34:05.0000000+00:00'
-  - author: moony
-    changes:
-      - {message: Nanotrasen has found the budget to install proper atmospherics., type: Add}
-    id: 451
-    time: '2021-10-16T23:11:06.0000000+00:00'
-  - author: Zumorica
-    changes:
-      - {message: Ad-dd-ded st-tutt-ter-ring-g-g, type: Add}
-    id: 452
-    time: '2021-10-16T23:23:31.0000000+00:00'
-  - author: 20kdc
-    changes:
-      - {message: Added Hydroponics tray machine board, type: Add}
-    id: 453
-    time: '2021-10-18T06:12:50.0000000+00:00'
-  - author: 20kdc
-    changes:
-      - {message: Pipe rotation is less chaotic evil., type: Fix}
-    id: 454
-    time: '2021-10-18T11:42:30.0000000+00:00'
-  - author: ike709
-    changes:
-      - {message: '"Prefer integer scaling" setting will now properly save', type: Fix}
-    id: 455
-    time: '2021-10-18T22:47:27.0000000+00:00'
-  - author: mirrorcult
-    changes:
-      - {message: Security gear will now actually protect you against attacks., type: Add}
-      - {message: Mesons and hardsuits now actually protect against radiation., type: Add}
-    id: 456
-    time: '2021-10-18T23:24:37.0000000+00:00'
-  - author: 20kdc
-    changes:
-      - {message: Monkey cubes and rehydratable space carp work properly and don't rely
-           on the RefillableSolution workaround., type: Fix}
-      - {message: Poisoning something that can be sliced now poisons the slices., type: Tweak}
-    id: 457
-    time: '2021-10-19T07:13:44.0000000+00:00'
-  - author: 20kdc
-    changes:
-      - {message: freezers are rotatable now., type: Fix}
-    id: 458
-    time: '2021-10-19T07:22:41.0000000+00:00'
-  - author: 20kdc
-    changes:
-      - {message: Singularity field generators should be easier to move around., type: Tweak}
-    id: 459
-    time: '2021-10-19T07:24:07.0000000+00:00'
-  - author: Efruit
-    changes:
-      - {message: Show set pressure when examining gas pumps., type: Add}
-      - {message: Show set rate when examining volumetric gas pumps., type: Add}
-      - {message: Show valve status (open/closed) when examining manual valves., type: Add}
-    id: 460
-    time: '2021-10-19T21:46:31.0000000+00:00'
-  - author: Efruit
-    changes:
-      - {message: NT took the tele-trashbags back. At least they left some normal ones
-           for us..., type: Fix}
-    id: 461
-    time: '2021-10-20T13:25:22.0000000+00:00'
-  - author: 20kdc
-    changes:
-      - {message: Anti-matter engine actually generates power again., type: Fix}
-    id: 462
-    time: '2021-10-20T18:31:53.0000000+00:00'
-  - author: juliangiebel
-    changes:
-      - {message: Cable terminals can be built now., type: Add}
-    id: 463
-    time: '2021-10-20T20:25:02.0000000+00:00'
-  - author: Fortune
-    changes:
-      - {message: Overdosing on meth will result in you dying about twice as fast., type: Add}
-    id: 464
-    time: '2021-10-20T20:30:55.0000000+00:00'
-  - author: ike709
-    changes:
-      - {message: Character names are now restricted to alphanumerics by default., type: Tweak}
-      - {message: Completely invalid names are now randomized instead of defaulting to
-                    "Urist McHands", type: Tweak}
-    id: 465
-    time: '2021-10-21T10:52:26.0000000+00:00'
-  - author: Zumorica
-    changes:
-      - {message: Fixes mobs being on fire permanently, type: Fix}
-    id: 466
-    time: '2021-10-21T21:09:28.187458+00:00'
-  - author: 20kdc
-    changes:
-      - {message: Saltern now uses SMES terminals, type: Add}
-      - {message: SMESes in solars, type: Add}
-      - {message: Nudge a trash spawner back in-bounds, type: Fix}
-    id: 467
-    time: '2021-10-21T21:25:21.0000000+00:00'
-  - author: PJB
-    changes:
-      - {message: 'You can now see your held active item next to your mouse cursor, to
+  id: 449
+  time: '2021-10-16T20:02:40.0000000+00:00'
+- author: Watermelon914
+  changes:
+  - {message: Adds hand labelers which allow you to append and remove labels from
+      structures and objects., type: Add}
+  id: 450
+  time: '2021-10-16T20:34:05.0000000+00:00'
+- author: moony
+  changes:
+  - {message: Nanotrasen has found the budget to install proper atmospherics., type: Add}
+  id: 451
+  time: '2021-10-16T23:11:06.0000000+00:00'
+- author: Zumorica
+  changes:
+  - {message: Ad-dd-ded st-tutt-ter-ring-g-g, type: Add}
+  id: 452
+  time: '2021-10-16T23:23:31.0000000+00:00'
+- author: 20kdc
+  changes:
+  - {message: Added Hydroponics tray machine board, type: Add}
+  id: 453
+  time: '2021-10-18T06:12:50.0000000+00:00'
+- author: 20kdc
+  changes:
+  - {message: Pipe rotation is less chaotic evil., type: Fix}
+  id: 454
+  time: '2021-10-18T11:42:30.0000000+00:00'
+- author: ike709
+  changes:
+  - {message: '"Prefer integer scaling" setting will now properly save', type: Fix}
+  id: 455
+  time: '2021-10-18T22:47:27.0000000+00:00'
+- author: mirrorcult
+  changes:
+  - {message: Security gear will now actually protect you against attacks., type: Add}
+  - {message: Mesons and hardsuits now actually protect against radiation., type: Add}
+  id: 456
+  time: '2021-10-18T23:24:37.0000000+00:00'
+- author: 20kdc
+  changes:
+  - {message: Monkey cubes and rehydratable space carp work properly and don't rely
+      on the RefillableSolution workaround., type: Fix}
+  - {message: Poisoning something that can be sliced now poisons the slices., type: Tweak}
+  id: 457
+  time: '2021-10-19T07:13:44.0000000+00:00'
+- author: 20kdc
+  changes:
+  - {message: freezers are rotatable now., type: Fix}
+  id: 458
+  time: '2021-10-19T07:22:41.0000000+00:00'
+- author: 20kdc
+  changes:
+  - {message: Singularity field generators should be easier to move around., type: Tweak}
+  id: 459
+  time: '2021-10-19T07:24:07.0000000+00:00'
+- author: Efruit
+  changes:
+  - {message: Show set pressure when examining gas pumps., type: Add}
+  - {message: Show set rate when examining volumetric gas pumps., type: Add}
+  - {message: Show valve status (open/closed) when examining manual valves., type: Add}
+  id: 460
+  time: '2021-10-19T21:46:31.0000000+00:00'
+- author: Efruit
+  changes:
+  - {message: NT took the tele-trashbags back. At least they left some normal ones
+      for us..., type: Fix}
+  id: 461
+  time: '2021-10-20T13:25:22.0000000+00:00'
+- author: 20kdc
+  changes:
+  - {message: Anti-matter engine actually generates power again., type: Fix}
+  id: 462
+  time: '2021-10-20T18:31:53.0000000+00:00'
+- author: juliangiebel
+  changes:
+  - {message: Cable terminals can be built now., type: Add}
+  id: 463
+  time: '2021-10-20T20:25:02.0000000+00:00'
+- author: Fortune
+  changes:
+  - {message: Overdosing on meth will result in you dying about twice as fast., type: Add}
+  id: 464
+  time: '2021-10-20T20:30:55.0000000+00:00'
+- author: ike709
+  changes:
+  - {message: Character names are now restricted to alphanumerics by default., type: Tweak}
+  - {message: Completely invalid names are now randomized instead of defaulting to
+      "Urist McHands", type: Tweak}
+  id: 465
+  time: '2021-10-21T10:52:26.0000000+00:00'
+- author: Zumorica
+  changes:
+  - {message: Fixes mobs being on fire permanently, type: Fix}
+  id: 466
+  time: '2021-10-21T21:09:28.187458+00:00'
+- author: 20kdc
+  changes:
+  - {message: Saltern now uses SMES terminals, type: Add}
+  - {message: SMESes in solars, type: Add}
+  - {message: Nudge a trash spawner back in-bounds, type: Fix}
+  id: 467
+  time: '2021-10-21T21:25:21.0000000+00:00'
+- author: PJB
+  changes:
+  - {message: 'You can now see your held active item next to your mouse cursor, to
       hopefully aid in remembering which your active hand is.', type: Add}
-      - {message: This feature can be toggled in the options menu if you'd prefer not
-           having it., type: Tweak}
-    id: 468
-    time: '2021-10-22T02:26:02.0000000+00:00'
-  - author: mirrorcult
-    changes:
-      - {message: Gunpet, type: Add}
-    id: 469
-    time: '2021-10-22T09:14:09.0000000+00:00'
-  - author: Seth
-    changes:
-      - {message: Added Plasma into the cargo console, type: Add}
-    id: 470
-    time: '2021-10-22T09:47:47.0000000+00:00'
-  - author: Zumorica
-    changes:
-      - {message: Fixes pulling items with hand item cursor overlay freezing the game.,
-         type: Fix}
-    id: 471
-    time: '2021-10-22T11:45:45.025249+00:00'
-  - author: ShadowCommander
-    changes:
-      - {message: Fixed being spaced causing the player to gib, type: Fix}
-    id: 472
-    time: '2021-10-23T18:45:58.0000000+00:00'
-  - author: juliangiebel
-    changes:
-      - {message: Added light switches that turn lights connected to the same apc on and
-           off., type: Add}
-    id: 473
-    time: '2021-10-23T23:23:19.0000000+00:00'
-  - author: moony
-    changes:
-      - {message: Placing cables on lattices works again, type: Fix}
-    id: 474
-    time: '2021-10-24T00:32:33.0000000+00:00'
-  - author: ElectroJr
-    changes:
-      - {message: Fixed ghosts being able interact with objects., type: Fix}
-    id: 475
-    time: '2021-10-24T02:29:38.0000000+00:00'
-  - author: Efruit
-    changes:
-      - {message: It is no longer advised to anger the magically-inclined janitorial staff.,
-         type: Tweak}
-    id: 476
-    time: '2021-10-24T02:34:31.0000000+00:00'
-  - author: ShadowCommander
-    changes:
-      - {message: 'The context menu, examining, and activating now works on items inside
+  - {message: This feature can be toggled in the options menu if you'd prefer not
+      having it., type: Tweak}
+  id: 468
+  time: '2021-10-22T02:26:02.0000000+00:00'
+- author: mirrorcult
+  changes:
+  - {message: Gunpet, type: Add}
+  id: 469
+  time: '2021-10-22T09:14:09.0000000+00:00'
+- author: Seth
+  changes:
+  - {message: Added Plasma into the cargo console, type: Add}
+  id: 470
+  time: '2021-10-22T09:47:47.0000000+00:00'
+- author: Zumorica
+  changes:
+  - {message: Fixes pulling items with hand item cursor overlay freezing the game.,
+    type: Fix}
+  id: 471
+  time: '2021-10-22T11:45:45.025249+00:00'
+- author: ShadowCommander
+  changes:
+  - {message: Fixed being spaced causing the player to gib, type: Fix}
+  id: 472
+  time: '2021-10-23T18:45:58.0000000+00:00'
+- author: juliangiebel
+  changes:
+  - {message: Added light switches that turn lights connected to the same apc on and
+      off., type: Add}
+  id: 473
+  time: '2021-10-23T23:23:19.0000000+00:00'
+- author: moony
+  changes:
+  - {message: Placing cables on lattices works again, type: Fix}
+  id: 474
+  time: '2021-10-24T00:32:33.0000000+00:00'
+- author: ElectroJr
+  changes:
+  - {message: Fixed ghosts being able interact with objects., type: Fix}
+  id: 475
+  time: '2021-10-24T02:29:38.0000000+00:00'
+- author: Efruit
+  changes:
+  - {message: It is no longer advised to anger the magically-inclined janitorial staff.,
+    type: Tweak}
+  id: 476
+  time: '2021-10-24T02:34:31.0000000+00:00'
+- author: ShadowCommander
+  changes:
+  - {message: 'The context menu, examining, and activating now works on items inside
       storage entities. (The last one means boxes can now be opened while still inside
       a backpack.)', type: Add}
-    id: 477
-    time: '2021-10-24T05:42:47.0000000+00:00'
-  - author: moony
-    changes:
-      - {message: pipes can once again be picked up, type: Add}
-    id: 478
-    time: '2021-10-24T06:28:20.0000000+00:00'
-  - author: metalgearsloth
-    changes:
-      - {message: You can no longer paste the contents of Moby Dick into someone's ID.,
-         type: Fix}
-    id: 479
-    time: '2021-10-24T08:28:25.0000000+00:00'
-  - author: Seth
-    changes:
-      - {message: Added Reinforced Plasma Windows, type: Add}
-    id: 480
-    time: '2021-10-24T12:46:38.0000000+00:00'
-  - author: metalgearsloth
-    changes:
-      - {message: Pipes look 90% less jank on rotated shuttles., type: Fix}
-    id: 481
-    time: '2021-10-25T03:24:55.0000000+00:00'
-  - author: 20kdc
-    changes:
-      - {message: 'RCDs work on space again, if close to an existing non-space tile',
-         type: Fix}
-    id: 482
-    time: '2021-10-25T03:33:50.0000000+00:00'
-  - author: metalgearsloth
-    changes:
-      - {message: Station will now start with a random rotation., type: Tweak}
-    id: 483
-    time: '2021-10-25T04:22:57.0000000+00:00'
-  - author: mirrorcult
-    changes:
-      - {message: Walking over slippery items (usually) won't slip you anymore., type: Tweak}
-      - {message: Turned-on magboots now stop you from slipping., type: Add}
-    id: 484
-    time: '2021-10-25T06:43:49.0000000+00:00'
-  - author: 20kdc
-    changes:
-      - {message: Construction works on rotated grids, type: Fix}
-    id: 485
-    time: '2021-10-25T14:14:21.0000000+00:00'
-  - author: Zumorica
-    changes:
-      - {message: Added electrocution., type: Add}
-      - {message: Cutting cables without insulated gloves shocks you., type: Tweak}
-      - {message: Grilles can now be electrified by placing a cable below them., type: Tweak}
-    id: 486
-    time: '2021-10-25T14:21:56.0000000+00:00'
-  - author: ike709
-    changes:
-      - {message: Stacks can now be split in half by alt-clicking or into different amounts
-           with the new Split verb., type: Add}
-    id: 487
-    time: '2021-10-25T14:36:04.0000000+00:00'
-  - author: Zumorica
-    changes:
-      - {message: Added insulated gloves (and their cheap knockoffs) to the station.,
-         type: Add}
-    id: 488
-    time: '2021-10-25T14:58:04.292881+00:00'
-  - author: 20kdc
-    changes:
-      - {message: ChemMaster bottles are no longer 'empty', type: Fix}
-    id: 489
-    time: '2021-10-25T14:58:16.0000000+00:00'
-  - author: 20kdc
-    changes:
-      - {message: 'Wall lights can be placed again, APCs place where they should', type: Fix}
-    id: 490
-    time: '2021-10-26T14:15:02.0000000+00:00'
-  - author: metalgearsloth
-    changes:
-      - {message: Construction recipes are now sorted alphabetically., type: Tweak}
-    id: 491
-    time: '2021-10-26T14:18:43.0000000+00:00'
-  - author: Zumorica
-    changes:
-      - {message: Fixed not being able to construct or deconstruct tables., type: Fix}
-    id: 492
-    time: '2021-10-26T14:38:03.0000000+00:00'
-  - author: Zumorica
-    changes:
-      - {message: Fix computer dupe bug., type: Fix}
-    id: 493
-    time: '2021-10-26T23:30:17.397968+00:00'
-  - author: 20kdc
-    changes:
-      - {message: Morgue trays now extend to the proper position., type: Fix}
-    id: 494
-    time: '2021-10-27T01:23:44.0000000+00:00'
-  - author: ShadowCommander
-    changes:
-      - {message: Fixed speech bubble position on rotated grids., type: Fix}
-    id: 495
-    time: '2021-10-27T01:31:22.0000000+00:00'
-  - author: Saphire
-    changes:
-      - {message: 'Fix trashbags picking up anchored items, e.g. atmos pipes and vents',
-         type: Fix}
-    id: 496
-    time: '2021-10-27T07:12:37.0000000+00:00'
-  - author: metalgearsloth
-    changes:
-      - {message: Storage closing boundary no longer encompasses 3 city blocks., type: Fix}
-    id: 497
-    time: '2021-10-27T08:27:25.0000000+00:00'
-  - author: 20kdc
-    changes:
-      - {message: Saltern default generators no longer act as effectively an infinite
-           source of power., type: Fix}
-    id: 498
-    time: '2021-10-27T08:32:06.0000000+00:00'
-  - author: juliangiebel
-    changes:
-      - {message: Disposal units are constructable now!, type: Add}
-      - {message: Construction states for various disposal machines., type: Add}
-    id: 499
-    time: '2021-10-27T10:54:13.0000000+00:00'
-  - author: 20kdc
-    changes:
-      - {message: Engi-Vend has insulated gloves so engineering don't run out with latejoins
-           or just a lot of roundstart engineers, type: Add}
-    id: 500
-    time: '2021-10-27T15:44:31.0000000+00:00'
-  - author: Macoron
-    changes:
-      - {message: Fix light replacer interaction with wall lights, type: Fix}
-    id: 501
-    time: '2021-10-28T02:36:09.0000000+00:00'
-  - author: ElectroJr
-    changes:
-      - {message: Updated context menu UI, type: Tweak}
-    id: 502
-    time: '2021-10-28T05:21:19.0000000+00:00'
-  - author: Zumorica
-    changes:
-      - {message: Fix rare construction bug where some interactions would be incorrect.,
-         type: Fix}
-    id: 503
-    time: '2021-10-28T09:23:03.038084+00:00'
-  - author: Zumorica
-    changes:
-      - {message: 'Fix being able to build machines for free by taking the board out,
+  id: 477
+  time: '2021-10-24T05:42:47.0000000+00:00'
+- author: moony
+  changes:
+  - {message: pipes can once again be picked up, type: Add}
+  id: 478
+  time: '2021-10-24T06:28:20.0000000+00:00'
+- author: metalgearsloth
+  changes:
+  - {message: You can no longer paste the contents of Moby Dick into someone's ID.,
+    type: Fix}
+  id: 479
+  time: '2021-10-24T08:28:25.0000000+00:00'
+- author: Seth
+  changes:
+  - {message: Added Reinforced Plasma Windows, type: Add}
+  id: 480
+  time: '2021-10-24T12:46:38.0000000+00:00'
+- author: metalgearsloth
+  changes:
+  - {message: Pipes look 90% less jank on rotated shuttles., type: Fix}
+  id: 481
+  time: '2021-10-25T03:24:55.0000000+00:00'
+- author: 20kdc
+  changes:
+  - {message: 'RCDs work on space again, if close to an existing non-space tile',
+    type: Fix}
+  id: 482
+  time: '2021-10-25T03:33:50.0000000+00:00'
+- author: metalgearsloth
+  changes:
+  - {message: Station will now start with a random rotation., type: Tweak}
+  id: 483
+  time: '2021-10-25T04:22:57.0000000+00:00'
+- author: mirrorcult
+  changes:
+  - {message: Walking over slippery items (usually) won't slip you anymore., type: Tweak}
+  - {message: Turned-on magboots now stop you from slipping., type: Add}
+  id: 484
+  time: '2021-10-25T06:43:49.0000000+00:00'
+- author: 20kdc
+  changes:
+  - {message: Construction works on rotated grids, type: Fix}
+  id: 485
+  time: '2021-10-25T14:14:21.0000000+00:00'
+- author: Zumorica
+  changes:
+  - {message: Added electrocution., type: Add}
+  - {message: Cutting cables without insulated gloves shocks you., type: Tweak}
+  - {message: Grilles can now be electrified by placing a cable below them., type: Tweak}
+  id: 486
+  time: '2021-10-25T14:21:56.0000000+00:00'
+- author: ike709
+  changes:
+  - {message: Stacks can now be split in half by alt-clicking or into different amounts
+      with the new Split verb., type: Add}
+  id: 487
+  time: '2021-10-25T14:36:04.0000000+00:00'
+- author: Zumorica
+  changes:
+  - {message: Added insulated gloves (and their cheap knockoffs) to the station.,
+    type: Add}
+  id: 488
+  time: '2021-10-25T14:58:04.292881+00:00'
+- author: 20kdc
+  changes:
+  - {message: ChemMaster bottles are no longer 'empty', type: Fix}
+  id: 489
+  time: '2021-10-25T14:58:16.0000000+00:00'
+- author: 20kdc
+  changes:
+  - {message: 'Wall lights can be placed again, APCs place where they should', type: Fix}
+  id: 490
+  time: '2021-10-26T14:15:02.0000000+00:00'
+- author: metalgearsloth
+  changes:
+  - {message: Construction recipes are now sorted alphabetically., type: Tweak}
+  id: 491
+  time: '2021-10-26T14:18:43.0000000+00:00'
+- author: Zumorica
+  changes:
+  - {message: Fixed not being able to construct or deconstruct tables., type: Fix}
+  id: 492
+  time: '2021-10-26T14:38:03.0000000+00:00'
+- author: Zumorica
+  changes:
+  - {message: Fix computer dupe bug., type: Fix}
+  id: 493
+  time: '2021-10-26T23:30:17.397968+00:00'
+- author: 20kdc
+  changes:
+  - {message: Morgue trays now extend to the proper position., type: Fix}
+  id: 494
+  time: '2021-10-27T01:23:44.0000000+00:00'
+- author: ShadowCommander
+  changes:
+  - {message: Fixed speech bubble position on rotated grids., type: Fix}
+  id: 495
+  time: '2021-10-27T01:31:22.0000000+00:00'
+- author: Saphire
+  changes:
+  - {message: 'Fix trashbags picking up anchored items, e.g. atmos pipes and vents',
+    type: Fix}
+  id: 496
+  time: '2021-10-27T07:12:37.0000000+00:00'
+- author: metalgearsloth
+  changes:
+  - {message: Storage closing boundary no longer encompasses 3 city blocks., type: Fix}
+  id: 497
+  time: '2021-10-27T08:27:25.0000000+00:00'
+- author: 20kdc
+  changes:
+  - {message: Saltern default generators no longer act as effectively an infinite
+      source of power., type: Fix}
+  id: 498
+  time: '2021-10-27T08:32:06.0000000+00:00'
+- author: juliangiebel
+  changes:
+  - {message: Disposal units are constructable now!, type: Add}
+  - {message: Construction states for various disposal machines., type: Add}
+  id: 499
+  time: '2021-10-27T10:54:13.0000000+00:00'
+- author: 20kdc
+  changes:
+  - {message: Engi-Vend has insulated gloves so engineering don't run out with latejoins
+      or just a lot of roundstart engineers, type: Add}
+  id: 500
+  time: '2021-10-27T15:44:31.0000000+00:00'
+- author: Macoron
+  changes:
+  - {message: Fix light replacer interaction with wall lights, type: Fix}
+  id: 501
+  time: '2021-10-28T02:36:09.0000000+00:00'
+- author: ElectroJr
+  changes:
+  - {message: Updated context menu UI, type: Tweak}
+  id: 502
+  time: '2021-10-28T05:21:19.0000000+00:00'
+- author: Zumorica
+  changes:
+  - {message: Fix rare construction bug where some interactions would be incorrect.,
+    type: Fix}
+  id: 503
+  time: '2021-10-28T09:23:03.038084+00:00'
+- author: Zumorica
+  changes:
+  - {message: 'Fix being able to build machines for free by taking the board out,
       putting it in again and screwing.', type: Fix}
-    id: 504
-    time: '2021-10-28T09:23:03.038979+00:00'
-  - author: ElectroJr
-    changes:
-      - {message: Fixed not being angle to anchor emitters., type: Fix}
-    id: 505
-    time: '2021-10-28T11:29:19.0000000+00:00'
-  - author: ElectroJr
-    changes:
-      - {message: Fixes in-hand sprites not properly updating., type: Fix}
-    id: 506
-    time: '2021-10-28T12:34:59.0000000+00:00'
-  - author: Zumorica
-    changes:
-      - {message: Fix not being able to build windows on top of grilles., type: Fix}
-    id: 507
-    time: '2021-10-28T17:03:11.646371+00:00'
-  - author: mirrorcult
-    changes:
-      - {message: Fix lasers not passing through grilles., type: Fix}
-    id: 508
-    time: '2021-10-29T05:26:45.714056+00:00'
-  - author: mirrorcult
-    changes:
-      - {message: Fix certain windoors not autoclosing., type: Fix}
-    id: 509
-    time: '2021-10-29T05:39:44.812307+00:00'
-  - author: vulppine
-    changes:
-      - {message: 'NanoTrasen has cut the budget on maintaining how pretty things look
+  id: 504
+  time: '2021-10-28T09:23:03.038979+00:00'
+- author: ElectroJr
+  changes:
+  - {message: Fixed not being angle to anchor emitters., type: Fix}
+  id: 505
+  time: '2021-10-28T11:29:19.0000000+00:00'
+- author: ElectroJr
+  changes:
+  - {message: Fixes in-hand sprites not properly updating., type: Fix}
+  id: 506
+  time: '2021-10-28T12:34:59.0000000+00:00'
+- author: Zumorica
+  changes:
+  - {message: Fix not being able to build windows on top of grilles., type: Fix}
+  id: 507
+  time: '2021-10-28T17:03:11.646371+00:00'
+- author: mirrorcult
+  changes:
+  - {message: Fix lasers not passing through grilles., type: Fix}
+  id: 508
+  time: '2021-10-29T05:26:45.714056+00:00'
+- author: mirrorcult
+  changes:
+  - {message: Fix certain windoors not autoclosing., type: Fix}
+  id: 509
+  time: '2021-10-29T05:39:44.812307+00:00'
+- author: vulppine
+  changes:
+  - {message: 'NanoTrasen has cut the budget on maintaining how pretty things look
       on our stations. You may notice things around you slowly become more decrepit
       over time, for example, skin.', type: Add}
-    id: 510
-    time: '2021-10-29T08:04:25.0000000+00:00'
-  - author: 20kdc
-    changes:
-      - {message: Disposals works properly under station rotation, type: Fix}
-    id: 511
-    time: '2021-10-29T08:07:32.0000000+00:00'
-  - author: Macoron
-    changes:
-      - {message: 'Add withdraw button and preview icons in Uplink UI,', type: Add}
-    id: 512
-    time: '2021-10-29T09:40:47.0000000+00:00'
-  - author: 20kdc
-    changes:
-      - {message: Gave Centcomm more varied and precise battery drainage-related tooling.,
-         type: Add}
-    id: 513
-    time: '2021-10-29T09:49:52.0000000+00:00'
-  - author: 20kdc
-    changes:
-      - {message: Make warning for if FluidSynth is not installed more informative, type: Tweak}
-    id: 514
-    time: '2021-10-29T10:20:50.0000000+00:00'
-  - author: 20kdc
-    changes:
-      - {message: 'If holding a multitool, examining cables reads various power statistics.',
-         type: Add}
-    id: 515
-    time: '2021-10-29T12:42:18.0000000+00:00'
-  - author: Ygg01
-    changes:
-      - {message: Tweaked the Reagent Window to not have the weird cutoff like before.,
-         type: Tweak}
-    id: 516
-    time: '2021-10-29T12:48:02.0000000+00:00'
-  - author: ike709
-    changes:
-      - {message: Ghosts can no longer use uplinks, type: Fix}
-    id: 517
-    time: '2021-10-29T16:37:34.0000000+00:00'
-  - author: Saphire
-    changes:
-      - {message: The ban message now actually tells you which one of your deeds got you
-           banned, type: Add}
-    id: 518
-    time: '2021-10-29T18:54:15.0000000+00:00'
-  - author: 20kdc
-    changes:
-      - {message: 'can no longer place multiple wires of the same type on one spot, HV
+  id: 510
+  time: '2021-10-29T08:04:25.0000000+00:00'
+- author: 20kdc
+  changes:
+  - {message: Disposals works properly under station rotation, type: Fix}
+  id: 511
+  time: '2021-10-29T08:07:32.0000000+00:00'
+- author: Macoron
+  changes:
+  - {message: 'Add withdraw button and preview icons in Uplink UI,', type: Add}
+  id: 512
+  time: '2021-10-29T09:40:47.0000000+00:00'
+- author: 20kdc
+  changes:
+  - {message: Gave Centcomm more varied and precise battery drainage-related tooling.,
+    type: Add}
+  id: 513
+  time: '2021-10-29T09:49:52.0000000+00:00'
+- author: 20kdc
+  changes:
+  - {message: Make warning for if FluidSynth is not installed more informative, type: Tweak}
+  id: 514
+  time: '2021-10-29T10:20:50.0000000+00:00'
+- author: 20kdc
+  changes:
+  - {message: 'If holding a multitool, examining cables reads various power statistics.',
+    type: Add}
+  id: 515
+  time: '2021-10-29T12:42:18.0000000+00:00'
+- author: Ygg01
+  changes:
+  - {message: Tweaked the Reagent Window to not have the weird cutoff like before.,
+    type: Tweak}
+  id: 516
+  time: '2021-10-29T12:48:02.0000000+00:00'
+- author: ike709
+  changes:
+  - {message: Ghosts can no longer use uplinks, type: Fix}
+  id: 517
+  time: '2021-10-29T16:37:34.0000000+00:00'
+- author: Saphire
+  changes:
+  - {message: The ban message now actually tells you which one of your deeds got you
+      banned, type: Add}
+  id: 518
+  time: '2021-10-29T18:54:15.0000000+00:00'
+- author: 20kdc
+  changes:
+  - {message: 'can no longer place multiple wires of the same type on one spot, HV
       no longer blocks other wires.', type: Fix}
-    id: 519
-    time: '2021-10-30T23:08:48.0000000+00:00'
-  - author: Saphire
-    changes:
-      - {message: 'Fix singulo field generators, somewhat. Do not remove the scaffold
+  id: 519
+  time: '2021-10-30T23:08:48.0000000+00:00'
+- author: Saphire
+  changes:
+  - {message: 'Fix singulo field generators, somewhat. Do not remove the scaffold
       under the field...', type: Add}
-    id: 520
-    time: '2021-10-31T13:39:37.0000000+00:00'
-  - author: Daemon
-    changes:
-      - {message: Changed Thirteen Loko to Fourteen Loko, type: Tweak}
-      - {message: Fixed some bottles in booze-o-mat and admin spawn panel being empty,
-         type: Fix}
-      - {message: Added various new reagents for bartending and added them to dispensers
-           and vending machines, type: Add}
-      - {message: 'Added many new craft-able mixed drinks, experiment to find out!', type: Add}
-    id: 521
-    time: '2021-10-31T13:57:06.0000000+00:00'
-  - author: PaulRitter
-    changes:
-      - {message: RoguePointingArrow will no longer attack ghosts, type: Fix}
-    id: 522
-    time: '2021-10-31T14:03:32.0000000+00:00'
-  - author: CrudeWax
-    changes:
-      - {message: Replaced placeholder piloting alert icon, type: Tweak}
-    id: 523
-    time: '2021-11-01T13:26:37.0000000+00:00'
-  - author: PJB
-    changes:
-      - {message: Gravity generator now needs ~100 seconds to charge up/down when turned
-           on/off. This means spamming the power button won't immediately do anything.,
-         type: Tweak}
-      - {message: Gravity generator UI now looks very fancy., type: Tweak}
-    id: 524
-    time: '2021-11-02T00:12:55.0000000+00:00'
-  - author: 20kdc
-    changes:
-      - {message: You are now alerted if an AHelp is not received by anyone., type: Add}
-    id: 525
-    time: '2021-11-02T00:42:05.0000000+00:00'
-  - author: Ygg01
-    changes:
-      - {message: 'Make tomato juiceable and grindable. Finally, more nutritious juice
+  id: 520
+  time: '2021-10-31T13:39:37.0000000+00:00'
+- author: Daemon
+  changes:
+  - {message: Changed Thirteen Loko to Fourteen Loko, type: Tweak}
+  - {message: Fixed some bottles in booze-o-mat and admin spawn panel being empty,
+    type: Fix}
+  - {message: Added various new reagents for bartending and added them to dispensers
+      and vending machines, type: Add}
+  - {message: 'Added many new craft-able mixed drinks, experiment to find out!', type: Add}
+  id: 521
+  time: '2021-10-31T13:57:06.0000000+00:00'
+- author: PaulRitter
+  changes:
+  - {message: RoguePointingArrow will no longer attack ghosts, type: Fix}
+  id: 522
+  time: '2021-10-31T14:03:32.0000000+00:00'
+- author: CrudeWax
+  changes:
+  - {message: Replaced placeholder piloting alert icon, type: Tweak}
+  id: 523
+  time: '2021-11-01T13:26:37.0000000+00:00'
+- author: PJB
+  changes:
+  - {message: Gravity generator now needs ~100 seconds to charge up/down when turned
+      on/off. This means spamming the power button won't immediately do anything.,
+    type: Tweak}
+  - {message: Gravity generator UI now looks very fancy., type: Tweak}
+  id: 524
+  time: '2021-11-02T00:12:55.0000000+00:00'
+- author: 20kdc
+  changes:
+  - {message: You are now alerted if an AHelp is not received by anyone., type: Add}
+  id: 525
+  time: '2021-11-02T00:42:05.0000000+00:00'
+- author: Ygg01
+  changes:
+  - {message: 'Make tomato juiceable and grindable. Finally, more nutritious juice
       is possible.', type: Tweak}
-    id: 526
-    time: '2021-11-02T04:20:14.0000000+00:00'
-  - author: 20kdc
-    changes:
-      - {message: Chem dispensers and ChemMasters are constructible and destructible now.,
-         type: Add}
-    id: 527
-    time: '2021-11-02T09:04:08.0000000+00:00'
-  - author: ike709
-    changes:
-      - {message: Gas filters now have a UI, type: Add}
-    id: 528
-    time: '2021-11-02T09:44:40.0000000+00:00'
-  - author: Zumorica
-    changes:
-      - {message: Construction menu guides have been improved to be more accurate., type: Tweak}
-    id: 529
-    time: '2021-11-02T10:24:32.0000000+00:00'
-  - author: Saphire
-    changes:
-      - {message: 'Make movement in space actually make sense, somewhat!', type: Add}
-      - {message: 'And make the camera not spaz out when you go into space. Still flips
+  id: 526
+  time: '2021-11-02T04:20:14.0000000+00:00'
+- author: 20kdc
+  changes:
+  - {message: Chem dispensers and ChemMasters are constructible and destructible now.,
+    type: Add}
+  id: 527
+  time: '2021-11-02T09:04:08.0000000+00:00'
+- author: ike709
+  changes:
+  - {message: Gas filters now have a UI, type: Add}
+  id: 528
+  time: '2021-11-02T09:44:40.0000000+00:00'
+- author: Zumorica
+  changes:
+  - {message: Construction menu guides have been improved to be more accurate., type: Tweak}
+  id: 529
+  time: '2021-11-02T10:24:32.0000000+00:00'
+- author: Saphire
+  changes:
+  - {message: 'Make movement in space actually make sense, somewhat!', type: Add}
+  - {message: 'And make the camera not spaz out when you go into space. Still flips
       around a bunch, but it isn''t jarring anymore!', type: Add}
-      - {message: 'Oh and spawning in won''t have your camera flipped around anymore for
+  - {message: 'Oh and spawning in won''t have your camera flipped around anymore for
       a split second, either', type: Fix}
-    id: 530
-    time: '2021-11-02T13:35:02.0000000+00:00'
-  - author: Mith-randalf
-    changes:
-      - {message: Changed some clothing item names., type: Tweak}
-    id: 531
-    time: '2021-11-02T18:37:51.0000000+00:00'
-  - author: 20kdc
-    changes:
-      - {message: Rotating on barstools/etc. now works in more cases and rotates the right
-           way., type: Fix}
-    id: 532
-    time: '2021-11-02T18:38:47.0000000+00:00'
-  - author: metalgearsloth
-    changes:
-      - {message: Fix parallax viewport when the eye is rotated., type: Fix}
-    id: 533
-    time: '2021-11-03T00:27:40.0000000+00:00'
-  - author: ShadowCommander
-    changes:
-      - {message: Added character name to traitor round end screen., type: Add}
-    id: 534
-    time: '2021-11-03T13:40:32.0000000+00:00'
-  - author: ElectroJr
-    changes:
-      - {message: 'Open firelocks now have a smaller draw depth, so that they are not
+  id: 530
+  time: '2021-11-02T13:35:02.0000000+00:00'
+- author: Mith-randalf
+  changes:
+  - {message: Changed some clothing item names., type: Tweak}
+  id: 531
+  time: '2021-11-02T18:37:51.0000000+00:00'
+- author: 20kdc
+  changes:
+  - {message: Rotating on barstools/etc. now works in more cases and rotates the right
+      way., type: Fix}
+  id: 532
+  time: '2021-11-02T18:38:47.0000000+00:00'
+- author: metalgearsloth
+  changes:
+  - {message: Fix parallax viewport when the eye is rotated., type: Fix}
+  id: 533
+  time: '2021-11-03T00:27:40.0000000+00:00'
+- author: ShadowCommander
+  changes:
+  - {message: Added character name to traitor round end screen., type: Add}
+  id: 534
+  time: '2021-11-03T13:40:32.0000000+00:00'
+- author: ElectroJr
+  changes:
+  - {message: 'Open firelocks now have a smaller draw depth, so that they are not
       drawn above windoors.', type: Tweak}
-    id: 535
-    time: '2021-11-03T13:43:10.0000000+00:00'
-  - author: mirrorcult
-    changes:
-      - {message: 'Improvised pneumatic cannons! You can mess around with them with a
+  id: 535
+  time: '2021-11-03T13:43:10.0000000+00:00'
+- author: mirrorcult
+  changes:
+  - {message: 'Improvised pneumatic cannons! You can mess around with them with a
       screwdriver and wrench, and shoot items from them as long as they have a gas
       tank. They''re in the crafting menu.', type: Add}
-    id: 536
-    time: '2021-11-03T21:33:36.0000000+00:00'
-  - author: Macoron
-    changes:
-      - {message: Added a brand new pinpointer for the nuclear disk in a captain locker,
-         type: Add}
-    id: 537
-    time: '2021-11-03T21:35:34.0000000+00:00'
-  - author: 20kdc
-    changes:
-      - {message: Pinpointers stop being active on component shutdown, type: Fix}
-    id: 538
-    time: '2021-11-03T23:42:22.0000000+00:00'
-  - author: mirrorcult
-    changes:
-      - {message: Bicaridine now properly heals blunt damage., type: Fix}
-    id: 539
-    time: '2021-11-03T23:48:03.0000000+00:00'
-  - author: 20kdc
-    changes:
-      - {message: 'There is now an indicator showing how many ghost roles are available,
+  id: 536
+  time: '2021-11-03T21:33:36.0000000+00:00'
+- author: Macoron
+  changes:
+  - {message: Added a brand new pinpointer for the nuclear disk in a captain locker,
+    type: Add}
+  id: 537
+  time: '2021-11-03T21:35:34.0000000+00:00'
+- author: 20kdc
+  changes:
+  - {message: Pinpointers stop being active on component shutdown, type: Fix}
+  id: 538
+  time: '2021-11-03T23:42:22.0000000+00:00'
+- author: mirrorcult
+  changes:
+  - {message: Bicaridine now properly heals blunt damage., type: Fix}
+  id: 539
+  time: '2021-11-03T23:48:03.0000000+00:00'
+- author: 20kdc
+  changes:
+  - {message: 'There is now an indicator showing how many ghost roles are available,
       if any.', type: Add}
-    id: 540
-    time: '2021-11-03T23:48:13.0000000+00:00'
-  - author: PJB3005
-    changes:
-      - {message: 'Receiving a message from server administrators now makes the game window
+  id: 540
+  time: '2021-11-03T23:48:13.0000000+00:00'
+- author: PJB3005
+  changes:
+  - {message: 'Receiving a message from server administrators now makes the game window
       light up in your task bar, to grab your attention if you are alt-tabbed or similar.',
-         type: Tweak}
-    id: 541
-    time: '2021-11-04T03:22:09.0000000+00:00'
-  - author: 20kdc
-    changes:
-      - {message: ChemMaster buffer displays properly with no beaker, type: Fix}
-      - {message: Chemical dispenser 100 button works again, type: Fix}
-    id: 542
-    time: '2021-11-04T03:22:48.0000000+00:00'
-  - author: Daemon
-    changes:
-      - {message: Fixed some drink cans not having correct drink/size, type: Fix}
-      - {message: Fixed being unable to juice potato in grinder, type: Fix}
-      - {message: Changed BrownStar to Starkist, type: Tweak}
-      - {message: Added energy drink reagent and can object to vending machine, type: Add}
-    id: 543
-    time: '2021-11-04T04:31:22.0000000+00:00'
-  - author: 20kdc
-    changes:
-      - {message: 'Added some pAIs at roundstart (in dorms and in RD office). Also, some
+    type: Tweak}
+  id: 541
+  time: '2021-11-04T03:22:09.0000000+00:00'
+- author: 20kdc
+  changes:
+  - {message: ChemMaster buffer displays properly with no beaker, type: Fix}
+  - {message: Chemical dispenser 100 button works again, type: Fix}
+  id: 542
+  time: '2021-11-04T03:22:48.0000000+00:00'
+- author: Daemon
+  changes:
+  - {message: Fixed some drink cans not having correct drink/size, type: Fix}
+  - {message: Fixed being unable to juice potato in grinder, type: Fix}
+  - {message: Changed BrownStar to Starkist, type: Tweak}
+  - {message: Added energy drink reagent and can object to vending machine, type: Add}
+  id: 543
+  time: '2021-11-04T04:31:22.0000000+00:00'
+- author: 20kdc
+  changes:
+  - {message: 'Added some pAIs at roundstart (in dorms and in RD office). Also, some
       toy spawners.', type: Add}
-      - {message: The reinforced glass under solars is now just plating so it doesn't
-           have to be crowbared up., type: Tweak}
-    id: 544
-    time: '2021-11-04T14:11:07.0000000+00:00'
-  - author: ElectroJr
-    changes:
-      - {message: Draw depth issues for the bar dispensers & wall mounted lights., type: Fix}
-    id: 545
-    time: '2021-11-04T19:44:15.0000000+00:00'
-  - author: 20kdc
-    changes:
-      - {message: pAIs can no longer wipe each other or do other odd things. You can still
-           wipe yourself with the ghost command., type: Fix}
-      - {message: pAIs name themselves after their owner automatically, type: Add}
-    id: 546
-    time: '2021-11-04T22:29:17.0000000+00:00'
-  - author: ike709
-    changes:
-      - {message: Pressure pumps now have a UI, type: Add}
-      - {message: Volume pumps now have a UI, type: Add}
-    id: 547
-    time: '2021-11-05T00:41:57.0000000+00:00'
-  - author: moonheart08
-    changes:
-      - {message: Canisters now dump their contents like they should when busted open.,
-         type: Fix}
-    id: 548
-    time: '2021-11-06T00:19:12.0000000+00:00'
-  - author: Swept
-    changes:
-      - {message: PDA flashlights are brighter now, type: Tweak}
-    id: 549
-    time: '2021-11-06T22:35:01.0000000+00:00'
-  - author: mirrorcult
-    changes:
-      - {message: 'Directional windows have been added (non-fulltile), though not mapped
+  - {message: The reinforced glass under solars is now just plating so it doesn't
+      have to be crowbared up., type: Tweak}
+  id: 544
+  time: '2021-11-04T14:11:07.0000000+00:00'
+- author: ElectroJr
+  changes:
+  - {message: Draw depth issues for the bar dispensers & wall mounted lights., type: Fix}
+  id: 545
+  time: '2021-11-04T19:44:15.0000000+00:00'
+- author: 20kdc
+  changes:
+  - {message: pAIs can no longer wipe each other or do other odd things. You can still
+      wipe yourself with the ghost command., type: Fix}
+  - {message: pAIs name themselves after their owner automatically, type: Add}
+  id: 546
+  time: '2021-11-04T22:29:17.0000000+00:00'
+- author: ike709
+  changes:
+  - {message: Pressure pumps now have a UI, type: Add}
+  - {message: Volume pumps now have a UI, type: Add}
+  id: 547
+  time: '2021-11-05T00:41:57.0000000+00:00'
+- author: moonheart08
+  changes:
+  - {message: Canisters now dump their contents like they should when busted open.,
+    type: Fix}
+  id: 548
+  time: '2021-11-06T00:19:12.0000000+00:00'
+- author: Swept
+  changes:
+  - {message: PDA flashlights are brighter now, type: Tweak}
+  id: 549
+  time: '2021-11-06T22:35:01.0000000+00:00'
+- author: mirrorcult
+  changes:
+  - {message: 'Directional windows have been added (non-fulltile), though not mapped
       in yet.', type: Add}
-    id: 550
-    time: '2021-11-07T00:12:42.0000000+00:00'
-  - author: Swept
-    changes:
-      - {message: Valves make sound when used, type: Tweak}
-    id: 551
-    time: '2021-11-07T00:32:33.0000000+00:00'
-  - author: Swept
-    changes:
-      - {message: Fixed bucket, type: Fix}
-    id: 552
-    time: '2021-11-07T00:33:03.0000000+00:00'
-  - author: 20kdc
-    changes:
-      - {message: Pulling to a specific location now pushes the player doing the pulling,
-         type: Tweak}
-      - {message: Pulled object rotation snaps cleanly to (grid-relative) angles so pianos
-           don't get stuck as often, type: Tweak}
-      - {message: Moved more pulling code server-side to prevent desyncs, type: Fix}
-    id: 553
-    time: '2021-11-07T02:16:49.0000000+00:00'
-  - author: thevinter
-    changes:
-      - {message: power cells now properly bounce off walls, type: Fix}
-    id: 554
-    time: '2021-11-07T09:11:40.0000000+00:00'
-  - author: ElectroJr
-    changes:
-      - {message: Fix a bug that causes the examine-popup to close immediately after opening.,
-         type: Fix}
-    id: 555
-    time: '2021-11-07T10:33:52.0000000+00:00'
-  - author: moonheart08
-    changes:
-      - {message: The game rules have been updated to bring the server to Low Roleplay
-           standards. Go read 'em!, type: Tweak}
-    id: 556
-    time: '2021-11-10T00:12:46.0000000+00:00'
-  - author: mirrorcult
-    changes:
-      - {message: 'Labelers have been mapped in to Saltern. There''s some in the dorms,
+  id: 550
+  time: '2021-11-07T00:12:42.0000000+00:00'
+- author: Swept
+  changes:
+  - {message: Valves make sound when used, type: Tweak}
+  id: 551
+  time: '2021-11-07T00:32:33.0000000+00:00'
+- author: Swept
+  changes:
+  - {message: Fixed bucket, type: Fix}
+  id: 552
+  time: '2021-11-07T00:33:03.0000000+00:00'
+- author: 20kdc
+  changes:
+  - {message: Pulling to a specific location now pushes the player doing the pulling,
+    type: Tweak}
+  - {message: Pulled object rotation snaps cleanly to (grid-relative) angles so pianos
+      don't get stuck as often, type: Tweak}
+  - {message: Moved more pulling code server-side to prevent desyncs, type: Fix}
+  id: 553
+  time: '2021-11-07T02:16:49.0000000+00:00'
+- author: thevinter
+  changes:
+  - {message: power cells now properly bounce off walls, type: Fix}
+  id: 554
+  time: '2021-11-07T09:11:40.0000000+00:00'
+- author: ElectroJr
+  changes:
+  - {message: Fix a bug that causes the examine-popup to close immediately after opening.,
+    type: Fix}
+  id: 555
+  time: '2021-11-07T10:33:52.0000000+00:00'
+- author: moonheart08
+  changes:
+  - {message: The game rules have been updated to bring the server to Low Roleplay
+      standards. Go read 'em!, type: Tweak}
+  id: 556
+  time: '2021-11-10T00:12:46.0000000+00:00'
+- author: mirrorcult
+  changes:
+  - {message: 'Labelers have been mapped in to Saltern. There''s some in the dorms,
       chemistry, and cargo.', type: Add}
-    id: 557
-    time: '2021-11-10T06:45:18.0000000+00:00'
-  - author: xRiriq
-    changes:
-      - {message: Syringes now can draw from ChemMaster 4000 bottles, type: Fix}
-    id: 558
-    time: '2021-11-10T10:01:24.0000000+00:00'
-  - author: mirrorcult
-    changes:
-      - {message: You no longer move at the speed of sound even though you're inches from
-           death., type: Tweak}
-    id: 559
-    time: '2021-11-10T10:06:28.0000000+00:00'
-  - author: ElectroJr
-    changes:
-      - {message: Cargo crates now have paper labels that can be read by examining them.,
-         type: Add}
-      - {message: 'Added new crates to cargo console (medical supplies, cigarettes, and
+  id: 557
+  time: '2021-11-10T06:45:18.0000000+00:00'
+- author: xRiriq
+  changes:
+  - {message: Syringes now can draw from ChemMaster 4000 bottles, type: Fix}
+  id: 558
+  time: '2021-11-10T10:01:24.0000000+00:00'
+- author: mirrorcult
+  changes:
+  - {message: You no longer move at the speed of sound even though you're inches from
+      death., type: Tweak}
+  id: 559
+  time: '2021-11-10T10:06:28.0000000+00:00'
+- author: ElectroJr
+  changes:
+  - {message: Cargo crates now have paper labels that can be read by examining them.,
+    type: Add}
+  - {message: 'Added new crates to cargo console (medical supplies, cigarettes, and
       pizza).', type: Add}
-    id: 560
-    time: '2021-11-10T13:15:23.0000000+00:00'
-  - author: Efruit
-    changes:
-      - {message: Enabled tab complete in the Server-side C# Interpreter, type: Add}
-    id: 561
-    time: '2021-11-10T19:35:34.0000000+00:00'
-  - author: 20kdc
-    changes:
-      - {message: Storages that are unlocked can be escaped from by movement again., type: Fix}
-    id: 562
-    time: '2021-11-10T23:07:05.0000000+00:00'
-  - author: Macoron
-    changes:
-      - {message: 'Added a nuclear bomb to game code. Not mapped yet,', type: Add}
-      - {message: Admins can send nuclear codes using communication consoles., type: Add}
-    id: 563
-    time: '2021-11-11T01:29:11.0000000+00:00'
-  - author: xRiriq
-    changes:
-      - {message: Backpacks for CMO and Medical Doctors spawn with filled first aid kits,
-         type: Add}
-    id: 564
-    time: '2021-11-11T01:29:36.0000000+00:00'
-  - author: metalgearsloth
-    changes:
-      - {message: Piloting now breaks on minimum distance (0.25 units) and not any distance,
-         type: Tweak}
-    id: 565
-    time: '2021-11-11T07:42:34.0000000+00:00'
-  - author: metalgearsloth
-    changes:
-      - {message: Shuttles can now dock., type: Add}
-    id: 566
-    time: '2021-11-11T09:06:38.0000000+00:00'
-  - author: 20kdc
-    changes:
-      - {message: You are now alerted if an AHelp is not received by anyone., type: Add}
-    id: 567
-    time: '2021-11-11T09:47:45.0000000+00:00'
-  - author: metalgearsloth
-    changes:
-      - {message: Increase door prying and door screwing timers from 0.5s / 0.5s to 1.5s
-           / 2.5s, type: Tweak}
-    id: 568
-    time: '2021-11-11T09:48:13.0000000+00:00'
-  - author: 20kdc
-    changes:
-      - {message: pizza boxes are now unable to contain people, type: Fix}
-    id: 569
-    time: '2021-11-11T12:56:38.0000000+00:00'
-  - author: misnor
-    changes:
-      - {message: Fixed the death timer resetting when returning to body as a ghost.,
-         type: Fix}
-    id: 570
-    time: '2021-11-11T15:17:23.0000000+00:00'
-  - author: ike709
-    changes:
-      - {message: Gas mixers now have a UI, type: Add}
-      - {message: Gas filters and pumps now need to be anchored to open their UIs, type: Fix}
-    id: 571
-    time: '2021-11-11T22:10:21.0000000+00:00'
-  - author: xRiriq
-    changes:
-      - {message: Hyronalin now is effective against radiation damage, type: Add}
-    id: 572
-    time: '2021-11-12T04:22:29.0000000+00:00'
-  - author: 20kdc
-    changes:
-      - {message: Expanded default ghost role rules and removed excuses to not see them
-           by adding a 5-second delay, type: Tweak}
-    id: 573
-    time: '2021-11-12T04:23:06.0000000+00:00'
-  - author: mirrorcult
-    changes:
-      - {message: You can now vote for a different map to be played next round., type: Add}
-    id: 574
-    time: '2021-11-12T06:25:58.0000000+00:00'
-  - author: TimrodDX
-    changes:
-      - {message: Added a beta version of Packed Station!, type: Add}
-    id: 575
-    time: '2021-11-12T06:26:05.0000000+00:00'
-  - author: vulppine
-    changes:
-      - {message: 'Nanotrasen has extended its outreach, and has finally sent the person
+  id: 560
+  time: '2021-11-10T13:15:23.0000000+00:00'
+- author: Efruit
+  changes:
+  - {message: Enabled tab complete in the Server-side C# Interpreter, type: Add}
+  id: 561
+  time: '2021-11-10T19:35:34.0000000+00:00'
+- author: 20kdc
+  changes:
+  - {message: Storages that are unlocked can be escaped from by movement again., type: Fix}
+  id: 562
+  time: '2021-11-10T23:07:05.0000000+00:00'
+- author: Macoron
+  changes:
+  - {message: 'Added a nuclear bomb to game code. Not mapped yet,', type: Add}
+  - {message: Admins can send nuclear codes using communication consoles., type: Add}
+  id: 563
+  time: '2021-11-11T01:29:11.0000000+00:00'
+- author: xRiriq
+  changes:
+  - {message: Backpacks for CMO and Medical Doctors spawn with filled first aid kits,
+    type: Add}
+  id: 564
+  time: '2021-11-11T01:29:36.0000000+00:00'
+- author: metalgearsloth
+  changes:
+  - {message: Piloting now breaks on minimum distance (0.25 units) and not any distance,
+    type: Tweak}
+  id: 565
+  time: '2021-11-11T07:42:34.0000000+00:00'
+- author: metalgearsloth
+  changes:
+  - {message: Shuttles can now dock., type: Add}
+  id: 566
+  time: '2021-11-11T09:06:38.0000000+00:00'
+- author: 20kdc
+  changes:
+  - {message: You are now alerted if an AHelp is not received by anyone., type: Add}
+  id: 567
+  time: '2021-11-11T09:47:45.0000000+00:00'
+- author: metalgearsloth
+  changes:
+  - {message: Increase door prying and door screwing timers from 0.5s / 0.5s to 1.5s
+      / 2.5s, type: Tweak}
+  id: 568
+  time: '2021-11-11T09:48:13.0000000+00:00'
+- author: 20kdc
+  changes:
+  - {message: pizza boxes are now unable to contain people, type: Fix}
+  id: 569
+  time: '2021-11-11T12:56:38.0000000+00:00'
+- author: misnor
+  changes:
+  - {message: Fixed the death timer resetting when returning to body as a ghost.,
+    type: Fix}
+  id: 570
+  time: '2021-11-11T15:17:23.0000000+00:00'
+- author: ike709
+  changes:
+  - {message: Gas mixers now have a UI, type: Add}
+  - {message: Gas filters and pumps now need to be anchored to open their UIs, type: Fix}
+  id: 571
+  time: '2021-11-11T22:10:21.0000000+00:00'
+- author: xRiriq
+  changes:
+  - {message: Hyronalin now is effective against radiation damage, type: Add}
+  id: 572
+  time: '2021-11-12T04:22:29.0000000+00:00'
+- author: 20kdc
+  changes:
+  - {message: Expanded default ghost role rules and removed excuses to not see them
+      by adding a 5-second delay, type: Tweak}
+  id: 573
+  time: '2021-11-12T04:23:06.0000000+00:00'
+- author: mirrorcult
+  changes:
+  - {message: You can now vote for a different map to be played next round., type: Add}
+  id: 574
+  time: '2021-11-12T06:25:58.0000000+00:00'
+- author: TimrodDX
+  changes:
+  - {message: Added a beta version of Packed Station!, type: Add}
+  id: 575
+  time: '2021-11-12T06:26:05.0000000+00:00'
+- author: vulppine
+  changes:
+  - {message: 'Nanotrasen has extended its outreach, and has finally sent the person
       who decided to hire people of exactly one skin color out an airlock. Expect
       more variety in the co-workers you meet.', type: Add}
-    id: 576
-    time: '2021-11-12T09:55:50.0000000+00:00'
-  - author: 20kdc
-    changes:
-      - {message: Solar panels and the related systems will no longer hold state between
-           rounds., type: Fix}
-    id: 577
-    time: '2021-11-12T19:00:39.0000000+00:00'
-  - author: TimrodDX
-    changes:
-      - {message: Places firelocks on Packed to make it not Atmos Hell. Fixes a number
-           of access bugs and broken vents., type: Fix}
-    id: 578
-    time: '2021-11-13T01:31:31.0000000+00:00'
-  - author: mirrorcult
-    changes:
-      - {message: Docking airlocks have been mapped onto Saltern's arrivals., type: Add}
-    id: 579
-    time: '2021-11-13T01:46:27.0000000+00:00'
-  - author: FoLoKe
-    changes:
-      - {message: 'added "one hand" mechanic to the monkeys, improvise', type: Add}
-      - {message: added ability for animals to receive damage from bullets, type: Fix}
-      - {message: offcentered some sprites to match animal physical body, type: Fix}
-    id: 580
-    time: '2021-11-13T01:48:06.0000000+00:00'
-  - author: 20kdc
-    changes:
-      - {message: Flipping something no longer anchors or rotates it., type: Fix}
-    id: 581
-    time: '2021-11-13T01:54:04.0000000+00:00'
-  - author: Tomeno
-    changes:
-      - {message: Added hard-drop ghosts to Nanotrasen Block Game, type: Add}
-    id: 582
-    time: '2021-11-13T20:43:54.0000000+00:00'
-  - author: TimrodDX
-    changes:
-      - {message: Fixes firelocks on Packed Station, type: Tweak}
-      - {message: The solars on Packed Station are now safer., type: Tweak}
-    id: 583
-    time: '2021-11-13T21:41:21.0000000+00:00'
-  - author: 20kdc
-    changes:
-      - {message: It is no longer possible to pull your chair while you're sitting on
-           it. They aren't motorized., type: Fix}
-    id: 584
-    time: '2021-11-13T21:43:37.0000000+00:00'
-  - author: 20kdc
-    changes:
-      - {message: There is now a MIDI volume slider in the options menu., type: Add}
-    id: 585
-    time: '2021-11-14T09:44:36.0000000+00:00'
-  - author: ElectroJr
-    changes:
-      - {message: Fixed a bug where Potassium + Water explosions in the bloodstream would
-           crash the server, type: Fix}
-    id: 586
-    time: '2021-11-14T11:19:42.0000000+00:00'
-  - author: Daemon
-    changes:
-      - {message: Handcuff box has too little of a storing size, type: Fix}
-    id: 587
-    time: '2021-11-14T16:29:49.0000000+00:00'
-  - author: FoLoKe
-    changes:
-      - {message: Added ability to milk cow., type: Add}
-    id: 588
-    time: '2021-11-14T16:33:16.0000000+00:00'
-  - author: Tomeno
-    changes:
-      - {message: Airlocks no longer show orange lights all the time., type: Tweak}
-      - {message: Airlocks now play the access denied animation., type: Fix}
-    id: 589
-    time: '2021-11-14T17:51:02.0000000+00:00'
-  - author: cheesePizza2
-    changes:
-      - {message: Directional windows can now be constructed., type: Add}
-    id: 590
-    time: '2021-11-14T19:51:36.0000000+00:00'
-  - author: TimrodDX
-    changes:
-      - {message: Wires on Packed Station are less spaghetti than before., type: Tweak}
-      - {message: The Russians have sent their top atmos tech to fix the air on the DJ
-           satellite., type: Tweak}
-      - {message: The Chef now has a cow. Also made it so Ian spawns correctly in the
-           HoP's office., type: Add}
-    id: 591
-    time: '2021-11-14T19:52:46.0000000+00:00'
-  - author: TimrodDX and xRiriq
-    changes:
-      - {message: Medical and Science can now access the extra scanners in Genetics on
-           Packed., type: Tweak}
-    id: 593
-    time: '2021-11-15T08:12:44.0000000+00:00'
-  - author: Tomeno
-    changes:
-      - {message: Made admin message windows stand out more., type: Add}
-    id: 594
-    time: '2021-11-15T11:42:30.0000000+00:00'
-  - author: 20kdc
-    changes:
-      - {message: Much more accurate tracking of ghost roles., type: Fix}
-      - {message: Ghost roles can no longer be revived as the original player., type: Tweak}
-    id: 595
-    time: '2021-11-15T18:14:35.0000000+00:00'
-  - author: cheesePizza2
-    changes:
-      - {message: Harm state now has an on/off icon, type: Tweak}
-    id: 596
-    time: '2021-11-15T19:26:59.0000000+00:00'
-  - author: Clyybber
-    changes:
-      - {message: Disarm action now has an on/off icon, type: Tweak}
-    id: 597
-    time: '2021-11-16T05:03:34.0000000+00:00'
-  - author: 20kdc
-    changes:
-      - {message: Pneumatic cannons obey the concept of audio location now., type: Fix}
-    id: 598
-    time: '2021-11-16T21:05:19.0000000+00:00'
-  - author: xRiriq
-    changes:
-      - {message: hardsuits and hardsuit helmets now are bigger and no longer fit in pockets,
-         type: Tweak}
-    id: 599
-    time: '2021-11-17T00:05:41.0000000+00:00'
-  - author: TimrodDX
-    changes:
-      - {message: Atmos on Packed Station no longer pumps plasma by default., type: Tweak}
-      - {message: Surgery on Packed Station once again starts powered., type: Tweak}
-    id: 600
-    time: '2021-11-17T00:06:26.0000000+00:00'
-  - author: Mith-randalf
-    changes:
-      - {message: Added a little 'ding' when a vote happens., type: Add}
-    id: 601
-    time: '2021-11-18T09:45:36.0000000+00:00'
-  - author: mirrorcult
-    changes:
-      - {message: 'Fires no longer instantly kill you if you walk near them. They''ll
+  id: 576
+  time: '2021-11-12T09:55:50.0000000+00:00'
+- author: 20kdc
+  changes:
+  - {message: Solar panels and the related systems will no longer hold state between
+      rounds., type: Fix}
+  id: 577
+  time: '2021-11-12T19:00:39.0000000+00:00'
+- author: TimrodDX
+  changes:
+  - {message: Places firelocks on Packed to make it not Atmos Hell. Fixes a number
+      of access bugs and broken vents., type: Fix}
+  id: 578
+  time: '2021-11-13T01:31:31.0000000+00:00'
+- author: mirrorcult
+  changes:
+  - {message: Docking airlocks have been mapped onto Saltern's arrivals., type: Add}
+  id: 579
+  time: '2021-11-13T01:46:27.0000000+00:00'
+- author: FoLoKe
+  changes:
+  - {message: 'added "one hand" mechanic to the monkeys, improvise', type: Add}
+  - {message: added ability for animals to receive damage from bullets, type: Fix}
+  - {message: offcentered some sprites to match animal physical body, type: Fix}
+  id: 580
+  time: '2021-11-13T01:48:06.0000000+00:00'
+- author: 20kdc
+  changes:
+  - {message: Flipping something no longer anchors or rotates it., type: Fix}
+  id: 581
+  time: '2021-11-13T01:54:04.0000000+00:00'
+- author: Tomeno
+  changes:
+  - {message: Added hard-drop ghosts to Nanotrasen Block Game, type: Add}
+  id: 582
+  time: '2021-11-13T20:43:54.0000000+00:00'
+- author: TimrodDX
+  changes:
+  - {message: Fixes firelocks on Packed Station, type: Tweak}
+  - {message: The solars on Packed Station are now safer., type: Tweak}
+  id: 583
+  time: '2021-11-13T21:41:21.0000000+00:00'
+- author: 20kdc
+  changes:
+  - {message: It is no longer possible to pull your chair while you're sitting on
+      it. They aren't motorized., type: Fix}
+  id: 584
+  time: '2021-11-13T21:43:37.0000000+00:00'
+- author: 20kdc
+  changes:
+  - {message: There is now a MIDI volume slider in the options menu., type: Add}
+  id: 585
+  time: '2021-11-14T09:44:36.0000000+00:00'
+- author: ElectroJr
+  changes:
+  - {message: Fixed a bug where Potassium + Water explosions in the bloodstream would
+      crash the server, type: Fix}
+  id: 586
+  time: '2021-11-14T11:19:42.0000000+00:00'
+- author: Daemon
+  changes:
+  - {message: Handcuff box has too little of a storing size, type: Fix}
+  id: 587
+  time: '2021-11-14T16:29:49.0000000+00:00'
+- author: FoLoKe
+  changes:
+  - {message: Added ability to milk cow., type: Add}
+  id: 588
+  time: '2021-11-14T16:33:16.0000000+00:00'
+- author: Tomeno
+  changes:
+  - {message: Airlocks no longer show orange lights all the time., type: Tweak}
+  - {message: Airlocks now play the access denied animation., type: Fix}
+  id: 589
+  time: '2021-11-14T17:51:02.0000000+00:00'
+- author: cheesePizza2
+  changes:
+  - {message: Directional windows can now be constructed., type: Add}
+  id: 590
+  time: '2021-11-14T19:51:36.0000000+00:00'
+- author: TimrodDX
+  changes:
+  - {message: Wires on Packed Station are less spaghetti than before., type: Tweak}
+  - {message: The Russians have sent their top atmos tech to fix the air on the DJ
+      satellite., type: Tweak}
+  - {message: The Chef now has a cow. Also made it so Ian spawns correctly in the
+      HoP's office., type: Add}
+  id: 591
+  time: '2021-11-14T19:52:46.0000000+00:00'
+- author: TimrodDX and xRiriq
+  changes:
+  - {message: Medical and Science can now access the extra scanners in Genetics on
+      Packed., type: Tweak}
+  id: 593
+  time: '2021-11-15T08:12:44.0000000+00:00'
+- author: Tomeno
+  changes:
+  - {message: Made admin message windows stand out more., type: Add}
+  id: 594
+  time: '2021-11-15T11:42:30.0000000+00:00'
+- author: 20kdc
+  changes:
+  - {message: Much more accurate tracking of ghost roles., type: Fix}
+  - {message: Ghost roles can no longer be revived as the original player., type: Tweak}
+  id: 595
+  time: '2021-11-15T18:14:35.0000000+00:00'
+- author: cheesePizza2
+  changes:
+  - {message: Harm state now has an on/off icon, type: Tweak}
+  id: 596
+  time: '2021-11-15T19:26:59.0000000+00:00'
+- author: Clyybber
+  changes:
+  - {message: Disarm action now has an on/off icon, type: Tweak}
+  id: 597
+  time: '2021-11-16T05:03:34.0000000+00:00'
+- author: 20kdc
+  changes:
+  - {message: Pneumatic cannons obey the concept of audio location now., type: Fix}
+  id: 598
+  time: '2021-11-16T21:05:19.0000000+00:00'
+- author: xRiriq
+  changes:
+  - {message: hardsuits and hardsuit helmets now are bigger and no longer fit in pockets,
+    type: Tweak}
+  id: 599
+  time: '2021-11-17T00:05:41.0000000+00:00'
+- author: TimrodDX
+  changes:
+  - {message: Atmos on Packed Station no longer pumps plasma by default., type: Tweak}
+  - {message: Surgery on Packed Station once again starts powered., type: Tweak}
+  id: 600
+  time: '2021-11-17T00:06:26.0000000+00:00'
+- author: Mith-randalf
+  changes:
+  - {message: Added a little 'ding' when a vote happens., type: Add}
+  id: 601
+  time: '2021-11-18T09:45:36.0000000+00:00'
+- author: mirrorcult
+  changes:
+  - {message: 'Fires no longer instantly kill you if you walk near them. They''ll
       now kill you in at most 10 seconds, usually slower for colder fires.', type: Tweak}
-      - {message: Hardsuits and firesuits now protect you against temperature increases.,
-         type: Add}
-    id: 602
-    time: '2021-11-19T06:08:30.0000000+00:00'
-  - author: PJB3005
-    changes:
-      - {message: Vending machine adverts no longer get stored in your chat box., type: Tweak}
-    id: 603
-    time: '2021-11-19T06:36:26.0000000+00:00'
-  - author: Clyybber
-    changes:
-      - {message: Changed Harm and Disarm icons., type: Tweak}
-    id: 604
-    time: '2021-11-19T06:36:32.0000000+00:00'
-  - author: mirrorcult
-    changes:
-      - {message: Shards now do slightly less damage when thrown., type: Fix}
-    id: 605
-    time: '2021-11-19T06:37:35.408797+00:00'
-  - author: 20kdc
-    changes:
-      - {message: 'Added a new map, "Knightship", meant for very low populations.', type: Add}
-    id: 606
-    time: '2021-11-19T10:45:18.0000000+00:00'
-  - author: Tomeno
-    changes:
-      - {message: Fixed thermoregulation by sweating., type: Fix}
-      - {message: Rebalanced fire damage., type: Tweak}
-    id: 607
-    time: '2021-11-19T16:54:02.0000000+00:00'
-  - author: 20kdc
-    changes:
-      - {message: Fixed some missing floor tiles on Knightship., type: Fix}
-    id: 608
-    time: '2021-11-19T16:54:25.0000000+00:00'
-  - author: Mith-randalf
-    changes:
-      - {message: Added a new sound for poppin pills., type: Add}
-    id: 609
-    time: '2021-11-20T01:02:49.0000000+00:00'
-  - author: 20kdc
-    changes:
-      - {message: Medical scanners and cloning pods will now not push you into walls.,
-         type: Fix}
-    id: 610
-    time: '2021-11-20T01:03:10.0000000+00:00'
-  - author: cheesePizza2
-    changes:
-      - {message: Shakers are no longer breakable and do not spill contents, type: Tweak}
-    id: 611
-    time: '2021-11-20T01:03:42.0000000+00:00'
-  - author: ElectroJr
-    changes:
-      - {message: Tweaked right-click entity menu. The entity lookup range is smaller
-           and the entity grouping has been changed., type: Tweak}
-    id: 612
-    time: '2021-11-20T05:25:29.0000000+00:00'
-  - author: ElectroJr
-    changes:
-      - {message: Item cabinet verbs have been updated., type: Tweak}
-      - {message: Clown PDA pen slot has been updated., type: Tweak}
-    id: 613
-    time: '2021-11-20T05:26:01.0000000+00:00'
-  - author: 20kdc
-    changes:
-      - {message: The litterbugs have been summoned to PackedStation to give the Janitor
-           something to do. If they like it is not under consideration., type: Add}
-      - {message: The delivery delay causing welding tanks in PackedStation to not be
-           fuelled has been solved., type: Fix}
-      - {message: A light in PackedStation no longer occupies the interior of a wall.,
-         type: Fix}
-    id: 614
-    time: '2021-11-20T05:26:57.0000000+00:00'
-  - author: Efruit
-    changes:
-      - {message: The previous Chief Engineer of Packed Station was fired. The new C.E.
-           rewired the whole station to pad his resume., type: Tweak}
-    id: 615
-    time: '2021-11-20T18:31:33.0000000+00:00'
-  - author: moonheart08
-    changes:
-      - {message: Maps now know what the minimum and maximum number of players for them
-           is., type: Add}
-      - {message: You can now vote for the Knight Ship map with 8 or fewer players., type: Add}
-      - {message: You can no longer play on Saltern with 50 people., type: Fix}
-    id: 616
-    time: '2021-11-20T18:32:07.0000000+00:00'
-  - author: Mith-randalf
-    changes:
-      - {message: Fixed skintone on feet., type: Fix}
-    id: 617
-    time: '2021-11-20T23:17:16.0000000+00:00'
-  - author: mirrorcult
-    changes:
-      - {message: 'Pretty much every chemical in the game has received new metabolism
+  - {message: Hardsuits and firesuits now protect you against temperature increases.,
+    type: Add}
+  id: 602
+  time: '2021-11-19T06:08:30.0000000+00:00'
+- author: PJB3005
+  changes:
+  - {message: Vending machine adverts no longer get stored in your chat box., type: Tweak}
+  id: 603
+  time: '2021-11-19T06:36:26.0000000+00:00'
+- author: Clyybber
+  changes:
+  - {message: Changed Harm and Disarm icons., type: Tweak}
+  id: 604
+  time: '2021-11-19T06:36:32.0000000+00:00'
+- author: mirrorcult
+  changes:
+  - {message: Shards now do slightly less damage when thrown., type: Fix}
+  id: 605
+  time: '2021-11-19T06:37:35.408797+00:00'
+- author: 20kdc
+  changes:
+  - {message: 'Added a new map, "Knightship", meant for very low populations.', type: Add}
+  id: 606
+  time: '2021-11-19T10:45:18.0000000+00:00'
+- author: Tomeno
+  changes:
+  - {message: Fixed thermoregulation by sweating., type: Fix}
+  - {message: Rebalanced fire damage., type: Tweak}
+  id: 607
+  time: '2021-11-19T16:54:02.0000000+00:00'
+- author: 20kdc
+  changes:
+  - {message: Fixed some missing floor tiles on Knightship., type: Fix}
+  id: 608
+  time: '2021-11-19T16:54:25.0000000+00:00'
+- author: Mith-randalf
+  changes:
+  - {message: Added a new sound for poppin pills., type: Add}
+  id: 609
+  time: '2021-11-20T01:02:49.0000000+00:00'
+- author: 20kdc
+  changes:
+  - {message: Medical scanners and cloning pods will now not push you into walls.,
+    type: Fix}
+  id: 610
+  time: '2021-11-20T01:03:10.0000000+00:00'
+- author: cheesePizza2
+  changes:
+  - {message: Shakers are no longer breakable and do not spill contents, type: Tweak}
+  id: 611
+  time: '2021-11-20T01:03:42.0000000+00:00'
+- author: ElectroJr
+  changes:
+  - {message: Tweaked right-click entity menu. The entity lookup range is smaller
+      and the entity grouping has been changed., type: Tweak}
+  id: 612
+  time: '2021-11-20T05:25:29.0000000+00:00'
+- author: ElectroJr
+  changes:
+  - {message: Item cabinet verbs have been updated., type: Tweak}
+  - {message: Clown PDA pen slot has been updated., type: Tweak}
+  id: 613
+  time: '2021-11-20T05:26:01.0000000+00:00'
+- author: 20kdc
+  changes:
+  - {message: The litterbugs have been summoned to PackedStation to give the Janitor
+      something to do. If they like it is not under consideration., type: Add}
+  - {message: The delivery delay causing welding tanks in PackedStation to not be
+      fuelled has been solved., type: Fix}
+  - {message: A light in PackedStation no longer occupies the interior of a wall.,
+    type: Fix}
+  id: 614
+  time: '2021-11-20T05:26:57.0000000+00:00'
+- author: Efruit
+  changes:
+  - {message: The previous Chief Engineer of Packed Station was fired. The new C.E.
+      rewired the whole station to pad his resume., type: Tweak}
+  id: 615
+  time: '2021-11-20T18:31:33.0000000+00:00'
+- author: moonheart08
+  changes:
+  - {message: Maps now know what the minimum and maximum number of players for them
+      is., type: Add}
+  - {message: You can now vote for the Knight Ship map with 8 or fewer players., type: Add}
+  - {message: You can no longer play on Saltern with 50 people., type: Fix}
+  id: 616
+  time: '2021-11-20T18:32:07.0000000+00:00'
+- author: Mith-randalf
+  changes:
+  - {message: Fixed skintone on feet., type: Fix}
+  id: 617
+  time: '2021-11-20T23:17:16.0000000+00:00'
+- author: mirrorcult
+  changes:
+  - {message: 'Pretty much every chemical in the game has received new metabolism
       effects. Some examples: meth & ephedrine make you jitter, histamine makes you
       itch and take poison damage, leporazines regulate your body temperature, acids
       burn your insides, cryoxadone heals you when you''re cold, and a lot more.',
-         type: Add}
-    id: 618
-    time: '2021-11-20T23:47:53.0000000+00:00'
-  - author: AJCM-git
-    changes:
-      - {message: You can no longer use the E key to interact with things outside lockers/crates
-           while inside one., type: Fix}
-    id: 619
-    time: '2021-11-21T05:06:44.0000000+00:00'
-  - author: metalgearsloth
-    changes:
-      - {message: Shuttles now require thrust., type: Add}
-    id: 620
-    time: '2021-11-21T06:09:49.0000000+00:00'
-  - author: mirrorcult
-    changes:
-      - {message: 'Reaction effects (potas/water, smoke, foam) have been refactored slightly,
+    type: Add}
+  id: 618
+  time: '2021-11-20T23:47:53.0000000+00:00'
+- author: AJCM-git
+  changes:
+  - {message: You can no longer use the E key to interact with things outside lockers/crates
+      while inside one., type: Fix}
+  id: 619
+  time: '2021-11-21T05:06:44.0000000+00:00'
+- author: metalgearsloth
+  changes:
+  - {message: Shuttles now require thrust., type: Add}
+  id: 620
+  time: '2021-11-21T06:09:49.0000000+00:00'
+- author: mirrorcult
+  changes:
+  - {message: 'Reaction effects (potas/water, smoke, foam) have been refactored slightly,
       so report any bugs you find with them.', type: Tweak}
-    id: 621
-    time: '2021-11-21T07:35:02.0000000+00:00'
-  - author: FoLoKe
-    changes:
-      - {message: Added "eat" action for food., type: Add}
-      - {message: Fixed soup eating with a knife or fork., type: Fix}
-    id: 622
-    time: '2021-11-21T07:35:10.0000000+00:00'
-  - author: Zumorica
-    changes:
-      - {message: Opening a docked airlock no longer depressurizes the room/shuttle.,
-         type: Fix}
-    id: 623
-    time: '2021-11-21T12:17:31.0000000+00:00'
-  - author: 20kdc
-    changes:
-      - {message: It is clearer which side of a docking airlock that something should
-           dock to., type: Fix}
-    id: 624
-    time: '2021-11-21T13:26:19.0000000+00:00'
-  - author: xRiriq
-    changes:
-      - {message: altered names of command clothing and hardsuits to be consistent, type: Fix}
-    id: 625
-    time: '2021-11-21T20:14:39.0000000+00:00'
-  - author: ElectroJr
-    changes:
-      - {message: You can no longer inspecting your surroundings using the examine popup
-           or context menu while incapacitated, type: Fix}
-    id: 626
-    time: '2021-11-21T20:40:09.0000000+00:00'
-  - author: ElectroJr
-    changes:
-      - {message: Livestock crates can no longer be welded shut. You can't weld wood.,
-         type: Tweak}
-    id: 627
-    time: '2021-11-22T02:33:45.0000000+00:00'
-  - author: moony
-    changes:
-      - {message: 'Security, Captain, Head of Personnel, Chief Engineer, Chief Medial
+  id: 621
+  time: '2021-11-21T07:35:02.0000000+00:00'
+- author: FoLoKe
+  changes:
+  - {message: Added "eat" action for food., type: Add}
+  - {message: Fixed soup eating with a knife or fork., type: Fix}
+  id: 622
+  time: '2021-11-21T07:35:10.0000000+00:00'
+- author: Zumorica
+  changes:
+  - {message: Opening a docked airlock no longer depressurizes the room/shuttle.,
+    type: Fix}
+  id: 623
+  time: '2021-11-21T12:17:31.0000000+00:00'
+- author: 20kdc
+  changes:
+  - {message: It is clearer which side of a docking airlock that something should
+      dock to., type: Fix}
+  id: 624
+  time: '2021-11-21T13:26:19.0000000+00:00'
+- author: xRiriq
+  changes:
+  - {message: altered names of command clothing and hardsuits to be consistent, type: Fix}
+  id: 625
+  time: '2021-11-21T20:14:39.0000000+00:00'
+- author: ElectroJr
+  changes:
+  - {message: You can no longer inspecting your surroundings using the examine popup
+      or context menu while incapacitated, type: Fix}
+  id: 626
+  time: '2021-11-21T20:40:09.0000000+00:00'
+- author: ElectroJr
+  changes:
+  - {message: Livestock crates can no longer be welded shut. You can't weld wood.,
+    type: Tweak}
+  id: 627
+  time: '2021-11-22T02:33:45.0000000+00:00'
+- author: moony
+  changes:
+  - {message: 'Security, Captain, Head of Personnel, Chief Engineer, Chief Medial
       Officer, and the Research Director are no longer capable of being antagonists
       due to expanded NT screening programs. You can now trust your leadership!',
-         type: Add}
-    id: 628
-    time: '2021-11-22T02:33:51.0000000+00:00'
-  - author: mirrorcult
-    changes:
-      - {message: 'Foam and smoke now properly carry reagents, and are colored by their
+    type: Add}
+  id: 628
+  time: '2021-11-22T02:33:51.0000000+00:00'
+- author: mirrorcult
+  changes:
+  - {message: 'Foam and smoke now properly carry reagents, and are colored by their
       reagents.', type: Tweak}
-    id: 629
-    time: '2021-11-22T08:40:14.0000000+00:00'
-  - author: mirrorcult
-    changes:
-      - {message: 'Chemicals metabolizing in the body now last twice as long, meaning
+  id: 629
+  time: '2021-11-22T08:40:14.0000000+00:00'
+- author: mirrorcult
+  changes:
+  - {message: 'Chemicals metabolizing in the body now last twice as long, meaning
       most medicines and poisons will have a greater effect over a longer timespan.',
-         type: Tweak}
-    id: 630
-    time: '2021-11-22T08:45:21.0000000+00:00'
-  - author: mirrorcult
-    changes:
-      - {message: 'People sprayed/coming into contact with any alcoholic drink can now
+    type: Tweak}
+  id: 630
+  time: '2021-11-22T08:45:21.0000000+00:00'
+- author: mirrorcult
+  changes:
+  - {message: 'People sprayed/coming into contact with any alcoholic drink can now
       be lit on fire, rather than just ethanol.', type: Tweak}
-    id: 631
-    time: '2021-11-22T09:17:35.0000000+00:00'
-  - author: DrSmugleaf
-    changes:
-      - {message: Admin logs., type: Add}
-    id: 632
-    time: '2021-11-22T17:49:26.0000000+00:00'
-  - author: 20kdc
-    changes:
-      - {message: It is no longer possible to start pulling people while in cuffs., type: Fix}
-    id: 633
-    time: '2021-11-22T19:31:12.0000000+00:00'
-  - author: moony
-    changes:
-      - {message: Admins no longer have to turn events back on every time the server restarts,
-         type: Add}
-    id: 634
-    time: '2021-11-22T22:33:30.0000000+00:00'
-  - author: 20kdc
-    changes:
-      - {message: Announcements from Central Command are now properly serenaded., type: Fix}
-    id: 635
-    time: '2021-11-22T22:34:48.0000000+00:00'
-  - author: 20kdc
-    changes:
-      - {message: You are no longer interrupted by damage during prying a firelock or
-           airlock., type: Tweak}
-    id: 636
-    time: '2021-11-23T00:34:57.0000000+00:00'
-  - author: mirrorcult
-    changes:
-      - {message: 'Added carpetium, a chemical that creates carpets whenever it touches
+  id: 631
+  time: '2021-11-22T09:17:35.0000000+00:00'
+- author: DrSmugleaf
+  changes:
+  - {message: Admin logs., type: Add}
+  id: 632
+  time: '2021-11-22T17:49:26.0000000+00:00'
+- author: 20kdc
+  changes:
+  - {message: It is no longer possible to start pulling people while in cuffs., type: Fix}
+  id: 633
+  time: '2021-11-22T19:31:12.0000000+00:00'
+- author: moony
+  changes:
+  - {message: Admins no longer have to turn events back on every time the server restarts,
+    type: Add}
+  id: 634
+  time: '2021-11-22T22:33:30.0000000+00:00'
+- author: 20kdc
+  changes:
+  - {message: Announcements from Central Command are now properly serenaded., type: Fix}
+  id: 635
+  time: '2021-11-22T22:34:48.0000000+00:00'
+- author: 20kdc
+  changes:
+  - {message: You are no longer interrupted by damage during prying a firelock or
+      airlock., type: Tweak}
+  id: 636
+  time: '2021-11-23T00:34:57.0000000+00:00'
+- author: mirrorcult
+  changes:
+  - {message: 'Added carpetium, a chemical that creates carpets whenever it touches
       a tile either through spills, sprays, or foam. It''s created using Space Drugs
       and Fiber.', type: Add}
-      - {message: You can now grind up jumpsuits and shoes into Fiber. TOTALLY unrelated
-           to the last changelog entry, type: Add}
-    id: 637
-    time: '2021-11-23T01:01:51.0000000+00:00'
-  - author: metalgearsloth
-    changes:
-      - {message: Removed meth., type: Remove}
-      - {message: Added desoxyephedrine., type: Add}
-    id: 638
-    time: '2021-11-23T04:39:59.0000000+00:00'
-  - author: metalgearsloth
-    changes:
-      - {message: Thrusters now have examine text, type: Add}
-    id: 639
-    time: '2021-11-23T06:44:08.0000000+00:00'
-  - author: mirrorcult
-    changes:
-      - {message: Admins are now fully knowledgeable of every potassium/water bomb you
-           make., type: Add}
-    id: 640
-    time: '2021-11-23T06:51:43.0000000+00:00'
-  - author: mirrorcult
-    changes:
-      - {message: 'Added epinephrine, an emergency medical chemical that reduces stun
+  - {message: You can now grind up jumpsuits and shoes into Fiber. TOTALLY unrelated
+      to the last changelog entry, type: Add}
+  id: 637
+  time: '2021-11-23T01:01:51.0000000+00:00'
+- author: metalgearsloth
+  changes:
+  - {message: Removed meth., type: Remove}
+  - {message: Added desoxyephedrine., type: Add}
+  id: 638
+  time: '2021-11-23T04:39:59.0000000+00:00'
+- author: metalgearsloth
+  changes:
+  - {message: Thrusters now have examine text, type: Add}
+  id: 639
+  time: '2021-11-23T06:44:08.0000000+00:00'
+- author: mirrorcult
+  changes:
+  - {message: Admins are now fully knowledgeable of every potassium/water bomb you
+      make., type: Add}
+  id: 640
+  time: '2021-11-23T06:51:43.0000000+00:00'
+- author: mirrorcult
+  changes:
+  - {message: 'Added epinephrine, an emergency medical chemical that reduces stun
       times slightly and heals people that are in critical health. Everyone starts
       with a medipen containing it in their survival box--beware of overdoses.', type: Add}
-    id: 641
-    time: '2021-11-23T06:51:52.0000000+00:00'
-  - author: Mith-randalf
-    changes:
-      - {message: Added the warden's favourite jacket., type: Add}
-    id: 642
-    time: '2021-11-23T11:12:20.0000000+00:00'
-  - author: ElectroJr
-    changes:
-      - {message: 'Mopping now picks up slightly more reagents, and cleaning vomit should
+  id: 641
+  time: '2021-11-23T06:51:52.0000000+00:00'
+- author: Mith-randalf
+  changes:
+  - {message: Added the warden's favourite jacket., type: Add}
+  id: 642
+  time: '2021-11-23T11:12:20.0000000+00:00'
+- author: ElectroJr
+  changes:
+  - {message: 'Mopping now picks up slightly more reagents, and cleaning vomit should
       be easier.', type: Tweak}
-    id: 643
-    time: '2021-11-23T17:14:46.0000000+00:00'
-  - author: metalgearsloth
-    changes:
-      - {message: Pried tiles now have a random rotation applied, type: Tweak}
-    id: 644
-    time: '2021-11-23T17:15:49.0000000+00:00'
-  - author: mirrorcult
-    changes:
-      - {message: Smoke spam no longer crashes the server., type: Fix}
-    id: 645
-    time: '2021-11-23T19:35:50.472421+00:00'
-  - author: Clyybber
-    changes:
-      - {message: Reworked how dropping items by slipping works., type: Tweak}
-    id: 646
-    time: '2021-11-23T23:38:39.0000000+00:00'
-  - author: 20kdc
-    changes:
-      - {message: Disposals should no longer be capable of sending employees through walls
-           when they're not supposed to be., type: Fix}
-    id: 647
-    time: '2021-11-23T23:38:46.0000000+00:00'
-  - author: ElectroJr
-    changes:
-      - {message: You can now directly swap beakers in chemistry machines. No more swap-hands
-          > eject > swap-hands> insert., type: Tweak}
+  id: 643
+  time: '2021-11-23T17:14:46.0000000+00:00'
+- author: metalgearsloth
+  changes:
+  - {message: Pried tiles now have a random rotation applied, type: Tweak}
+  id: 644
+  time: '2021-11-23T17:15:49.0000000+00:00'
+- author: mirrorcult
+  changes:
+  - {message: Smoke spam no longer crashes the server., type: Fix}
+  id: 645
+  time: '2021-11-23T19:35:50.472421+00:00'
+- author: Clyybber
+  changes:
+  - {message: Reworked how dropping items by slipping works., type: Tweak}
+  id: 646
+  time: '2021-11-23T23:38:39.0000000+00:00'
+- author: 20kdc
+  changes:
+  - {message: Disposals should no longer be capable of sending employees through walls
+      when they're not supposed to be., type: Fix}
+  id: 647
+  time: '2021-11-23T23:38:46.0000000+00:00'
+- author: ElectroJr
+  changes:
+  - {message: You can now directly swap beakers in chemistry machines. No more swap-hands
+      > eject > swap-hands> insert., type: Tweak}
   id: 648
   time: '2021-11-24T07:03:08.0000000+00:00'
-  - author: moonheart08
-    changes:
-      - {message: The lobby timer is now (much) longer., type: Tweak}
-    id: 649
-    time: '2021-11-24T09:52:07.0000000+00:00'
-  - author: 20kdc
-    changes:
-      - {message: Solar control console works again, type: Fix}
-    id: 650
-    time: '2021-11-24T20:51:43.0000000+00:00'
-  - author: moony
-    changes:
-      - {message: The game admins are now omnipotent., type: Add}
-    id: 651
-    time: '2021-11-24T22:52:31.0000000+00:00'
-  - author: Mith-randalf
-    changes:
-      - {message: Fixed broken tonic water can visual., type: Fix}
-    id: 652
-    time: '2021-11-25T01:35:01.0000000+00:00'
-  - author: 20kdc
-    changes:
-      - {message: Fixed bug with disposals that turned Packedstation disposals into an
-           inescapable hell, type: Fix}
-    id: 653
-    time: '2021-11-25T02:10:15.0000000+00:00'
-  - author: Leander
-    changes:
-      - {message: added broken bottles for bar fights, type: Add}
-      - {message: tweaked bottles so that they spawn actual broken bottles instead of
-           glass when thrown, type: Tweak}
-      - {message: nerfed bottle throwing damage, type: Tweak}
-    id: 654
-    time: '2021-11-25T05:16:17.0000000+00:00'
-  - author: iczero
-    changes:
-      - {message: Survival boxes are no longer magic, type: Add}
-    id: 655
-    time: '2021-11-25T05:47:52.0000000+00:00'
-  - author: moony
-    changes:
-      - {message: 'You can now grind up the bee plush, you monster.', type: Add}
-    id: 656
-    time: '2021-11-25T06:06:13.0000000+00:00'
-  - author: Rane
-    changes:
-      - {message: The chemist has arrived on station! Pharmacology will be left to the
-           professionals now., type: Add}
-    id: 657
-    time: '2021-11-25T06:07:07.0000000+00:00'
-  - author: moonheart08
-    changes:
-      - {message: Lobby timer now actually shows minutes., type: Fix}
-    id: 658
-    time: '2021-11-25T19:30:36.0000000+00:00'
-  - author: Taral
-    changes:
-      - {message: new laser guns, type: Add}
-      - {message: Z8 carbine bundle, type: Add}
-      - {message: firecost for most battery guns, type: Add}
-      - {message: Inspector has been replaced with the Predator in the uplink and bundle,
-         type: Tweak}
-      - {message: replaced old c20r cev eris sprite with a newer one from the same source,
-         type: Tweak}
-      - {message: Inspector had it's ammo capacity reduced from 7 to 6, type: Tweak}
-    id: 659
-    time: '2021-11-25T22:37:21.0000000+00:00'
-  - author: Rane
-    changes:
-      - {message: Chemist's maintenance access updated to comply with current NT access
-           policy., type: Tweak}
-    id: 660
-    time: '2021-11-26T03:37:05.0000000+00:00'
-  - author: wrexbe
-    changes:
-      - {message: fixed crash when admin log has the same object more then once., type: Fix}
-    id: 661
-    time: '2021-11-26T07:39:36.0000000+00:00'
-  - author: Hoolny
-    changes:
-      - {message: Readded cows into cargo, type: Tweak}
-    id: 662
-    time: '2021-11-26T09:11:42.0000000+00:00'
-  - author: 20kdc
-    changes:
-      - {message: Broken solar panels now spit out shards when deconstructed., type: Tweak}
-      - {message: Solar assemblies are now de-rotated when deconstructing., type: Fix}
-    id: 663
-    time: '2021-11-26T09:17:21.0000000+00:00'
-  - author: moony
-    changes:
-      - {message: Station names are now randomly generated., type: Add}
-    id: 664
-    time: '2021-11-26T13:54:32.0000000+00:00'
-  - author: ElectroJr
-    changes:
-      - {message: 'Added chemistry recipes for creating cheese (40 milk, 5 enzyme), dough
+- author: moonheart08
+  changes:
+  - {message: The lobby timer is now (much) longer., type: Tweak}
+  id: 649
+  time: '2021-11-24T09:52:07.0000000+00:00'
+- author: 20kdc
+  changes:
+  - {message: Solar control console works again, type: Fix}
+  id: 650
+  time: '2021-11-24T20:51:43.0000000+00:00'
+- author: moony
+  changes:
+  - {message: The game admins are now omnipotent., type: Add}
+  id: 651
+  time: '2021-11-24T22:52:31.0000000+00:00'
+- author: Mith-randalf
+  changes:
+  - {message: Fixed broken tonic water can visual., type: Fix}
+  id: 652
+  time: '2021-11-25T01:35:01.0000000+00:00'
+- author: 20kdc
+  changes:
+  - {message: Fixed bug with disposals that turned Packedstation disposals into an
+      inescapable hell, type: Fix}
+  id: 653
+  time: '2021-11-25T02:10:15.0000000+00:00'
+- author: Leander
+  changes:
+  - {message: added broken bottles for bar fights, type: Add}
+  - {message: tweaked bottles so that they spawn actual broken bottles instead of
+      glass when thrown, type: Tweak}
+  - {message: nerfed bottle throwing damage, type: Tweak}
+  id: 654
+  time: '2021-11-25T05:16:17.0000000+00:00'
+- author: iczero
+  changes:
+  - {message: Survival boxes are no longer magic, type: Add}
+  id: 655
+  time: '2021-11-25T05:47:52.0000000+00:00'
+- author: moony
+  changes:
+  - {message: 'You can now grind up the bee plush, you monster.', type: Add}
+  id: 656
+  time: '2021-11-25T06:06:13.0000000+00:00'
+- author: Rane
+  changes:
+  - {message: The chemist has arrived on station! Pharmacology will be left to the
+      professionals now., type: Add}
+  id: 657
+  time: '2021-11-25T06:07:07.0000000+00:00'
+- author: moonheart08
+  changes:
+  - {message: Lobby timer now actually shows minutes., type: Fix}
+  id: 658
+  time: '2021-11-25T19:30:36.0000000+00:00'
+- author: Taral
+  changes:
+  - {message: new laser guns, type: Add}
+  - {message: Z8 carbine bundle, type: Add}
+  - {message: firecost for most battery guns, type: Add}
+  - {message: Inspector has been replaced with the Predator in the uplink and bundle,
+    type: Tweak}
+  - {message: replaced old c20r cev eris sprite with a newer one from the same source,
+    type: Tweak}
+  - {message: Inspector had it's ammo capacity reduced from 7 to 6, type: Tweak}
+  id: 659
+  time: '2021-11-25T22:37:21.0000000+00:00'
+- author: Rane
+  changes:
+  - {message: Chemist's maintenance access updated to comply with current NT access
+      policy., type: Tweak}
+  id: 660
+  time: '2021-11-26T03:37:05.0000000+00:00'
+- author: wrexbe
+  changes:
+  - {message: fixed crash when admin log has the same object more then once., type: Fix}
+  id: 661
+  time: '2021-11-26T07:39:36.0000000+00:00'
+- author: Hoolny
+  changes:
+  - {message: Readded cows into cargo, type: Tweak}
+  id: 662
+  time: '2021-11-26T09:11:42.0000000+00:00'
+- author: 20kdc
+  changes:
+  - {message: Broken solar panels now spit out shards when deconstructed., type: Tweak}
+  - {message: Solar assemblies are now de-rotated when deconstructing., type: Fix}
+  id: 663
+  time: '2021-11-26T09:17:21.0000000+00:00'
+- author: moony
+  changes:
+  - {message: Station names are now randomly generated., type: Add}
+  id: 664
+  time: '2021-11-26T13:54:32.0000000+00:00'
+- author: ElectroJr
+  changes:
+  - {message: 'Added chemistry recipes for creating cheese (40 milk, 5 enzyme), dough
       (15 flour, 10 water), and cake batter (15 flour, 5 sugar, and 12 eggs or soy
       milk)', type: Add}
-      - {message: Added more ingredients to the chef's locker, type: Tweak}
-      - {message: 'Several microwave recipes that used to require flour now need dough,
+  - {message: Added more ingredients to the chef's locker, type: Tweak}
+  - {message: 'Several microwave recipes that used to require flour now need dough,
       batter, or bread slices.', type: Tweak}
-    id: 665
-    time: '2021-11-26T22:50:14.0000000+00:00'
-  - author: 20kdc
-    changes:
-      - {message: 'NT14 Knightship models have been taken in for a refit, and now have
+  id: 665
+  time: '2021-11-26T22:50:14.0000000+00:00'
+- author: 20kdc
+  changes:
+  - {message: 'NT14 Knightship models have been taken in for a refit, and now have
       thrusters, gyroscopes and a docking airlock.', type: Add}
-    id: 666
-    time: '2021-11-26T22:50:36.0000000+00:00'
-  - author: ElectroJr
-    changes:
-      - {message: Fixed cigar case visuals. Can no longer see the cigars when case is
-           closed., type: Fix}
-    id: 667
-    time: '2021-11-27T06:43:19.0000000+00:00'
-  - author: moony
-    changes:
-      - {message: Administrators have had an essential command added to their toolset.,
-         type: Add}
-    id: 668
-    time: '2021-11-27T06:43:33.0000000+00:00'
-  - author: Pancake
-    changes:
-      - {message: Lanterns and hardhats have been upgraded to starting with Small High-Capacity
-           Power Cells., type: Tweak}
-    id: 669
-    time: '2021-11-27T06:43:38.0000000+00:00'
-  - author: artak10t
-    changes:
-      - {message: Added pills types selection in ChemMaster, type: Add}
-      - {message: Added pills canister, type: Add}
-    id: 670
-    time: '2021-11-27T06:44:36.0000000+00:00'
-  - author: mirrorcult
-    changes:
-      - {message: 'Acids including fluorosulfuric, polytrinic, and sulfuric now have effects
+  id: 666
+  time: '2021-11-26T22:50:36.0000000+00:00'
+- author: ElectroJr
+  changes:
+  - {message: Fixed cigar case visuals. Can no longer see the cigars when case is
+      closed., type: Fix}
+  id: 667
+  time: '2021-11-27T06:43:19.0000000+00:00'
+- author: moony
+  changes:
+  - {message: Administrators have had an essential command added to their toolset.,
+    type: Add}
+  id: 668
+  time: '2021-11-27T06:43:33.0000000+00:00'
+- author: Pancake
+  changes:
+  - {message: Lanterns and hardhats have been upgraded to starting with Small High-Capacity
+      Power Cells., type: Tweak}
+  id: 669
+  time: '2021-11-27T06:43:38.0000000+00:00'
+- author: artak10t
+  changes:
+  - {message: Added pills types selection in ChemMaster, type: Add}
+  - {message: Added pills canister, type: Add}
+  id: 670
+  time: '2021-11-27T06:44:36.0000000+00:00'
+- author: mirrorcult
+  changes:
+  - {message: 'Acids including fluorosulfuric, polytrinic, and sulfuric now have effects
       on touch.', type: Add}
-    id: 671
-    time: '2021-11-27T07:31:50.0000000+00:00'
-  - author: Pancake
-    changes:
-      - {message: Trash Bags have been added to the Janitor Cargo Crate., type: Tweak}
-      - {message: Emergency Suits have been added to the Emergency Internals Cargo Crate.,
-         type: Tweak}
-    id: 672
-    time: '2021-11-27T08:54:08.0000000+00:00'
-  - author: Rane
-    changes:
-      - {message: Pill canisters can now be found in a box in chemistry's locker., type: Add}
-      - {message: 'Cargo now has access to the chemistry supplies crate, allowing them
+  id: 671
+  time: '2021-11-27T07:31:50.0000000+00:00'
+- author: Pancake
+  changes:
+  - {message: Trash Bags have been added to the Janitor Cargo Crate., type: Tweak}
+  - {message: Emergency Suits have been added to the Emergency Internals Cargo Crate.,
+    type: Tweak}
+  id: 672
+  time: '2021-11-27T08:54:08.0000000+00:00'
+- author: Rane
+  changes:
+  - {message: Pill canisters can now be found in a box in chemistry's locker., type: Add}
+  - {message: 'Cargo now has access to the chemistry supplies crate, allowing them
       to replace chemistry''s things after they are all stolen or blown up.', type: Add}
-    id: 673
-    time: '2021-11-28T01:30:47.0000000+00:00'
-  - author: iczero
-    changes:
-      - {message: Protolathes and autolathes can now be constructed, type: Add}
-    id: 674
-    time: '2021-11-28T01:38:07.0000000+00:00'
-  - author: metalgearsloth
-    changes:
-      - {message: Gyroscope examine no longer mentions direction which doesn't matter,
-         type: Fix}
-      - {message: Rotating a thruster will now turn it off / on properly, type: Fix}
-    id: 675
-    time: '2021-11-28T02:03:46.0000000+00:00'
-  - author: moony
-    changes:
-      - {message: Raised the maximum number of traitors from four to seven., type: Tweak}
-    id: 676
-    time: '2021-11-28T23:25:10.0000000+00:00'
-  - author: ElectroJr
-    changes:
-      - {message: 'More verbs can now be used on items inside of storage (backpack, boxes,
+  id: 673
+  time: '2021-11-28T01:30:47.0000000+00:00'
+- author: iczero
+  changes:
+  - {message: Protolathes and autolathes can now be constructed, type: Add}
+  id: 674
+  time: '2021-11-28T01:38:07.0000000+00:00'
+- author: metalgearsloth
+  changes:
+  - {message: Gyroscope examine no longer mentions direction which doesn't matter,
+    type: Fix}
+  - {message: Rotating a thruster will now turn it off / on properly, type: Fix}
+  id: 675
+  time: '2021-11-28T02:03:46.0000000+00:00'
+- author: moony
+  changes:
+  - {message: Raised the maximum number of traitors from four to seven., type: Tweak}
+  id: 676
+  time: '2021-11-28T23:25:10.0000000+00:00'
+- author: ElectroJr
+  changes:
+  - {message: 'More verbs can now be used on items inside of storage (backpack, boxes,
       etc).', type: Tweak}
-      - {message: 'If you close a storage UI, any nested UIs are also closed. I.e., if
+  - {message: 'If you close a storage UI, any nested UIs are also closed. I.e., if
       you have a box inside of a backpack, closing the backpack will also close the
       box UI.', type: Tweak}
-    id: 677
-    time: '2021-11-28T23:25:22.0000000+00:00'
-  - author: artak10t
-    changes:
-      - {message: Added auto labeler for ChemMaster., type: Add}
-      - {message: Added popup messages for ChemMaster buttons., type: Add}
-    id: 678
-    time: '2021-11-29T02:25:23.0000000+00:00'
-  - author: moonheart08
-    changes:
-      - {message: 'Nanotrasen has recently obtained reports of a mysterious, extremely
+  id: 677
+  time: '2021-11-28T23:25:22.0000000+00:00'
+- author: artak10t
+  changes:
+  - {message: Added auto labeler for ChemMaster., type: Add}
+  - {message: Added popup messages for ChemMaster buttons., type: Add}
+  id: 678
+  time: '2021-11-29T02:25:23.0000000+00:00'
+- author: moonheart08
+  changes:
+  - {message: 'Nanotrasen has recently obtained reports of a mysterious, extremely
       fast growing space plant that rapidly consumes entire stations if left unharmed.',
-         type: Add}
-    id: 679
-    time: '2021-11-29T02:25:36.0000000+00:00'
-  - author: mirrorcult
-    changes:
-      - {message: 'Added Napalm, a chemical that makes people extremely susceptible to
+    type: Add}
+  id: 679
+  time: '2021-11-29T02:25:36.0000000+00:00'
+- author: mirrorcult
+  changes:
+  - {message: 'Added Napalm, a chemical that makes people extremely susceptible to
       being lit on fire. It''s made using three basic flammable chemicals.', type: Add}
-      - {message: 'Added Phlogiston, a chemical that makes plasma when mixed and lights
+  - {message: 'Added Phlogiston, a chemical that makes plasma when mixed and lights
       people on fire on touch. It''s made using phosphorus, a certain acid, and a
       dangerous but common toxin found in Chemistry.', type: Add}
-      - {message: 'Added Chlorine Trifluoride (CLF3), an extraordinarily dangerous chemical
+  - {message: 'Added Chlorine Trifluoride (CLF3), an extraordinarily dangerous chemical
       that rips up tiles and will always light people on fire. This one should be
       pretty self explanatory to make. Be wary about mixing it, as it''s very, very
       reactive.', type: Add}
-    id: 680
-    time: '2021-11-29T02:25:51.0000000+00:00'
-  - author: FoLoKe
-    changes:
-      - {message: Added space carps "dead" sprite, type: Add}
-    id: 681
-    time: '2021-11-30T10:12:19.0000000+00:00'
-  - author: Zumorica
-    changes:
-      - {message: 'The space around you feels colder... Depressurized rooms will now be
+  id: 680
+  time: '2021-11-29T02:25:51.0000000+00:00'
+- author: FoLoKe
+  changes:
+  - {message: Added space carps "dead" sprite, type: Add}
+  id: 681
+  time: '2021-11-30T10:12:19.0000000+00:00'
+- author: Zumorica
+  changes:
+  - {message: 'The space around you feels colder... Depressurized rooms will now be
       very, very cold.', type: Tweak}
-    id: 682
-    time: '2021-11-30T10:42:48.0000000+00:00'
-  - author: pointer-to-null
-    changes:
-      - {message: Added a FPS counter game option., type: Add}
-    id: 683
-    time: '2021-11-30T11:31:13.0000000+00:00'
-  - author: metalgearsloth
-    changes:
-      - {message: Effects (i.e. melee and hitscan weapons like lasers) now have the correct
-           rotation, type: Fix}
-    id: 684
-    time: '2021-11-30T13:38:13.0000000+00:00'
-  - author: Peptide90
-    changes:
-      - {message: Added inflatable wall crate to cargo under emergency tab., type: Add}
-    id: 685
-    time: '2021-11-30T20:48:58.0000000+00:00'
-  - author: mirrorcult
-    changes:
-      - {message: Weedkiller and Pest-B-Gone now harms kudzu., type: Add}
-    id: 686
-    time: '2021-11-30T22:58:37.776324+00:00'
-  - author: metalgearsloth
-    changes:
-      - {message: Shuttle movement now uses significantly less bandwidth., type: Fix}
-    id: 687
-    time: '2021-12-01T07:32:37.0000000+00:00'
-  - author: 20kdc
-    changes:
-      - {message: Instruments network again, type: Fix}
-    id: 688
-    time: '2021-12-01T14:00:11.0000000+00:00'
-  - author: Efruit
-    changes:
-      - {message: Radiation storms are scary., type: Tweak}
-    id: 689
-    time: '2021-12-01T20:21:18.0000000+00:00'
-  - author: Peptide90
-    changes:
-      - {message: Corrected the names of a bunch of clothing items., type: Fix}
-    id: 690
-    time: '2021-12-01T21:19:36.0000000+00:00'
-  - author: Peptide90
-    changes:
-      - {message: Added LV cable to the autolathe., type: Add}
-    id: 691
-    time: '2021-12-02T02:49:45.0000000+00:00'
-  - author: mirrorcult
-    changes:
-      - {message: Touching insulated wires with your bare hands no longer shocks you.,
-         type: Tweak}
-      - {message: Electrocution now stuns you for a much shorter duration., type: Tweak}
-    id: 692
-    time: '2021-12-02T03:03:38.0000000+00:00'
-  - author: ElectroJr
-    changes:
-      - {message: Donk pockets now fit into their boxes again., type: Fix}
-    id: 693
-    time: '2021-12-02T14:37:40.0000000+00:00'
-  - author: ElectroJr
-    changes:
-      - {message: Masks & some headwear now blocks eating & drinking, type: Tweak}
-    id: 694
-    time: '2021-12-02T14:51:05.0000000+00:00'
-  - author: hubismal
-    changes:
-      - {message: pAIs have been outfitted with cheap ringtone synthesizers to play their
-           own music., type: Add}
-    id: 695
-    time: '2021-12-02T18:49:18.0000000+00:00'
-  - author: moony
-    changes:
-      - {message: 'In-game chat now has a sanitizer that removes smilies. You can now
+  id: 682
+  time: '2021-11-30T10:42:48.0000000+00:00'
+- author: pointer-to-null
+  changes:
+  - {message: Added a FPS counter game option., type: Add}
+  id: 683
+  time: '2021-11-30T11:31:13.0000000+00:00'
+- author: metalgearsloth
+  changes:
+  - {message: Effects (i.e. melee and hitscan weapons like lasers) now have the correct
+      rotation, type: Fix}
+  id: 684
+  time: '2021-11-30T13:38:13.0000000+00:00'
+- author: Peptide90
+  changes:
+  - {message: Added inflatable wall crate to cargo under emergency tab., type: Add}
+  id: 685
+  time: '2021-11-30T20:48:58.0000000+00:00'
+- author: mirrorcult
+  changes:
+  - {message: Weedkiller and Pest-B-Gone now harms kudzu., type: Add}
+  id: 686
+  time: '2021-11-30T22:58:37.776324+00:00'
+- author: metalgearsloth
+  changes:
+  - {message: Shuttle movement now uses significantly less bandwidth., type: Fix}
+  id: 687
+  time: '2021-12-01T07:32:37.0000000+00:00'
+- author: 20kdc
+  changes:
+  - {message: Instruments network again, type: Fix}
+  id: 688
+  time: '2021-12-01T14:00:11.0000000+00:00'
+- author: Efruit
+  changes:
+  - {message: Radiation storms are scary., type: Tweak}
+  id: 689
+  time: '2021-12-01T20:21:18.0000000+00:00'
+- author: Peptide90
+  changes:
+  - {message: Corrected the names of a bunch of clothing items., type: Fix}
+  id: 690
+  time: '2021-12-01T21:19:36.0000000+00:00'
+- author: Peptide90
+  changes:
+  - {message: Added LV cable to the autolathe., type: Add}
+  id: 691
+  time: '2021-12-02T02:49:45.0000000+00:00'
+- author: mirrorcult
+  changes:
+  - {message: Touching insulated wires with your bare hands no longer shocks you.,
+    type: Tweak}
+  - {message: Electrocution now stuns you for a much shorter duration., type: Tweak}
+  id: 692
+  time: '2021-12-02T03:03:38.0000000+00:00'
+- author: ElectroJr
+  changes:
+  - {message: Donk pockets now fit into their boxes again., type: Fix}
+  id: 693
+  time: '2021-12-02T14:37:40.0000000+00:00'
+- author: ElectroJr
+  changes:
+  - {message: Masks & some headwear now blocks eating & drinking, type: Tweak}
+  id: 694
+  time: '2021-12-02T14:51:05.0000000+00:00'
+- author: hubismal
+  changes:
+  - {message: pAIs have been outfitted with cheap ringtone synthesizers to play their
+      own music., type: Add}
+  id: 695
+  time: '2021-12-02T18:49:18.0000000+00:00'
+- author: moony
+  changes:
+  - {message: 'In-game chat now has a sanitizer that removes smilies. You can now
       put :) or similar at the end of your message to emote automatically.', type: Add}
-    id: 696
-    time: '2021-12-03T00:49:19.0000000+00:00'
-  - author: Mith-randalf
-    changes:
-      - {message: 'Following numerous lawsuits relating to so-called ''shitcurity'', Nanotrasen
+  id: 696
+  time: '2021-12-03T00:49:19.0000000+00:00'
+- author: Mith-randalf
+  changes:
+  - {message: 'Following numerous lawsuits relating to so-called ''shitcurity'', Nanotrasen
       is now actively hiring brig Wardens for its deep-space stations.', type: Add}
-    id: 697
-    time: '2021-12-03T02:01:18.0000000+00:00'
-  - author: metalgearsloth
-    changes:
-      - {message: Balance pass on thrusters to make them usable for ships large and small,
-         type: Tweak}
-      - {message: Multiple pilots now supported properly, type: Tweak}
-      - {message: Thruster visualizer no longer gets stuck on in some situations, type: Fix}
-      - {message: Thrusters now work in the direction your console is facing instead of
-           shuttle-North, type: Tweak}
-    id: 698
-    time: '2021-12-03T02:03:06.0000000+00:00'
-  - author: metalgearsloth
-    changes:
-      - {message: Fix ghost role takeovers of monke, type: Fix}
-    id: 699
-    time: '2021-12-03T09:31:14.0000000+00:00'
-  - author: shaeone
-    changes:
-      - {message: Modified gyroscope sprite., type: Tweak}
-    id: 700
-    time: '2021-12-03T09:39:18.0000000+00:00'
-  - author: 20kdc
-    changes:
-      - {message: 'The metaphysical department has finally learned what a monkey is, and
+  id: 697
+  time: '2021-12-03T02:01:18.0000000+00:00'
+- author: metalgearsloth
+  changes:
+  - {message: Balance pass on thrusters to make them usable for ships large and small,
+    type: Tweak}
+  - {message: Multiple pilots now supported properly, type: Tweak}
+  - {message: Thruster visualizer no longer gets stuck on in some situations, type: Fix}
+  - {message: Thrusters now work in the direction your console is facing instead of
+      shuttle-North, type: Tweak}
+  id: 698
+  time: '2021-12-03T02:03:06.0000000+00:00'
+- author: metalgearsloth
+  changes:
+  - {message: Fix ghost role takeovers of monke, type: Fix}
+  id: 699
+  time: '2021-12-03T09:31:14.0000000+00:00'
+- author: shaeone
+  changes:
+  - {message: Modified gyroscope sprite., type: Tweak}
+  id: 700
+  time: '2021-12-03T09:39:18.0000000+00:00'
+- author: 20kdc
+  changes:
+  - {message: 'The metaphysical department has finally learned what a monkey is, and
       has adjusted soul binding to monkeys accordingly.', type: Fix}
-    id: 701
-    time: '2021-12-03T17:11:51.0000000+00:00'
-  - author: 20kdc
-    changes:
-      - {message: The Salvage department is now partially there., type: Add}
-    id: 702
-    time: '2021-12-03T22:24:19.0000000+00:00'
-  - author: 20kdc
-    changes:
-      - {message: Throw pushback ratio multiplied by 10., type: Tweak}
-    id: 703
-    time: '2021-12-04T00:26:52.0000000+00:00'
-  - author: ElectroJr
-    changes:
-      - {message: Fixed some issues preventing mobs from taking proper suffocation damage.,
-         type: Fix}
-    id: 704
-    time: '2021-12-04T08:11:48.0000000+00:00'
-  - author: vulppine
-    changes:
-      - {message: Tools (along with many other objects) have been stripped of their insulated
-           property. Go get some real insulated gloves!, type: Fix}
-    id: 705
-    time: '2021-12-04T09:59:09.0000000+00:00'
-  - author: Peptide90
-    changes:
-      - {message: Fixed flares so they now burn longer and burn out slower., type: Fix}
-    id: 706
-    time: '2021-12-04T18:50:25.0000000+00:00'
-  - author: Rane
-    changes:
-      - {message: Added nettles! They're an amazing source of histamine when cultivated
-           to high potency or ground up., type: Add}
-    id: 707
-    time: '2021-12-04T18:55:04.0000000+00:00'
-  - author: ElectroJr
-    changes:
-      - {message: Cigars and clown/mime masks no longer block drinking & eating., type: Fix}
-    id: 708
-    time: '2021-12-04T18:56:27.0000000+00:00'
-  - author: Rane
-    changes:
-      - {message: Airlock access to high security areas has been updated to include only
-           those who need it., type: Tweak}
-    id: 709
-    time: '2021-12-05T03:20:06.0000000+00:00'
-  - author: Mith-randalf
-    changes:
-      - {message: 'Fixed some clothing names, applied armour to previously unarmoured
+  id: 701
+  time: '2021-12-03T17:11:51.0000000+00:00'
+- author: 20kdc
+  changes:
+  - {message: The Salvage department is now partially there., type: Add}
+  id: 702
+  time: '2021-12-03T22:24:19.0000000+00:00'
+- author: 20kdc
+  changes:
+  - {message: Throw pushback ratio multiplied by 10., type: Tweak}
+  id: 703
+  time: '2021-12-04T00:26:52.0000000+00:00'
+- author: ElectroJr
+  changes:
+  - {message: Fixed some issues preventing mobs from taking proper suffocation damage.,
+    type: Fix}
+  id: 704
+  time: '2021-12-04T08:11:48.0000000+00:00'
+- author: vulppine
+  changes:
+  - {message: Tools (along with many other objects) have been stripped of their insulated
+      property. Go get some real insulated gloves!, type: Fix}
+  id: 705
+  time: '2021-12-04T09:59:09.0000000+00:00'
+- author: Peptide90
+  changes:
+  - {message: Fixed flares so they now burn longer and burn out slower., type: Fix}
+  id: 706
+  time: '2021-12-04T18:50:25.0000000+00:00'
+- author: Rane
+  changes:
+  - {message: Added nettles! They're an amazing source of histamine when cultivated
+      to high potency or ground up., type: Add}
+  id: 707
+  time: '2021-12-04T18:55:04.0000000+00:00'
+- author: ElectroJr
+  changes:
+  - {message: Cigars and clown/mime masks no longer block drinking & eating., type: Fix}
+  id: 708
+  time: '2021-12-04T18:56:27.0000000+00:00'
+- author: Rane
+  changes:
+  - {message: Airlock access to high security areas has been updated to include only
+      those who need it., type: Tweak}
+  id: 709
+  time: '2021-12-05T03:20:06.0000000+00:00'
+- author: Mith-randalf
+  changes:
+  - {message: 'Fixed some clothing names, applied armour to previously unarmoured
       clothes, tweaked some armour values.', type: Tweak}
-    id: 710
-    time: '2021-12-05T06:39:52.0000000+00:00'
-  - author: Peptide90
-    changes:
-      - {message: Added construction for main crates and deconstruction for all crates.
-           Use a screwdriver to deconstruct crates., type: Add}
-    id: 711
-    time: '2021-12-06T22:10:04.0000000+00:00'
-  - author: pointer-to-null
-    changes:
-      - {message: Fixed the status effects cooldown time accumulation. (Major clown nerf).,
-         type: Fix}
-    id: 712
-    time: '2021-12-07T06:18:07.0000000+00:00'
-  - author: ShadowCommander
-    changes:
-      - {message: Rules now pop up on the first connection to the server, type: Add}
-    id: 713
-    time: '2021-12-09T22:22:49.0000000+00:00'
-  - author: Peptide90
-    changes:
-      - {message: More in depth tutorial. Press F1 to learn some basics about the server.
-           More to come in future., type: Add}
-    id: 714
-    time: '2021-12-10T17:43:04.0000000+00:00'
-  - author: Peptide90
-    changes:
-      - {message: 'Sad day for Cargonia. All secure crates have been buffed so your basic
+  id: 710
+  time: '2021-12-05T06:39:52.0000000+00:00'
+- author: Peptide90
+  changes:
+  - {message: Added construction for main crates and deconstruction for all crates.
+      Use a screwdriver to deconstruct crates., type: Add}
+  id: 711
+  time: '2021-12-06T22:10:04.0000000+00:00'
+- author: pointer-to-null
+  changes:
+  - {message: Fixed the status effects cooldown time accumulation. (Major clown nerf).,
+    type: Fix}
+  id: 712
+  time: '2021-12-07T06:18:07.0000000+00:00'
+- author: ShadowCommander
+  changes:
+  - {message: Rules now pop up on the first connection to the server, type: Add}
+  id: 713
+  time: '2021-12-09T22:22:49.0000000+00:00'
+- author: Peptide90
+  changes:
+  - {message: More in depth tutorial. Press F1 to learn some basics about the server.
+      More to come in future., type: Add}
+  id: 714
+  time: '2021-12-10T17:43:04.0000000+00:00'
+- author: Peptide90
+  changes:
+  - {message: 'Sad day for Cargonia. All secure crates have been buffed so your basic
       tools won''t break them anymore,', type: Tweak}
-    id: 715
-    time: '2021-12-11T23:07:52.0000000+00:00'
-  - author: Rane
-    changes:
-      - {message: Airlock access to rooms under the service department has been updated
-           to include only those who need it., type: Tweak}
-    id: 716
-    time: '2021-12-11T23:08:11.0000000+00:00'
-  - author: Peptide90
-    changes:
-      - {message: Improved stats of emergency suit and reduced heat resistance of fire
-           suit, type: Tweak}
-      - {message: Changed spawn probabilities in fire closets and emergency toolboxes.
-           Added flare to survival box., type: Tweak}
-    id: 717
-    time: '2021-12-11T23:08:51.0000000+00:00'
-  - author: Sergal
-    changes:
-      - {message: Punching now actually sounds like punching., type: Add}
-      - {message: 'Everything that is considered a melee weapon now has more sound variations,
+  id: 715
+  time: '2021-12-11T23:07:52.0000000+00:00'
+- author: Rane
+  changes:
+  - {message: Airlock access to rooms under the service department has been updated
+      to include only those who need it., type: Tweak}
+  id: 716
+  time: '2021-12-11T23:08:11.0000000+00:00'
+- author: Peptide90
+  changes:
+  - {message: Improved stats of emergency suit and reduced heat resistance of fire
+      suit, type: Tweak}
+  - {message: Changed spawn probabilities in fire closets and emergency toolboxes.
+      Added flare to survival box., type: Tweak}
+  id: 717
+  time: '2021-12-11T23:08:51.0000000+00:00'
+- author: Sergal
+  changes:
+  - {message: Punching now actually sounds like punching., type: Add}
+  - {message: 'Everything that is considered a melee weapon now has more sound variations,
       smack!', type: Add}
-    id: 718
-    time: '2021-12-11T23:12:40.0000000+00:00'
-  - author: ElectroJr
-    changes:
-      - {message: Unlit welders no longer deal burn damage when used in melee., type: Fix}
-    id: 719
-    time: '2021-12-11T23:12:48.0000000+00:00'
-  - author: moony
-    changes:
-      - {message: Admins can now create custom game objects on the fly., type: Add}
-    id: 720
-    time: '2021-12-11T23:28:16.0000000+00:00'
-  - author: TimrodDX
-    changes:
-      - {message: The Chef on Packed now has a full container of Universal Enzyme., type: Tweak}
-      - {message: New floor tiles have been added to Packed to bring it closer to its
-           original look., type: Tweak}
-    id: 721
-    time: '2021-12-12T05:52:39.0000000+00:00'
-  - author: wrexbe
-    changes:
-      - {message: round end summary scrolls, type: Fix}
-    id: 722
-    time: '2021-12-12T13:09:47.0000000+00:00'
-  - author: DelleVelleD
-    changes:
-      - {message: Fixed booze and soda dispensers colliding with tables., type: Fix}
-    id: 723
-    time: '2021-12-12T15:02:28.0000000+00:00'
-  - author: ElectroJr
-    changes:
-      - {message: Fixed a bug preventing people from breaking out of handcuffs., type: Fix}
-      - {message: fixed not being able to open morgues., type: Fix}
-    id: 724
-    time: '2021-12-12T17:53:03.0000000+00:00'
-  - author: Efruit
-    changes:
-      - {message: Rich text is now... rich-er. Expect more fancy text effects as the system
-           gets adopted., type: Add}
-    id: 725
-    time: '2021-12-13T02:25:42.0000000+00:00'
-  - author: StanberyTrask
-    changes:
-      - {message: 'added railing sprites, prototype, and construction graph', type: Add}
-    id: 726
-    time: '2021-12-13T05:03:21.0000000+00:00'
-  - author: metalgearsloth
-    changes:
-      - {message: Fix AHelp and Quit command permissions, type: Fix}
-    id: 727
-    time: '2021-12-13T05:45:49.0000000+00:00'
-  - author: DelleVelleD
-    changes:
-      - {message: Fixed power devices remaining connected to the network after unwrenching,
-         type: Fix}
-    id: 728
-    time: '2021-12-13T05:45:54.0000000+00:00'
-  - author: ElectroJr
-    changes:
-      - {message: You can now pull another player even if they have their hands full.,
-         type: Tweak}
-    id: 729
-    time: '2021-12-13T05:46:09.0000000+00:00'
-  - author: ElectroJr
-    changes:
-      - {message: 'The collision for broken grilles have been fixed, you can now walk
+  id: 718
+  time: '2021-12-11T23:12:40.0000000+00:00'
+- author: ElectroJr
+  changes:
+  - {message: Unlit welders no longer deal burn damage when used in melee., type: Fix}
+  id: 719
+  time: '2021-12-11T23:12:48.0000000+00:00'
+- author: moony
+  changes:
+  - {message: Admins can now create custom game objects on the fly., type: Add}
+  id: 720
+  time: '2021-12-11T23:28:16.0000000+00:00'
+- author: TimrodDX
+  changes:
+  - {message: The Chef on Packed now has a full container of Universal Enzyme., type: Tweak}
+  - {message: New floor tiles have been added to Packed to bring it closer to its
+      original look., type: Tweak}
+  id: 721
+  time: '2021-12-12T05:52:39.0000000+00:00'
+- author: wrexbe
+  changes:
+  - {message: round end summary scrolls, type: Fix}
+  id: 722
+  time: '2021-12-12T13:09:47.0000000+00:00'
+- author: DelleVelleD
+  changes:
+  - {message: Fixed booze and soda dispensers colliding with tables., type: Fix}
+  id: 723
+  time: '2021-12-12T15:02:28.0000000+00:00'
+- author: ElectroJr
+  changes:
+  - {message: Fixed a bug preventing people from breaking out of handcuffs., type: Fix}
+  - {message: fixed not being able to open morgues., type: Fix}
+  id: 724
+  time: '2021-12-12T17:53:03.0000000+00:00'
+- author: Efruit
+  changes:
+  - {message: Rich text is now... rich-er. Expect more fancy text effects as the system
+      gets adopted., type: Add}
+  id: 725
+  time: '2021-12-13T02:25:42.0000000+00:00'
+- author: StanberyTrask
+  changes:
+  - {message: 'added railing sprites, prototype, and construction graph', type: Add}
+  id: 726
+  time: '2021-12-13T05:03:21.0000000+00:00'
+- author: metalgearsloth
+  changes:
+  - {message: Fix AHelp and Quit command permissions, type: Fix}
+  id: 727
+  time: '2021-12-13T05:45:49.0000000+00:00'
+- author: DelleVelleD
+  changes:
+  - {message: Fixed power devices remaining connected to the network after unwrenching,
+    type: Fix}
+  id: 728
+  time: '2021-12-13T05:45:54.0000000+00:00'
+- author: ElectroJr
+  changes:
+  - {message: You can now pull another player even if they have their hands full.,
+    type: Tweak}
+  id: 729
+  time: '2021-12-13T05:46:09.0000000+00:00'
+- author: ElectroJr
+  changes:
+  - {message: 'The collision for broken grilles have been fixed, you can now walk
       through them again.', type: Fix}
-    id: 730
-    time: '2021-12-13T07:57:47.0000000+00:00'
-  - author: ElectroJr
-    changes:
-      - {message: Fixed plants not properly metabolizing water & nutriments, type: Fix}
-    id: 731
-    time: '2021-12-13T13:30:15.0000000+00:00'
-  - author: Zumorica
-    changes:
-      - {message: Mobs drop their held items when falling to the floor again., type: Fix}
-    id: 732
-    time: '2021-12-13T20:47:53.0000000+00:00'
-  - author: shaeone
-    changes:
-      - {message: Added a decorated tree and presents!, type: Add}
-    id: 733
-    time: '2021-12-13T21:21:15.0000000+00:00'
-  - author: Peptide90
-    changes:
-      - {message: Cargonia didn't learn. Crates are now buffed harder so no more cargo
-           AME or laser crates., type: Tweak}
-      - {message: Buffed some secure lockers too., type: Tweak}
-    id: 734
-    time: '2021-12-14T00:44:59.0000000+00:00'
-  - author: Venomii
-    changes:
-      - {message: Added automatic laugh emote when saying "lol" or "lmao"., type: Add}
-    id: 735
-    time: '2021-12-14T01:33:46.0000000+00:00'
-  - author: ElectroJr
-    changes:
-      - {message: Pointing at entities works again., type: Fix}
-    id: 736
-    time: '2021-12-14T02:21:55.0000000+00:00'
-  - author: Mith-randalf
-    changes:
-      - {message: 'Using information extracted from captured Assistants, security now
+  id: 730
+  time: '2021-12-13T07:57:47.0000000+00:00'
+- author: ElectroJr
+  changes:
+  - {message: Fixed plants not properly metabolizing water & nutriments, type: Fix}
+  id: 731
+  time: '2021-12-13T13:30:15.0000000+00:00'
+- author: Zumorica
+  changes:
+  - {message: Mobs drop their held items when falling to the floor again., type: Fix}
+  id: 732
+  time: '2021-12-13T20:47:53.0000000+00:00'
+- author: shaeone
+  changes:
+  - {message: Added a decorated tree and presents!, type: Add}
+  id: 733
+  time: '2021-12-13T21:21:15.0000000+00:00'
+- author: Peptide90
+  changes:
+  - {message: Cargonia didn't learn. Crates are now buffed harder so no more cargo
+      AME or laser crates., type: Tweak}
+  - {message: Buffed some secure lockers too., type: Tweak}
+  id: 734
+  time: '2021-12-14T00:44:59.0000000+00:00'
+- author: Venomii
+  changes:
+  - {message: Added automatic laugh emote when saying "lol" or "lmao"., type: Add}
+  id: 735
+  time: '2021-12-14T01:33:46.0000000+00:00'
+- author: ElectroJr
+  changes:
+  - {message: Pointing at entities works again., type: Fix}
+  id: 736
+  time: '2021-12-14T02:21:55.0000000+00:00'
+- author: Mith-randalf
+  changes:
+  - {message: 'Using information extracted from captured Assistants, security now
       have access to single-use zipties from the security dispenser and cargo''s new
       restraints crate.', type: Add}
-    id: 737
-    time: '2021-12-14T05:17:27.0000000+00:00'
-  - author: vulppine
-    changes:
-      - {message: NanoTrasen has supplied its stations with t-ray scanners. No longer
-           will engineers (or other curious crewmembers) have to rip up floor tiles to
-           reveal what is underneath., type: Add}
-    id: 738
-    time: '2021-12-14T07:46:47.0000000+00:00'
-  - author: zlodo
-    changes:
-      - {message: Combat gloves now actually work., type: Fix}
-    id: 739
-    time: '2021-12-14T13:08:19.0000000+00:00'
-  - author: Peptide90
-    changes:
-      - {message: T-Ray Scanner can now be obtained from Youtool! As well as some engineering
-           toolboxes and lockers., type: Add}
-    id: 740
-    time: '2021-12-14T20:21:41.0000000+00:00'
-  - author: metalgearsloth
-    changes:
-      - {message: Nanotrasen has thrown a clown into the singularity to improve stability
-           by 20%., type: Fix}
-    id: 741
-    time: '2021-12-15T02:47:13.0000000+00:00'
-  - author: Matz05
-    changes:
-      - {message: Added burger buns! Craftable using one dough slice in the microwave
-           for 5 seconds., type: Add}
-      - {message: Changed burger recipes to use one bun instead of two bread slices.,
-         type: Tweak}
-    id: 742
-    time: '2021-12-15T09:24:27.0000000+00:00'
-  - author: Pancake
-    changes:
-      - {message: Rolling paper packs with filters added to cigarette vending machines.,
-         type: Tweak}
-      - {message: Joints/Blunts have been renamed from rollies., type: Tweak}
-      - {message: Blunts can be made with a dried tobacco leaf., type: Add}
-    id: 743
-    time: '2021-12-15T10:07:58.0000000+00:00'
-  - author: buletsponge
-    changes:
-      - {message: Added DrozdRiot., type: Add}
-      - {message: Changed packedstation armory to spawn with non-lethal magazines and
-           SMGs., type: Tweak}
-    id: 744
-    time: '2021-12-16T12:00:09.0000000+00:00'
-  - author: Zumorica
-    changes:
-      - {message: Crate deconstruction no longer deletes all of its contents., type: Fix}
-    id: 745
-    time: '2021-12-17T00:26:01.716131+00:00'
-  - author: moonheart08
-    changes:
-      - {message: The singularity is no longer weightless., type: Tweak}
-    id: 746
-    time: '2021-12-17T05:56:38.0000000+00:00'
-  - author: Zumorica
-    changes:
-      - {message: Deconstructing a disposal unit no longer deletes its contents., type: Fix}
-    id: 747
-    time: '2021-12-17T09:47:15.887932+00:00'
-  - author: Zumorica
-    changes:
-      - {message: Fixes various bugs relating to MIDI and instruments. Others should be
-           able to hear them again reliably., type: Fix}
-    id: 748
-    time: '2021-12-17T22:45:31.490867+00:00'
-  - author: ElectroJr
-    changes:
-      - {message: You can once again refill botany trays without requiring a plant to
-           be present., type: Fix}
-    id: 749
-    time: '2021-12-19T06:52:14.0000000+00:00'
-  - author: Fishfish458
-    changes:
-      - {message: Mobs in crit state now gasp., type: Add}
-      - {message: Examined humans will now tell if they are dead or not regardless if
-           the body is still being occupied by a ghost., type: Add}
-    id: 750
-    time: '2021-12-19T22:45:47.0000000+00:00'
-  - author: pointer-to-null
-    changes:
-      - {message: Fixed accumulation of stuttering time., type: Fix}
-    id: 751
-    time: '2021-12-19T23:27:07.0000000+00:00'
-  - author: metalgearsloth
-    changes:
-      - {message: Added kangaroos., type: Add}
-    id: 752
-    time: '2021-12-20T06:16:25.0000000+00:00'
-  - author: wrexbe
-    changes:
-      - {message: Cloner now tells you why it can't eject., type: Add}
-    id: 753
-    time: '2021-12-20T06:28:50.0000000+00:00'
-  - author: Mirino97
-    changes:
-      - {message: Increased CharacterWindow size to accomodate objectives!, type: Fix}
-    id: 754
-    time: '2021-12-21T01:30:12.0000000+00:00'
-  - author: ZorenZal
-    changes:
-      - {message: Add checkbox in controls for US QWERTY keys., type: Add}
-    id: 755
-    time: '2021-12-21T09:35:34.0000000+00:00'
-  - author: pointer-to-null
-    changes:
-      - {message: Server info in the game lobby now shows the currently selected map.,
-         type: Add}
-    id: 756
-    time: '2021-12-21T17:18:08.0000000+00:00'
-  - author: Mith-randalf
-    changes:
-      - {message: The cigarette vendors are now full of lighters. Go nuts., type: Add}
-    id: 757
-    time: '2021-12-21T17:20:32.0000000+00:00'
-  - author: Pancake
-    changes:
-      - {message: Added accents for overly talkative animals., type: Add}
-    id: 758
-    time: '2021-12-21T20:31:20.0000000+00:00'
-  - author: Rane
-    changes:
-      - {message: Added EVA suits to the EVA room., type: Add}
-    id: 759
-    time: '2021-12-22T22:47:34.0000000+00:00'
-  - author: wrexbe
-    changes:
-      - {message: It is now possible to tell when airlock power wires are partially cut,
-         type: Add}
-      - {message: Airlock text is a little bit clearer, type: Tweak}
-      - {message: 'Airlock now only loses power when both backup, and main power wires
+  id: 737
+  time: '2021-12-14T05:17:27.0000000+00:00'
+- author: vulppine
+  changes:
+  - {message: NanoTrasen has supplied its stations with t-ray scanners. No longer
+      will engineers (or other curious crewmembers) have to rip up floor tiles to
+      reveal what is underneath., type: Add}
+  id: 738
+  time: '2021-12-14T07:46:47.0000000+00:00'
+- author: zlodo
+  changes:
+  - {message: Combat gloves now actually work., type: Fix}
+  id: 739
+  time: '2021-12-14T13:08:19.0000000+00:00'
+- author: Peptide90
+  changes:
+  - {message: T-Ray Scanner can now be obtained from Youtool! As well as some engineering
+      toolboxes and lockers., type: Add}
+  id: 740
+  time: '2021-12-14T20:21:41.0000000+00:00'
+- author: metalgearsloth
+  changes:
+  - {message: Nanotrasen has thrown a clown into the singularity to improve stability
+      by 20%., type: Fix}
+  id: 741
+  time: '2021-12-15T02:47:13.0000000+00:00'
+- author: Matz05
+  changes:
+  - {message: Added burger buns! Craftable using one dough slice in the microwave
+      for 5 seconds., type: Add}
+  - {message: Changed burger recipes to use one bun instead of two bread slices.,
+    type: Tweak}
+  id: 742
+  time: '2021-12-15T09:24:27.0000000+00:00'
+- author: Pancake
+  changes:
+  - {message: Rolling paper packs with filters added to cigarette vending machines.,
+    type: Tweak}
+  - {message: Joints/Blunts have been renamed from rollies., type: Tweak}
+  - {message: Blunts can be made with a dried tobacco leaf., type: Add}
+  id: 743
+  time: '2021-12-15T10:07:58.0000000+00:00'
+- author: buletsponge
+  changes:
+  - {message: Added DrozdRiot., type: Add}
+  - {message: Changed packedstation armory to spawn with non-lethal magazines and
+      SMGs., type: Tweak}
+  id: 744
+  time: '2021-12-16T12:00:09.0000000+00:00'
+- author: Zumorica
+  changes:
+  - {message: Crate deconstruction no longer deletes all of its contents., type: Fix}
+  id: 745
+  time: '2021-12-17T00:26:01.716131+00:00'
+- author: moonheart08
+  changes:
+  - {message: The singularity is no longer weightless., type: Tweak}
+  id: 746
+  time: '2021-12-17T05:56:38.0000000+00:00'
+- author: Zumorica
+  changes:
+  - {message: Deconstructing a disposal unit no longer deletes its contents., type: Fix}
+  id: 747
+  time: '2021-12-17T09:47:15.887932+00:00'
+- author: Zumorica
+  changes:
+  - {message: Fixes various bugs relating to MIDI and instruments. Others should be
+      able to hear them again reliably., type: Fix}
+  id: 748
+  time: '2021-12-17T22:45:31.490867+00:00'
+- author: ElectroJr
+  changes:
+  - {message: You can once again refill botany trays without requiring a plant to
+      be present., type: Fix}
+  id: 749
+  time: '2021-12-19T06:52:14.0000000+00:00'
+- author: Fishfish458
+  changes:
+  - {message: Mobs in crit state now gasp., type: Add}
+  - {message: Examined humans will now tell if they are dead or not regardless if
+      the body is still being occupied by a ghost., type: Add}
+  id: 750
+  time: '2021-12-19T22:45:47.0000000+00:00'
+- author: pointer-to-null
+  changes:
+  - {message: Fixed accumulation of stuttering time., type: Fix}
+  id: 751
+  time: '2021-12-19T23:27:07.0000000+00:00'
+- author: metalgearsloth
+  changes:
+  - {message: Added kangaroos., type: Add}
+  id: 752
+  time: '2021-12-20T06:16:25.0000000+00:00'
+- author: wrexbe
+  changes:
+  - {message: Cloner now tells you why it can't eject., type: Add}
+  id: 753
+  time: '2021-12-20T06:28:50.0000000+00:00'
+- author: Mirino97
+  changes:
+  - {message: Increased CharacterWindow size to accomodate objectives!, type: Fix}
+  id: 754
+  time: '2021-12-21T01:30:12.0000000+00:00'
+- author: ZorenZal
+  changes:
+  - {message: Add checkbox in controls for US QWERTY keys., type: Add}
+  id: 755
+  time: '2021-12-21T09:35:34.0000000+00:00'
+- author: pointer-to-null
+  changes:
+  - {message: Server info in the game lobby now shows the currently selected map.,
+    type: Add}
+  id: 756
+  time: '2021-12-21T17:18:08.0000000+00:00'
+- author: Mith-randalf
+  changes:
+  - {message: The cigarette vendors are now full of lighters. Go nuts., type: Add}
+  id: 757
+  time: '2021-12-21T17:20:32.0000000+00:00'
+- author: Pancake
+  changes:
+  - {message: Added accents for overly talkative animals., type: Add}
+  id: 758
+  time: '2021-12-21T20:31:20.0000000+00:00'
+- author: Rane
+  changes:
+  - {message: Added EVA suits to the EVA room., type: Add}
+  id: 759
+  time: '2021-12-22T22:47:34.0000000+00:00'
+- author: wrexbe
+  changes:
+  - {message: It is now possible to tell when airlock power wires are partially cut,
+    type: Add}
+  - {message: Airlock text is a little bit clearer, type: Tweak}
+  - {message: 'Airlock now only loses power when both backup, and main power wires
       are cut', type: Fix}
-    id: 760
-    time: '2021-12-23T04:02:27.0000000+00:00'
-  - author: Fishfish458
-    changes:
-      - {message: Hypospray to CMO lockers and also traitor goals., type: Add}
-    id: 761
-    time: '2021-12-23T08:51:49.0000000+00:00'
-  - author: Pancake
-    changes:
-      - {message: Wizards now have something to ponder., type: Add}
-    id: 762
-    time: '2021-12-23T10:33:55.0000000+00:00'
-  - author: 20kdc
-    changes:
-      - {message: The Salvage department now partially exists., type: Add}
-    id: 763
-    time: '2021-12-23T12:14:01.0000000+00:00'
-  - author: moony and TimrodDX
-    changes:
-      - {message: Added a winter holiday version of Packed Station! It will enter the
-           rotation on christmas eve and exit the minute christmas ends., type: Add}
-    id: 764
-    time: '2021-12-24T00:30:30.0000000+00:00'
-  - author: moony
-    changes:
-      - {message: Accidentally broke christmas, type: Fix}
-    id: 765
-    time: '2021-12-24T06:06:05.0000000+00:00'
-  - author: TemporalOroboros
-    changes:
-      - {message: 'Added temperature handling to solutions. Nothing actually uses it yet,
+  id: 760
+  time: '2021-12-23T04:02:27.0000000+00:00'
+- author: Fishfish458
+  changes:
+  - {message: Hypospray to CMO lockers and also traitor goals., type: Add}
+  id: 761
+  time: '2021-12-23T08:51:49.0000000+00:00'
+- author: Pancake
+  changes:
+  - {message: Wizards now have something to ponder., type: Add}
+  id: 762
+  time: '2021-12-23T10:33:55.0000000+00:00'
+- author: 20kdc
+  changes:
+  - {message: The Salvage department now partially exists., type: Add}
+  id: 763
+  time: '2021-12-23T12:14:01.0000000+00:00'
+- author: moony and TimrodDX
+  changes:
+  - {message: Added a winter holiday version of Packed Station! It will enter the
+      rotation on christmas eve and exit the minute christmas ends., type: Add}
+  id: 764
+  time: '2021-12-24T00:30:30.0000000+00:00'
+- author: moony
+  changes:
+  - {message: Accidentally broke christmas, type: Fix}
+  id: 765
+  time: '2021-12-24T06:06:05.0000000+00:00'
+- author: TemporalOroboros
+  changes:
+  - {message: 'Added temperature handling to solutions. Nothing actually uses it yet,
       but it exists.', type: Add}
-    id: 766
-    time: '2021-12-24T09:22:34.0000000+00:00'
-  - author: JustinTime
-    changes:
-      - {message: You can now light ciggies by interacting with hot things, type: Tweak}
-      - {message: Thrusters are now hot, type: Tweak}
-    id: 767
-    time: '2021-12-24T11:59:14.0000000+00:00'
-  - author: Fishfish458
-    changes:
-      - {message: added a Backgammon board for those who know how to play, type: Add}
-      - {message: added a board game crate to cargo to play games on any station, type: Add}
-    id: 768
-    time: '2021-12-24T12:20:20.0000000+00:00'
-  - author: TaralGit
-    changes:
-      - {message: Deleted the old laser gun., type: Remove}
-      - {message: Replaced laser guns on packedstation with COG laser carbines., type: Tweak}
-      - {message: Reduced ammo capacity for the Svalinn and the COG., type: Tweak}
-    id: 769
-    time: '2021-12-24T12:32:03.0000000+00:00'
-  - author: Peptide90
-    changes:
-      - {message: Reduced flare flicker, type: Fix}
-    id: 770
-    time: '2021-12-24T14:30:36.0000000+00:00'
-  - author: Phantom-Lily
-    changes:
-      - {message: Added a new small drone wreck to salvage., type: Add}
-    id: 771
-    time: '2021-12-24T22:16:23.0000000+00:00'
-  - author: moony
-    changes:
-      - {message: Added three salvage maps, type: Add}
-    id: 772
-    time: '2021-12-24T22:56:46.0000000+00:00'
-  - author: ShadowCommander
-    changes:
-      - {message: Rules popup on first connection now has a timer to make sure that they
-           get read., type: Tweak}
-    id: 773
-    time: '2021-12-25T01:32:33.0000000+00:00'
-  - author: FoLoKe
-    changes:
-      - {message: Fixed butchering without a knife., type: Fix}
-    id: 774
-    time: '2021-12-26T02:32:02.0000000+00:00'
-  - author: Morb0
-    changes:
-      - {message: Changed antag names in preferences, type: Add}
-      - {message: Does not choose a random traitor if there are available candidates,
-         type: Fix}
-    id: 775
-    time: '2021-12-26T03:13:38.0000000+00:00'
-  - author: Peptide90
-    changes:
-      - {message: Beanbag rounds now stun people., type: Fix}
-    id: 776
-    time: '2021-12-26T22:22:20.0000000+00:00'
-  - author: Pancake
-    changes:
-      - {message: Salvage Equipment crates can be purchased from the cargo computer.,
-         type: Tweak}
-    id: 777
-    time: '2021-12-27T11:29:39.0000000+00:00'
-  - author: AJCM-git
-    changes:
-      - {message: Now you need to be closer to a closet/locker/crate to actually enter
-           it, type: Fix}
-    id: 778
-    time: '2021-12-27T12:04:18.0000000+00:00'
-  - author: Rane
-    changes:
-      - {message: 'It has been discovered that plasma and histamine react to create Ultravasculine
+  id: 766
+  time: '2021-12-24T09:22:34.0000000+00:00'
+- author: JustinTime
+  changes:
+  - {message: You can now light ciggies by interacting with hot things, type: Tweak}
+  - {message: Thrusters are now hot, type: Tweak}
+  id: 767
+  time: '2021-12-24T11:59:14.0000000+00:00'
+- author: Fishfish458
+  changes:
+  - {message: added a Backgammon board for those who know how to play, type: Add}
+  - {message: added a board game crate to cargo to play games on any station, type: Add}
+  id: 768
+  time: '2021-12-24T12:20:20.0000000+00:00'
+- author: TaralGit
+  changes:
+  - {message: Deleted the old laser gun., type: Remove}
+  - {message: Replaced laser guns on packedstation with COG laser carbines., type: Tweak}
+  - {message: Reduced ammo capacity for the Svalinn and the COG., type: Tweak}
+  id: 769
+  time: '2021-12-24T12:32:03.0000000+00:00'
+- author: Peptide90
+  changes:
+  - {message: Reduced flare flicker, type: Fix}
+  id: 770
+  time: '2021-12-24T14:30:36.0000000+00:00'
+- author: Phantom-Lily
+  changes:
+  - {message: Added a new small drone wreck to salvage., type: Add}
+  id: 771
+  time: '2021-12-24T22:16:23.0000000+00:00'
+- author: moony
+  changes:
+  - {message: Added three salvage maps, type: Add}
+  id: 772
+  time: '2021-12-24T22:56:46.0000000+00:00'
+- author: ShadowCommander
+  changes:
+  - {message: Rules popup on first connection now has a timer to make sure that they
+      get read., type: Tweak}
+  id: 773
+  time: '2021-12-25T01:32:33.0000000+00:00'
+- author: FoLoKe
+  changes:
+  - {message: Fixed butchering without a knife., type: Fix}
+  id: 774
+  time: '2021-12-26T02:32:02.0000000+00:00'
+- author: Morb0
+  changes:
+  - {message: Changed antag names in preferences, type: Add}
+  - {message: Does not choose a random traitor if there are available candidates,
+    type: Fix}
+  id: 775
+  time: '2021-12-26T03:13:38.0000000+00:00'
+- author: Peptide90
+  changes:
+  - {message: Beanbag rounds now stun people., type: Fix}
+  id: 776
+  time: '2021-12-26T22:22:20.0000000+00:00'
+- author: Pancake
+  changes:
+  - {message: Salvage Equipment crates can be purchased from the cargo computer.,
+    type: Tweak}
+  id: 777
+  time: '2021-12-27T11:29:39.0000000+00:00'
+- author: AJCM-git
+  changes:
+  - {message: Now you need to be closer to a closet/locker/crate to actually enter
+      it, type: Fix}
+  id: 778
+  time: '2021-12-27T12:04:18.0000000+00:00'
+- author: Rane
+  changes:
+  - {message: 'It has been discovered that plasma and histamine react to create Ultravasculine
       (patent pending), a new advanced antitoxin.', type: Add}
-    id: 779
-    time: '2021-12-27T12:45:16.0000000+00:00'
-  - author: Charlese2
-    changes:
-      - {message: Flashing through walls., type: Fix}
-    id: 780
-    time: '2021-12-27T16:51:12.0000000+00:00'
-  - author: Zumorica
-    changes:
-      - {message: Fixed camera rotation when going across grids., type: Fix}
-    id: 781
-    time: '2021-12-27T17:50:00.0000000+00:00'
-  - author: Phantom-Lily
-    changes:
-      - {message: 'Added a new wreck to salvage with many, many instruments.', type: Add}
-    id: 782
-    time: '2021-12-27T18:41:14.0000000+00:00'
-  - author: Zumorica
-    changes:
-      - {message: Fixes movement in space., type: Fix}
-    id: 783
-    time: '2021-12-27T20:12:35.788624+00:00'
-  - author: Rane
-    changes:
-      - {message: Chaplain no longer spawns with an empty backpack., type: Fix}
-    id: 784
-    time: '2021-12-29T02:48:58.0000000+00:00'
-  - author: CrudeWax
-    changes:
-      - {message: Syndiecorp Cybersun invites you to try out their magnum opus- holoparasites!
-           Look for the "Utility" section in your uplink. And ghosts - be on the lookout
-           for a role prompt!, type: Add}
-    id: 785
-    time: '2021-12-29T03:58:49.0000000+00:00'
-  - author: Topy
-    changes:
-      - {message: Add rollerbeds to roll people around!, type: Add}
-    id: 786
-    time: '2021-12-29T04:57:21.0000000+00:00'
-  - author: Macoron
-    changes:
-      - {message: 'Added suit sensors and crew monitoring console in code. They are not
+  id: 779
+  time: '2021-12-27T12:45:16.0000000+00:00'
+- author: Charlese2
+  changes:
+  - {message: Flashing through walls., type: Fix}
+  id: 780
+  time: '2021-12-27T16:51:12.0000000+00:00'
+- author: Zumorica
+  changes:
+  - {message: Fixed camera rotation when going across grids., type: Fix}
+  id: 781
+  time: '2021-12-27T17:50:00.0000000+00:00'
+- author: Phantom-Lily
+  changes:
+  - {message: 'Added a new wreck to salvage with many, many instruments.', type: Add}
+  id: 782
+  time: '2021-12-27T18:41:14.0000000+00:00'
+- author: Zumorica
+  changes:
+  - {message: Fixes movement in space., type: Fix}
+  id: 783
+  time: '2021-12-27T20:12:35.788624+00:00'
+- author: Rane
+  changes:
+  - {message: Chaplain no longer spawns with an empty backpack., type: Fix}
+  id: 784
+  time: '2021-12-29T02:48:58.0000000+00:00'
+- author: CrudeWax
+  changes:
+  - {message: Syndiecorp Cybersun invites you to try out their magnum opus- holoparasites!
+      Look for the "Utility" section in your uplink. And ghosts - be on the lookout
+      for a role prompt!, type: Add}
+  id: 785
+  time: '2021-12-29T03:58:49.0000000+00:00'
+- author: Topy
+  changes:
+  - {message: Add rollerbeds to roll people around!, type: Add}
+  id: 786
+  time: '2021-12-29T04:57:21.0000000+00:00'
+- author: Macoron
+  changes:
+  - {message: 'Added suit sensors and crew monitoring console in code. They are not
       mapped, but you can print circuit board.', type: Add}
-<<<<<<< HEAD
-      - {message: Prisoners suit has locked suit sensor that always broadcasting their
-           position., type: Add}
-    id: 787
-    time: '2021-12-29T05:19:01.0000000+00:00'
-  - author: Rane
-    changes:
-      - {message: Pill canisters are now available in the protolathe after researching
-           chemistry technology., type: Add}
-      - {message: Pill canisters now fit inside medical belts., type: Tweak}
-    id: 788
-    time: '2021-12-29T06:21:17.0000000+00:00'
-  - author: ElectroJr
-    changes:
-      - {message: Ammo produced by a lathe now works properly., type: Fix}
-    id: 789
-    time: '2021-12-29T14:19:49.0000000+00:00'
-  - author: wrexbe
-    changes:
-      - {message: Cloning is now less likely to fail!, type: Fix}
-    id: 790
-    time: '2021-12-30T03:36:44.0000000+00:00'
-  - author: Your_Name_Here
-    changes:
-      - {message: Fixes guardian injector being usable on anything. Now only humans can
-           use it., type: Fix}
-    id: 791
-    time: '2021-12-30T10:56:30.788752+00:00'
-  - author: Rane
-    changes:
-      - {message: Reagent grinders can now be constructed like other machines., type: Add}
-    id: 792
-    time: '2021-12-30T18:07:14.0000000+00:00'
-  - author: MeltedPixel
-    changes:
-      - {message: Fixed issue where beaker contents visually did not show after being
-           ground in the grinder., type: Fix}
-    id: 793
-    time: '2021-12-31T02:12:37.0000000+00:00'
-  - author: Melted Pixel
-    changes:
-      - {message: Adjusted gain on Windoor to make it more audible., type: Tweak}
-    id: 794
-    time: '2021-12-31T02:21:00.0000000+00:00'
-  - author: Rane
-    changes:
-      - {message: Containers with access readers have been reconfigured to ensure they
-           have the proper restrictions. Botanists are the major winners here., type: Tweak}
-    id: 795
-    time: '2021-12-31T02:27:28.0000000+00:00'
-  - author: Fishfish458
-    changes:
-      - {message: added a bureaucracy crate for when the mime reaches the end of his pages,
-         type: Add}
-      - {message: bruise packs to the clown's box of hugs, type: Add}
-      - {message: 3 more PDAs to the Head of Personal's spare PDA box, type: Add}
-    id: 796
-    time: '2021-12-31T02:28:38.0000000+00:00'
-  - author: MeltedPixel
-    changes:
-      - {message: Fixed issue where bodybags and folded variants couldn't be placed on
-           tables., type: Tweak}
-      - {message: Adjusts bounds of bodybags to better fit through single doors without
-           sniper precision., type: Tweak}
-    id: 797
-    time: '2021-12-31T08:19:42.0000000+00:00'
-=======
   - {message: Prisoners suit has locked suit sensor that always broadcasting their
       position., type: Add}
   id: 787
@@ -2987,5 +2888,4 @@
   - {message: Packed Station's plasma canisters have been replaced with Nanotrasen-brand
       Safety Plasma., type: Remove}
   id: 799
-  time: '2022-01-01T01:17:09.0000000+00:00'
->>>>>>> d6915b93
+  time: '2022-01-01T01:17:09.0000000+00:00'