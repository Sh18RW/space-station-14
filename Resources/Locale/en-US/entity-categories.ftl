entity-category-name-actions = Actions
entity-category-name-game-rules = Game Rules
entity-category-name-objectives = Objectives
entity-category-name-roles = Mind Roles
entity-category-name-mapping = Mapping
entity-category-name-donotmap = Do not map
<<<<<<< HEAD
=======
entity-category-name-status-effects = Status Effects
>>>>>>> a594c7b6

entity-category-suffix-donotmap = DO NOT MAP<|MERGE_RESOLUTION|>--- conflicted
+++ resolved
@@ -4,9 +4,6 @@
 entity-category-name-roles = Mind Roles
 entity-category-name-mapping = Mapping
 entity-category-name-donotmap = Do not map
-<<<<<<< HEAD
-=======
 entity-category-name-status-effects = Status Effects
->>>>>>> a594c7b6
 
 entity-category-suffix-donotmap = DO NOT MAP