# Types
mixing-verb-default-mix = mix
mixing-verb-default-grind = grind
mixing-verb-default-juice = juice
mixing-verb-default-condense = condense
mixing-verb-centrifuge = centrifugation
mixing-verb-electrolysis = electrolyze
mixing-verb-holy = bless
mixing-verb-stir = stir
mixing-verb-shake = shake

## Entity

<<<<<<< HEAD
default-mixing-success = You mix the { $mixed } with the { $mixer }
bible-mixing-success = You bless the { $mixed } with the { $mixer }
=======
default-mixing-success = You mix the {$mixed} with the {$mixer}
bible-mixing-success = You bless the {$mixed} with the {$mixer}
spoon-mixing-success = You stir the {$mixed} with the {$mixer}
>>>>>>> d6c4ebdd
<|MERGE_RESOLUTION|>--- conflicted
+++ resolved
@@ -11,11 +11,6 @@
 
 ## Entity
 
-<<<<<<< HEAD
 default-mixing-success = You mix the { $mixed } with the { $mixer }
 bible-mixing-success = You bless the { $mixed } with the { $mixer }
-=======
-default-mixing-success = You mix the {$mixed} with the {$mixer}
-bible-mixing-success = You bless the {$mixed} with the {$mixer}
-spoon-mixing-success = You stir the {$mixed} with the {$mixer}
->>>>>>> d6c4ebdd
+spoon-mixing-success = You stir the { $mixed } with the { $mixer }
