--- conflicted
+++ resolved
@@ -319,11 +319,7 @@
                                      Spread molassesy goodness and to all good cheer.
 
 ghost-role-information-wizard-name = Wizard
-<<<<<<< HEAD
 ghost-role-information-wizard-desc = YER A WIZARD! Show the station what your magic is made of.
-=======
-ghost-role-information-wizard-desc = YER A WIZARD! Show the station what your magic is made of.
 
 ghost-role-information-emotional-support-scurret-name = Emotional Support Scurret
-ghost-role-information-emotional-support-scurret-description = Support the crew, be adorable, say "wa" a lot.
->>>>>>> a594c7b6
+ghost-role-information-emotional-support-scurret-description = Support the crew, be adorable, say "wa" a lot.