--- conflicted
+++ resolved
@@ -1,8 +1,4 @@
 # Generic
-<<<<<<< HEAD
-lathe-category-ammo = Ammo
-=======
->>>>>>> a594c7b6
 lathe-category-circuitry = Circuitry
 lathe-category-clothing = Clothing
 lathe-category-lights = Lights
@@ -17,8 +13,6 @@
 lathe-category-chemicals = Chemicals
 lathe-category-materials = Materials
 
-<<<<<<< HEAD
-=======
 # Circuit imprinter
 lathe-category-computers = Computers
 lathe-category-engineering = Engineering
@@ -47,7 +41,6 @@
 lathe-category-boxes = Boxes
 lathe-category-magazines = Magazines
 
->>>>>>> a594c7b6
 # Uniform
 lathe-category-bedsheets = Bedsheets
 lathe-category-carpets = Carpets
