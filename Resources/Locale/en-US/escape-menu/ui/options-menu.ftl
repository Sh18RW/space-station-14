## General stuff

ui-options-title = Game Options
ui-options-tab-accessibility = Accessibility
ui-options-tab-admin = Admin
ui-options-tab-graphics = Graphics
ui-options-tab-controls = Controls
ui-options-tab-audio = Audio
ui-options-tab-network = Network
ui-options-tab-misc = General

ui-options-apply = Save & apply
ui-options-reset-all = Reset changed
ui-options-default = Reset to defaults

ui-options-value-percent = { TOSTRING($value, "P0") }

# Misc/General menu

ui-options-discordrich = Enable Discord Rich Presence
ui-options-general-ui-style = UI Style
ui-options-general-discord = Discord
ui-options-general-cursor = Cursor
ui-options-general-speech = Speech
ui-options-general-storage = Storage
ui-options-general-accessibility = Accessibility

## Audio menu

ui-options-master-volume = Master Volume:
ui-options-midi-volume = MIDI (Instrument) Volume:
ui-options-ambient-music-volume = Ambient music volume:
ui-options-ambience-volume = Ambience volume:
ui-options-lobby-volume = Lobby & Round-end volume:
ui-options-interface-volume = Interface volume:
ui-options-ambience-max-sounds = Ambience simultaneous sounds:
ui-options-lobby-music = Lobby & Round-end Music
ui-options-restart-sounds = Round Restart Sounds
ui-options-event-music = Event Music
ui-options-admin-sounds = Play Admin Sounds
ui-options-bwoink-sound = Play AHelp Notification Sound
ui-options-volume-label = Volume

## Graphics menu

ui-options-display-label = Display
ui-options-quality-label = Quality
ui-options-misc-label = Misc
ui-options-interface-label = Interface


ui-options-auto-fill-highlights = Auto-fill the highlights with the character's information
ui-options-highlights-color = Highlighs color:
ui-options-highlights-color-example = This is an highlighted text!
ui-options-show-held-item = Show held item next to cursor
ui-options-show-combat-mode-indicators = Show combat mode indicators with cursor
ui-options-opaque-storage-window = Opaque storage window
ui-options-show-ooc-patron-color = Show OOC Patreon color
ui-options-show-looc-on-head = Show LOOC chat above characters head
ui-options-fancy-speech = Show names in speech bubbles
ui-options-fancy-name-background = Add background to speech bubble names
ui-options-vsync = VSync
ui-options-fullscreen = Fullscreen
ui-options-lighting-label = Lighting Quality:
ui-options-lighting-very-low = Very Low
ui-options-lighting-low = Low
ui-options-lighting-medium = Medium
ui-options-lighting-high = High
ui-options-scale-label = UI Scale:
ui-options-scale-auto = Automatic ({ TOSTRING($scale, "P0") })
ui-options-scale-75 = 75%
ui-options-scale-100 = 100%
ui-options-scale-125 = 125%
ui-options-scale-150 = 150%
ui-options-scale-175 = 175%
ui-options-scale-200 = 200%
ui-options-hud-theme = HUD theme:
ui-options-hud-theme-default = Default
ui-options-hud-theme-plasmafire = Plasmafire
ui-options-hud-theme-slimecore = Slimecore
ui-options-hud-theme-clockwork = Clockwork
ui-options-hud-theme-retro = Retro
ui-options-hud-theme-minimalist = Minimalist
ui-options-hud-theme-ashen = Ashen
ui-options-hud-layout-default = Default
ui-options-hud-layout-separated = Separated
ui-options-vp-stretch = Stretch viewport to fit game window
ui-options-vp-scale = Fixed viewport scale:
ui-options-vp-scale-value = x{ $scale }
ui-options-vp-integer-scaling = Prefer integer scaling (might cause black bars/clipping)
ui-options-vp-integer-scaling-tooltip = If this option is enabled, the viewport will be scaled using an integer value
                                        at specific resolutions. While this results in crisp textures, it also often
                                        means that black bars appear at the top/bottom of the screen or that part
                                        of the viewport is not visible.
ui-options-vp-vertical-fit = Vertical viewport fitting
ui-options-vp-vertical-fit-tooltip = When enabled, the main viewport will ignore the horizontal axis entirely when
                                     fitting to your screen. If your screen is smaller than the viewport, then this
                                     will cause the viewport to be cut off on the horizontal axis.
ui-options-vp-low-res = Low-resolution viewport
ui-options-parallax-low-quality = Low-quality Parallax (background)
ui-options-ambient-occlusion = Show Ambient Occlusion
ui-options-fps-counter = Show FPS counter
ui-options-vp-width = Viewport width:
ui-options-hud-layout = HUD layout:

## Controls menu

ui-options-binds-reset-all = Reset ALL keybinds
ui-options-binds-explanation = Click to change binding, right-click to clear
ui-options-unbound = Unbound
ui-options-bind-reset = Reset
ui-options-key-prompt = Press a key...

ui-options-header-movement = Movement
ui-options-header-camera = Camera
ui-options-header-interaction-basic = Basic Interaction
ui-options-header-interaction-adv = Advanced Interaction
ui-options-header-ui = User Interface
ui-options-header-misc = Miscellaneous
ui-options-header-hotbar = Hotbar
ui-options-header-shuttle = Shuttle
ui-options-header-map-editor = Map Editor
ui-options-header-dev = Development
ui-options-header-general = General
ui-options-header-text-cursor = Text cursor
ui-options-header-text-cursor-select = Text selecting
ui-options-header-text-edit = Text editing
ui-options-header-text-chat = Chat
ui-options-header-text-other = Text input other

ui-options-hotkey-keymap = Use US QWERTY Keys
ui-options-hotkey-toggle-walk = Toggle Walk

ui-options-function-move-up = Move Up
ui-options-function-move-left = Move Left
ui-options-function-move-down = Move Down
ui-options-function-move-right = Move Right
ui-options-function-walk = Walk

ui-options-function-camera-rotate-left = Rotate left
ui-options-function-camera-rotate-right = Rotate right
ui-options-function-camera-reset = Reset
ui-options-function-zoom-in = Zoom in
ui-options-function-zoom-out = Zoom out
ui-options-function-reset-zoom = Reset zoom

ui-options-function-use = Use
ui-options-function-use-secondary = Use secondary
ui-options-function-alt-use = Alt use
ui-options-function-wide-attack = Wide attack
ui-options-function-activate-item-in-hand = Activate item in hand
ui-options-function-alt-activate-item-in-hand = Alternative activate item in hand
ui-options-function-activate-item-in-world = Activate item in world
ui-options-function-alt-activate-item-in-world = Alternative activate item in world
ui-options-function-drop = Drop item
ui-options-function-examine-entity = Examine
ui-options-function-swap-hands = Swap hands
ui-options-function-swap-hands-reverse = Swap hands (other direction)
ui-options-function-move-stored-item = Move stored item
ui-options-function-rotate-stored-item = Rotate stored item
ui-options-function-save-item-location = Save item location
ui-options-static-storage-ui = Lock storage window to hotbar

ui-options-function-smart-equip-backpack = Smart-equip to backpack
ui-options-function-smart-equip-belt = Smart-equip to belt
ui-options-function-open-backpack = Open backpack
ui-options-function-open-belt = Open belt
ui-options-function-throw-item-in-hand = Throw item
ui-options-function-try-pull-object = Pull object
ui-options-function-move-pulled-object = Move pulled object
ui-options-function-release-pulled-object = Release pulled object
ui-options-function-point = Point at location
ui-options-function-rotate-object-clockwise = Rotate clockwise
ui-options-function-rotate-object-counterclockwise = Rotate counterclockwise
ui-options-function-flip-object = Flip

ui-options-function-focus-chat-input-window = Focus chat
ui-options-function-focus-local-chat-window = Focus chat (IC)
ui-options-function-focus-emote = Focus chat (Emote)
ui-options-function-focus-whisper-chat-window = Focus chat (Whisper)
ui-options-function-focus-radio-window = Focus chat (Radio)
ui-options-function-focus-looc-window = Focus chat (LOOC)
ui-options-function-focus-ooc-window = Focus chat (OOC)
ui-options-function-focus-admin-chat-window = Focus chat (Admin)
ui-options-function-focus-dead-chat-window = Focus chat (Dead)
ui-options-function-focus-console-chat-window = Focus chat (Console)
ui-options-function-cycle-chat-channel-forward = Cycle channel (Forward)
ui-options-function-cycle-chat-channel-backward = Cycle channel (Backward)
ui-options-function-open-character-menu = Open character menu
ui-options-function-open-context-menu = Open context menu
ui-options-function-open-crafting-menu = Open crafting menu
ui-options-function-open-inventory-menu = Open inventory
ui-options-function-open-a-help = Open admin help
ui-options-function-open-abilities-menu = Open action menu
ui-options-function-open-emotes-menu = Open emotes menu
ui-options-function-toggle-round-end-summary-window = Toggle round end summary window
ui-options-function-open-entity-spawn-window = Open entity spawn menu
ui-options-function-open-sandbox-window = Open sandbox menu
ui-options-function-open-tile-spawn-window = Open tile spawn menu
ui-options-function-open-decal-spawn-window = Open decal spawn menu
ui-options-function-open-admin-menu = Open admin menu
ui-options-function-open-guidebook = Open guidebook
ui-options-function-window-close-all = Close all windows
ui-options-function-window-close-recent = Close recent window
ui-options-function-show-escape-menu = Toggle game menu
ui-options-function-escape-context = Close recent window or toggle game menu

ui-options-function-take-screenshot = Take screenshot
ui-options-function-take-screenshot-no-ui = Take screenshot (without UI)
ui-options-function-toggle-fullscreen = Toggle fullscreen

ui-options-function-editor-place-object = Place object
ui-options-function-editor-cancel-place = Cancel placement
ui-options-function-editor-grid-place = Place in grid
ui-options-function-editor-line-place = Place line
ui-options-function-editor-rotate-object = Rotate
ui-options-function-editor-flip-object = Flip
ui-options-function-editor-copy-object = Copy

ui-options-function-show-debug-console = Open Console
ui-options-function-show-debug-monitors = Show Debug Monitors
ui-options-function-inspect-entity = Inspect Entity
ui-options-function-hide-ui = Hide UI

ui-options-function-hotbar1 = Hotbar slot 1
ui-options-function-hotbar2 = Hotbar slot 2
ui-options-function-hotbar3 = Hotbar slot 3
ui-options-function-hotbar4 = Hotbar slot 4
ui-options-function-hotbar5 = Hotbar slot 5
ui-options-function-hotbar6 = Hotbar slot 6
ui-options-function-hotbar7 = Hotbar slot 7
ui-options-function-hotbar8 = Hotbar slot 8
ui-options-function-hotbar9 = Hotbar slot 9
ui-options-function-hotbar0 = Hotbar slot 0
ui-options-function-hotbar-shift1 = Hotbar slot Shift+1
ui-options-function-hotbar-shift2 = Hotbar slot Shift+2
ui-options-function-hotbar-shift3 = Hotbar slot Shift+3
ui-options-function-hotbar-shift4 = Hotbar slot Shift+4
ui-options-function-hotbar-shift5 = Hotbar slot Shift+5
ui-options-function-hotbar-shift6 = Hotbar slot Shift+6
ui-options-function-hotbar-shift7 = Hotbar slot Shift+7
ui-options-function-hotbar-shift8 = Hotbar slot Shift+8
ui-options-function-hotbar-shift9 = Hotbar slot Shift+9
ui-options-function-hotbar-shift0 = Hotbar slot Shift+0
ui-options-function-loadout1 = Hotbar Loadout 1
ui-options-function-loadout2 = Hotbar Loadout 2
ui-options-function-loadout3 = Hotbar Loadout 3
ui-options-function-loadout4 = Hotbar Loadout 4
ui-options-function-loadout5 = Hotbar Loadout 5
ui-options-function-loadout6 = Hotbar Loadout 6
ui-options-function-loadout7 = Hotbar Loadout 7
ui-options-function-loadout8 = Hotbar Loadout 8
ui-options-function-loadout9 = Hotbar Loadout 9
ui-options-function-loadout0 = Hotbar Loadout 0
ui-options-function-loadoutshift1 = Hotbar Loadout Shift+1
ui-options-function-loadoutshift2 = Hotbar Loadout Shift+2
ui-options-function-loadoutshift3 = Hotbar Loadout Shift+3
ui-options-function-loadoutshift4 = Hotbar Loadout Shift+4
ui-options-function-loadoutshift5 = Hotbar Loadout Shift+5
ui-options-function-loadoutshift6 = Hotbar Loadout Shift+6
ui-options-function-loadoutshift7 = Hotbar Loadout Shift+7
ui-options-function-loadoutshift8 = Hotbar Loadout Shift+8
ui-options-function-loadoutshift9 = Hotbar Loadout Shift+9
ui-options-function-loadoutshift0 = Hotbar Loadout Shift+0

ui-options-function-shuttle-strafe-up = Strafe up
ui-options-function-shuttle-strafe-right = Strafe right
ui-options-function-shuttle-strafe-left = Strafe left
ui-options-function-shuttle-strafe-down = Strafe down
ui-options-function-shuttle-rotate-left = Rotate left
ui-options-function-shuttle-rotate-right = Rotate right
ui-options-function-shuttle-brake = Brake

ui-options-function-text-cursor-left = Move cursor left
ui-options-function-text-cursor-right = Move cursor right
ui-options-function-text-cursor-up = Move cursor up
ui-options-function-text-cursor-down = Move cursor down
ui-options-function-text-cursor-word-left = Move cursor left by word
ui-options-function-text-cursor-word-right = Move cursor right by word
ui-options-function-text-cursor-begin = Move cursor to beginning
ui-options-function-text-cursor-end = Move cursor to end
ui-options-function-text-cursor-select = Select text
ui-options-function-text-cursor-select-left = Expand selection left
ui-options-function-text-cursor-select-right = Expand selection right
ui-options-function-text-cursor-select-up = Expand selection up
ui-options-function-text-cursor-select-down = Expand selection down
ui-options-function-text-cursor-select-word-left = Expand selection left by word
ui-options-function-text-cursor-select-word-right = Expand selection right by word
ui-options-function-text-cursor-select-begin = Expand selection to beginning
ui-options-function-text-cursor-select-end = Expand selection to end
ui-options-function-text-backspace = Backspace
ui-options-function-text-delete = Delete
ui-options-function-text-word-backspace = Backspace word
ui-options-function-text-word-delete = Delete word
ui-options-function-text-newline = Newline
ui-options-function-text-submit = Submit
ui-options-function-multiline-text-submit = Submit multiline
ui-options-function-text-select-all = Select all
ui-options-function-text-copy = Copy
ui-options-function-text-cut = Cut
ui-options-function-text-paste = Paste
ui-options-function-text-history-prev = Previous from history
ui-options-function-text-history-next = Next from history
ui-options-function-text-release-focus = Release focus
ui-options-function-text-scroll-to-bottom = Scroll to bottom
ui-options-function-text-tab-complete = Tab completion
ui-options-function-text-complete-next = Complete next
ui-options-function-text-complete-prev = Complete previous

## Network menu

ui-options-net-predict = Client-side prediction

ui-options-net-interp-ratio = State buffer size
ui-options-net-interp-ratio-tooltip = Increasing this will generally make the game more resistant
                                      to server->client packet-loss, however in doing so it
                                      effectively adds slightly more latency and requires the
                                      client to predict more future ticks.

ui-options-net-predict-tick-bias = Prediction tick bias
ui-options-net-predict-tick-bias-tooltip = Increasing this will generally make the game more resistant
                                           to client->server packet-loss, however in doing so it
                                           effectively adds slightly more latency and requires the
                                           client to predict more future ticks.

ui-options-net-pvs-spawn = PVS entity spawn budget
ui-options-net-pvs-spawn-tooltip = This limits the rate at which the server will send newly spawned
                                       entities to the client. Lowering this can help reduce
                                       stuttering due to entity spawning, but can lead to pop-in.

ui-options-net-pvs-entry = PVS entity budget
ui-options-net-pvs-entry-tooltip = This limits the rate at which the server will send newly visible
                                       entities to the client. Lowering this can help reduce
                                       stuttering, but can lead to pop-in.

ui-options-net-pvs-leave = PVS detach rate
ui-options-net-pvs-leave-tooltip = This limits the rate at which the client will remove
                                       out-of-view entities. Lowering this can help reduce
                                       stuttering when walking around, but could occasionally
                                       lead to mispredicts and other issues.

## Toggle window console command
cmd-options-desc = Opens options menu, optionally with a specific tab selected.
cmd-options-help = Usage: options [tab]

## Accessibility menu

ui-options-accessability-header-visuals = Visuals
ui-options-accessability-header-content = Content

ui-options-enable-color-name = Add colors to character names
ui-options-colorblind-friendly = Colorblind friendly mode
ui-options-reduced-motion = Reduce motion of visual effects
ui-options-screen-shake-intensity = Screen shake intensity

ui-options-chat-window-opacity = Chat window opacity
ui-options-speech-bubble-text-opacity = Speech bubble text opacity
ui-options-speech-bubble-speaker-opacity = Speech bubble speaker opacity
ui-options-speech-bubble-background-opacity = Speech bubble background opacity

ui-options-censor-nudity = Censor character nudity

## Admin menu

<<<<<<< HEAD
ui-options-enable-classic-overlay = Revert antag overlay to classic mode
=======
ui-options-admin-player-panel = Admin Menu Players List

ui-options-admin-player-tab-symbol-setting = Character column antag symbols
ui-options-admin-player-tab-symbol-setting-off = No antag symbol
ui-options-admin-player-tab-symbol-setting-basic = Show standard antag symbol
ui-options-admin-player-tab-symbol-setting-specific = Show specific antag symbol

ui-options-admin-player-tab-role-setting = Role display settings
ui-options-admin-player-tab-role-setting-roletype = Show role type
ui-options-admin-player-tab-role-setting-subtype = Show subtype
ui-options-admin-player-tab-role-setting-roletypesubtype = Show role type and subtype
ui-options-admin-player-tab-role-setting-subtyperoletype = Show subtype and role type

ui-options-admin-player-tab-color-setting = Color settings
ui-options-admin-player-tab-color-setting-off = I hate colors
ui-options-admin-player-tab-color-setting-character = Colorize antag character names
ui-options-admin-player-tab-color-setting-roletype = Colorize all role types
ui-options-admin-player-tab-color-setting-both = Colorize both

ui-options-admin-overlay-title = Admin Overlay

ui-options-admin-overlay-antag-format = Antag label style
ui-options-admin-overlay-antag-format-binary = Show antag status
ui-options-admin-overlay-antag-format-roletype = Show role type
ui-options-admin-overlay-antag-format-subtype = Show subtype

ui-options-admin-overlay-antag-symbol = Antag symbol style
ui-options-admin-overlay-antag-symbol-off = No antag symbol
ui-options-admin-overlay-antag-symbol-basic = Show standard antag symbol
ui-options-admin-overlay-antag-symbol-specific = Show specific antag symbol

ui-options-admin-enable-overlay-playtime = Show playtime
ui-options-admin-enable-overlay-starting-job = Show starting job
ui-options-admin-overlay-merge-distance = Stack merge distance
ui-options-admin-overlay-ghost-fade-distance = Ghost overlay fade range from mouse
ui-options-admin-overlay-ghost-hide-distance = Ghost overlay hide range from mouse
>>>>>>> a594c7b6
<|MERGE_RESOLUTION|>--- conflicted
+++ resolved
@@ -362,9 +362,6 @@
 
 ## Admin menu
 
-<<<<<<< HEAD
-ui-options-enable-classic-overlay = Revert antag overlay to classic mode
-=======
 ui-options-admin-player-panel = Admin Menu Players List
 
 ui-options-admin-player-tab-symbol-setting = Character column antag symbols
@@ -400,5 +397,4 @@
 ui-options-admin-enable-overlay-starting-job = Show starting job
 ui-options-admin-overlay-merge-distance = Stack merge distance
 ui-options-admin-overlay-ghost-fade-distance = Ghost overlay fade range from mouse
-ui-options-admin-overlay-ghost-hide-distance = Ghost overlay hide range from mouse
->>>>>>> a594c7b6
+ui-options-admin-overlay-ghost-hide-distance = Ghost overlay hide range from mouse