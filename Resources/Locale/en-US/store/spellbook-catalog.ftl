# Spells
spellbook-fireball-name = Fireball
spellbook-fireball-desc = Get most crew exploding with rage when they see this fireball heading toward them! Upgradeable.

spellbook-blink-name = Blink
spellbook-blink-desc = Don't blink or you'll miss yourself teleporting away.

spellbook-voidapplause-name = Void Applause
spellbook-voidapplause-desc = Swap places with the target, doesn't it make you want to do the boogie?

<<<<<<< HEAD
=======
spellbook-knock-name = Knock
spellbook-knock-desc = Opens all airlocks, crates and lockers nearby.

>>>>>>> a594c7b6
spellbook-force-wall-name = Force Wall
spellbook-force-wall-desc = Make three walls of pure force that you can pass through, but others can't.

spellbook-repulse-name = Repulse
spellbook-repulse-desc = Tell people to GITTAH`WEIGH and push 'em away from you.
<<<<<<< HEAD

spellbook-smoke-name = Smoke
spellbook-smoke-desc = Summons a cloud of smoke, it's pretty obvious.

=======

spellbook-smoke-name = Smoke
spellbook-smoke-desc = Summons a cloud of smoke, it's pretty obvious.

>>>>>>> a594c7b6
spellbook-polymorph-spider-name = Spider Polymorph
spellbook-polymorph-spider-desc = Transforms you into a spider, man!

spellbook-polymorph-rod-name = Rod Polymorph
spellbook-polymorph-rod-desc = Change into an Immovable Rod with limited movement.

spellbook-charge-name = Charge
spellbook-charge-desc = Adds a charge back to your wand!

spellbook-ethereal-jaunt-name = Ethereal Jaunt
spellbook-ethereal-jaunt-description = Slip into the ethereal plane to slip away from your enemies!

spellbook-mind-swap-name = Mind Swap
spellbook-mind-swap-description = Exchange bodies with another person!

spellbook-animate-name = Animate
spellbook-animate-description = Bring an inanimate object to life!

spellbook-smite-name = Smite
spellbook-smite-desc = Don't like them? EXPLODE them into giblets! Requires Wizard Robe & Hat.

spellbook-cluwne-name = Cluwne's Curse
spellbook-cluwne-desc = For when you really hate someone and Smite isn't enough. Requires Wizard Robe & Hat.

spellbook-slip-name = Slippery Slope
spellbook-slip-desc = Learn the ancient ways of the Janitor and curse your target to be slippery. Requires Wizard Robe & Hat.

spellbook-item-recall-name = Item Recall
spellbook-item-recall-description = Mark a held item and summon it back at any time with just a snap of your fingers!

# Equipment

spellbook-wand-polymorph-door-name = Wand of Entrance
spellbook-wand-polymorph-door-description = For when you need a get-away route.

spellbook-wand-polymorph-carp-name = Wand of Carp Polymorph
spellbook-wand-polymorph-carp-description = For when you need a carp filet quick and the clown is looking juicy.

spellbook-wand-locker-name = Wand of the Locker
spellbook-wand-locker-description = Shoot cursed lockers at your enemies and lock em away!

spellbook-hammer-mjollnir-name = Mjollnir
spellbook-hammer-mjollnir-description = Wield the power of THUNDER in your hands. Send foes flying with a mighty swing or by throwing it right at em!

spellbook-hammer-singularity-name = Singularity Hammer
spellbook-hammer-singularity-description = Ever wonder what it'd be like to be the singularity? Swing this hammer to draw in your surroundings, even works if you miss!

spellbook-staff-animation-name = Staff of Animation
spellbook-staff-animation-description = Bring inanimate objects to life!

# Events

spellbook-event-summon-ghosts-name = Summon Ghosts
spellbook-event-summon-ghosts-description = Who ya gonna call?

spellbook-event-summon-guns-name = Summon Guns
spellbook-event-summon-guns-description = AK47s for everyone! Places a random gun in front of everybody. Disables refunds when bought!

spellbook-event-summon-magic-name = Summon Magic
spellbook-event-summon-magic-description = Places a random magical item in front of everybody. Nothing could go wrong! Disables refunds when bought!

# Upgrades
spellbook-upgrade-fireball-name = Upgrade Fireball
spellbook-upgrade-fireball-description = Upgrades Fireball to a maximum of level 3!

spellbook-upgrade-jaunt-name = Upgrade Ethereal Jaunt
spellbook-upgrade-jaunt-description = Upgrades Jaunt to a maximum of level 3!<|MERGE_RESOLUTION|>--- conflicted
+++ resolved
@@ -8,28 +8,18 @@
 spellbook-voidapplause-name = Void Applause
 spellbook-voidapplause-desc = Swap places with the target, doesn't it make you want to do the boogie?
 
-<<<<<<< HEAD
-=======
 spellbook-knock-name = Knock
 spellbook-knock-desc = Opens all airlocks, crates and lockers nearby.
 
->>>>>>> a594c7b6
 spellbook-force-wall-name = Force Wall
 spellbook-force-wall-desc = Make three walls of pure force that you can pass through, but others can't.
 
 spellbook-repulse-name = Repulse
 spellbook-repulse-desc = Tell people to GITTAH`WEIGH and push 'em away from you.
-<<<<<<< HEAD
 
 spellbook-smoke-name = Smoke
 spellbook-smoke-desc = Summons a cloud of smoke, it's pretty obvious.
 
-=======
-
-spellbook-smoke-name = Smoke
-spellbook-smoke-desc = Summons a cloud of smoke, it's pretty obvious.
-
->>>>>>> a594c7b6
 spellbook-polymorph-spider-name = Spider Polymorph
 spellbook-polymorph-spider-desc = Transforms you into a spider, man!
 
