-create-3rd-person =
    { $chance ->
        [1] Создаёт
       *[other] создают
    }
-cause-3rd-person =
    { $chance ->
        [1] Вызывает
       *[other] вызывают
    }
-satiate-3rd-person =
    { $chance ->
        [1] Насыщает
       *[other] насыщают
    }
reagent-effect-guidebook-create-entity-reaction-effect =
    { $chance ->
        [1] Создаёт
       *[other] создают
    } { $amount ->
        [1] { $entname }
       *[other] { $amount } { $entname }
    }
reagent-effect-guidebook-explosion-reaction-effect =
    { $chance ->
        [1] Вызывает
       *[other] вызывают
    } взрыв
reagent-effect-guidebook-emp-reaction-effect =
    { $chance ->
        [1] Вызывает
       *[other] вызывают
    } электромагнитный импульс
reagent-effect-guidebook-foam-area-reaction-effect =
    { $chance ->
        [1] Создаёт
       *[other] создают
    } большое количество пены
reagent-effect-guidebook-smoke-area-reaction-effect =
    { $chance ->
        [1] Создаёт
       *[other] создают
    } большое количество дыма
reagent-effect-guidebook-satiate-thirst =
    { $chance ->
        [1] Утоляет
       *[other] утоляют
    } { $relative ->
        [1] жажду средне
       *[other] жажду на { NATURALFIXED($relative, 3) }x от обычного
    }
reagent-effect-guidebook-satiate-hunger =
    { $chance ->
        [1] Насыщает
       *[other] насыщают
    } { $relative ->
        [1] голод средне
       *[other] голод на { NATURALFIXED($relative, 3) }x от обычного
    }
reagent-effect-guidebook-health-change =
    { $chance ->
        [1]
            { $healsordeals ->
                [heals] Излечивает
                [deals] Наносит
               *[both] Изменяет здоровье на
            }
       *[other]
            { $healsordeals ->
                [heals] излечивать
                [deals] наносить
               *[both] изменяют здоровье на
            }
    } { $changes }
reagent-effect-guidebook-status-effect =
    { $type ->
        [add]
            { $chance ->
                [1] Вызывает
               *[other] вызывают
            } { LOC($key) } минимум на { NATURALFIXED($time, 3) }, эффект накапливается
       *[set]
            { $chance ->
                [1] Вызывает
               *[other] вызывают
            } { LOC($key) } минимум на { NATURALFIXED($time, 3) }, эффект не накапливается
        [remove]
            { $chance ->
                [1] Удаляет
               *[other] удаляют
            } { NATURALFIXED($time, 3) } от { LOC($key) }
    }
reagent-effect-guidebook-activate-artifact =
    { $chance ->
        [1] Пытается
       *[other] пытаются
    } активировать артефакт
reagent-effect-guidebook-set-solution-temperature-effect =
    { $chance ->
        [1] Устанавливает
       *[other] устанавливают
    } температуру раствора точно { NATURALFIXED($temperature, 2) }k
reagent-effect-guidebook-adjust-solution-temperature-effect =
    { $chance ->
        [1]
            { $deltasign ->
                [1] Добавляет
               *[-1] Удаляет
            }
       *[other]
            { $deltasign ->
                [1] добавляют
               *[-1] удаляют
            }
    } тепло из раствора, пока температура не достигнет { $deltasign ->
        [1] не более { NATURALFIXED($maxtemp, 2) }k
       *[-1] не менее { NATURALFIXED($mintemp, 2) }k
    }
reagent-effect-guidebook-adjust-reagent-reagent =
    { $chance ->
        [1]
            { $deltasign ->
                [1] Добавляют
               *[-1] Удаляет
            }
       *[other]
            { $deltasign ->
                [1] добавляют
               *[-1] удаляют
            }
    } { NATURALFIXED($amount, 2) }ед. от { $reagent } { $deltasign ->
        [1] к
       *[-1] из
    } раствора
reagent-effect-guidebook-adjust-reagent-group =
    { $chance ->
        [1]
            { $deltasign ->
                [1] Добавляет
               *[-1] Удаляет
            }
       *[other]
            { $deltasign ->
                [1] добавляют
               *[-1] удаляют
            }
    } { NATURALFIXED($amount, 2) }ед реагентов в группе { $group } { $deltasign ->
        [1] к
       *[-1] из
    } раствора
reagent-effect-guidebook-adjust-temperature =
    { $chance ->
        [1]
            { $deltasign ->
                [1] Добавляют
               *[-1] Удаляют
            }
       *[other]
            { $deltasign ->
                [1] добавляют
               *[-1] удаляют
            }
    } { POWERJOULES($amount) } тепла { $deltasign ->
        [1] к телу
       *[-1] из тела
    }, в котором он метабилизируется
reagent-effect-guidebook-chem-cause-disease =
    { $chance ->
        [1] Вызывает
       *[other] вызывают
    } болезнь { $disease }
reagent-effect-guidebook-chem-cause-random-disease =
    { $chance ->
        [1] Вызывает
       *[other] вызывают
    } болезнь { $diseases }
reagent-effect-guidebook-jittering =
    { $chance ->
        [1] Вызывает
       *[other] вызывают
    } тряску
reagent-effect-guidebook-chem-clean-bloodstream =
    { $chance ->
        [1] Очищает
       *[other] очищают
    } кровеносную систему от других веществ
reagent-effect-guidebook-cure-disease =
    { $chance ->
        [1] Излечивает
       *[other] излечивают
    } болезнь
reagent-effect-guidebook-cure-eye-damage =
    { $chance ->
        [1]
            { $deltasign ->
                [1] Наносит
               *[-1] Излечивает
            }
       *[other]
            { $deltasign ->
                [1] наносят
               *[-1] излечивают
            }
    } повреждения глаз
reagent-effect-guidebook-chem-vomit =
    { $chance ->
        [1] Вызывает
       *[other] вызывают
    } рвоту
reagent-effect-guidebook-create-gas =
    { $chance ->
        [1] Создаёт
       *[other] создают
    } { $moles } { $moles ->
        [1] моль
       *[other] моль
    } газа { $gas }
reagent-effect-guidebook-drunk =
    { $chance ->
        [1] Вызывает
       *[other] вызывают
    } опьянение
reagent-effect-guidebook-electrocute =
    { $chance ->
        [1] Бьёт током
       *[other] бьют током
    } употребившего в течении { NATURALFIXED($time, 3) }
reagent-effect-guidebook-extinguish-reaction =
    { $chance ->
        [1] Гасит
       *[other] гасят
    } огонь
reagent-effect-guidebook-flammable-reaction =
    { $chance ->
        [1] Повышает
       *[other] повышают
    } воспламеняемость
reagent-effect-guidebook-ignite =
    { $chance ->
        [1] Поджигает
       *[other] поджигают
    } употребившего
reagent-effect-guidebook-make-sentient =
    { $chance ->
        [1] Делает
       *[other] делают
    } употребившего разумным
reagent-effect-guidebook-make-polymorph =
    { $chance ->
        [1] Превращает
       *[other] превращают
    } употребившего в { $entityname }
reagent-effect-guidebook-modify-bleed-amount =
    { $chance ->
        [1]
            { $deltasign ->
                [1] Усиливает
               *[-1] Ослабляет
            }
       *[other]
            { $deltasign ->
                [1] усиливают
               *[-1] ослабляют
            }
    } кровотечение
reagent-effect-guidebook-modify-blood-level =
    { $chance ->
        [1]
            { $deltasign ->
                [1] Повышает
               *[-1] Понижает
            }
       *[other]
            { $deltasign ->
                [1] повышают
               *[-1] понижают
            }
    } уровень крови в организме
reagent-effect-guidebook-paralyze =
    { $chance ->
        [1] Парализует
       *[other] парализуют
    } употребившего минимум на { NATURALFIXED($time, 3) }
reagent-effect-guidebook-movespeed-modifier =
    { $chance ->
        [1] Делает
       *[other] делают
    } скорость передвижения { NATURALFIXED($walkspeed, 3) }x от стандартной минимум на { NATURALFIXED($time, 3) }
reagent-effect-guidebook-reset-narcolepsy =
    { $chance ->
        [1] Предотвращает
       *[other] предотвращают
    } приступы нарколепсии
reagent-effect-guidebook-wash-cream-pie-reaction =
    { $chance ->
        [1] Смывает
       *[other] смывают
    } кремовый пирог с лица
reagent-effect-guidebook-cure-zombie-infection =
    { $chance ->
        [1] Лечит
       *[other] лечат
    } зомби-вирус
reagent-effect-guidebook-cause-zombie-infection =
    { $chance ->
        [1] Заражает
       *[other] заражают
    } человека зомби-вирусом
reagent-effect-guidebook-reduce-rotting =
    { $chance ->
        [1] Регенерирует
       *[other] регенерируют
    } { NATURALFIXED($time, 3) } { MANY("second", $time) } гниения
reagent-effect-guidebook-innoculate-zombie-infection =
    { $chance ->
        [1] Лечит
       *[other] лечат
    } зомби-вирус и обеспечивает иммунитет к нему в будущем
reagent-effect-guidebook-area-reaction =
    { $chance ->
<<<<<<< HEAD
        [1] Causes
       *[other] cause
    } a smoke or foam reaction for { NATURALFIXED($duration, 3) } { MANY("second", $duration) }
reagent-effect-guidebook-add-to-solution-reaction =
    { $chance ->
        [1] Causes
       *[other] cause
    } chemicals applied to an object to be added to its internal solution container
=======
        [1] Вызывает
        *[other] вызывают
    } дымовую или пенную реакцию на {NATURALFIXED($duration, 3)} {MANY("second", $duration)}
reagent-effect-guidebook-add-to-solution-reaction =
    { $chance ->
        [1] Заставляет
        *[other] заставляют
    } химикаты, применённые к объекту, добавиться во внутренний контейнер для растворов этого объекта
>>>>>>> 6a08a3e6
reagent-effect-guidebook-plant-attribute =
    { $chance ->
        [1] Изменяет
       *[other] изменяют
    } { $attribute } за [color={ $colorName }]{ $amount }[/color]
reagent-effect-guidebook-plant-cryoxadone =
    { $chance ->
        [1] Омолаживает
       *[other] омолаживают
    } растение, в зависимости от возраста растения и времени его роста
reagent-effect-guidebook-plant-phalanximine =
    { $chance ->
        [1] Восстанавливает
       *[other] восстанавливают
    } жизнеспособность растения, ставшего нежизнеспособным в результате мутации
reagent-effect-guidebook-plant-diethylamine =
    { $chance ->
        [1] Повышает
       *[other] повышают
    } продолжительность жизни растения и/или его базовое здоровье с шансом 10% на единицу
reagent-effect-guidebook-plant-robust-harvest =
    { $chance ->
        [1] Повышает
       *[other] повышают
    } потенцию растения путём { $increase } до максимума в { $limit }. Приводит к тому, что растение теряет свои семена, когда потенция достигает { $seedlesstreshold }. Попытка повысить потенцию свыше { $limit } может вызвать снижение урожайности с вероятностью 10%<|MERGE_RESOLUTION|>--- conflicted
+++ resolved
@@ -318,16 +318,6 @@
     } зомби-вирус и обеспечивает иммунитет к нему в будущем
 reagent-effect-guidebook-area-reaction =
     { $chance ->
-<<<<<<< HEAD
-        [1] Causes
-       *[other] cause
-    } a smoke or foam reaction for { NATURALFIXED($duration, 3) } { MANY("second", $duration) }
-reagent-effect-guidebook-add-to-solution-reaction =
-    { $chance ->
-        [1] Causes
-       *[other] cause
-    } chemicals applied to an object to be added to its internal solution container
-=======
         [1] Вызывает
         *[other] вызывают
     } дымовую или пенную реакцию на {NATURALFIXED($duration, 3)} {MANY("second", $duration)}
@@ -336,7 +326,6 @@
         [1] Заставляет
         *[other] заставляют
     } химикаты, применённые к объекту, добавиться во внутренний контейнер для растворов этого объекта
->>>>>>> 6a08a3e6
 reagent-effect-guidebook-plant-attribute =
     { $chance ->
         [1] Изменяет
