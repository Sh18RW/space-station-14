--- conflicted
+++ resolved
@@ -6,15 +6,11 @@
 analysis-console-print-tooltip-info = Распечатать актуальную информацию об артефакте.
 analysis-console-extract-button = Извлечь О.И.
 analysis-console-extract-button-info = Извлечь очки исследований из артефакта, пропорциональные количеству исследованных узлов.
-<<<<<<< HEAD
 analysis-console-bias-up = Up
 analysis-console-bias-down = Down
 analysis-console-bias-button-info-up = Toggles the bias an artifact has in moving between its nodes. Up heads toward zero depth.
 analysis-console-bias-button-info-down = Toggles the bias an artifact has in moving between its nodes. Down heads toward ever-higher depths.
-analysis-console-info-no-scanner = Анализатор не подключен! Пожалуйста, подключите его с помощью мультитула.
-=======
 analysis-console-info-no-scanner = Анализатор не подключён! Пожалуйста, подключите его с помощью мультитула.
->>>>>>> cd80c5fd
 analysis-console-info-no-artifact = Артефакт не найден! Поместите артефакт на платформу, затем просканируйте для получения данных.
 analysis-console-info-ready = Все системы запущены. Сканирование готово.
 analysis-console-info-id = ID_УЗЛА: { $id }
