<<<<<<< HEAD
station-event-meteor-swarm-start-announcement = Обнаружен рой метеоритов прямо по курсу станции. Приготовьтесь к столкновению.
station-event-meteor-swarm-end-announcement = Метеорный рой миновал. Пожалуйста, вернитесь на свои рабочие места.
station-event-space-dust-start-announcement = The station is passing through a debris cloud, expect minor damage to external fittings and fixtures.
station-event-meteor-urist-start-announcement = The station is colliding with an unidentified swarm of debris. Please stay calm and do not listen to them.
=======
station-event-meteor-swarm-start-announcement = Обнаружен рой метеоритов прямо по курсу станции.
station-event-meteor-swarm-end-announcement = Метеорный рой миновал. Пожалуйста, вернитесь на свои рабочие места.

station-event-space-dust-start-announcement = Станция проходит через облако обломков, ожидается незначительный ущерб элементам конструкции и внешнему оборудованию.
station-event-meteor-urist-start-announcement = Станция столкнулась с неидентифицированным облаком обломков. Пожалуйста, сохраняйте спокойствие и не слушайте их.
>>>>>>> 6a08a3e6
<|MERGE_RESOLUTION|>--- conflicted
+++ resolved
@@ -1,12 +1,4 @@
-<<<<<<< HEAD
-station-event-meteor-swarm-start-announcement = Обнаружен рой метеоритов прямо по курсу станции. Приготовьтесь к столкновению.
-station-event-meteor-swarm-end-announcement = Метеорный рой миновал. Пожалуйста, вернитесь на свои рабочие места.
-station-event-space-dust-start-announcement = The station is passing through a debris cloud, expect minor damage to external fittings and fixtures.
-station-event-meteor-urist-start-announcement = The station is colliding with an unidentified swarm of debris. Please stay calm and do not listen to them.
-=======
 station-event-meteor-swarm-start-announcement = Обнаружен рой метеоритов прямо по курсу станции.
 station-event-meteor-swarm-end-announcement = Метеорный рой миновал. Пожалуйста, вернитесь на свои рабочие места.
-
 station-event-space-dust-start-announcement = Станция проходит через облако обломков, ожидается незначительный ущерб элементам конструкции и внешнему оборудованию.
-station-event-meteor-urist-start-announcement = Станция столкнулась с неидентифицированным облаком обломков. Пожалуйста, сохраняйте спокойствие и не слушайте их.
->>>>>>> 6a08a3e6
+station-event-meteor-urist-start-announcement = Станция столкнулась с неидентифицированным облаком обломков. Пожалуйста, сохраняйте спокойствие и не слушайте их.