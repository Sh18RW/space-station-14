<Document>
  # Служба безопасности
  Обеспечение безопасности станции и экипажа является задачей номер один для Службы безопасности. Независимо от того, кто это - агенты Синдиката, Ядерные оперативники, инфицированные, или просто буйные сотрудники. Служба безопасности готова поддерживать порядок и контролировать толпу.

  ## Экипировка
  Во-первых, у нас есть нелетальные средства, которые находятся на ступень выше простого приказа кому-либо подчиниться. И дубинка-шокер, и станнер способны остановить преступника, в то время как наручники помогут лишить его возможности двигаться делать что-либо руками.
  <Box>
    <GuideEntityEmbed Entity="Stunbaton"/>
    <GuideEntityEmbed Entity="Handcuffs"/>
    <GuideEntityEmbed Entity="WeaponDisabler"/>
  </Box>

<<<<<<< HEAD
  ## Вспышки
  Вспышки являются эффективным средством для разгона толпы и задержания особо ловких целей, при этом большая площадь воздействия ослепит всех, кто не имеет соответствующей защиты.
Служба безопасности и [color=#a4885c]некоторые[/color] другие сотрудники имеют средства защиты глаз от вспышек и светошумовых гранат.
=======
  ## Flashes
  Flashes are an effective tool for dispersing crowds and apprehending particularly evasive targets, with a large area of effect blinding all those without protection.
  It is worth noting that flashes can be both used in a large area 	([color=yellow]Z[/color] hotkey) and if you attack somebody with it while [color=red]harm mode[/color] is active. Important to note that localized flashes last [color=yellow]2.5[/color] times as long as large area ones.
  Security and [color=#a4885c]some[/color] other members of staff have eye protection from flashbangs and flashes.
>>>>>>> 5a855750
  <Box>
    <GuideEntityEmbed Entity="Flash"/>
    <GuideEntityEmbed Entity="ClothingEyesGlassesSecurity"/>
    <GuideEntityEmbed Entity="GrenadeFlashBang"/>
  </Box>

  ## Летальные боеприпасы
Если того потребует ситуация, служба безопасности имеет доступ к лазерным винтовкам, дробовикам, пистолетам и автоматам, способным вести огонь на поражение по любому, кто решит выступит против станции.
  <Box>
  <GuideEntityEmbed Entity="WeaponLaserCarbine"/>
  <GuideEntityEmbed Entity="WeaponShotgunKammerer"/>
  <GuideEntityEmbed Entity="WeaponPistolMk58"/>
  <GuideEntityEmbed Entity="WeaponRifleLecter"/>
  </Box>
</Document><|MERGE_RESOLUTION|>--- conflicted
+++ resolved
@@ -10,16 +10,10 @@
     <GuideEntityEmbed Entity="WeaponDisabler"/>
   </Box>
 
-<<<<<<< HEAD
   ## Вспышки
   Вспышки являются эффективным средством для разгона толпы и задержания особо ловких целей, при этом большая площадь воздействия ослепит всех, кто не имеет соответствующей защиты.
-Служба безопасности и [color=#a4885c]некоторые[/color] другие сотрудники имеют средства защиты глаз от вспышек и светошумовых гранат.
-=======
-  ## Flashes
-  Flashes are an effective tool for dispersing crowds and apprehending particularly evasive targets, with a large area of effect blinding all those without protection.
   It is worth noting that flashes can be both used in a large area 	([color=yellow]Z[/color] hotkey) and if you attack somebody with it while [color=red]harm mode[/color] is active. Important to note that localized flashes last [color=yellow]2.5[/color] times as long as large area ones.
-  Security and [color=#a4885c]some[/color] other members of staff have eye protection from flashbangs and flashes.
->>>>>>> 5a855750
+  Служба безопасности и [color=#a4885c]некоторые[/color] другие сотрудники имеют средства защиты глаз от вспышек и светошумовых гранат.
   <Box>
     <GuideEntityEmbed Entity="Flash"/>
     <GuideEntityEmbed Entity="ClothingEyesGlassesSecurity"/>
@@ -27,11 +21,11 @@
   </Box>
 
   ## Летальные боеприпасы
-Если того потребует ситуация, служба безопасности имеет доступ к лазерным винтовкам, дробовикам, пистолетам и автоматам, способным вести огонь на поражение по любому, кто решит выступит против станции.
+  Если того потребует ситуация, служба безопасности имеет доступ к лазерным винтовкам, дробовикам, пистолетам и автоматам, способным вести огонь на поражение по любому, кто решит выступит против станции.
   <Box>
-  <GuideEntityEmbed Entity="WeaponLaserCarbine"/>
-  <GuideEntityEmbed Entity="WeaponShotgunKammerer"/>
-  <GuideEntityEmbed Entity="WeaponPistolMk58"/>
-  <GuideEntityEmbed Entity="WeaponRifleLecter"/>
+    <GuideEntityEmbed Entity="WeaponLaserCarbine"/>
+    <GuideEntityEmbed Entity="WeaponShotgunKammerer"/>
+    <GuideEntityEmbed Entity="WeaponPistolMk58"/>
+    <GuideEntityEmbed Entity="WeaponRifleLecter"/>
   </Box>
 </Document>