--- conflicted
+++ resolved
@@ -1,52 +1,47 @@
 <Document>
-<<<<<<< HEAD
-# Генетика растений
-Как и все другие формы жизни, известные Nanotrasen, растения передают свои признаки потомству посредством своих генов. Манипулируя генами, ботаники могут выводить сорта растений с полезными мутациями, повышающими их здоровье и урожайность.
-=======
-# Botany
-As a botanist, it is your job to grow enough food to stop the chef from seeking "alternative sources". Grow lots of wheat, and when you get tired of that, grow weed. Make weed smoothies and spike drinks with nettles. Just keep growing plants, and you'll do great!
+  # Botany
+  As a botanist, it is your job to grow enough food to stop the chef from seeking "alternative sources". Grow lots of wheat, and when you get tired of that, grow weed. Make weed smoothies and spike drinks with nettles. Just keep growing plants, and you'll do great!
 
-## Starting your shift
-First identify the machines around you that you will be using. Coordinate with the Chef to see if they want anything specific to be grown, otherwise grow wheat and bananas and whatever else you feel like growing. You may also grow plants for Chemistry (Medbay), the Bartender, or to sell by Cargo.
+  ## Starting your shift
+  First identify the machines around you that you will be using. Coordinate with the Chef to see if they want anything specific to be grown, otherwise grow wheat and bananas and whatever else you feel like growing. You may also grow plants for Chemistry (Medbay), the Bartender, or to sell by Cargo.
 
 
-# Tools
-There are many tools that can be used to keep your crops healthy and growing. The Hydroponics Tray is where you will spend most of your time as a botanist.
+  # Tools
+  There are many tools that can be used to keep your crops healthy and growing. The Hydroponics Tray is where you will spend most of your time as a botanist.
 
-## Hydroponics Tray
-<Box>
-<GuideEntityEmbed Entity="hydroponicsTray"/>
-</Box>
-It's a hydroponics tray, it grows plants with water. First fill the tray with water, then add seeds. 
-Hydroponics tray lights indicate different things depending on color and position:
-- [color=red]Red Light, Left[/color]: Dead plant that needs re-planting. Use a spade to remove the plant.
-- [color=orange]Flashing Orange Light, Center[/color]: The environment is sub-optimal. Check what is affecting the plant by Shift Clicking on it. It is likely weeds but it could be undesirable pressure or lack of oxygen. If weeds, use a mini hoe or spray 1 time with weed spray. Be warned, however, that overuse of weed killers can lead to unhealthy plants, possibly killing them.
-- [color=#0336ff]Blue Light, Right[/color]: Needs water. Use bucket on the water tank and fill the tray.
-- [color=green]Green Light, Left[/color]: Ready for harvest. Left click to harvest.
-- [color=yellow]Yellow Light, Right[/color]: Needs nutrients. Use any fruit and put it into the soil or get EZ nutrients from chemistry.
+  ## Hydroponics Tray
+  <Box>
+    <GuideEntityEmbed Entity="hydroponicsTray"/>
+  </Box>
+  It's a hydroponics tray, it grows plants with water. First fill the tray with water, then add seeds.
+  Hydroponics tray lights indicate different things depending on color and position:
+  - [color=red]Red Light, Left[/color]: Dead plant that needs re-planting. Use a spade to remove the plant.
+  - [color=orange]Flashing Orange Light, Center[/color]: The environment is sub-optimal. Check what is affecting the plant by Shift Clicking on it. It is likely weeds but it could be undesirable pressure or lack of oxygen. If weeds, use a mini hoe or spray 1 time with weed spray. Be warned, however, that overuse of weed killers can lead to unhealthy plants, possibly killing them.
+  - [color=#0336ff]Blue Light, Right[/color]: Needs water. Use bucket on the water tank and fill the tray.
+  - [color=green]Green Light, Left[/color]: Ready for harvest. Left click to harvest.
+  - [color=yellow]Yellow Light, Right[/color]: Needs nutrients. Use any fruit and put it into the soil or get EZ nutrients from chemistry.
 
-The lifecycle of a hydroponics tray is the following:
-- [color=lightgreen]Empty[/color]: no water, seed or nutrients
-- [color=lightgreen]Hydrated[/color]: you've added water to it (e.g. from a bottle or bucket).
-- [color=lightgreen]Ready for planting[/color]: you've added water and nutrients to it (i.e. fertilizer).
-- [color=lightgreen]Planted[/color]: you've added a seed to it
-- [color=lightgreen]Ready for Harvest[/color]: you've waited for the plant to grow
-- [color=lightgreen]Sampled[/color]: you've taken a sample (seed)
-- [color=lightgreen]Harvested[/color]: you've picked ready plants. Some plants will then grow again. Others will die and need replanting.
-- [color=lightgreen]Unhealthy[/color]: You've sampled too many seeds or sprayed it with deadly chemicals. The plant isn't coping too well. It'll continue to grow. Health can be restored by fertilizers or you can cut your losses and extract a seed (plant clippers) and replant.
-- [color=lightgreen]Old / Wilted[/color]: the plant has matured and will soon die. It will still be harvestable and you can extract seeds but only for a short duration. Extract the seed and then pluck it out / chop it down.
-- [color=lightgreen]Dead[/color]: the plant has been harvested and ceased growing. It should be plucked out / chopped down. No seeds can be extracted.
+  The lifecycle of a hydroponics tray is the following:
+  - [color=lightgreen]Empty[/color]: no water, seed or nutrients
+  - [color=lightgreen]Hydrated[/color]: you've added water to it (e.g. from a bottle or bucket).
+  - [color=lightgreen]Ready for planting[/color]: you've added water and nutrients to it (i.e. fertilizer).
+  - [color=lightgreen]Planted[/color]: you've added a seed to it
+  - [color=lightgreen]Ready for Harvest[/color]: you've waited for the plant to grow
+  - [color=lightgreen]Sampled[/color]: you've taken a sample (seed)
+  - [color=lightgreen]Harvested[/color]: you've picked ready plants. Some plants will then grow again. Others will die and need replanting.
+  - [color=lightgreen]Unhealthy[/color]: You've sampled too many seeds or sprayed it with deadly chemicals. The plant isn't coping too well. It'll continue to grow. Health can be restored by fertilizers or you can cut your losses and extract a seed (plant clippers) and replant.
+  - [color=lightgreen]Old / Wilted[/color]: the plant has matured and will soon die. It will still be harvestable and you can extract seeds but only for a short duration. Extract the seed and then pluck it out / chop it down.
+  - [color=lightgreen]Dead[/color]: the plant has been harvested and ceased growing. It should be plucked out / chopped down. No seeds can be extracted.
 
-## Seed Extractor
-<Box>
-<GuideEntityEmbed Entity="SeedExtractor"/>
-</Box>
-It extracts seeds. Insert crop, receive seeds.
+  ## Seed Extractor
+  <Box>
+    <GuideEntityEmbed Entity="SeedExtractor"/>
+  </Box>
+  It extracts seeds. Insert crop, receive seeds.
 
 
-# Plant Genetics
-Like all other forms of life known to NanoTrasen, plants pass traits to offspring in their genes. By manipulating plant genetics, botanists can produce plant varieties with desirable mutations that increase plant health and yield.
->>>>>>> 2b5fd0ed
+  # Генетика растений
+Как и все другие формы жизни, известные Nanotrasen, растения передают свои признаки потомству посредством своих генов. Манипулируя генами, ботаники могут выводить сорта растений с полезными мутациями, повышающими их здоровье и урожайность.
 
 ## Признаки
 Фенотип, или набор наблюдаемых характеристик и признаков растения, может быть определен путем тщательного наблюдения и изучения. К числу распространенных признаков относятся:
