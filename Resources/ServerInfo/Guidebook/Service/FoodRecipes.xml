<Document>
## Начало
Это не все существующие рецепты, этот список предназначен для демонстрации основ.

Продукты смешиваются в мензурке, еда готовится в микроволновке. Время готовки обычно указывается в рецепте.

ВНИМАНИЕ: Это не автоматически сгенерированный список, все, что здесь перечислено, может устареть. На Wiki есть гораздо больше, чем перечислено здесь.

## Основы: Смешивание

<<<<<<< HEAD
- Тесто = 15 муки, 10 воды
- Кукурузное тесто = 1 яйцо (6 ед.), 10 молока, 15 кукурузной муки
- Тофу = 5 универсального фермента, 30 соевого молока
- Тесто для пирога = 2 яйца (12 ед.), 15 муки, 5 столовой соли
- Тесто для торта = 2 яйца(12 ед.), 15 муки, 5 сахара
- Веганское тесто для торта = 15 соевого молока, 15 муки, 5 сахара
- Масло = 30 молока, 5 столовой соли
- Головка сыра = 5 универсального фермента, 40 молока
- Фрикаделька = 1 яйцо (6 ед.), 5 муки, 5 непрожаренные животные протеины
- Непрожаренные животные протеины: измельчить сырое мясо
=======
- Dough = 15 Flour, 10 Water
- Cornmeal Dough = 1 Egg (6u), 10 Milk, 15 Cornmeal
- Tortila Dough = 15 Cornmeal, 10 Water
- Tofu = 5 Enzyme (Catalyst), 30 Soy Milk
- Pie Dough = 2 Eggs (12u), 15 Flour, 5 Table Salt
- Cake Batter = 2 Eggs(12u), 15 flour, 5 Sugar
- Vegan Cake Batter = 15 Soy Milk, 15 Flour, 5 Sugar
- Butter = 30 Milk, 5 Table Salt (Catalyst)
- Cheese Wheel = 5 Enzyme (Catalyst), 40 Milk
- Chèvre Log = 5 Enzyme (Catalyst), 10 Goat Milk
- Meatball = 1 Egg (6u), 5 Flour, 5 Uncooked Animal Proteins
- Chocolate = 6 Cocoa Powder, 2 Milk, 2 Sugar
- Uncooked Animal Protein: Grind Raw Meat
>>>>>>> 33b007c2

<Box>
<GuideEntityEmbed Entity="FoodDough"/>
<GuideEntityEmbed Entity="FoodDoughCornmeal"/>
<GuideEntityEmbed Entity="FoodTofu"/>
<GuideEntityEmbed Entity="FoodDoughPie"/>
<GuideEntityEmbed Entity="FoodCakeBatter"/>
<GuideEntityEmbed Entity="FoodDoughFlat"/>
<GuideEntityEmbed Entity="FoodDoughTortilla"/>
</Box>

<Box>
<GuideEntityEmbed Entity="FoodButter"/>
<GuideEntityEmbed Entity="FoodMeatMeatball"/>
<GuideEntityEmbed Entity="FoodCheese"/>
<GuideEntityEmbed Entity="FoodChevre"/>
<GuideEntityEmbed Entity="FoodSnackChocolateBar"/>
</Box>

## Второстепенные продукты

<<<<<<< HEAD
- Кусочек теста: нарезать тесто
- Булочка: положить в микроволновку кусочек теста на 5 секунд
- Сырая котлета: нарезать сырое мясо
- Сырный ломтик: нарезать головку сыра
- Плоское тесто: раскатайте тесто скалкой либо другим крыглым объектом (огнетушитель, жестяная банка, бутылка).
=======
- Dough Slice: Cut Dough
- Bun: Microwave Dough Slice for 5 Seconds
- Cutlet: Slice Raw Meat
- Cheese Wedge: Slice Cheese Wheel
- Flat Dough: Use a rolling pin or a round object (fire extinguisher, soda can, bottle) on Dough.
- Tortilla Dough Slice: cut Tortilla Dough
- Flat Tortilla Dough: Use a rolling pin or a round object (fire extinguisher, soda can, bottle) on Tortilla Dough Slice
- Taco Shell: Microwave Flat Tortilla Dough for 5 Seconds
>>>>>>> 33b007c2

## Примеры блюд

<<<<<<< HEAD
- Хлеб: положить в микроволновку тесто на 10 секунд
- Бургер: положить в микроволновку 1 булочку и 1 сырое мясо на 10 секунд
- Томатный суп: 10 ед. воды, 1 пустая миска и 2 помидора на 10 секунд
- Цитрусовый салат: 1 пустая миска, 1 лемон, 1 лайм, 1 апельсин на 5 секунд
- Маргарита: положить в микроволновку 1 плоское тесто, 1 сырный ломтик и 4 помидора на 30 секунд
- Торт: 1 тесто для торта в микроволновку на 15 секунд
- Яблочный пирог: 1 тесто для пирога, 3 яблока и 1 формочку для пирога на 15 секунд
=======
- Bread: Microwave Dough for 10 Seconds
- Plain Burger: Microwave 1 Bun and 1 Raw Meat for 10 Seconds
- Tomato Soup: 10u Water, 1 Bowl, and 2 Tomatoes for 10 Seconds
- Citrus Salad: 1 Bowl, 1 Lemon, 1 Lime, 1 Orange for 5 Seconds
- Margherita Pizza: Microwave 1 Flat Dough, 1 Cheese Wedge, and 4 Tomatoes for 30 Seconds
- Cake: 1 Cake Batter for 15 Seconds
- Apple Pie: 1 Pie Dough, 3 Apples, and 1 Pie Tin for 15 Seconds
- Beef Taco: Microwave 1 Taco Shell, 1 Raw Meat Cutlet, 1 Cheese Wedge for 10 Seconds
>>>>>>> 33b007c2

<Box>
<GuideEntityEmbed Entity="FoodBreadPlain"/>
<GuideEntityEmbed Entity="FoodBurgerPlain"/>
<GuideEntityEmbed Entity="FoodSoupTomato"/>
<GuideEntityEmbed Entity="FoodSaladCitrus"/>
</Box>
<Box>
<GuideEntityEmbed Entity="FoodPizzaMargherita"/>
<GuideEntityEmbed Entity="FoodCakePlain"/>
<GuideEntityEmbed Entity="FoodPieApple"/>
<GuideEntityEmbed Entity="FoodTacoBeef"/>
</Box>

</Document><|MERGE_RESOLUTION|>--- conflicted
+++ resolved
@@ -8,32 +8,19 @@
 
 ## Основы: Смешивание
 
-<<<<<<< HEAD
 - Тесто = 15 муки, 10 воды
 - Кукурузное тесто = 1 яйцо (6 ед.), 10 молока, 15 кукурузной муки
-- Тофу = 5 универсального фермента, 30 соевого молока
+- Tortila Dough = 15 Cornmeal, 10 Water
+- Тофу = 5 универсального фермента (Catalyst), 30 соевого молока
 - Тесто для пирога = 2 яйца (12 ед.), 15 муки, 5 столовой соли
 - Тесто для торта = 2 яйца(12 ед.), 15 муки, 5 сахара
 - Веганское тесто для торта = 15 соевого молока, 15 муки, 5 сахара
-- Масло = 30 молока, 5 столовой соли
-- Головка сыра = 5 универсального фермента, 40 молока
+- Масло = 30 молока, 5 столовой соли (Catalyst)
+- Головка сыра = 5 универсального фермента (Catalyst), 40 молока
+- Chèvre Log = 5 Enzyme (Catalyst), 10 Goat Milk
 - Фрикаделька = 1 яйцо (6 ед.), 5 муки, 5 непрожаренные животные протеины
+- Chocolate = 6 Cocoa Powder, 2 Milk, 2 Sugar
 - Непрожаренные животные протеины: измельчить сырое мясо
-=======
-- Dough = 15 Flour, 10 Water
-- Cornmeal Dough = 1 Egg (6u), 10 Milk, 15 Cornmeal
-- Tortila Dough = 15 Cornmeal, 10 Water
-- Tofu = 5 Enzyme (Catalyst), 30 Soy Milk
-- Pie Dough = 2 Eggs (12u), 15 Flour, 5 Table Salt
-- Cake Batter = 2 Eggs(12u), 15 flour, 5 Sugar
-- Vegan Cake Batter = 15 Soy Milk, 15 Flour, 5 Sugar
-- Butter = 30 Milk, 5 Table Salt (Catalyst)
-- Cheese Wheel = 5 Enzyme (Catalyst), 40 Milk
-- Chèvre Log = 5 Enzyme (Catalyst), 10 Goat Milk
-- Meatball = 1 Egg (6u), 5 Flour, 5 Uncooked Animal Proteins
-- Chocolate = 6 Cocoa Powder, 2 Milk, 2 Sugar
-- Uncooked Animal Protein: Grind Raw Meat
->>>>>>> 33b007c2
 
 <Box>
 <GuideEntityEmbed Entity="FoodDough"/>
@@ -55,26 +42,17 @@
 
 ## Второстепенные продукты
 
-<<<<<<< HEAD
 - Кусочек теста: нарезать тесто
 - Булочка: положить в микроволновку кусочек теста на 5 секунд
 - Сырая котлета: нарезать сырое мясо
 - Сырный ломтик: нарезать головку сыра
 - Плоское тесто: раскатайте тесто скалкой либо другим крыглым объектом (огнетушитель, жестяная банка, бутылка).
-=======
-- Dough Slice: Cut Dough
-- Bun: Microwave Dough Slice for 5 Seconds
-- Cutlet: Slice Raw Meat
-- Cheese Wedge: Slice Cheese Wheel
-- Flat Dough: Use a rolling pin or a round object (fire extinguisher, soda can, bottle) on Dough.
 - Tortilla Dough Slice: cut Tortilla Dough
 - Flat Tortilla Dough: Use a rolling pin or a round object (fire extinguisher, soda can, bottle) on Tortilla Dough Slice
 - Taco Shell: Microwave Flat Tortilla Dough for 5 Seconds
->>>>>>> 33b007c2
 
 ## Примеры блюд
 
-<<<<<<< HEAD
 - Хлеб: положить в микроволновку тесто на 10 секунд
 - Бургер: положить в микроволновку 1 булочку и 1 сырое мясо на 10 секунд
 - Томатный суп: 10 ед. воды, 1 пустая миска и 2 помидора на 10 секунд
@@ -82,16 +60,7 @@
 - Маргарита: положить в микроволновку 1 плоское тесто, 1 сырный ломтик и 4 помидора на 30 секунд
 - Торт: 1 тесто для торта в микроволновку на 15 секунд
 - Яблочный пирог: 1 тесто для пирога, 3 яблока и 1 формочку для пирога на 15 секунд
-=======
-- Bread: Microwave Dough for 10 Seconds
-- Plain Burger: Microwave 1 Bun and 1 Raw Meat for 10 Seconds
-- Tomato Soup: 10u Water, 1 Bowl, and 2 Tomatoes for 10 Seconds
-- Citrus Salad: 1 Bowl, 1 Lemon, 1 Lime, 1 Orange for 5 Seconds
-- Margherita Pizza: Microwave 1 Flat Dough, 1 Cheese Wedge, and 4 Tomatoes for 30 Seconds
-- Cake: 1 Cake Batter for 15 Seconds
-- Apple Pie: 1 Pie Dough, 3 Apples, and 1 Pie Tin for 15 Seconds
 - Beef Taco: Microwave 1 Taco Shell, 1 Raw Meat Cutlet, 1 Cheese Wedge for 10 Seconds
->>>>>>> 33b007c2
 
 <Box>
 <GuideEntityEmbed Entity="FoodBreadPlain"/>
