<Document>
# Сингулярный двигатель

Генератор гравитационной сингулярности способен бесконечно производить электроэнергию не нуждаясь в заправке. Также он может с легкостью уничтожить всю станцию. Ускоритель частиц запускает высокоэнергетические частицы в генератор сингулярности для создания Сингулярности. Сама Сингулярность излучает радиацию, которая поглощается накопителями радиации.

## Наладка генератора

Для корректной работы Генератора гравитационной сингулярности необходимы 4 подсистемы:

## Генератор гравитационной сингулярности
<Box>
<GuideEntityEmbed Entity="SingularityGenerator"/>
</Box>
Генератор должен быть закреплён в центре зоны содержания Сингулярности, так как из него Сингулярность и образуется.

## Генераторы сдерживающего поля и эмиттеры
<Box>
<GuideEntityEmbed Entity="Emitter"/>
<GuideEntityEmbed Entity="ContainmentFieldGenerator"/>
<GuideEntityEmbed Entity="ContainmentField"/>
</Box>
Эмиттеры подключаются к СВ кабелям и стреляют лазерами пока включены и имеют питание.
Попадание выстрела эмиттера в генератор сдерживающего поля активирует последний.
Если два генератора сдерживающего поля активированы, находятся на допустимом расстоянии и на одной оси, между ними возникнет сдерживающее поле.
Сдерживающее поле будет отталкивать Сингулярность, не давая ей вырваться, теряя понемногу свою силу каждый раз, когда что-то отскакивает от него. 
Лазеры эмиттеров, излучателей, и сдерживающее поле могут нанести повреждения, поэтому старайтесь не прикасаться к ним, когда они активны.

## Накопители радиации
<Box>
<GuideEntityEmbed Entity="RadiationCollector"/>
</Box>
Накопители радиации подключаются к ВВ кабелям и, при включении, генерируют электроэнергию за счёт потоков радиации.

## Ускоритель частиц

<Box>
<GuideEntityEmbed Entity="ParticleAcceleratorEndCap"/>
</Box>

<Box>
<GuideEntityEmbed Entity="ParticleAcceleratorControlBox" Caption="PA computer"/>
<GuideEntityEmbed Entity="ParticleAcceleratorFuelChamber"/>
<GuideEntityEmbed Entity="CableHV"/>
</Box>

<Box>
<GuideEntityEmbed Entity="ParticleAcceleratorPowerBox"/>
</Box>

<Box>
<GuideEntityEmbed Entity="ParticleAcceleratorEmitterStarboard" Caption="Starboard Emitter"/>
<GuideEntityEmbed Entity="ParticleAcceleratorEmitterFore" Caption="Fore Emitter"/>
<GuideEntityEmbed Entity="ParticleAcceleratorEmitterPort" Caption="Port Emitter"/>
</Box>

<<<<<<< HEAD
Ускоритель частиц (УЧ) - это мультиблоковое устройство, запускающее ускоренные частицы из своих излучателей. Излучатели всегда должны быть обращены к генератору гравитационной сингулярности.
На некоторых станциях уже имеется незаконченный УЧ. Чтобы достроить его, сначала убедитесь, что под силовой установкой УЧ расположен ВВ кабель, закрепите и установите НВ кабеля во все части.
=======
The Particle Accelerator (PA) is a multi-tile structure that launches accelerated particles from its emitters. Its emitters should always face the gravitational singularity generator.
Some stations already have an unfinished PA. To complete, first ensure there is HV cable beneath the PA power box, anchor all parts, then add LV cable to each part.
>>>>>>> 5a855750
<Box>
<GuideEntityEmbed Entity="CableApcStack"/>
</Box>
Затем, с помощью отвертки закрутите техническую панель.
Выполните сканирование частей воспользовавшись консолью управления УЧ, чтобы убедиться, что всё работает. В противном случае проверьте, чего не хватает.
<Box>
<GuideEntityEmbed Entity="ParticleAcceleratorControlBox"/>
</Box>

## Запуск генератора гравитационной сингулярности

[color=#a4885c]Не запускайте[/color] УЧ если не все подсистемы работают должным образом.

<<<<<<< HEAD
Включите питание воспользовавшись консолью управления УЧ. Установите мощность на нужный уровень.
Чем больше установлена мощность, тем больше будет Сингулярность.
=======
Turn power on using the PA control computer. Set strength to an appropiate level. Currently the only appropriate level is [color=#f0684d]1[/color], anything above that will ensure that singularity grows too strong to handle.
The higher the output stength is set on PA control computer, the bigger the singularity will be.
>>>>>>> 5a855750

УЧ начнёт потреблять энергию из электросети и запускать частицы в генератор гравитационной сингулярности.

<Box>
<GuideEntityEmbed Entity="ParticlesProjectile" Caption=""/>
<GuideEntityEmbed Entity="ParticlesProjectile"/>
<GuideEntityEmbed Entity="ParticlesProjectile" Caption=""/>
</Box>

Вскоре на месте генератора гравитационной сингулярности появится ОНА.
<Box>
<GuideEntityEmbed Entity="Singularity"/>
</Box>

Сингулярность начнёт медленно распадаться, если ускоренные частицы перестанут в неё попадать.

## Техника безопасности
Сингулярность излучает радиацию вокруг себя, поэтому старайтесь держаться на расстоянии. Заранее позаботьтесь о защите от радиации. При возникновении проблем со здоровьем обратитесь за медицинской помощью.

<Box>
<GuideEntityEmbed Entity="ClothingOuterHardsuitEngineering"/>
</Box>

<Box>
<GuideEntityEmbed Entity="ClosetRadiationSuit"/>
<GuideEntityEmbed Entity="ClothingOuterSuitRad"/>
<GuideEntityEmbed Entity="GeigerCounter"/>
</Box>

Сингулярность будет перемещаться, но сдерживающее поле будет её отталкивать.
Если Сингулярность вырвется за пределы своего сдерживающего поля, событие известное как "Сингасбежала!", она начнет притягивать и поглощать всё на своем пути.

В такой ситуации остаётся только убегать в противоположном ей направлении.
</Document><|MERGE_RESOLUTION|>--- conflicted
+++ resolved
@@ -9,89 +9,79 @@
 
 ## Генератор гравитационной сингулярности
 <Box>
-<GuideEntityEmbed Entity="SingularityGenerator"/>
+  <GuideEntityEmbed Entity="SingularityGenerator"/>
 </Box>
 Генератор должен быть закреплён в центре зоны содержания Сингулярности, так как из него Сингулярность и образуется.
 
 ## Генераторы сдерживающего поля и эмиттеры
 <Box>
-<GuideEntityEmbed Entity="Emitter"/>
-<GuideEntityEmbed Entity="ContainmentFieldGenerator"/>
-<GuideEntityEmbed Entity="ContainmentField"/>
+  <GuideEntityEmbed Entity="Emitter"/>
+  <GuideEntityEmbed Entity="ContainmentFieldGenerator"/>
+  <GuideEntityEmbed Entity="ContainmentField"/>
 </Box>
 Эмиттеры подключаются к СВ кабелям и стреляют лазерами пока включены и имеют питание.
 Попадание выстрела эмиттера в генератор сдерживающего поля активирует последний.
 Если два генератора сдерживающего поля активированы, находятся на допустимом расстоянии и на одной оси, между ними возникнет сдерживающее поле.
-Сдерживающее поле будет отталкивать Сингулярность, не давая ей вырваться, теряя понемногу свою силу каждый раз, когда что-то отскакивает от него. 
+Сдерживающее поле будет отталкивать Сингулярность, не давая ей вырваться, теряя понемногу свою силу каждый раз, когда что-то отскакивает от него.
 Лазеры эмиттеров, излучателей, и сдерживающее поле могут нанести повреждения, поэтому старайтесь не прикасаться к ним, когда они активны.
 
 ## Накопители радиации
 <Box>
-<GuideEntityEmbed Entity="RadiationCollector"/>
+  <GuideEntityEmbed Entity="RadiationCollector"/>
 </Box>
 Накопители радиации подключаются к ВВ кабелям и, при включении, генерируют электроэнергию за счёт потоков радиации.
 
 ## Ускоритель частиц
 
 <Box>
-<GuideEntityEmbed Entity="ParticleAcceleratorEndCap"/>
+  <GuideEntityEmbed Entity="ParticleAcceleratorEndCap"/>
 </Box>
 
 <Box>
-<GuideEntityEmbed Entity="ParticleAcceleratorControlBox" Caption="PA computer"/>
-<GuideEntityEmbed Entity="ParticleAcceleratorFuelChamber"/>
-<GuideEntityEmbed Entity="CableHV"/>
+  <GuideEntityEmbed Entity="ParticleAcceleratorControlBox" Caption="PA computer"/>
+  <GuideEntityEmbed Entity="ParticleAcceleratorFuelChamber"/>
+  <GuideEntityEmbed Entity="CableHV"/>
 </Box>
 
 <Box>
-<GuideEntityEmbed Entity="ParticleAcceleratorPowerBox"/>
+  <GuideEntityEmbed Entity="ParticleAcceleratorPowerBox"/>
 </Box>
 
 <Box>
-<GuideEntityEmbed Entity="ParticleAcceleratorEmitterStarboard" Caption="Starboard Emitter"/>
-<GuideEntityEmbed Entity="ParticleAcceleratorEmitterFore" Caption="Fore Emitter"/>
-<GuideEntityEmbed Entity="ParticleAcceleratorEmitterPort" Caption="Port Emitter"/>
+  <GuideEntityEmbed Entity="ParticleAcceleratorEmitterStarboard" Caption="Starboard Emitter"/>
+  <GuideEntityEmbed Entity="ParticleAcceleratorEmitterFore" Caption="Fore Emitter"/>
+  <GuideEntityEmbed Entity="ParticleAcceleratorEmitterPort" Caption="Port Emitter"/>
 </Box>
 
-<<<<<<< HEAD
 Ускоритель частиц (УЧ) - это мультиблоковое устройство, запускающее ускоренные частицы из своих излучателей. Излучатели всегда должны быть обращены к генератору гравитационной сингулярности.
 На некоторых станциях уже имеется незаконченный УЧ. Чтобы достроить его, сначала убедитесь, что под силовой установкой УЧ расположен ВВ кабель, закрепите и установите НВ кабеля во все части.
-=======
-The Particle Accelerator (PA) is a multi-tile structure that launches accelerated particles from its emitters. Its emitters should always face the gravitational singularity generator.
-Some stations already have an unfinished PA. To complete, first ensure there is HV cable beneath the PA power box, anchor all parts, then add LV cable to each part.
->>>>>>> 5a855750
 <Box>
-<GuideEntityEmbed Entity="CableApcStack"/>
+  <GuideEntityEmbed Entity="CableApcStack"/>
 </Box>
 Затем, с помощью отвертки закрутите техническую панель.
 Выполните сканирование частей воспользовавшись консолью управления УЧ, чтобы убедиться, что всё работает. В противном случае проверьте, чего не хватает.
 <Box>
-<GuideEntityEmbed Entity="ParticleAcceleratorControlBox"/>
+  <GuideEntityEmbed Entity="ParticleAcceleratorControlBox"/>
 </Box>
 
 ## Запуск генератора гравитационной сингулярности
 
 [color=#a4885c]Не запускайте[/color] УЧ если не все подсистемы работают должным образом.
 
-<<<<<<< HEAD
-Включите питание воспользовавшись консолью управления УЧ. Установите мощность на нужный уровень.
+Включите питание воспользовавшись консолью управления УЧ. Установите мощность на нужный уровень. Currently the only appropriate level is [color=#f0684d]1[/color], anything above that will ensure that singularity grows too strong to handle.
 Чем больше установлена мощность, тем больше будет Сингулярность.
-=======
-Turn power on using the PA control computer. Set strength to an appropiate level. Currently the only appropriate level is [color=#f0684d]1[/color], anything above that will ensure that singularity grows too strong to handle.
-The higher the output stength is set on PA control computer, the bigger the singularity will be.
->>>>>>> 5a855750
 
 УЧ начнёт потреблять энергию из электросети и запускать частицы в генератор гравитационной сингулярности.
 
 <Box>
-<GuideEntityEmbed Entity="ParticlesProjectile" Caption=""/>
-<GuideEntityEmbed Entity="ParticlesProjectile"/>
-<GuideEntityEmbed Entity="ParticlesProjectile" Caption=""/>
+  <GuideEntityEmbed Entity="ParticlesProjectile" Caption=""/>
+  <GuideEntityEmbed Entity="ParticlesProjectile"/>
+  <GuideEntityEmbed Entity="ParticlesProjectile" Caption=""/>
 </Box>
 
 Вскоре на месте генератора гравитационной сингулярности появится ОНА.
 <Box>
-<GuideEntityEmbed Entity="Singularity"/>
+  <GuideEntityEmbed Entity="Singularity"/>
 </Box>
 
 Сингулярность начнёт медленно распадаться, если ускоренные частицы перестанут в неё попадать.
@@ -100,13 +90,13 @@
 Сингулярность излучает радиацию вокруг себя, поэтому старайтесь держаться на расстоянии. Заранее позаботьтесь о защите от радиации. При возникновении проблем со здоровьем обратитесь за медицинской помощью.
 
 <Box>
-<GuideEntityEmbed Entity="ClothingOuterHardsuitEngineering"/>
+  <GuideEntityEmbed Entity="ClothingOuterHardsuitEngineering"/>
 </Box>
 
 <Box>
-<GuideEntityEmbed Entity="ClosetRadiationSuit"/>
-<GuideEntityEmbed Entity="ClothingOuterSuitRad"/>
-<GuideEntityEmbed Entity="GeigerCounter"/>
+  <GuideEntityEmbed Entity="ClosetRadiationSuit"/>
+  <GuideEntityEmbed Entity="ClothingOuterSuitRad"/>
+  <GuideEntityEmbed Entity="GeigerCounter"/>
 </Box>
 
 Сингулярность будет перемещаться, но сдерживающее поле будет её отталкивать.
