--- conflicted
+++ resolved
@@ -1,5 +1,4 @@
 <Document>
-<<<<<<< HEAD
 # Генератор на основе Сингулярности / Теслы
 
 Сингулярный / Тесла генератор может выдавать [color=#a4885c]бесконечную энергию[/color] без необходимости заправки топливом. При этом его опасность в том, что он [color=red]с такой же лёгкостью может уничтожить всю станцию[/color]. В нём используется ускоритель частиц, который запускает высокоэнергетические частицы в специальное устройство, образуя радиоактивную сингулярность или шаровую молнию.
@@ -78,10 +77,30 @@
 
 ## Катушки и Заземлители Теслы
 
-<Box>
-  <GuideEntityEmbed Entity="TeslaCoil"/>
-  <GuideEntityEmbed Entity="TeslaGroundingRod"/>
-</Box>
+  <Box>
+    <GuideEntityEmbed Entity="TeslaCoil"/>
+    <GuideEntityEmbed Entity="TeslaGroundingRod"/>
+  </Box>
+  The tesla coils connect to HV cables and provide a stream of power after being zapped by the ball lightning.
+  However, tesla coils usually do not fully absorb the lightning strike, and the grounding rods are required to prevent lighting from arcing to and obliterating nearby machines.
+  Do note that one grounding rod is not a foolproof solution; get [color=#a4885c]at least 4 rods[/color] around the containment field to make it mathematically unlikely for the tesla to escape.
+  As the ball lightning zaps tesla coils, they will degrade from wear; make sure to [color=#a4885c]weld them[/color] every now and then to keep generating power.
+
+  ## Turing on the Engines
+
+  [color=red]Do not[/color] turn the PA on unless all the other subsystems are working properly and there is enough power to start the engine.
+
+  Turn power on using the PA control computer. Set the strength to an appropiate level. The higher the output stength is set on PA control computer, the bigger the singularity will be.
+
+  Currently, the output power does not affect the ball lightning, beyond giving the ball lightning extra orbs around it.
+
+  The PA will now draw power from the power net and start firing particles at the generators.
+
+  <Box>
+    <GuideEntityEmbed Entity="ParticlesProjectile" Caption=""/>
+    <GuideEntityEmbed Entity="ParticlesProjectile"/>
+    <GuideEntityEmbed Entity="ParticlesProjectile" Caption=""/>
+  </Box>
 
 Катушки Тесла подключаются к ВВ кабелям и обеспечивают подачу энергии после удара по ним молниями, исходящими от самой Теслы.
 Однако катушки обычно не поглощают молнии полностью и могут вырываться. Для предотвращение повреждения оборудования созданы Заземляющие стержни. Они собирают на себя лишние молнии и обезвреживают их.
@@ -126,144 +145,4 @@
 Тесла же двигается в сторону источников энергии и будет уничтожать их все до последнего, пока не уничтожит всю станцию.
 
 В такой ситуации остаётся пытаться убежать от неё в противоположном направлении, [color=#a4885c]или же падайте на пол и начинайте молиться в слезах[/color].
-=======
-  # Singularity / Tesla Engine
-
-  The Singularity Engine / Tesla Engine can yield [color=#a4885c]infinite power[/color], with no fueling required. It can also [color=red]destroy the whole station[/color] with equal ease. It uses a Particle Accelerator to fire high energy particles at a Singularity Generator to form a singularity or ball lightning.
-  The singularity then pulses radiation which is absorbed by Radiation Collectors, or the ball lightning then zaps nearby tesla coils and grounding rods to provide power.
-
-  # Setting it up
-
-  Both engines requires 4 subsystems to work properly; two are shared between both engines:
-
-  ## Containment field generators and Emitters
-  <Box>
-    <GuideEntityEmbed Entity="Emitter"/>
-    <GuideEntityEmbed Entity="ContainmentFieldGenerator"/>
-    <GuideEntityEmbed Entity="ContainmentField"/>
-  </Box>
-  The emitters connect to MV cables and fire lasers as long as they have power and are turned on.
-  Fire the emitters at enabled containment field generators to activate them.
-  If two containment field generators are active, in range and are in the same cardinal axis, a containment field will appear.
-  The containment field will repel the singularity or tesla, keeping it from escaping, and yield a little bit of power every time anything bounces off of them.
-
-  The emitter lasers and the containment fields can also cause damage and/or cause you to be sent flying into deep space; [color=#a4885c]avoid touching them[/color] when active.
-  It is recommended to [color=#a4885c]lock the emitters[/color] with [keybind="AltActivateItemInWorld"/], to prevent any break-in no-gooders from loosing the singularity or tesla by simply switching off the field.
-
-  Teslas can have significantly smaller containment fields than singularity containment fields; adjusting field size is recommended, as the tesla becomes easier to keep watch on in a simply 3x3 field setup.
-
-  ## Particle accelerator
-
-  <Box>
-    <GuideEntityEmbed Entity="ParticleAcceleratorEndCap" Caption="" Margin="0"/>
-  </Box>
-
-  <Box>
-    <GuideEntityEmbed Entity="ParticleAcceleratorControlBox" Caption="" Margin="0"/>
-    <GuideEntityEmbed Entity="ParticleAcceleratorFuelChamber" Caption="" Margin="0"/>
-    <GuideEntityEmbed Entity="CableMV" Caption="" Margin="0"/>
-  </Box>
-
-  <Box>
-    <GuideEntityEmbed Entity="ParticleAcceleratorPowerBox" Caption="" Margin="0"/>
-  </Box>
-
-  <Box>
-    <GuideEntityEmbed Entity="ParticleAcceleratorEmitterStarboard" Caption="" Margin="0"/>
-    <GuideEntityEmbed Entity="ParticleAcceleratorEmitterFore" Caption="" Margin="0"/>
-    <GuideEntityEmbed Entity="ParticleAcceleratorEmitterPort" Caption="" Margin="0"/>
-  </Box>
-
-  The Particle Accelerator (PA) is a multi-tile structure that launches accelerated particles from its emitters. Its emitters should always face the generator.
-  Some stations already have an unfinished PA. To complete it, first ensure there is a MV cable beneath the PA power box, anchor all the parts, and then add an LV cable to each part.
-  <Box>
-    <GuideEntityEmbed Entity="CableApcStack"/>
-  </Box>
-  Then use a screwdriver to screw back the panels.
-  [color=#a4885c]Scan parts[/color] using the PA control computer to check if it's operational (the PA will not function if you do not scan it!). If it shows up as incomplete, examine what's missing.
-  <Box>
-    <GuideEntityEmbed Entity="ParticleAcceleratorControlBox"/>
-  </Box>
-
-  The other two subsystems are unique to each other:
-
-  ## Gravitational singularity generator or Ball lightning generator
-  <Box>
-    <GuideEntityEmbed Entity="SingularityGenerator"/>
-    <GuideEntityEmbed Entity="TeslaGenerator"/>
-  </Box>
-  The generator should be anchored at the center of the containment area, since this is where the singularity/tesla should appear at.
-
-  ## Radiation collectors or Tesla coils
-  <Box>
-    <GuideEntityEmbed Entity="RadiationCollector"/>
-    <GuideEntityEmbed Entity="PlasmaTank"/>
-  </Box>
-  The radition collectors connect to HV cables and generate power from nearby radiation sources when turned on.
-  Radiation collectors require a tank full of gaseous plasma in order to operate.
-  Continous radiation exposure will gradually convert the stored plasma into tritium, so replace depleted plasma tanks with fresh ones regularly to maintain a high power output.
-
-  <Box>
-    <GuideEntityEmbed Entity="TeslaCoil"/>
-    <GuideEntityEmbed Entity="TeslaGroundingRod"/>
-  </Box>
-  The tesla coils connect to HV cables and provide a stream of power after being zapped by the ball lightning.
-  However, tesla coils usually do not fully absorb the lightning strike, and the grounding rods are required to prevent lighting from arcing to and obliterating nearby machines.
-  Do note that one grounding rod is not a foolproof solution; get [color=#a4885c]at least 4 rods[/color] around the containment field to make it mathematically unlikely for the tesla to escape.
-  As the ball lightning zaps tesla coils, they will degrade from wear; make sure to [color=#a4885c]weld them[/color] every now and then to keep generating power.
-
-  ## Turing on the Engines
-
-  [color=red]Do not[/color] turn the PA on unless all the other subsystems are working properly and there is enough power to start the engine.
-
-  Turn power on using the PA control computer. Set the strength to an appropiate level. The higher the output stength is set on PA control computer, the bigger the singularity will be.
-
-  Currently, the output power does not affect the ball lightning, beyond giving the ball lightning extra orbs around it.
-
-  The PA will now draw power from the power net and start firing particles at the generators.
-
-  <Box>
-    <GuideEntityEmbed Entity="ParticlesProjectile" Caption=""/>
-    <GuideEntityEmbed Entity="ParticlesProjectile"/>
-    <GuideEntityEmbed Entity="ParticlesProjectile" Caption=""/>
-  </Box>
-
-  A singularity or ball lightning will soon appear at the position of the Gravitational singularity generator.
-  <Box>
-    <GuideEntityEmbed Entity="Singularity"/>
-    or
-    <GuideEntityEmbed Entity="TeslaEnergyBall"/>
-  </Box>
-
-  If no particles are hitting the singularity, the singularity will start to slowly decay until it disappears.
-  This is not the case for the tesla; feel free to disconnect the PA after the tesla has been set up.
-
-  ## Safety
-  The singularity emits a large amount of radiation around it, so always keep a distance from it. Consider getting [color=yellow]radiation shielding gear[/color] beforehand. Seek medical attention if you are experiencing health issues.
-
-  <Box>
-    <GuideEntityEmbed Entity="ClothingOuterHardsuitEngineering"/>
-  </Box>
-
-  <Box>
-    <GuideEntityEmbed Entity="ClosetRadiationSuit"/>
-    <GuideEntityEmbed Entity="ClothingOuterSuitRad"/>
-    <GuideEntityEmbed Entity="GeigerCounter"/>
-  </Box>
-
-  The singularity might move around, but the containment field will repel it.
-
-  The tesla creates large bolts of lightning around it, so make sure to wear insuls before approaching it. If you aren't, and it zaps you, pray that the ball lightning doesn't stunlock you and eventually send you into crit.
-  <Box>
-    <GuideEntityEmbed Entity="ClothingHandsGlovesColorYellow"/>
-  </Box>
-  If a singularity or tesla escapes its containment field, often referred to as a "singuloose" or "tesloose" respectively, it will attract and then consume everything in its way, growing larger as it does so, or it will begin to obliterate every machine in its path, and shock all crew personnel.
-
-  In such circumstances, there is little to be done other than running in the opposite direction.
-  <Box>
-    <GuideEntityEmbed Entity="WeaponParticleDecelerator"/>
-  </Box>
-  However, if science has happened to research [color=#D381C9]Portable Particle Decelerators[/color], or if cargo can order them in time, you may be able to stop the singularity from eating the whole station.
-  Good luck on the tesla, though; it is merely too powerful to recontain after breaching.
->>>>>>> c02aeebd
 </Document>