--- conflicted
+++ resolved
@@ -27,18 +27,13 @@
 
 ## Накопители радиации
 <Box>
-<<<<<<< HEAD
-  <GuideEntityEmbed Entity="RadiationCollector"/>
-</Box>
-Накопители радиации подключаются к ВВ кабелям и, при включении, генерируют электроэнергию за счёт потоков радиации.
-=======
 <GuideEntityEmbed Entity="RadiationCollector"/>
 <GuideEntityEmbed Entity="PlasmaTank"/>
 </Box>
-They connect to HV cables and generate power from nearby radiation sources when turned on. 
+Накопители радиации подключаются к ВВ кабелям и, при включении, генерируют электроэнергию за счёт потоков радиации.
+They connect to HV cables and generate power from nearby radiation sources when turned on.
 Radiation collectors require a tank full of gaseous plasma in order to operate.
 Continous radiation exposure will gradually convert the stored plasma into tritium, so replace depleted plasma tanks with fresh ones to maintain a high power output.
->>>>>>> a6b81058
 
 ## Ускоритель частиц
 
