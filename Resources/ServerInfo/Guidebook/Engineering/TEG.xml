--- conflicted
+++ resolved
@@ -1,26 +1,13 @@
-<<<<<<< HEAD
-﻿<Document>
+<Document>
   # Термоэлектрический генератор (ТЭГ)
 
-  ТЭГ вырабатывает энергию за счет теплообмена между горячими и холодными газами. На станции горячий газ обычно образуется в результате сжигания плазмы, а массив теплообменных труб в космосе излучает тепло, чтобы сделать холодную часть.
+  ТЭГ вырабатывает энергию за счет теплообмена между горячими и холодными газами. На станции горячий газ обычно образуется в результате сжигания плазмы, а массив теплообменных труб в космосе излучает тепло для охлаждения циркулирующих газов.
 
   ТЭГ в значительной степени опирается на атмосферный трубопровод. Единственным по-настоящему особенным компонентом в нем является ядро генератора, всё остальное - готовое атмосферное оборудование. Обратите внимание, что, хотя точная схема может значительно отличаться в зависимости от станции, общие компоненты и установка обычно одинаковы.
-=======
-<Document>
-  # Thermo-electric Engine (TEG)
-
-  The TEG generates power by exchanging heat between hot and cold gases. On the station, hot gas is usually created by burning plasma, and an array of heat-exchanging pipes in space radiates away heat to cool down circulated gases.
-
-  The TEG relies heavily on atmospherics piping. The only truly special component about it is the generator core and circulators; the rest is all off-the-shelf atmospherics equipment. Note that while the exact layout may vary significantly depending on station, the general components and setup are usually the same.
->>>>>>> 55463376
 
   ## Генератор
 
-<<<<<<< HEAD
-  Сам главный генератор представляет собой машину, состоящую из нескольких частей: ядра генератора и двух "циркуляторов", расположенных таким образом:
-=======
-  The main generator itself is a machine made up of 3 major parts: the central generator and two "circulators", in this arrangement:
->>>>>>> 55463376
+  Сам главный генератор представляет собой машину, состоящую из 3 частей: центрального генератора и двух "циркуляторов", расположенных таким образом:
 
   <Box>
     <GuideEntityEmbed Entity="TegCirculator" Rotation="180" Caption="" Margin="0"/>
@@ -34,13 +21,6 @@
 
   Нет предпочтений в том, какая сторона должна быть горячей или холодной, необходима лишь разница в температуре между ними. Газы в двух "контурах" никогда не смешиваются, между ними происходит только обмен энергией. Горячая сторона будет охлаждаться, холодная - нагреваться.
 
-<<<<<<< HEAD
-  ## Камера сгорания
-
-  Наверняка кто-то из мудрых людей однажды сказал: лучший способ сделать что-то горячим - это поджечь его. В зависимости от контекста это может быть не очень мудро, но, к счастью, у вашего инженерного отдела есть все необходимое для того, чтобы сделать это мудро.
-
-  TODO: кто-нибудь, заполните это, когда мы определимся с общей схемой расположения камер сгорания.
-=======
   ## The Pipes
 
   There are 2 major pipenets to worry about here: The Hot Loop (where gas will be burnt for heat), and The Cold Loop (where circulated, heated waste gas will either be removed into space or cooled back down). Make sure that [bold]both pipenets do NOT mix[/bold], as only heat should be transferred between the two through the TEG.
@@ -92,14 +72,14 @@
 
   Most normal burn chambers don't come with Heat-Exchangers; instead, they have air scrubbers (and optionally, an air alarm) to help filter for Tritium, which is a highly reactive, hot-burning gas that can also be used to heat the TEG efficiently.
   However, this is a slightly more advanced setup than just burning plasma, as it needs 2 burn chambers instead of 1 (one for tritium production, one for burning said tritium), so remove the scrubbers and retrofit the burn chamber with a parallel array of heat-exchangers instead.
-  
+
   The air injector (or Passive Vent) injects air (or allows air to flow) into the burn chamber. Either should be supplemented with a pump before it, to keep pressures high.
   There is a notable difference between the passive vent and the air injector; the air injector can only keep injecting air up to 9MPa, which can be reached very easily with a good burn. Ideally, switch out the air injector for a passive vent connected to a volume pump.
 
   The space vent (designated as a blast door to space on one side of the burn chamber) allows waste gases to be expelled and destroyed. Open this to keep the pressure under control.
 
   The radiator loop collects heat from the burnt gases and brings it to the TEG. To maximize efficiency, hook up the heat-exchangers [italics]in parallel to each other[/italics], with a pressure pump at max pressure after the array and a volumetric pump before the array.
-  The pressure of the volumetric pump should be set to ( 200 / number of heat-exchangers ) L/s. For example, having 2 heat-exchangers would mean you should set the pressure to 100 L/s. 
+  The pressure of the volumetric pump should be set to ( 200 / number of heat-exchangers ) L/s. For example, having 2 heat-exchangers would mean you should set the pressure to 100 L/s.
   Finally, fill the whole loop with (ideally) a high heat capacity gas, like Frezon or Plasma. (Yes, Frezon =/= Cold. Frezon has one of the highest heat capacities in the game; so long as it isn't reacting with Nitrogen, it can actually be heated and can store heat really well!)
 
   # The Cold Loop
@@ -124,24 +104,15 @@
   </Box>
 
   TODO: Remove this section when gas miners are removed in a future atmos refactor.
->>>>>>> 55463376
 
-  ## Охлаждающая система
+  ## Coolant Array
 
-<<<<<<< HEAD
-  Целая куча теплообменных труб в космосе. Тут и говорить нечего: газ проходит через них и охлаждается.
-=======
   This is the default method for the Cold Loop you will see on a variety of stations. Being of moderate complexity and having no losses of any resource, this [italics]should[/italics] be the main method of cooling down the TEG. However, every station at the moment somehow has their heat exchangers hooked up wrong, reducing efficiency greatly. (Thanks a bunch, NT!)
->>>>>>> 55463376
 
   To use heat-exchangers properly, they must be setup in [italics]parallel[/italics], not in series (like what you see on most stations). A gas pump at max pressure should be placed after, and a volumetric pump before the heat-exchangers.
   The flow-rate of the volumetric pump should be set to ( 200 / number of heat-exchangers ) L/s.
 
-<<<<<<< HEAD
-  TODO: кто-нибудь, заполните это, когда мы определимся с общей схемой расположения камер сгорания.
-=======
   Simply speaking, the Coolant Array consists of 3 major parts: An input connector port, a few pumps and the heat-exchanger array out in space. It can be setup like so:
->>>>>>> 55463376
 
   <Box>
     <GuideEntityEmbed Entity="GasPipeBend" Rotation="90" Caption="" Margin="-1"/>
