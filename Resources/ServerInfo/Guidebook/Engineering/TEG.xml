--- conflicted
+++ resolved
@@ -31,16 +31,33 @@
 
   Кроме сказанного выше, существует множество способов чтобы нагреть (или охладить) газы; здесь мы рассмотрим 2 основных метода, используемые при настройке горячего контура ТЭГа: [color=red]Газодобытчик[/color], и [color=red]Камера сгорания[/color].
 
-<<<<<<< HEAD
-  ## Газодобытчик
-=======
-  Side note: Plasma fires burn relatively cool compared to, for example, Tritium fires. It may be viable to extract Tritium from an extraction setup (using a 96/4 ratio of O2/Plasma) and react it with Oxygen to get truly hellish temperatures for power. Although, this is just a recommendation; I'm not ya mum.
->>>>>>> 6fd50159
+  ## The Pipe Burn
 
-  Относительно самый простой из способов, на который у вас уйдёт меньше всего усилий, но при этом обеспечит скорость и стабильную выработку электроэнергии.
+  Also known as the naive method, this is generally discouraged when working for efficiency. However, if all you need is a smidge of power to run the station, and you don't feel like setting up the burn chamber, this method will do.
 
-  Используя газодобытчик (на примере Водяного пара), вы можете добиться качественного потока в Горячем контуре, который, при необходимости, можно разогреть нагревателем. Однако, в большинстве случаев газ можно использовать и [color=#a4885c]комнатной температуры[/color] (в таком случае, важно, чтобы температура Холодного контура была значительно ниже).
-  Уже использованный газ можно пустить обратно в цикл, предварительно повторно разогрев, либо же выпустить в космос.
+  [color=#444444]TODO: Remove this section when atmos pipes are updated to have pressure/temperature limits in a future atmos refactor.[/color]
+
+  Most (if not all) pipe burns follow this general layout:
+  <Box>
+    Gas input -> High-pressure pump -> Pipe segment (with heater) -> Low-pressure pump -> Circulator
+  </Box>
+  <Box>
+    <GuideEntityEmbed Entity="GasMixer" Rotation="90" Caption="" Margin="-1"/>
+    <GuideEntityEmbed Entity="GasPressurePump" Rotation="90" Caption="" Margin="-1"/>
+    <GuideEntityEmbed Entity="GasPipeTJunction" Rotation="0" Caption="" Margin="-1"/>
+    <GuideEntityEmbed Entity="GasPressurePump" Rotation="90" Caption="" Margin="-1"/>
+    <GuideEntityEmbed Entity="TegCirculator" Rotation="90" Caption="" Margin="-3"/>
+  </Box>
+  <Box>
+    <GuideEntityEmbed Entity="GasThermoMachineHeaterEnabled" Caption="" Rotation="180" Margin="0"/>
+  </Box>
+  - The Gas input is pretty self-explanatory; this is where you will input the O2-Plasma mix to be burnt. A 2:1 (67/33) ratio of Oxygen to Plasma is recommended for the hottest burn.
+  - The High-pressure pump serves 2 purposes; first, it prevents the burn from backwashing into the supply pipe, which would be.. bad, for many reasons. Second, it maintains a positive pressure in the following pipe segment, which is important to allow the burn to continue, especially since hot gases expand.
+  - The Pipe segment is where the burn actually occurs; to start it off, one can use a heater to increase the temperature up to the ignition temperature of Plasma. Afterwards, the reaction should be self-sustaining, so long as the Pressure and Moles supplied remains high enough. [color=#a4885c]Be warned[/color]; if you wish to remove the heater, it will carry some of this superheated gas with it, transferring it to the next pipenet you connect it to. Best to space the gas through a space vent, if you must.
+  - The Low-pressure pump (whose pressure should be [italic]slightly lower[/italic] than the input pump) prevents [italic]all[/italic] the gas from passing through the circulator, which could result in the loss of the Moles required to sustain a burn.
+  - The Circulator is where this generated heat will flow to the cold loop; afterwards, feel free to space the waste gases.
+
+  Note: Pressure pumps are used here as, while they pump on pressure (not flow-rate, which is comparatively faster), they are a bit easier to control when it comes to the limited Plasma supply on-station. However, the steps shown can be followed with volumetric pumps too.
 
   ## Камера сгорания
 
@@ -51,6 +68,7 @@
   - Отвод в космос
   - Массив скрубберов
 
+  Here is one layer of an example setup: (pipes can and do need to be layered under the scrubbers below to connect them!)
   <Box>
     <GuideEntityEmbed Entity="WallReinforced" Rotation="0" Caption="" Margin="0"/>
     <GuideEntityEmbed Entity="WallReinforced" Rotation="0" Caption="" Margin="0"/>
