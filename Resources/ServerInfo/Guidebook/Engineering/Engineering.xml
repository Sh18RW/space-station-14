--- conflicted
+++ resolved
@@ -1,26 +1,4 @@
 <Document>
-<<<<<<< HEAD
-# Инженерное дело
-
-Инженерное дело - это комбинация работа по строительству, ремонту, обслуживанию машин смерти, которые ещё и энергию производят; а также забота о том, чтобы на станции был пригодный для дыхания воздух.
-
-## Инструментарий
-<Box>
-<GuideEntityEmbed Entity="Wrench"/>
-<GuideEntityEmbed Entity="Crowbar"/>
-<GuideEntityEmbed Entity="Screwdriver"/>
-<GuideEntityEmbed Entity="Wirecutter"/>
-</Box>
-<Box>
-<GuideEntityEmbed Entity="Welder"/>
-<GuideEntityEmbed Entity="Multitool"/>
-<GuideEntityEmbed Entity="NetworkConfigurator"/>
-</Box>
-Ваш основной инструментарий пусть небольшой, но разнообразный. Если вы инженер, то вам следует носить его в специальном поясе для инструментов. Если у вас такового нет, вы можете поискать один в шкафчиках в техтуннелях или в хранилище инструментов на станции, среди торгоматов и ящиков для инструментов.
-
-Большинство задач имеют пояснения как их выполнять, которые видно при осмотре объекта. Например, если вы строите стену, её осмотр подскажет вам следующий шаг.
-
-=======
   # Engineering
   [color=#f39f27]Engineering[/color] is a combination of [textlink="construction" link="Construction"] work, [textlink="repair" link="ExpandingRepairingStation"] work, maintaining a death machine that happens to produce [textlink="power" link="Power"], and making sure the station contains [textlink="breathable air" link="Atmospherics"].
 
@@ -50,5 +28,4 @@
   If you're an engineer, then you should have a belt on your waist containing one of each; if not, you can likely find them in maintenance shafts and in tool storage within assorted toolboxes and vending machines.
 
   Most tasks will have explainers for how to perform them on examination; for example, if you're [textlink="constructing" link="Construction"] a wall, it'll tell you the next step if you look at it a bit closer.
->>>>>>> 3551eb04
 </Document>