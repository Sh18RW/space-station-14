--- conflicted
+++ resolved
@@ -14,13 +14,8 @@
 <GuideEntityEmbed Entity="PlasmaCanister"/>
 <GuideEntityEmbed Entity="StorageCanister"/>
 </Box>
-<<<<<<< HEAD
 ## Вентиляция и скрубберы
 Вентиляторы и скрубберы — это ключевые устройства для поддержания атмосферы, соответственно наполняющие и очищающие отсеки газами. Изначально они настроены на заполнение помещений до стандартного давления (101,24 кПа) и на удаление из помещения всех газов, не являющихся O2/N2. Их можно переконфигурировать из стандартных настроек, что позволяет настроить их реакцию на различные типы газов или уровни давления. Это можно сделать, взаимодействуя с имеющимся рядом воздушными сигнализациями или установив и подключив его к новой.
-=======
-## Vents and Scrubbers
-Vents and scrubbers are core atmospherics devices that fill and cleanse rooms, respectively. By default, they are configured for filling rooms to standard pressure (101.24kPa) and to remove all non-O2/N2 gasses from a room. They can be reconfigured from their default settings, allowing you to configure how they respond to various types of gasses or pressure levels. This can be done by interacting with an existing air alarm nearby, or installing and connecting them to a new one.
->>>>>>> e26c0706
 
 <Box>
 <GuideEntityEmbed Entity="GasVentPump"/>
@@ -32,11 +27,6 @@
 <Box>
 <GuideEntityEmbed Entity="PortableScrubber"/>
 </Box>
-<<<<<<< HEAD
-## Справка
-- Стандартная атмосферная смесь это [color=#a4885c]78% N2 и 22% O2 при 101.24kPa.[/color]
-- Газы подчиняются реальной математике. Используя уравнение состояния идеального газа "PV = nRT" (Давление кПа * объём газа л. = моль * R (универсальная газовая постоянная) * температура K) для получения необходимой информации о газе. R составляет приблизительно 8.31446.
-=======
 # Gas mixes and Burn chambers
 In the event you finish all the tasks at hand, you can make some extra power or money by creating new chemical gasses.
 
@@ -66,6 +56,5 @@
 ## Reference Sheet
 - Standard atmospheric mix is [color=#a4885c]78% N2 and 22% O2 at 101.24kPa.[/color]
 - Gas obeys real math. You can use the equation PV = nRT (Pressure kPa * Volume L = Moles * R * Temperature K) to derive information you might need to know about a gas. R is approximately 8.31446
->>>>>>> e26c0706
 
 </Document>