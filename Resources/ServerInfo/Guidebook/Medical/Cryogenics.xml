--- conflicted
+++ resolved
@@ -41,11 +41,7 @@
 
 ## Дополнительная информация:
 
-<<<<<<< HEAD
-Стандартное давление газового насоса 1.325 кПа. Криоксадон работает при температуре ниже 150К, но обычно параметры охладителя ставят на 100К для ускорения процесса охлаждения.
-=======
-The standard pressure for a gas pump is 100.325 kpa. Cryoxadone works at under 170K, but it is standard practice to set the freezer to 100K for faster freezing.
->>>>>>> 7d275a4b
+Стандартное давление газового насоса 100.325 кПа. Криоксадон работает при температуре ниже 150К, но обычно параметры охладителя ставят на 100К для ускорения процесса охлаждения.
 
 <GuideReagentEmbed Reagent="Cryoxadone"/>
 <GuideReagentEmbed Reagent="Doxarubixadone"/>
