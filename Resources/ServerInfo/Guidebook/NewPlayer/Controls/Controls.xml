<Document>
  # Controls

<<<<<<< HEAD
<Box>You can change your keybinds at any time here:</Box>
<Box Orientation="Vertical"><CommandButton Text="ui-options-tab-controls" Command="options 2"/></Box>
=======
  <Box>You can change your keybinds at any time here:</Box>
  <Box Orientation="Vertical"><CommandButton Text="ui-options-tab-controls" Command="options 2"/></Box>
>>>>>>> a594c7b6

  ## Interface
  At the top left you'll see all the [bold]menu buttons[/bold] with their corresponding hotkeys.
  Take a look at what they do, especially the emotes menu.
  Notably, the [color=red]Admin Help[/color] ([italic]ahelp[/italic]) menu button will become [color=red][bold]red[/bold][/color] if an admin is trying to contact you.

  ### Action bar
  Below the menu buttons, there's the [bold]action bar[/bold] that shows buttons for generic and equipment-dependent [color=cyan]actions[/color] your character can perform.
  Hover over them to learn their function.

  It's also a [bold]hotbar[/bold] — perform those actions by pressing their corresponding [color=yellow][bold]number keys[/bold][/color] on your keyboard.
  Rearrange them by [bold]dragging[/bold] one icon over another, or remove icons temporarily by dragging them away.

  ### Status bar
  Below the chat window on the right, there's the [bold]status bar[/bold] showing your character's statuses.
  As with the action bar, hover over those icons to see what they mean.

  Some of those icons can also be clicked.
  For example, if your character ever [color=orangered]catches on fire[/color], a fire icon will appear.
  You would click [color=yellow][bold][keybind="Use"][/bold][/color] on it to [color=cyan]drop and roll[/color].
  The same applies to [color=cyan]breaking handcuffs[/color] if you need to escape restraint.

  ### Inventory bar
  Along the bottom you’ll find the [bold]inventory bar[/bold] that contains all the icons related to your equipment and storage, left to right:
  - [color=cyan]clothing inventory[/color] (bottom left corner) — opened with [color=yellow][bold][keybind="OpenInventoryMenu"][/bold][/color] — has slots for eyes, head, neck, face, ears, body, external, hands, and shoes,
  - [bold]PDA[/bold] slot — used to store a usable PDA that holds an ID and a pen,
  - [bold]belt[/bold] slot — used for toolbelts and jetpacks,
  - [bold]back[/bold] slot — normally used for satchels, backpacks and duffel bags, but it can also store medium to large weapons, and full-sized air tanks.
  - [bold]hand[/bold] slots — you can think of them as transfer slots,
  - [bold]pocket[/bold] slots — useful for storing small items for easy access,
  - [bold]suit storage[/bold] slot — usable only when wearing a space suit, hardsuit or armor.
  Meant for air tanks and jetpacks, but can also hold guns.

  [italic]Note: non-humanoid species may have slightly different slots.[/italic]

  ## Movement
  To move your character around, use [color=yellow][bold][keybind="MoveUp"][keybind="MoveLeft"][keybind="MoveDown"][keybind="MoveRight"][/bold][/color].

  Carried objects and afflictions influence your movement speed, but you can also hold [color=yellow][bold][keybind="Walk"][/bold][/color] to [color=cyan]walk[/color].
  This reduces your speed and helps you avoid [color=cyan]slipping[/color] and falling over when walking over slippery hazards like banana peels or spills.
  \n[italic]Note: walking can be switched to a [bolditalic]toggle[/bolditalic] in the controls menu.[/italic]

  ### Spacewalks
  If you find yourself in [color=#EB2D3A]zero gravity[/color], you'll still be able to move — although with reduced friction — as long as you're within reach of any structure.

  If you drift completely off station and into [color=#EB2D3A]space[/color], you'll need to use the laws of motion, such as by [bold]throwing[/bold] objects in the opposite direction.

  ## Hands
  Your character’s hands are represented by [bold]hand slots[/bold], which are centered along the bottom of the screen.
  - One of your hands is always the [color=cyan]active hand[/color].
  - [color=cyan]Swap[/color] hands with [color=yellow][bold][keybind="SwapHands"][/bold][/color] to control which one is active.
  - [color=cyan]Take[/color] items into your active, empty hand with [color=yellow][bold][keybind="Use"][/bold][/color].
  - Use [color=yellow][bold][keybind="Use"][/bold][/color] to [color=cyan]put[/color] a held item from your active hand somewhere else, or to [color=cyan]use it[/color] on something or someone, depending on the context.
  - Pay attention to your active hand when interacting with the world to prevent accidentally using held items.

  [bold]Items can't be transferred by drag and drop.[/bold]

  ### Dropping and throwing
  Use [color=yellow][bold][keybind="Drop"][/bold][/color] to [color=cyan]drop[/color] (or place) an item from your hand within arm's reach.
  \n[color=cyan]Throw[/color] items to your cursor with [color=yellow][bold][keybind="ThrowItemInHand"][/bold][/color].

  ### Pulling and pushing
  You can pull movable [bold]entities[/bold] — items, objects, and mobs such as players, as long as you have an empty hand.
  - Use [color=yellow][bold][keybind="TryPullObject"][/bold][/color] to start [color=cyan]pulling[/color].
  - [color=cyan]Push[/color] pulled entities to your cursor with [color=yellow][bold][keybind="MovePulledObject"][/bold][/color].
  - To [color=cyan]release[/color], press [color=yellow][bold][keybind="ReleasePulledObject"][/bold][/color] or pull the same entity again.

  You can also use [color=yellow][bold][keybind="Drop"][/bold][/color] to release pulled entities from your active hand.

  ## Interactions
  The game features [bold]six[/bold] types of context-sensitive interactions, accessible through different methods.

  ### Standard and alternative
  Clicking [color=yellow][bold][keybind="Use"][/bold][/color] performs [color=cyan]standard interactions[/color].
  They heavily depend on the item you're holding and what you click on.

  Standard interactions range from clicking [bold]tables[/bold] to put held items onto them, to [bold]using[/bold] objects in the world with empty hands, and most commonly, using held items to interact with mobs and with other items.

  In some situations, you can directly [color=cyan]swap items[/color] by clicking.
  For example, while holding a beaker, click on a machine that holds another beaker.

  Some items have [color=cyan]alternative interactions[/color] — use [color=yellow][bold][keybind="AltActivateItemInWorld"][/bold][/color] to [bold]lock[/bold] lockers, [bold]eject[/bold] subitems such as batteries from other items, etc.

  ### Activation
  Interact with objects such as containers even when your hands are full by performing [color=cyan]activation interactions[/color] with [color=yellow][bold][keybind="ActivateItemInWorld"][/bold][/color].
  This allows you to, for example, [bold]open containers[/bold] without picking them up, [bold]open doors[/bold] without using the item you're holding, and to [bold]cycle guns[/bold].

  Notably, press [color=yellow][bold][keybind="ActivateItemInWorld"][/bold][/color] on a mob to open the [color=cyan]strip menu[/color], allowing you to view their inventory — which lets you try to take it.

  ### In-hand
  Many items also have [bold]use-in-hand interactions[/bold], such as opening bottles, [bold]wielding[/bold] two-handed guns and big melee weapons with both hands (clubs, spears, axes, mops, shotguns, etc.), or [bold]cycling[/bold] guns.

  You may just perform them by clicking on your active hand, but it's worth remembering the hotkeys — [color=yellow][bold][keybind="ActivateItemInHand"][/bold][/color] and [color=yellow][bold][keybind="AltActivateItemInHand"][/bold][/color] for [color=cyan]standard[/color] and [color=cyan]alternative[/color] in-hand interactions, respectively.

  ### Click and drag
  To "use" a mob (player or NPC) [italic]on[/italic] a static object, click and drag them onto said object with [color=yellow][bold][keybind="Use"][/bold][/color].
  \n(Not to be confused with [italic]pulling[/italic].)

  Use it to:
  - [color=cyan]Put[/color] a mob on a chair, bed, into a cryogenic chamber, etc.

  - [color=cyan]Climb[/color] yourself onto a table — you can also click [color=yellow][bold][keybind="AltActivateItemInWorld"][/bold][/color] on the table.

  - Open the [color=cyan]strip menu[/color] by dragging another mob onto your character — which is also doable with [color=yellow][bold][keybind="ActivateItemInWorld"][/bold][/color], as mentioned earlier.

  ### Pointing
  Use [color=yellow][bold][keybind="Point"][/bold][/color] to [color=cyan]point[/color] at a location in the world, creating a temporary arrow visible to everyone.

  ### Conclusion
  The main interactions are:
  - [bolditalic]standard[/bolditalic] ([color=yellow][bold][keybind="Use"][/bold][/color]),
  - [italic]alternative[/italic] ([color=yellow][bold][keybind="AltActivateItemInWorld"][/bold][/color]),
  - [bold]activation[/bold] ([color=yellow][bold][keybind="ActivateItemInWorld"][/bold][/color]),
  - [bolditalic]use-in-hand[/bolditalic] ([color=yellow][bold][keybind="ActivateItemInHand"][/bold][/color]),
  - [italic]alternative use-in-hand[/italic] ([color=yellow][bold][keybind="AltActivateItemInHand"][/bold][/color]),
  - click and drag (which is unique for placing mobs onto objects).

  Don't worry about having to memorize them — they're usually intuitive and consistent across entity categories, and you'll find that most entities only use one or two interactions.

  [bold]Items are still interactable while stored in containers.[/bold]

  ## Context menus
  Click [color=yellow][bold][keybind="UIRightClick"/][/bold][/color] on any interactive entity to open the [color=cyan]context menu[/color], which shows you additional interaction you can currently perform.
  The context menu can offer interactions such as:
  - [bold]transferring all contents[/bold] from a container held in your active hand to another container,
  - [bold]splitting item stacks[/bold] using presets,
  - choosing more precise [bold]transfer amounts[/bold] for chemicals,
  - showing [bold]deconstruction steps[/bold] for objects.

  If you click [color=yellow][bold][keybind="UIRightClick"/][/bold][/color] on a pile of items, you'll open the [color=cyan]entity menu[/color], listing overlapping entities you can interact with normally.

  ### Examining
  If you're ever unsure about any entity, whether it's an object or a mob, [color=cyan]examine[/color] it with [color=yellow][bold][keybind="ExamineEntity"][/bold][/color].
  You can also examine items listed in the entity menu.

  Besides viewing the entity's description, you'll see some icons in the bottom right of the menu:
  - a question mark icon that links to the appropriate guidebook section,
  - a lightning icon to view the item's statistics,
  - a heart icon to view a mob's health,
  - and more.

  ## Inventory and clothing
  All items can be equipped/unequipped by using [color=yellow][bold][keybind="Use"][/bold][/color] on the appropriate slot.

  The easiest way to [color=cyan]wear[/color] (or equip) a piece of clothing is to [color=cyan]use[/color] it in your active hand with [color=yellow][bold][keybind="ActivateItemInHand"][/bold][/color].
  Some items don't support this, so you may need to [color=cyan]manually equip them[/color] them in the appropriate slot.

  [bold]Some clothes have internal inventories and behave like containers.[/bold]

  ### Item stacks
  To [color=cyan]halve[/color] a stack of items, use [color=yellow][bold][keybind="AltActivateItemInWorld"][/bold][/color].

  ### Back and belt slots
  If you have a bag or a belt, open their inventories with [color=yellow][bold][keybind="ActivateItemInWorld"][/bold][/color] or by clicking the mini-icons in the [bold]bottom right[/bold] of their icons.
  You can also use the [color=yellow][bold][keybind="OpenBackpack"][/bold][/color] and [color=yellow][bold][keybind="OpenBelt"][/bold][/color] hotkeys for that.

  Press [color=yellow][bold][keybind="SmartEquipBackpack"][/bold][/color] to [color=cyan]quick-equip[/color] — it quick-stores the item from your active hand into your bag, or if your hand is empty, quick-equips the most recently added item from the bag into your active hand.
  \n[color=yellow][bold][keybind="SmartEquipBelt"][/bold][/color] does the same for your belt, making tool access faster.
  \n[italic]Tip: You can also quick-equip single items stored in the back slot.[/italic]

  ### Organizing grid inventories
  [color=cyan]Rearrange[/color] items by dragging them with [color=yellow][bold][keybind="MoveStoredItem"][/bold][/color].
  While dragging, [color=cyan]rotate[/color] them with [color=yellow][bold][keybind="RotateStoredItem"][/bold][/color].

  Click [color=yellow][bold][keybind="SaveItemLocation"][/bold][/color] on an item inside a container to [color=cyan]save[/color] its position, so it always goes back to that position when stored.
  View saved positions by [color=yellow][bold]hovering[/bold][/color] over items.

  ## Camera
  [color=cyan]Zoom[/color] the camera with [color=yellow][bold][keybind="ZoomIn"][/bold][/color] and [color=yellow][bold][keybind="ZoomOut"][/bold][/color] and reset with [color=yellow][bold][keybind="ResetZoom"][/bold][/color].
  \n[color=cyan]Rotate[/color] it with [color=yellow][bold][keybind="CameraRotateLeft"][/bold][/color] and [color=yellow][bold][keybind="CameraRotateRight"][/bold][/color] and reset with [color=yellow][bold][keybind="CameraReset"][/bold][/color].
  \n[italic]Note: maps are generally designed to be played with the default camera rotation.[/italic]

  For more details about controls, you can refer to the [color=cyan]Wiki[/color].
</Document><|MERGE_RESOLUTION|>--- conflicted
+++ resolved
@@ -1,13 +1,8 @@
 <Document>
   # Controls
 
-<<<<<<< HEAD
-<Box>You can change your keybinds at any time here:</Box>
-<Box Orientation="Vertical"><CommandButton Text="ui-options-tab-controls" Command="options 2"/></Box>
-=======
   <Box>You can change your keybinds at any time here:</Box>
   <Box Orientation="Vertical"><CommandButton Text="ui-options-tab-controls" Command="options 2"/></Box>
->>>>>>> a594c7b6
 
   ## Interface
   At the top left you'll see all the [bold]menu buttons[/bold] with their corresponding hotkeys.
