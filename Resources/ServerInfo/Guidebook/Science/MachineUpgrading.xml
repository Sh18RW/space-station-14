<Document>
# Улучшение оборудования

Различные устройства поддерживают работу станции, а вы, будучи ученым, можете помочь ей работать еще эффективнее!

## Компоненты
<Box>Базовые компоненты:</Box>
<Box>
<GuideEntityEmbed Entity="CapacitorStockPart"/>
<GuideEntityEmbed Entity="MatterBinStockPart"/>
<GuideEntityEmbed Entity="MicroManipulatorStockPart"/>
</Box>
<<<<<<< HEAD
Вы можете осматривать компоненты, чтобы определить их тип и уровень качества, который может быть от 1 до 4.

Компоненты более высоких уровней могут быть изучены и напечатаны, а также найдены утилизаторами или получены при помощи артефактов.
<Box>
<GuideEntityEmbed Entity="AdvancedMatterBinStockPart"/>
<GuideEntityEmbed Entity="SuperMatterBinStockPart"/>
<GuideEntityEmbed Entity="BluespaceMatterBinStockPart"/>
</Box>
=======
Machine Parts can be used to create many machines.
>>>>>>> 4456d938

## Процесс улучшения
Узнать, можно ли улучшить то или иное устройство, можно осмотрев его и убедившись в наличии иконки [color=#a4885c]стрелки[/color] в правом нижнем углу описания. Кликнув по этой иконке вы сможете узнать, как это устройство было улучшено.

Осмотрев плату можно узнать, какие компоненты необходимы для создания устройства. Попробуйте сами:
<Box Orientation="Vertical">
<GuideEntityEmbed Entity="ProtolatheMachineCircuitboard"/>
<GuideEntityEmbed Entity="CloningPodMachineCircuitboard"/>
<GuideEntityEmbed Entity="TraversalDistorterMachineCircuitboard"/>
<GuideEntityEmbed Entity="ThermomachineFreezerMachineCircuitBoard"/>
</Box>
<<<<<<< HEAD
Вы можете использовать компоненты любого уровня качества. Выше уровень компонента — выше эффективность того или иного параметра устройства.

Для модернизации уже собранного устройства необходимо сперва разобрать его при помощи отвёртки и лома, а затем заменить имеющиеся компоненты.

РПЗД поможет вам с быстрым улучшением оборудования. Поместите компоненты в РПЗД, и кликните им по устройству, предварительно открутив техническую панель если таковая имеется. Помещённые в РПЗД компоненты быстро заменят уже установленные.
=======

You can also quickly build machines by using an RPED, loading it with machine parts, and then clicking on a machine.
>>>>>>> 4456d938
<GuideEntityEmbed Entity="RPED"/>
</Document><|MERGE_RESOLUTION|>--- conflicted
+++ resolved
@@ -10,18 +10,7 @@
 <GuideEntityEmbed Entity="MatterBinStockPart"/>
 <GuideEntityEmbed Entity="MicroManipulatorStockPart"/>
 </Box>
-<<<<<<< HEAD
-Вы можете осматривать компоненты, чтобы определить их тип и уровень качества, который может быть от 1 до 4.
-
-Компоненты более высоких уровней могут быть изучены и напечатаны, а также найдены утилизаторами или получены при помощи артефактов.
-<Box>
-<GuideEntityEmbed Entity="AdvancedMatterBinStockPart"/>
-<GuideEntityEmbed Entity="SuperMatterBinStockPart"/>
-<GuideEntityEmbed Entity="BluespaceMatterBinStockPart"/>
-</Box>
-=======
-Machine Parts can be used to create many machines.
->>>>>>> 4456d938
+Вы можете использовать компоненты для создания различного оборудования.
 
 ## Процесс улучшения
 Узнать, можно ли улучшить то или иное устройство, можно осмотрев его и убедившись в наличии иконки [color=#a4885c]стрелки[/color] в правом нижнем углу описания. Кликнув по этой иконке вы сможете узнать, как это устройство было улучшено.
@@ -33,15 +22,7 @@
 <GuideEntityEmbed Entity="TraversalDistorterMachineCircuitboard"/>
 <GuideEntityEmbed Entity="ThermomachineFreezerMachineCircuitBoard"/>
 </Box>
-<<<<<<< HEAD
-Вы можете использовать компоненты любого уровня качества. Выше уровень компонента — выше эффективность того или иного параметра устройства.
 
-Для модернизации уже собранного устройства необходимо сперва разобрать его при помощи отвёртки и лома, а затем заменить имеющиеся компоненты.
-
-РПЗД поможет вам с быстрым улучшением оборудования. Поместите компоненты в РПЗД, и кликните им по устройству, предварительно открутив техническую панель если таковая имеется. Помещённые в РПЗД компоненты быстро заменят уже установленные.
-=======
-
-You can also quickly build machines by using an RPED, loading it with machine parts, and then clicking on a machine.
->>>>>>> 4456d938
+РПЗД поможет вам с быстрой постройкой оборудования. Поместите компоненты в РПЗД, и кликните им по устройству, предварительно открутив техническую панель если таковая имеется. Помещённые в РПЗД компоненты быстро заменят уже установленные.
 <GuideEntityEmbed Entity="RPED"/>
 </Document>