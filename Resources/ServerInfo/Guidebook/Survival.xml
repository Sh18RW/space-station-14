<Document>
# Выживание

Как правило, разумно избегать ситуаций, которые могут причинить вам вред, потому что врачи смогут подлатать вас лишь немного, когда на пороге стоят Ядерные оперативники.

## Определение вашего положения
В своём КПК вы найдёте название вашей станции приписки, манифест действующих членов экипажа, ваше имя и фамилию (на случай, если вы забыли), и должность, за которой вы закреплены. Это всё позволит вам быстро оценить ситуацию.

<<<<<<< HEAD
## Неотложная помощь
В случае серьезной чрезвычайной ситуации есть несколько вещей, которые помогут вам обеспечить ваше долгосрочное выживание:
=======
## Emergency Treatment
In the event of a serious emergency, there're a few things you can do to help ensure your long-term survival, including:
>>>>>>> 5a855750

- Если вы близки к критическому состоянию, воспользуйтесь экстренным медипеном из вашего аварийного запаса, чтобы не упасть в критическое состояние без возможности что-либо сделать. Экстренный медипен также можно использовать для стабилизации и реанимации упавших на пол в критическом состоянии (в том числе животных), и обеспечить запас времени на борьбу с ядами и т.п.
<Box>
<GuideEntityEmbed Entity="EmergencyMedipen"/>
</Box>
<<<<<<< HEAD
- В вашем аварийном запасе имеются дыхательная маска и кислородный баллон, которые помогут вам не задохнуться в условиях разгерметизации.
- Космический медипен на какое-то время защитит ваше тело от низкого давления безвоздушного пространства.
=======
- Your emergency box contains a breath mask and oxygen tank, which can help you survive longer in a spacing situation. If you're one of the slimepeople, be aware that nitrogen replaces oxygen for you and you don't start with one of those in your emergency canister.
>>>>>>> 5a855750
<Box>
<GuideEntityEmbed Entity="ClothingMaskBreath"/>
<GuideEntityEmbed Entity="EmergencyOxygenTankFilled"/>
<GuideEntityEmbed Entity="SpaceMedipen"/>
</Box>
- Если у вас кровотечение или вы просто хотите приготовиться, вы можете порезать некоторые элементы одежды, например комбинезон, с помощью ножа или другого острого предмета, и использовать полученную ткань для создания бинта.
<Box>
<GuideEntityEmbed Entity="MaterialCloth"/>
<GuideEntityEmbed Entity="Gauze"/>
</Box>
- Если у вас нет анализатора здоровья, просто осмотрите себя, так вы сможете понять какие у вас повреждения.
- Если вы повредили зрение (например, занимаясь сваркой без защиты), морковь — один из способов его восстановления, потому что она содержит Окулин, химический препарат, используемый для лечения глаз.
- Приготовленная еда (еда не из торгового автомата) гораздо полезнее для вашего здоровья и поможет небольшим ранам зажить быстрее.
- Обычный отдых в постели поможет справиться с большинством заболеваний, а так же позволит вашим ранам зажить самостоятельно. Для этого подойдёт любая кровать, но лучше всего — больничная койка, стерильная и с поддержкой всех ваших повреждённых конечностей. Поможет даже простое сидение на стуле, но лишь слегка.
<Box>
<GuideEntityEmbed Entity="Bed"/>
<GuideEntityEmbed Entity="MedicalBed"/>
</Box>
<<<<<<< HEAD
=======
- In lieu of an actual health analyzer, simply examining yourself and using the detailed examine is a good way to figure out what wounds you have.
- If going blind, carrots are another way to treat the issue (as they contain Oculine, the chemistry drug used to treat blindness) should they be available.
- Well-made meals (cooked food not from a vending machine) is generally much better for your overall health and can help heal smaller wounds more quickly.
- Simple bed rest cures the majority of diseases and also allows wounds to close up on their own. Medical beds are best for this, providing a sterile surface and support for all damaged body parts, but any bed works. Even sitting down helps, if only a little.
- Actually sleeping on a bed boosts your healing rate even farther.
- Meals that contain beans, red meat, or otherwise are just full of protein - will tremendously help your body's condition after severe bloodloss. It's still advised to visit a doctor and get treated though.

>>>>>>> 5a855750
</Document><|MERGE_RESOLUTION|>--- conflicted
+++ resolved
@@ -6,24 +6,15 @@
 ## Определение вашего положения
 В своём КПК вы найдёте название вашей станции приписки, манифест действующих членов экипажа, ваше имя и фамилию (на случай, если вы забыли), и должность, за которой вы закреплены. Это всё позволит вам быстро оценить ситуацию.
 
-<<<<<<< HEAD
 ## Неотложная помощь
 В случае серьезной чрезвычайной ситуации есть несколько вещей, которые помогут вам обеспечить ваше долгосрочное выживание:
-=======
-## Emergency Treatment
-In the event of a serious emergency, there're a few things you can do to help ensure your long-term survival, including:
->>>>>>> 5a855750
 
 - Если вы близки к критическому состоянию, воспользуйтесь экстренным медипеном из вашего аварийного запаса, чтобы не упасть в критическое состояние без возможности что-либо сделать. Экстренный медипен также можно использовать для стабилизации и реанимации упавших на пол в критическом состоянии (в том числе животных), и обеспечить запас времени на борьбу с ядами и т.п.
 <Box>
 <GuideEntityEmbed Entity="EmergencyMedipen"/>
+<GuideEntityEmbed Entity="SpaceMedipen"/>
 </Box>
-<<<<<<< HEAD
-- В вашем аварийном запасе имеются дыхательная маска и кислородный баллон, которые помогут вам не задохнуться в условиях разгерметизации.
-- Космический медипен на какое-то время защитит ваше тело от низкого давления безвоздушного пространства.
-=======
 - Your emergency box contains a breath mask and oxygen tank, which can help you survive longer in a spacing situation. If you're one of the slimepeople, be aware that nitrogen replaces oxygen for you and you don't start with one of those in your emergency canister.
->>>>>>> 5a855750
 <Box>
 <GuideEntityEmbed Entity="ClothingMaskBreath"/>
 <GuideEntityEmbed Entity="EmergencyOxygenTankFilled"/>
@@ -38,18 +29,10 @@
 - Если вы повредили зрение (например, занимаясь сваркой без защиты), морковь — один из способов его восстановления, потому что она содержит Окулин, химический препарат, используемый для лечения глаз.
 - Приготовленная еда (еда не из торгового автомата) гораздо полезнее для вашего здоровья и поможет небольшим ранам зажить быстрее.
 - Обычный отдых в постели поможет справиться с большинством заболеваний, а так же позволит вашим ранам зажить самостоятельно. Для этого подойдёт любая кровать, но лучше всего — больничная койка, стерильная и с поддержкой всех ваших повреждённых конечностей. Поможет даже простое сидение на стуле, но лишь слегка.
+- Actually sleeping on a bed boosts your healing rate even farther.
+- Meals that contain beans, red meat, or otherwise are just full of protein - will tremendously help your body's condition after severe bloodloss. It's still advised to visit a doctor and get treated though.
 <Box>
 <GuideEntityEmbed Entity="Bed"/>
 <GuideEntityEmbed Entity="MedicalBed"/>
 </Box>
-<<<<<<< HEAD
-=======
-- In lieu of an actual health analyzer, simply examining yourself and using the detailed examine is a good way to figure out what wounds you have.
-- If going blind, carrots are another way to treat the issue (as they contain Oculine, the chemistry drug used to treat blindness) should they be available.
-- Well-made meals (cooked food not from a vending machine) is generally much better for your overall health and can help heal smaller wounds more quickly.
-- Simple bed rest cures the majority of diseases and also allows wounds to close up on their own. Medical beds are best for this, providing a sterile surface and support for all damaged body parts, but any bed works. Even sitting down helps, if only a little.
-- Actually sleeping on a bed boosts your healing rate even farther.
-- Meals that contain beans, red meat, or otherwise are just full of protein - will tremendously help your body's condition after severe bloodloss. It's still advised to visit a doctor and get treated though.
-
->>>>>>> 5a855750
 </Document>