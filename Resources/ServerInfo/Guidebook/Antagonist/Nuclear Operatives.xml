<Document>
  # Ядерные Оперативники

  АВТООБЪЯВЛЕНИЕ В ГОТОВНОСТИ. ВАШИ ЗАДАЧИ ПРОСТЫ. ДОСТАВИТЬ ВЗРЫВЧАТКУ И УБРАТЬСЯ ДО ТОГО, КАК ОНА ВЗОРВЁТСЯ. НАЧИНАЙТЕ МИССИЮ.

  Если вы слышите это сообщение, то поздравляем! Вы только что были выбраны в качестве ядерного оперативника Синдиката. У вас одна цель - взорвать космическую станцию с помощью ядерной боеголовки.

  ## Оперативники

  В вашей команде может быть разное количество представителей трех разных ролей:
  - [color=#a4885c]Командир Ядерных Оперативников[/color] одет в уникальный скафандр командира и разрабатывает или утверждает план сражения.
  <Box>
    <GuideEntityEmbed Entity="ClothingOuterHardsuitSyndieCommander" Caption="Скафандр командира"/>
  </Box>

  - [color=#a4885c]Агент Ядерных Оперативников[/color] одет в кроваво-красный медицинский скафандр и может выступать в роли боевого медика во время миссии.
  <Box>
    <GuideEntityEmbed Entity="ClothingOuterHardsuitSyndieMedic" Caption="Кроваво-красный медицинский скафандр"/>
  </Box>

<<<<<<< HEAD
  - Обычные [color=#a4885c]Ядерные Оперативники[/color], у которых обычный кроваво-красный скафандр.
  <Box>
    <GuideEntityEmbed Entity="ClothingOuterHardsuitSyndie" Caption="Кроваво-красный скафандр"/>
  </Box>

  Если вы были выбраны на одну из этих особенных ролей, но не чувствуете себя готовым, один из ваших товарищей по команде может взять на себя эту ответственность.
=======
  You've just been chosen to be a nuclear operative for the [color=#ff0000]Syndicate[/color]. You have one goal, to blow up one of Nanotrasen's finest vessels with a nuclear fission explosive.

  ## Operatives
  Your team will be made up of several different roles, which are:
  - [bold]Operatives[/bold], standard soldiers who can take up the grunt work.
  - The [bold]Corpsman[/bold] who works with reagents to make medicines or chemical weapons.
  - The [bold]Commander[/bold] who draws up the plan and leads the team.

  <Box>
    <GuideEntityEmbed Entity="ClothingOuterHardsuitSyndie"/>
    <GuideEntityEmbed Entity="ClothingOuterHardsuitSyndieMedic" Caption="corpsman's hardsuit"/>
    <GuideEntityEmbed Entity="ClothingOuterHardsuitSyndieCommander" Caption="commander's hardsuit"/>
  </Box>

  If you have been selected as the Corpsman or Commander but don't feel ready, one of your teammates can take over your responsibilities.
>>>>>>> 6eadc8ae

  ## Подготовка

  Взять в бою целую станцию - задача не из легких, но, к счастью, вы хорошо подготовлены к ней. У каждого оперативника есть [color=#a4885c]аплинк[/color]. В комплекте с ним идёт 40 [color=#a4885c]телекристаллов[/color], которые можно использовать для покупки снаряжения. То, что вы получите, зависит от стратегии, выбранной вашим командиром или голосованием команды. Только ваш командир и агент будут иметь пассажирский доступ, но не будут иметь доступа к внешним шлюзам. Это значит, что вам понадобится что-то, чтобы взломать или взорвать путь на станцию. В целом вам понадобится оружие, что-то для взлома дверей, медицинские препараты и разное по мелочи.

  <Box>
    <GuideEntityEmbed Entity="BaseUplinkRadio40TC" Caption="Аплинк"/>
  </Box>

  ## Как добраться до станции

  Вооружившись и разработав план, возьмите джетпак из оружейной и вместе с другими оперативниками отправляйтесь на [color=#a4885c]Шаттл Ядерных Оперативников[/color]. Здесь вы найдете несколько дополнительных взрывчаток и инструментов, а также ядерную бомбу и ядерные коды.
  На шаттле вы найдете [color=#a4885c]консоль системы опознавания[/color], которая позволит вам скрываться от других кораблей и сканеров массы. Убедитесь, что [color=#a4885c]Показать "свой-чужой"[/color] и [color=#a4885c]Показать судно[/color] выключены, чтобы скрыть ваш шаттл от экипажа. Когда все будут готовы, отправляйтесь к станции с помощью БСС, а затем летите к ней с помощью реактивного ранца. Не забудьте ядерную бомбу на своём корабле, если собираетесь её использовать, и уж точно не забудьте ядерные коды или пинпоинтер.

  ## Диск

  Вы заметите, что каждый оперативник стартует с [color=#a4885c]пинпоинтером[/color]. Это устройство - один из самых важных предметов в миссии, и вы должны всегда держать его при себе. Включите пинпоинтер, когда прибудете на станцию, и он всегда будет указывать на вашу следующую цель - [color=#a4885c]ядерный диск[/color].
  Ядерный диск (формально диск ядерной аутентификации) принадлежит капитану, который почти всегда будет иметь его при себе. Следуйте по направлению стрелки на пинпоинтере к диску и сделайте всё возможное, чтобы получить его.


  <Box>
    <GuideEntityEmbed Entity="PinpointerNuclear" Caption="Пинпоинтер"/>
    <GuideEntityEmbed Entity="NukeDisk" Caption="Диск ядерной аутентификации"/>
  </Box>

  ## Ядерная боеголовка

  На вашем шаттле вы найдёте одну из двух [color=#a4885c]ядерных боеголовок[/color] и бумажку с кодами ядерной аутентификации. На бумажке будет указано, какой взрывчатке она соответствует. Если идентификатор совпадает с тем, что указан на вашей ядерной бомбе, то коды будут работать только для неё. Если же нет, то они будут работать только для бомбы в хранилище станции.

  Как только вы получите ядерный диск, вставьте его в ядерную боеголовку и используйте код, чтобы взвести её. Отсчёт будет идти 300 секунд, а для того чтобы член экипажа смог обезвредить её, ему потребуется 30. Будьте готовы защищать ядерную боеголовку как можно дольше, помните, что сбежать живым необязательно, но рекомендуется.

  <Box>
    <GuideEntityEmbed Entity="NuclearBomb" Caption="Ядерная боеголовка"/>
  </Box>

  ## Победы

  Победитель объявляется на экране окончания раунда, как и то, с каким перевесом он победил. Масштаб победы зависит от обстоятельств в конце раунда.

  [color=#a4885c]Крупная победа Синдиката[/color]
  - Ядерная бомба взрывается на станции.
  - Экипаж спасается, но ядерная бомба была взведена, когда они убегали.
  - Ядерная бомба была доставлена в Центральное командование.

  [color=#a4885c]Скромная победа Синдиката[/color]
  - Экипаж сбегает, но оставляет всех оперативников в живых.
  - Экипаж сбегает, и некоторые оперативники остаются в живых, но экипаж не забирают с собой диск.

  [color=#a4885c]Ничья[/color]
  - Ядерная бомба взрывается за пределами станции.

  [color=#a4885c]Малая победа экипажа[/color]
  - Экипаж спасается, некоторые оперативники остаются в живых, но экипажу удается защитить диск.

  [color=#a4885c]Разгромная победа экипажа[/color]
  - Все ядерные оперативники мертвы.
  - Экипажу удается взорвать аванпост ядерных оперативников.

  Если вы чувствуете, что не сможете полностью победить в роли члена экипажа или оперативника, рассмотрите эти варианты компромисса.
</Document>

<|MERGE_RESOLUTION|>--- conflicted
+++ resolved
@@ -18,14 +18,6 @@
     <GuideEntityEmbed Entity="ClothingOuterHardsuitSyndieMedic" Caption="Кроваво-красный медицинский скафандр"/>
   </Box>
 
-<<<<<<< HEAD
-  - Обычные [color=#a4885c]Ядерные Оперативники[/color], у которых обычный кроваво-красный скафандр.
-  <Box>
-    <GuideEntityEmbed Entity="ClothingOuterHardsuitSyndie" Caption="Кроваво-красный скафандр"/>
-  </Box>
-
-  Если вы были выбраны на одну из этих особенных ролей, но не чувствуете себя готовым, один из ваших товарищей по команде может взять на себя эту ответственность.
-=======
   You've just been chosen to be a nuclear operative for the [color=#ff0000]Syndicate[/color]. You have one goal, to blow up one of Nanotrasen's finest vessels with a nuclear fission explosive.
 
   ## Operatives
@@ -35,13 +27,12 @@
   - The [bold]Commander[/bold] who draws up the plan and leads the team.
 
   <Box>
-    <GuideEntityEmbed Entity="ClothingOuterHardsuitSyndie"/>
+    <GuideEntityEmbed Entity="ClothingOuterHardsuitSyndie" Caption="Кроваво-красный скафандр"/>
     <GuideEntityEmbed Entity="ClothingOuterHardsuitSyndieMedic" Caption="corpsman's hardsuit"/>
     <GuideEntityEmbed Entity="ClothingOuterHardsuitSyndieCommander" Caption="commander's hardsuit"/>
   </Box>
 
-  If you have been selected as the Corpsman or Commander but don't feel ready, one of your teammates can take over your responsibilities.
->>>>>>> 6eadc8ae
+  Если вы были выбраны на одну из этих особенных ролей, но не чувствуете себя готовым, один из ваших товарищей по команде может взять на себя эту ответственность.
 
   ## Подготовка
 
