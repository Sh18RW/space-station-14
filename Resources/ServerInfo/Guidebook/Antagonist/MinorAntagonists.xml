<Document>
  # Малые антагонисты

  Большинство, если не все, второстепенные антагонисты - это управляемые призраками роли, которые дают мертвецам новые способы устроить хаос на станции. Они возникают в результате случайных событий.

  # Ревенант

  <Box>
    <GuideEntityEmbed Entity="MobRevenant" Caption=""/>
    <GuideEntityEmbed Entity="Ectoplasm" Caption=""/>
  </Box>

  Ревенант наделён способностью преследовать членов экипажа и красть у них жизненную энергию.

  ## Эссенция

  - Ваша [color=#a4885c]эссенция[/color] - это ваша собственная жизненная сила и способ использовать способности за определенную плату, не позволяйте ей упасть до 0.
  - Чтобы получить [color=#a4885c]эссенцию[/color], вы сначала проверяете различные души на предмет их ценности. Более достойные души дают больше эссенции.
  Однако просто проверить их ценность недостаточно для сбора [color=#a4885c]эссенции[/color]. Вы должны поглотить её, когда жертва находится в критическом состоянии, мертва или спит.
  - Хорошее начало - пойти в медпункт или жилые помещения, но будьте осторожны, вы уязвимы для атак, когда поглощаете душу. Получение урона уменьшает вашу [color=#a4885c]эссенцию[/color]! Поэтому планируйте свои атаки с умом.

  ## Магазин и силы

  - Используя [color=#a4885c]украденную эссенцию[/color], полученную при поглощении душ, вы можете получить в магазине навыки для таких злоключений, как разрушение окружающей среды, отключение электричества и поражение током.
  - Использование способностей на некоторое время делает вас уязвимым для атак, поэтому планируйте всё заранее и готовьтесь перед атакой.

  # Крысиный король

  <Box>
<<<<<<< HEAD
    <GuideEntityEmbed Entity="MobRatKing" Scale="2.4" Caption="Нормальный крысиный король"/>
    <GuideEntityEmbed Entity="MobRatKingBuff" Caption="Прокачанный крысиный король"/>
  </Box>

  Крысиный король - это гигантская крыса, способная устроить гнездо и создать крыс, которые будут выполнять её приказы (обычно для получения пищи).
=======
    <GuideEntityEmbed Entity="MobRatKing" Scale="2.4" Caption="The Rat King"/>
  </Box>

 A Rat King is a gigantic rat capable of eating an enormous amount of food, scampering under doors and tables, and raising an army of rats to defend them and do their bidding.
>>>>>>> 0bca934c

  ## Способности

<<<<<<< HEAD
  За способности приходится расплачиваться голодом Крысиного короля. Простой приём пищи восполняет его.
=======
  Abilities come at the cost of some of the Rat King's hunger. Eat to replenish it.
>>>>>>> 0bca934c

  <Box>
   <GuideEntityEmbed Entity="MobMouse" Caption="Обычная мыша"/>
   <GuideEntityEmbed Entity="MobRatServant" Caption="Крысиный слуга"/>
  </Box>
<<<<<<< HEAD
  - Вырастить армию [color=#a4885c]слуг-крыс[/color].
  - Вызвать облако аммиака.
=======
  - Raise an Army of [color=#a4885c]Rat Servants[/color]. You may command these [color=#a4885c]Rat Servants[/color] to stay in place, follow you, attack a target of your choice, or attack indiscriminately.
  - Conjure a cloud of [color=#77b58e]ammonia[/color]. Note that [color=#77b58e]ammonia[/color] is mildly poisonous to others, but heals rats.
>>>>>>> 0bca934c

  # Космический дракон

  <Box>
    <GuideEntityEmbed Entity="MobDragon" Caption=""/>
  </Box>

<<<<<<< HEAD
  Космический дракон - это гигантский дракон, который создаёт космические разломы и поедает экипаж.
=======
  A Space Dragon is a giant extradimensional dragon that creates space carp rifts and eats the crew.
>>>>>>> 0bca934c

  ## Способности

<<<<<<< HEAD
  - Пожирать мёртвых жертв, или в критическом состоянии.
=======
  - Devour critical or dead victims to heal slightly, or devour infrastructure such as doors, windows, and walls.

  - Breathe out a powerful flaming sphere which will explode periodically along a straight flight path and explode when it hits something, igniting things along the way. Be careful, your carps are not immune to the Dragon's Breath!
>>>>>>> 0bca934c

  <Box>
    <GuideEntityEmbed Entity="MobCarp" Caption=""/>
    <GuideEntityEmbed Entity="CarpRift" Caption=""/>
    <GuideEntityEmbed Entity="MobCarp" Caption=""/>
  </Box>

<<<<<<< HEAD
  - Вызовите Карповый разлом, который периодически порождает [color=#a4885c]Космических карпов[/color].
=======
  - Summon a Carp Rift that periodically spawns [color=#a4885c]Space Carp[/color]. 

  ## Carp Rifts

  - Space Dragons may have up to three Carp Rifts active at any given time.
  - Carp Rifts spawn a [color=#a4885c]Space Carp[/color] every thirty seconds while active.
  - Rifts charge with extradimensional energy over a period of five minutes and are vulnerable during this time. Protect them! The space dragon will suffer a temporary debilitating feedback effect in the event that its rifts are destroyed before they are done charging.
  - You may only charge one rift at any given time.
  - After the rifts are done charging, they are invulnerable and will continue to spawn [color=#a4885c]Space Carp[/color] so long as the Dragon lives. 
  - If a period of five minutes passes since the appearance of the Space Dragon or the last time a Carp Rift was charging and unless the Space Dragon already controls the maximum of three Carp Rifts, the Space Dragon will disappear. 
>>>>>>> 0bca934c

</Document><|MERGE_RESOLUTION|>--- conflicted
+++ resolved
@@ -27,38 +27,21 @@
   # Крысиный король
 
   <Box>
-<<<<<<< HEAD
-    <GuideEntityEmbed Entity="MobRatKing" Scale="2.4" Caption="Нормальный крысиный король"/>
-    <GuideEntityEmbed Entity="MobRatKingBuff" Caption="Прокачанный крысиный король"/>
+    <GuideEntityEmbed Entity="MobRatKing" Scale="2.4" Caption="The Rat King"/>
   </Box>
 
   Крысиный король - это гигантская крыса, способная устроить гнездо и создать крыс, которые будут выполнять её приказы (обычно для получения пищи).
-=======
-    <GuideEntityEmbed Entity="MobRatKing" Scale="2.4" Caption="The Rat King"/>
-  </Box>
-
- A Rat King is a gigantic rat capable of eating an enormous amount of food, scampering under doors and tables, and raising an army of rats to defend them and do their bidding.
->>>>>>> 0bca934c
 
   ## Способности
 
-<<<<<<< HEAD
   За способности приходится расплачиваться голодом Крысиного короля. Простой приём пищи восполняет его.
-=======
-  Abilities come at the cost of some of the Rat King's hunger. Eat to replenish it.
->>>>>>> 0bca934c
 
   <Box>
    <GuideEntityEmbed Entity="MobMouse" Caption="Обычная мыша"/>
    <GuideEntityEmbed Entity="MobRatServant" Caption="Крысиный слуга"/>
   </Box>
-<<<<<<< HEAD
   - Вырастить армию [color=#a4885c]слуг-крыс[/color].
   - Вызвать облако аммиака.
-=======
-  - Raise an Army of [color=#a4885c]Rat Servants[/color]. You may command these [color=#a4885c]Rat Servants[/color] to stay in place, follow you, attack a target of your choice, or attack indiscriminately.
-  - Conjure a cloud of [color=#77b58e]ammonia[/color]. Note that [color=#77b58e]ammonia[/color] is mildly poisonous to others, but heals rats.
->>>>>>> 0bca934c
 
   # Космический дракон
 
@@ -66,21 +49,11 @@
     <GuideEntityEmbed Entity="MobDragon" Caption=""/>
   </Box>
 
-<<<<<<< HEAD
   Космический дракон - это гигантский дракон, который создаёт космические разломы и поедает экипаж.
-=======
-  A Space Dragon is a giant extradimensional dragon that creates space carp rifts and eats the crew.
->>>>>>> 0bca934c
 
   ## Способности
 
-<<<<<<< HEAD
   - Пожирать мёртвых жертв, или в критическом состоянии.
-=======
-  - Devour critical or dead victims to heal slightly, or devour infrastructure such as doors, windows, and walls.
-
-  - Breathe out a powerful flaming sphere which will explode periodically along a straight flight path and explode when it hits something, igniting things along the way. Be careful, your carps are not immune to the Dragon's Breath!
->>>>>>> 0bca934c
 
   <Box>
     <GuideEntityEmbed Entity="MobCarp" Caption=""/>
@@ -88,10 +61,7 @@
     <GuideEntityEmbed Entity="MobCarp" Caption=""/>
   </Box>
 
-<<<<<<< HEAD
   - Вызовите Карповый разлом, который периодически порождает [color=#a4885c]Космических карпов[/color].
-=======
-  - Summon a Carp Rift that periodically spawns [color=#a4885c]Space Carp[/color]. 
 
   ## Carp Rifts
 
@@ -99,8 +69,7 @@
   - Carp Rifts spawn a [color=#a4885c]Space Carp[/color] every thirty seconds while active.
   - Rifts charge with extradimensional energy over a period of five minutes and are vulnerable during this time. Protect them! The space dragon will suffer a temporary debilitating feedback effect in the event that its rifts are destroyed before they are done charging.
   - You may only charge one rift at any given time.
-  - After the rifts are done charging, they are invulnerable and will continue to spawn [color=#a4885c]Space Carp[/color] so long as the Dragon lives. 
-  - If a period of five minutes passes since the appearance of the Space Dragon or the last time a Carp Rift was charging and unless the Space Dragon already controls the maximum of three Carp Rifts, the Space Dragon will disappear. 
->>>>>>> 0bca934c
+  - After the rifts are done charging, they are invulnerable and will continue to spawn [color=#a4885c]Space Carp[/color] so long as the Dragon lives.
+  - If a period of five minutes passes since the appearance of the Space Dragon or the last time a Carp Rift was charging and unless the Space Dragon already controls the maximum of three Carp Rifts, the Space Dragon will disappear.
 
 </Document>