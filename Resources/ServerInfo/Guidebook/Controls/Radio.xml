<Document>
  # Радиосвязь

  Ваша гарнитура позволяет вам общаться как со всей станцией, так и с вашим [color=#a4885c]отделом[/color].

  <Box>
    <GuideEntityEmbed Entity="ClothingHeadsetGrey"/>
  </Box>

  Чтобы отправить радиосообщение на всю станцию, начните своё сообщение с [color=#a4885c]точки с запятой (;)[/color].

  ## Радиоканалы отделов

  Чтобы отправить радиосообщение по каналу вашего отдела, начните своё сообщение с [color=#a4885c]двоеточия (:)[/color], затем укажите букву (префикс), соответствующую вашему отделу.
  Возможность отправлять сообщения в радиоканалы отделов зависит от того, какие ключи шифрования установлены в гарнитуру.
  Осмотрите свою гарнитуру чтобы узнать, каналы каких отделов вам доступны.

<Box>
  <GuideEntityEmbed Entity="ClothingHeadsetEngineering"/>
</Box>

<<<<<<< HEAD
  Осмотрев стандартную инженерную гарнитуру, вы увидите префиксы для [color=#32cd32]общего[/color] и [color=#f37746]инженерного[/color] радиоканалов.
=======
  Examining a default engineering headset would show you the prefixes for the [color=#32cd32]Common[/color] and [color=#f37746]Engineering[/color]
  channels.
  
  It is also possible to use [color=#a4885c]:h[/color]. This hotkey will automatically default to your department radio channel. For an example if you're Captain, then [color=#a4885c]:h[/color] will default to [color=#a4885c]:c[/color]
>>>>>>> 5a855750

</Document><|MERGE_RESOLUTION|>--- conflicted
+++ resolved
@@ -19,13 +19,8 @@
   <GuideEntityEmbed Entity="ClothingHeadsetEngineering"/>
 </Box>
 
-<<<<<<< HEAD
   Осмотрев стандартную инженерную гарнитуру, вы увидите префиксы для [color=#32cd32]общего[/color] и [color=#f37746]инженерного[/color] радиоканалов.
-=======
-  Examining a default engineering headset would show you the prefixes for the [color=#32cd32]Common[/color] and [color=#f37746]Engineering[/color]
-  channels.
-  
+
   It is also possible to use [color=#a4885c]:h[/color]. This hotkey will automatically default to your department radio channel. For an example if you're Captain, then [color=#a4885c]:h[/color] will default to [color=#a4885c]:c[/color]
->>>>>>> 5a855750
 
 </Document>