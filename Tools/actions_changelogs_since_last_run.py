#!/usr/bin/env python3

"""
Sends updates to a Discord webhook for new changelog entries since the last GitHub Actions publish run.

Automatically figures out the last run and changelog contents with the GitHub API.
"""

import itertools
import os
from pathlib import Path
from typing import Any, Iterable

import requests
import yaml

DEBUG = False
DEBUG_CHANGELOG_FILE_OLD = Path("Resources/Changelog/Old.yml")
GITHUB_API_URL = os.environ.get("GITHUB_API_URL", "https://api.github.com")

# https://discord.com/developers/docs/resources/webhook
DISCORD_SPLIT_LIMIT = 2000
DISCORD_WEBHOOK_URL = os.environ.get("DISCORD_WEBHOOK_URL")

CHANGELOG_FILES = ["Resources/Changelog/Changelog.yml", "Resources/Changelog/ChangelogSyndie.yml"] # Corvax-MultiChangelog

<<<<<<< HEAD
TYPES_TO_EMOJI = {
    "Fix":    "🐛",
    "Add":    "✨", # Corvax: Use gitmoji 💥
    "Remove": "❌",
    "Tweak":  "⚒️"
}
=======
TYPES_TO_EMOJI = {"Fix": "🐛", "Add": "🆕", "Remove": "❌", "Tweak": "⚒️"}
>>>>>>> 08cd8d05

ChangelogEntry = dict[str, Any]


def main():
    if not DISCORD_WEBHOOK_URL:
        print("No discord webhook URL found, skipping discord send")
        return

    if DEBUG:
        # to debug this script locally, you can use
        # a separate local file as the old changelog
        last_changelog_stream = DEBUG_CHANGELOG_FILE_OLD.read_text()
    else:
        # when running this normally in a GitHub actions workflow,
        # it will get the old changelog from the GitHub API
        last_changelog_stream = get_last_changelog()

<<<<<<< HEAD
    most_recent = get_most_recent_workflow(session)
    last_sha = most_recent['head_commit']['id']
    print(f"Last successful publish job was {most_recent['id']}: {last_sha}")

    # Corvax-MultiChangelog-Start
    for changelog_file in CHANGELOG_FILES:
        last_changelog = yaml.safe_load(get_last_changelog(session, last_sha, changelog_file))
        with open(changelog_file, "r") as f:
            cur_changelog = yaml.safe_load(f)

        diff = diff_changelog(last_changelog, cur_changelog)
        send_to_discord(diff)
    # Corvax-MultiChangelog-End
=======
    last_changelog = yaml.safe_load(last_changelog_stream)
    with open(CHANGELOG_FILE, "r") as f:
        cur_changelog = yaml.safe_load(f)

    diff = diff_changelog(last_changelog, cur_changelog)
    message_lines = changelog_entries_to_message_lines(diff)
    send_message_lines(message_lines)
>>>>>>> 08cd8d05


def get_most_recent_workflow(
    sess: requests.Session, github_repository: str, github_run: str
) -> Any:
    workflow_run = get_current_run(sess, github_repository, github_run)
    past_runs = get_past_runs(sess, workflow_run)
    for run in past_runs["workflow_runs"]:
        # First past successful run that isn't our current run.
        if run["id"] == workflow_run["id"]:
            continue

        return run


def get_current_run(
    sess: requests.Session, github_repository: str, github_run: str
) -> Any:
    resp = sess.get(
        f"{GITHUB_API_URL}/repos/{github_repository}/actions/runs/{github_run}"
    )
    resp.raise_for_status()
    return resp.json()


def get_past_runs(sess: requests.Session, current_run: Any) -> Any:
    """
    Get all successful workflow runs before our current one.
    """
    params = {"status": "success", "created": f"<={current_run['created_at']}"}
    resp = sess.get(f"{current_run['workflow_url']}/runs", params=params)
    resp.raise_for_status()
    return resp.json()


<<<<<<< HEAD
def get_last_changelog(sess: requests.Session, sha: str, changelog_file: str) -> str:
=======
def get_last_changelog() -> str:
    github_repository = os.environ["GITHUB_REPOSITORY"]
    github_run = os.environ["GITHUB_RUN_ID"]
    github_token = os.environ["GITHUB_TOKEN"]

    session = requests.Session()
    session.headers["Authorization"] = f"Bearer {github_token}"
    session.headers["Accept"] = "Accept: application/vnd.github+json"
    session.headers["X-GitHub-Api-Version"] = "2022-11-28"

    most_recent = get_most_recent_workflow(session, github_repository, github_run)
    last_sha = most_recent["head_commit"]["id"]
    print(f"Last successful publish job was {most_recent['id']}: {last_sha}")
    last_changelog_stream = get_last_changelog_by_sha(
        session, last_sha, github_repository
    )

    return last_changelog_stream


def get_last_changelog_by_sha(
    sess: requests.Session, sha: str, github_repository: str
) -> str:
>>>>>>> 08cd8d05
    """
    Use GitHub API to get the previous version of the changelog YAML (Actions builds are fetched with a shallow clone)
    """
    params = {
        "ref": sha,
    }
    headers = {"Accept": "application/vnd.github.raw"}

<<<<<<< HEAD
    resp = sess.get(f"{GITHUB_API_URL}/repos/{GITHUB_REPOSITORY}/contents/{changelog_file}", headers=headers, params=params)
=======
    resp = sess.get(
        f"{GITHUB_API_URL}/repos/{github_repository}/contents/{CHANGELOG_FILE}",
        headers=headers,
        params=params,
    )
>>>>>>> 08cd8d05
    resp.raise_for_status()
    return resp.text


def diff_changelog(
    old: dict[str, Any], cur: dict[str, Any]
) -> Iterable[ChangelogEntry]:
    """
    Find all new entries not present in the previous publish.
    """
    old_entry_ids = {e["id"] for e in old["Entries"]}
    return (e for e in cur["Entries"] if e["id"] not in old_entry_ids)


def get_discord_body(content: str):
    return {
        "content": content,
        # Do not allow any mentions.
        "allowed_mentions": {"parse": []},
        # SUPPRESS_EMBEDS
        "flags": 1 << 2,
    }


def send_discord_webhook(lines: list[str]):
    content = "".join(lines)
    body = get_discord_body(content)

    response = requests.post(DISCORD_WEBHOOK_URL, json=body)
    response.raise_for_status()


def changelog_entries_to_message_lines(entries: Iterable[ChangelogEntry]) -> list[str]:
    """Process structured changelog entries into a list of lines making up a formatted message."""
    message_lines = []

<<<<<<< HEAD
    for name, group in itertools.groupby(entries, lambda x: x["author"]):
        # Need to split text to avoid discord character limit
        group_content = io.StringIO()
        group_content.write(f"**{name}** обновил(а):\n")
=======
    for contributor_name, group in itertools.groupby(entries, lambda x: x["author"]):
        message_lines.append(f"**{contributor_name}** updated:\n")
>>>>>>> 08cd8d05

        for entry in group:
            url = entry.get("url")
            if url and not url.strip():
                url = None

            for change in entry["changes"]:
<<<<<<< HEAD
                emoji = TYPES_TO_EMOJI.get(change['type'], "❓")
                message = change['message']
                url = entry.get("url")
                # Corvax-Localization-Start
                TRANSLATION_API_URL = os.environ.get("TRANSLATION_API_URL")
                if TRANSLATION_API_URL:
                    resp = requests.post(TRANSLATION_API_URL, json={
                        "text": message,
                        "source_lang": "EN",
                        "target_lang": "RU"
                    })
                    message = resp.json()['data']
                # Corvax-Localization-End
                if url and url.strip():
                    group_content.write(f"{emoji} - {message} [PR]({url}) \n")
                else:
                    group_content.write(f"{emoji} - {message}\n")
        group_content.write(f"\n") # Corvax: Better formatting

        group_text = group_content.getvalue()
        message_text = message_content.getvalue()
        message_length = len(message_text)
        group_length = len(group_text)

        # If adding the text would bring it over the group limit then send the message and start a new one
        if message_length + group_length >= DISCORD_SPLIT_LIMIT:
            print("Split changelog  and sending to discord")
            send_discord(message_text)

            # Reset the message
            message_content = io.StringIO()

        # Flush the group to the message
        message_content.write(group_text)

    # Clean up anything remaining
    message_text = message_content.getvalue()
    if len(message_text) > 0:
        print("Sending final changelog to discord")
        content.seek(0) # Corvax
        for chunk in iter(lambda: content.read(2000), ''): # Corvax: Split big changelogs messages
            send_discord(chunk)
=======
                emoji = TYPES_TO_EMOJI.get(change["type"], "❓")
                message = change["message"]

                # if a single line is longer than the limit, it needs to be truncated
                if len(message) > DISCORD_SPLIT_LIMIT:
                    message = message[: DISCORD_SPLIT_LIMIT - 100].rstrip() + " [...]"

                if url is not None:
                    line = f"{emoji} - {message} [PR]({url}) \n"
                else:
                    line = f"{emoji} - {message}\n"

                message_lines.append(line)

    return message_lines


def send_message_lines(message_lines: list[str]):
    """Join a list of message lines into chunks that are each below Discord's message length limit, and send them."""
    chunk_lines = []
    chunk_length = 0

    for line in message_lines:
        line_length = len(line)
        new_chunk_length = chunk_length + line_length

        if new_chunk_length > DISCORD_SPLIT_LIMIT:
            print("Split changelog and sending to discord")
            send_discord_webhook(chunk_lines)

            new_chunk_length = line_length
            chunk_lines.clear()

        chunk_lines.append(line)
        chunk_length = new_chunk_length

    if chunk_lines:
        print("Sending final changelog to discord")
        send_discord_webhook(chunk_lines)
>>>>>>> 08cd8d05


if __name__ == "__main__":
    main()<|MERGE_RESOLUTION|>--- conflicted
+++ resolved
@@ -24,16 +24,12 @@
 
 CHANGELOG_FILES = ["Resources/Changelog/Changelog.yml", "Resources/Changelog/ChangelogSyndie.yml"] # Corvax-MultiChangelog
 
-<<<<<<< HEAD
 TYPES_TO_EMOJI = {
     "Fix":    "🐛",
     "Add":    "✨", # Corvax: Use gitmoji 💥
     "Remove": "❌",
     "Tweak":  "⚒️"
 }
-=======
-TYPES_TO_EMOJI = {"Fix": "🐛", "Add": "🆕", "Remove": "❌", "Tweak": "⚒️"}
->>>>>>> 08cd8d05
 
 ChangelogEntry = dict[str, Any]
 
@@ -52,7 +48,6 @@
         # it will get the old changelog from the GitHub API
         last_changelog_stream = get_last_changelog()
 
-<<<<<<< HEAD
     most_recent = get_most_recent_workflow(session)
     last_sha = most_recent['head_commit']['id']
     print(f"Last successful publish job was {most_recent['id']}: {last_sha}")
@@ -66,15 +61,6 @@
         diff = diff_changelog(last_changelog, cur_changelog)
         send_to_discord(diff)
     # Corvax-MultiChangelog-End
-=======
-    last_changelog = yaml.safe_load(last_changelog_stream)
-    with open(CHANGELOG_FILE, "r") as f:
-        cur_changelog = yaml.safe_load(f)
-
-    diff = diff_changelog(last_changelog, cur_changelog)
-    message_lines = changelog_entries_to_message_lines(diff)
-    send_message_lines(message_lines)
->>>>>>> 08cd8d05
 
 
 def get_most_recent_workflow(
@@ -110,9 +96,6 @@
     return resp.json()
 
 
-<<<<<<< HEAD
-def get_last_changelog(sess: requests.Session, sha: str, changelog_file: str) -> str:
-=======
 def get_last_changelog() -> str:
     github_repository = os.environ["GITHUB_REPOSITORY"]
     github_run = os.environ["GITHUB_RUN_ID"]
@@ -136,7 +119,6 @@
 def get_last_changelog_by_sha(
     sess: requests.Session, sha: str, github_repository: str
 ) -> str:
->>>>>>> 08cd8d05
     """
     Use GitHub API to get the previous version of the changelog YAML (Actions builds are fetched with a shallow clone)
     """
@@ -145,15 +127,7 @@
     }
     headers = {"Accept": "application/vnd.github.raw"}
 
-<<<<<<< HEAD
     resp = sess.get(f"{GITHUB_API_URL}/repos/{GITHUB_REPOSITORY}/contents/{changelog_file}", headers=headers, params=params)
-=======
-    resp = sess.get(
-        f"{GITHUB_API_URL}/repos/{github_repository}/contents/{CHANGELOG_FILE}",
-        headers=headers,
-        params=params,
-    )
->>>>>>> 08cd8d05
     resp.raise_for_status()
     return resp.text
 
@@ -190,15 +164,8 @@
     """Process structured changelog entries into a list of lines making up a formatted message."""
     message_lines = []
 
-<<<<<<< HEAD
-    for name, group in itertools.groupby(entries, lambda x: x["author"]):
-        # Need to split text to avoid discord character limit
-        group_content = io.StringIO()
-        group_content.write(f"**{name}** обновил(а):\n")
-=======
     for contributor_name, group in itertools.groupby(entries, lambda x: x["author"]):
         message_lines.append(f"**{contributor_name}** updated:\n")
->>>>>>> 08cd8d05
 
         for entry in group:
             url = entry.get("url")
@@ -206,50 +173,6 @@
                 url = None
 
             for change in entry["changes"]:
-<<<<<<< HEAD
-                emoji = TYPES_TO_EMOJI.get(change['type'], "❓")
-                message = change['message']
-                url = entry.get("url")
-                # Corvax-Localization-Start
-                TRANSLATION_API_URL = os.environ.get("TRANSLATION_API_URL")
-                if TRANSLATION_API_URL:
-                    resp = requests.post(TRANSLATION_API_URL, json={
-                        "text": message,
-                        "source_lang": "EN",
-                        "target_lang": "RU"
-                    })
-                    message = resp.json()['data']
-                # Corvax-Localization-End
-                if url and url.strip():
-                    group_content.write(f"{emoji} - {message} [PR]({url}) \n")
-                else:
-                    group_content.write(f"{emoji} - {message}\n")
-        group_content.write(f"\n") # Corvax: Better formatting
-
-        group_text = group_content.getvalue()
-        message_text = message_content.getvalue()
-        message_length = len(message_text)
-        group_length = len(group_text)
-
-        # If adding the text would bring it over the group limit then send the message and start a new one
-        if message_length + group_length >= DISCORD_SPLIT_LIMIT:
-            print("Split changelog  and sending to discord")
-            send_discord(message_text)
-
-            # Reset the message
-            message_content = io.StringIO()
-
-        # Flush the group to the message
-        message_content.write(group_text)
-
-    # Clean up anything remaining
-    message_text = message_content.getvalue()
-    if len(message_text) > 0:
-        print("Sending final changelog to discord")
-        content.seek(0) # Corvax
-        for chunk in iter(lambda: content.read(2000), ''): # Corvax: Split big changelogs messages
-            send_discord(chunk)
-=======
                 emoji = TYPES_TO_EMOJI.get(change["type"], "❓")
                 message = change["message"]
 
@@ -289,7 +212,6 @@
     if chunk_lines:
         print("Sending final changelog to discord")
         send_discord_webhook(chunk_lines)
->>>>>>> 08cd8d05
 
 
 if __name__ == "__main__":
