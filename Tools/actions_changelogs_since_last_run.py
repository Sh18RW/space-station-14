--- conflicted
+++ resolved
@@ -140,21 +140,15 @@
     # e.g. a sufficiently large CL breaks it, but that's a future problem
 
     for name, group in itertools.groupby(entries, lambda x: x["author"]):
-<<<<<<< HEAD
-        content.write(f"**{name}** обновил(а):\n")
-=======
         # Need to split text to avoid discord character limit
         group_content = io.StringIO()
-        group_content.write(f"**{name}** updated:\n")
+        group_content.write(f"**{name}** обновил(а):\n")
 
->>>>>>> 9bebdf57
         for entry in group:
             for change in entry["changes"]:
                 emoji = TYPES_TO_EMOJI.get(change['type'], "❓")
                 message = change['message']
                 url = entry.get("url")
-<<<<<<< HEAD
-                count += 1
                 # Corvax-Localization-Start
                 TRANSLATION_API_URL = os.environ.get("TRANSLATION_API_URL")
                 if TRANSLATION_API_URL:
@@ -165,43 +159,17 @@
                     })
                     message = resp.json()['data']
                 # Corvax-Localization-End
-=======
->>>>>>> 9bebdf57
                 if url and url.strip():
                     group_content.write(f"{emoji} [-]({url}) {message}\n")
                 else:
-<<<<<<< HEAD
-                    content.write(f"{emoji} - {message}\n")
-        content.write(f"\n") # Corvax: Better formatting
-
-    if count == 0:
-        print("Skipping discord push as no changelog entries found")
-        return
-=======
                     group_content.write(f"{emoji} - {message}\n")
->>>>>>> 9bebdf57
+        group_content.write(f"\n") # Corvax: Better formatting
 
         group_text = group_content.getvalue()
         message_text = message_content.getvalue()
         message_length = len(message_text)
         group_length = len(group_text)
 
-<<<<<<< HEAD
-    content.seek(0) # Corvax
-    for chunk in iter(lambda: content.read(2000), ''): # Corvax: Split big changelogs messages
-        body = {
-            "content": chunk,
-            # Do not allow any mentions.
-            "allowed_mentions": {
-                "parse": []
-            },
-            # SUPPRESS_EMBEDS
-            "flags": 1 << 2
-        }
-
-        response = requests.post(DISCORD_WEBHOOK_URL, json=body)
-        response.raise_for_status()
-=======
         # If adding the text would bring it over the group limit then send the message and start a new one
         if message_length + group_length >= DISCORD_SPLIT_LIMIT:
             print("Split changelog  and sending to discord")
@@ -212,13 +180,14 @@
 
         # Flush the group to the message
         message_content.write(group_text)
-    
+
     # Clean up anything remaining
     message_text = message_content.getvalue()
     if len(message_text) > 0:
         print("Sending final changelog to discord")
-        send_discord(message_text)
->>>>>>> 9bebdf57
+        content.seek(0) # Corvax
+        for chunk in iter(lambda: content.read(2000), ''): # Corvax: Split big changelogs messages
+            send_discord(chunk)
 
 
 main()