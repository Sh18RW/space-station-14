--- conflicted
+++ resolved
@@ -202,26 +202,6 @@
 
                 message_lines.append(line)
 
-<<<<<<< HEAD
-        for entry in group:
-            for change in entry["changes"]:
-                emoji = TYPES_TO_EMOJI.get(change['type'], "❓")
-                message = change['message']
-                url = entry.get("url")
-                TRANSLATION_API_URL = os.environ.get("TRANSLATION_API_URL")
-                if TRANSLATION_API_URL:
-                    resp = requests.post(TRANSLATION_API_URL, json={
-                        "text": message,
-                        "source_lang": "EN",
-                        "target_lang": "RU"
-                    })
-                    message = resp.json()['data']
-                if url and url.strip():
-                    group_content.write(f"{emoji} [-]({url}) {message}\n")
-                else:
-                    group_content.write(f"{emoji} - {message}\n")
-        group_content.write(f"\n")
-=======
     return message_lines
 
 
@@ -229,7 +209,6 @@
     """Join a list of message lines into chunks that are each below Discord's message length limit, and send them."""
     chunk_lines = []
     chunk_length = 0
->>>>>>> ec03ef6b
 
     for line in message_lines:
         line_length = len(line)
@@ -247,13 +226,7 @@
 
     if chunk_lines:
         print("Sending final changelog to discord")
-<<<<<<< HEAD
-        content.seek(0)
-        for chunk in iter(lambda: content.read(2000), ''):
-            send_discord(chunk)
-=======
         send_discord_webhook(chunk_lines)
->>>>>>> ec03ef6b
 
 
 if __name__ == "__main__":
