﻿using System.Diagnostics;
using System.IO.Compression;
using Robust.Packaging;
using Robust.Packaging.AssetProcessing;
using Robust.Packaging.AssetProcessing.Passes;
using Robust.Packaging.Utility;
using Robust.Shared.Timing;

namespace Content.Packaging;

public static class ClientPackaging
{
    private static readonly bool UseSecrets = File.Exists(Path.Combine("Secrets", "CorvaxSecrets.sln")); // Corvax-Secrets
    /// <summary>
    /// Be advised this can be called from server packaging during a HybridACZ build.
    /// </summary>
    public static async Task PackageClient(bool skipBuild, string configuration, IPackageLogger logger)
    {
        logger.Info("Building client...");

        if (!skipBuild)
        {
            await ProcessHelpers.RunCheck(new ProcessStartInfo
            {
                FileName = "dotnet",
                ArgumentList =
                {
                    "build",
                    Path.Combine("Content.Client", "Content.Client.csproj"),
                    "-c", configuration,
                    "--nologo",
                    "/v:m",
                    "/t:Rebuild",
                    "/p:FullRelease=true",
                    "/m"
                }
            });
            if (UseSecrets)
            {
                await ProcessHelpers.RunCheck(new ProcessStartInfo
                {
                    FileName = "dotnet",
                    ArgumentList =
                    {
                        "build",
                        Path.Combine("Secrets","Content.Corvax.Client", "Content.Corvax.Client.csproj"),
                        "-c", "Release",
                        "--nologo",
                        "/v:m",
                        "/t:Rebuild",
                        "/p:FullRelease=true",
                        "/m"
                    }
                });
            }
        }

        logger.Info("Packaging client...");

        var sw = RStopwatch.StartNew();
        {
            await using var zipFile =
                File.Open(Path.Combine("release", "SS14.Client.zip"), FileMode.Create, FileAccess.ReadWrite);
            using var zip = new ZipArchive(zipFile, ZipArchiveMode.Update);
            var writer = new AssetPassZipWriter(zip);

            await WriteResources("", writer, logger, default);
            await writer.FinishedTask;
        }

        logger.Info($"Finished packaging client in {sw.Elapsed}");
    }

    public static async Task WriteResources(
        string contentDir,
        AssetPass pass,
        IPackageLogger logger,
        CancellationToken cancel)
    {
        var graph = new RobustClientAssetGraph();
        pass.Dependencies.Add(new AssetPassDependency(graph.Output.Name));

        var dropSvgPass = new AssetPassFilterDrop(f => f.Path.EndsWith(".svg"))
        {
            Name = "DropSvgPass",
        };
        dropSvgPass.AddDependency(graph.Input).AddBefore(graph.PresetPasses);

        AssetGraph.CalculateGraph([pass, dropSvgPass, ..graph.AllPasses], logger);

        var inputPass = graph.Input;

        // Corvax-Secrets-Start: Add Corvax interfaces to Magic ACZ
        var assemblies = new List<string> { "Content.Client", "Content.Shared", "Content.Shared.Database", "Content.Corvax.Interfaces.Client", "Content.Corvax.Interfaces.Shared" };
        if (UseSecrets)
            assemblies.AddRange(new[] { "Content.Corvax.Shared", "Content.Corvax.Client" });
        // Corvax-Secrets-End

        await RobustSharedPackaging.WriteContentAssemblies(
            inputPass,
            contentDir,
            "Content.Client",
            assemblies, // Corvax-Secrets
            cancel: cancel);

<<<<<<< HEAD
        await WriteClientResources(contentDir, pass, cancel); // Corvax-Secrets: Support content resource ignore to ignore server-only prototypes
=======
        await RobustClientPackaging.WriteClientResources(contentDir, inputPass, cancel);
>>>>>>> 85b9f919

        inputPass.InjectFinished();
    }

    // Corvax-Secrets-Start
    public static IReadOnlySet<string> ContentClientIgnoredResources { get; } = new HashSet<string>
    {
        "CorvaxSecretsServer"
    };

    private static async Task WriteClientResources(
        string contentDir,
        AssetPass pass,
        CancellationToken cancel = default)
    {
        var ignoreSet = RobustClientPackaging.ClientIgnoredResources
            .Union(RobustSharedPackaging.SharedIgnoredResources)
            .Union(ContentClientIgnoredResources).ToHashSet();

        await RobustSharedPackaging.DoResourceCopy(Path.Combine(contentDir, "Resources"), pass, ignoreSet, cancel: cancel);
    }
    // Corvax-Secrets-End
}<|MERGE_RESOLUTION|>--- conflicted
+++ resolved
@@ -103,11 +103,7 @@
             assemblies, // Corvax-Secrets
             cancel: cancel);
 
-<<<<<<< HEAD
-        await WriteClientResources(contentDir, pass, cancel); // Corvax-Secrets: Support content resource ignore to ignore server-only prototypes
-=======
-        await RobustClientPackaging.WriteClientResources(contentDir, inputPass, cancel);
->>>>>>> 85b9f919
+        await WriteClientResources(contentDir, inputPass, cancel); // Corvax-Secrets: Support content resource ignore to ignore server-only prototypes
 
         inputPass.InjectFinished();
     }
