using System.Diagnostics;
using System.IO.Compression;
using Robust.Packaging;
using Robust.Packaging.AssetProcessing;
using Robust.Packaging.AssetProcessing.Passes;
using Robust.Packaging.Utility;
using Robust.Shared.Timing;

namespace Content.Packaging;

public static class ServerPackaging
{
    private static readonly List<PlatformReg> Platforms = new()
    {
        new PlatformReg("win-x64", "Windows", true),
        new PlatformReg("linux-x64", "Linux", true),
        new PlatformReg("linux-arm64", "Linux", true),
        new PlatformReg("osx-x64", "MacOS", true),
        // Non-default platforms (i.e. for Watchdog Git)
        new PlatformReg("win-x86", "Windows", false),
        new PlatformReg("linux-x86", "Linux", false),
        new PlatformReg("linux-arm", "Linux", false),
    };

    private static List<string> PlatformRids => Platforms
        .Select(o => o.Rid)
        .ToList();

    private static List<string> PlatformRidsDefault => Platforms
        .Where(o => o.BuildByDefault)
        .Select(o => o.Rid)
        .ToList();

    private static readonly List<string> ServerContentAssemblies = new()
    {
        // Corvax-Secrets-Start
        "Content.Corvax.Interfaces.Shared",
        "Content.Corvax.Interfaces.Server",
        // Corvax-Secrets-End
        "Content.Server.Database",
        "Content.Server",
        "Content.Shared",
        "Content.Shared.Database",
    };

    private static readonly List<string> ServerExtraAssemblies = new()
    {
        // Python script had Npgsql. though we want Npgsql.dll as well soooo
        "Npgsql",
        "Microsoft",
    };

    private static readonly List<string> ServerNotExtraAssemblies = new()
    {
        "Microsoft.CodeAnalysis",
    };

    private static readonly HashSet<string> BinSkipFolders = new()
    {
        // Roslyn localization files, screw em.
        "cs",
        "de",
        "es",
        "fr",
        "it",
        "ja",
        "ko",
        "pl",
        "pt-BR",
        "ru",
        "tr",
        "zh-Hans",
        "zh-Hant"
    };

<<<<<<< HEAD
    private static readonly bool UseSecrets = File.Exists(Path.Combine("Secrets", "CorvaxSecrets.sln")); // Corvax-Secrets

    public static async Task PackageServer(bool skipBuild, bool hybridAcz, IPackageLogger logger, List<string>? platforms = null)
=======
    public static async Task PackageServer(bool skipBuild, bool hybridAcz, IPackageLogger logger, string configuration, List<string>? platforms = null)
>>>>>>> 21583f99
    {
        if (platforms == null)
        {
            platforms ??= PlatformRidsDefault;
        }

        if (hybridAcz)
        {
            // Hybrid ACZ involves a file "Content.Client.zip" in the server executable directory.
            // Rather than hosting the client ZIP on the watchdog or on a separate server,
            //  Hybrid ACZ uses the ACZ hosting functionality to host it as part of the status host,
            //  which means that features such as automatic UPnP forwarding still work properly.
            await ClientPackaging.PackageClient(skipBuild, configuration, logger);
        }

        // Good variable naming right here.
        foreach (var platform in Platforms)
        {
            if (!platforms.Contains(platform.Rid))
                continue;

            await BuildPlatform(platform, skipBuild, hybridAcz, configuration, logger);
        }
    }

    private static async Task BuildPlatform(PlatformReg platform, bool skipBuild, bool hybridAcz, string configuration, IPackageLogger logger)
    {
        logger.Info($"Building project for {platform.TargetOs}...");

        if (!skipBuild)
        {
            await ProcessHelpers.RunCheck(new ProcessStartInfo
            {
                FileName = "dotnet",
                ArgumentList =
                {
                    "build",
                    Path.Combine("Content.Server", "Content.Server.csproj"),
                    "-c", configuration,
                    "--nologo",
                    "/v:m",
                    $"/p:TargetOs={platform.TargetOs}",
                    "/t:Rebuild",
                    "/p:FullRelease=true",
                    "/m"
                }
            });
            // Corvax-Secrets-Start
            if (UseSecrets)
            {
                logger.Info($"Secrets found. Building secret project for {platform}...");
                await ProcessHelpers.RunCheck(new ProcessStartInfo
                {
                    FileName = "dotnet",
                    ArgumentList =
                    {
                        "build",
                        Path.Combine("Secrets","Content.Corvax.Server", "Content.Corvax.Server.csproj"),
                        "-c", "Release",
                        "--nologo",
                        "/v:m",
                        $"/p:TargetOs={platform.TargetOs}",
                        "/t:Rebuild",
                        "/p:FullRelease=true",
                        "/m"
                    }
                });
            }
            // Corvax-Secrets-End

            await PublishClientServer(platform.Rid, platform.TargetOs, configuration);
        }

        logger.Info($"Packaging {platform.Rid} server...");

        var sw = RStopwatch.StartNew();
        {
            await using var zipFile =
                File.Open(Path.Combine("release", $"SS14.Server_{platform.Rid}.zip"), FileMode.Create, FileAccess.ReadWrite);
            using var zip = new ZipArchive(zipFile, ZipArchiveMode.Update);
            var writer = new AssetPassZipWriter(zip);

            await WriteServerResources(platform, "", writer, logger, hybridAcz, default);
            await writer.FinishedTask;
        }

        logger.Info($"Finished packaging server in {sw.Elapsed}");
    }

    private static async Task PublishClientServer(string runtime, string targetOs, string configuration)
    {
        await ProcessHelpers.RunCheck(new ProcessStartInfo
        {
            FileName = "dotnet",
            ArgumentList =
            {
                "publish",
                "--runtime", runtime,
                "--no-self-contained",
                "-c", configuration,
                $"/p:TargetOs={targetOs}",
                "/p:FullRelease=True",
                "/m",
                "RobustToolbox/Robust.Server/Robust.Server.csproj"
            }
        });
    }

    private static async Task WriteServerResources(
        PlatformReg platform,
        string contentDir,
        AssetPass pass,
        IPackageLogger logger,
        bool hybridAcz,
        CancellationToken cancel)
    {
        var graph = new RobustServerAssetGraph();
        var passes = graph.AllPasses.ToList();

        pass.Dependencies.Add(new AssetPassDependency(graph.Output.Name));
        passes.Add(pass);

        AssetGraph.CalculateGraph(passes, logger);

        var inputPassCore = graph.InputCore;
        var inputPassResources = graph.InputResources;
        var contentAssemblies = new List<string>(ServerContentAssemblies);
        // Corvax-Secrets-Start
        if (UseSecrets)
            contentAssemblies.AddRange(new[] { "Content.Corvax.Shared", "Content.Corvax.Server" });
        // Corvax-Secrets-End

        // Additional assemblies that need to be copied such as EFCore.
        var sourcePath = Path.Combine(contentDir, "bin", "Content.Server");

        // Should this be an asset pass?
        // For future archaeologists I just want audio rework to work and need the audio pass so
        // just porting this as is from python.
        foreach (var fullPath in Directory.EnumerateFiles(sourcePath, "*.*", SearchOption.AllDirectories))
        {
            var fileName = Path.GetFileNameWithoutExtension(fullPath);

            if (!ServerNotExtraAssemblies.Any(o => fileName.StartsWith(o)) && ServerExtraAssemblies.Any(o => fileName.StartsWith(o)))
            {
                contentAssemblies.Add(fileName);
            }
        }

        await RobustSharedPackaging.DoResourceCopy(
            Path.Combine("RobustToolbox", "bin", "Server",
            platform.Rid,
            "publish"),
            inputPassCore,
            BinSkipFolders,
            cancel: cancel);

        await RobustSharedPackaging.WriteContentAssemblies(
            inputPassResources,
            contentDir,
            "Content.Server",
            contentAssemblies,
            cancel: cancel);

        await RobustServerPackaging.WriteServerResources(contentDir, inputPassResources, cancel);

        if (hybridAcz)
        {
            inputPassCore.InjectFileFromDisk("Content.Client.zip", Path.Combine("release", "SS14.Client.zip"));
        }

        inputPassCore.InjectFinished();
        inputPassResources.InjectFinished();
    }

    private readonly record struct PlatformReg(string Rid, string TargetOs, bool BuildByDefault);
}<|MERGE_RESOLUTION|>--- conflicted
+++ resolved
@@ -73,13 +73,8 @@
         "zh-Hant"
     };
 
-<<<<<<< HEAD
     private static readonly bool UseSecrets = File.Exists(Path.Combine("Secrets", "CorvaxSecrets.sln")); // Corvax-Secrets
-
-    public static async Task PackageServer(bool skipBuild, bool hybridAcz, IPackageLogger logger, List<string>? platforms = null)
-=======
     public static async Task PackageServer(bool skipBuild, bool hybridAcz, IPackageLogger logger, string configuration, List<string>? platforms = null)
->>>>>>> 21583f99
     {
         if (platforms == null)
         {
