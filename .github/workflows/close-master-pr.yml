--- conflicted
+++ resolved
@@ -8,22 +8,20 @@
   run:
     runs-on: ubuntu-latest
     if: ${{github.head_ref == 'master' || github.head_ref == 'main' || github.head_ref == 'develop'}}
-<<<<<<< HEAD
-=======
-    
-    steps:    
+
+    steps:
     - uses: superbrothers/close-pull-request@v3
       with:
         comment: "Thank you for your contribution! It appears you created a PR from your master branch, this is [something you should avoid doing](https://jmeridth.com/posts/do-not-issue-pull-requests-from-your-master-branch/), and thus this PR has been automatically closed. \n \n We suggest you follow [our git usage documentation](https://docs.spacestation14.com/en/general-development/setup/git-for-the-ss14-developer.html). \n \n You can move your current work from the master branch to another branch by following [these commands](https://ohshitgit.com/#accidental-commit-master). And then you may recreate your PR using the new branch."
->>>>>>> a594c7b6
 
-    steps:
-     - uses: actions/github-script@v7
-       with:
-         script: |
-           github.rest.issues.createComment({
-             issue_number: ${{ github.event.number }},
-             owner: context.repo.owner,
-             repo: context.repo.repo,
-             body: "Thank you for contributing to the Space Station 14 repository. Unfortunately, it looks like you submitted your pull request from the master branch. We suggest you follow [our git usage documentation](https://docs.spacestation14.com/en/general-development/setup/git-for-the-ss14-developer.html) \n\n You can move your current work from the master branch to another branch by doing `git branch <branch_name` and resetting the master branch. \n\n This pr won't be automatically closed. However, a maintainer may close it for this reason."
-           })+    # If you prefer to just comment on the pr and not close it, uncomment the bellow and comment the above
+
+    # - uses: actions/github-script@v7
+    #   with:
+    #     script: |
+    #       github.rest.issues.createComment({
+    #         issue_number: ${{ github.event.number }},
+    #         owner: context.repo.owner,
+    #         repo: context.repo.repo,
+    #         body: "Thank you for contributing to the Space Station 14 repository. Unfortunately, it looks like you submitted your pull request from the master branch. We suggest you follow [our git usage documentation](https://docs.spacestation14.com/en/general-development/setup/git-for-the-ss14-developer.html) \n\n You can move your current work from the master branch to another branch by doing `git branch <branch_name` and resetting the master branch. \n\n This pr won't be automatically closed. However, a maintainer may close it for this reason."
+    #       })