name: Publish

concurrency:
  group: publish
  cancel-in-progress: true

on:
  workflow_dispatch:
  schedule:
  - cron: '0 1 * * *'

jobs:
  build:
    runs-on: ubuntu-latest

    steps:
    - name: Fail if we are attempting to run on the master branch
      if: ${{GITHUB.REF_NAME == 'master' && github.repository == 'space-wizards/space-station-14'}}
      run: exit 1

    - name: Install dependencies
      run: sudo apt-get install -y python3-paramiko python3-lxml

    - uses: actions/checkout@v4.2.2
      with:
        submodules: 'recursive'
    - name: Setup .NET Core
      uses: actions/setup-dotnet@v4.1.0
      with:
        dotnet-version: 9.0.x

    - name: Get Engine Tag
      run: |
        cd RobustToolbox
        git fetch --depth=1

    - name: Install dependencies
      run: dotnet restore

    - name: Build Packaging
      run: dotnet build Content.Packaging --configuration Release --no-restore /m

    - name: Package server
      run: dotnet run --project Content.Packaging server --platform win-x64 --platform linux-x64 --platform osx-x64 --platform linux-arm64

    - name: Package client
      run: dotnet run --project Content.Packaging client --no-wipe-release

    - name: Publish version
      run: Tools/publish_multi_request.py
      env:
        PUBLISH_TOKEN: ${{ secrets.PUBLISH_TOKEN }}
        GITHUB_REPOSITORY: ${{ vars.GITHUB_REPOSITORY }}

    - name: Publish changelog (Discord)
      continue-on-error: true
      run: Tools/actions_changelogs_since_last_run.py
      env:
        GITHUB_TOKEN: ${{ secrets.GITHUB_TOKEN }}
        DISCORD_WEBHOOK_URL: ${{ secrets.CHANGELOG_DISCORD_WEBHOOK }}

<<<<<<< HEAD
    # - name: Publish changelog (RSS)
    #   run: Tools/actions_changelog_rss.py
    #   env:
    #     CHANGELOG_RSS_KEY: ${{ secrets.CHANGELOG_RSS_KEY }}
=======
    - name: Publish changelog (RSS)
      continue-on-error: true
      run: Tools/actions_changelog_rss.py
      env:
        CHANGELOG_RSS_KEY: ${{ secrets.CHANGELOG_RSS_KEY }}
>>>>>>> a594c7b6
<|MERGE_RESOLUTION|>--- conflicted
+++ resolved
@@ -6,8 +6,8 @@
 
 on:
   workflow_dispatch:
-  schedule:
-  - cron: '0 1 * * *'
+  # schedule:
+   # - cron: '0 10 * * *'
 
 jobs:
   build:
@@ -15,7 +15,7 @@
 
     steps:
     - name: Fail if we are attempting to run on the master branch
-      if: ${{GITHUB.REF_NAME == 'master' && github.repository == 'space-wizards/space-station-14'}}
+      if: ${{GITHUB.REF_NAME == 'master' && github.repository == 'Corvinella-Project/space-station-14'}}
       run: exit 1
 
     - name: Install dependencies
@@ -59,15 +59,8 @@
         GITHUB_TOKEN: ${{ secrets.GITHUB_TOKEN }}
         DISCORD_WEBHOOK_URL: ${{ secrets.CHANGELOG_DISCORD_WEBHOOK }}
 
-<<<<<<< HEAD
-    # - name: Publish changelog (RSS)
-    #   run: Tools/actions_changelog_rss.py
-    #   env:
-    #     CHANGELOG_RSS_KEY: ${{ secrets.CHANGELOG_RSS_KEY }}
-=======
     - name: Publish changelog (RSS)
       continue-on-error: true
       run: Tools/actions_changelog_rss.py
       env:
-        CHANGELOG_RSS_KEY: ${{ secrets.CHANGELOG_RSS_KEY }}
->>>>>>> a594c7b6
+        CHANGELOG_RSS_KEY: ${{ secrets.CHANGELOG_RSS_KEY }}