name: Publish

concurrency:
  group: publish

on:
  workflow_dispatch:
  schedule:
    - cron: '0 1 * * *'

jobs:
  build:
    runs-on: ubuntu-latest

    steps:
    - uses: actions/checkout@v2
      with:
        submodules: 'recursive'
        
    # Corvax-Secrets-Start
    - name: Setup secrets
      env:
        SSH_KEY: ${{ secrets.SECRETS_PRIVATE_KEY }}
      if: ${{ env.SSH_KEY != '' }}
      run: |
        mkdir ~/.ssh
        echo "${{ secrets.SECRETS_PRIVATE_KEY }}" > ~/.ssh/id_rsa
        chmod 600 ~/.ssh/id_rsa
        echo "HOST *" > ~/.ssh/config
        echo "StrictHostKeyChecking no" >> ~/.ssh/config
        git -c submodule.Secrets.update=checkout submodule update --init
      # Corvax-Secrets-End
        
    - name: Setup .NET Core
      uses: actions/setup-dotnet@v3
      with:
        dotnet-version: 6.0.100

    - name: Get Engine Tag
      run: |
        cd RobustToolbox
        git fetch --depth=1

    - name: Package all
      run: |
        Tools/package_server_build.py -p win-x64 linux-x64 osx-x64 linux-arm64
        Tools/package_client_build.py

    - name: Update Build Info
      run: Tools/gen_build_info.py

    - name: Shuffle files around
      run: |
        mkdir "release/${{ github.sha }}"
        mv release/*.zip "release/${{ github.sha }}"

    - name: Upload files to mothership
      uses: burnett01/rsync-deployments@5.2
      with:
        switches: -avzr --ignore-existing
        path: "release/${{ github.sha }}"
        remote_path: ${{ secrets.BUILDS_PATH }}
        remote_host: ${{ secrets.BUILDS_HOST }}
        remote_user: ${{ secrets.BUILDS_USERNAME }}
        remote_key: ${{ secrets.BUILDS_SSH_KEY }}

    - name: Update manifest JSON
      uses: appleboy/ssh-action@master
      with:
<<<<<<< HEAD
        host: ${{ secrets.BUILDS_HOST }}
        username: ${{ secrets.BUILDS_USERNAME }}
        key: ${{ secrets.BUILDS_SSH_KEY }}
        script: node ~/scripts/push_to_manifest.js -fork syndicate -id ${{ github.sha }}
=======
        host: centcomm.spacestation14.io
        username: wizards-build-push
        key: ${{ secrets.CENTCOMM_WIZARDS_BUILDS_PUSH_KEY }}
        script: /home/wizards-build-push/push.ps1 ${{ github.sha }}

    - name: Publish changelog
      run: Tools/actions_changelogs_since_last_run.py
      env:
        GITHUB_TOKEN: ${{ secrets.GITHUB_TOKEN }}
        DISCORD_WEBHOOK_URL: ${{ secrets.CHANGELOG_DISCORD_WEBHOOK }}
>>>>>>> c3c9d111
<|MERGE_RESOLUTION|>--- conflicted
+++ resolved
@@ -67,20 +67,13 @@
     - name: Update manifest JSON
       uses: appleboy/ssh-action@master
       with:
-<<<<<<< HEAD
         host: ${{ secrets.BUILDS_HOST }}
         username: ${{ secrets.BUILDS_USERNAME }}
         key: ${{ secrets.BUILDS_SSH_KEY }}
         script: node ~/scripts/push_to_manifest.js -fork syndicate -id ${{ github.sha }}
-=======
-        host: centcomm.spacestation14.io
-        username: wizards-build-push
-        key: ${{ secrets.CENTCOMM_WIZARDS_BUILDS_PUSH_KEY }}
-        script: /home/wizards-build-push/push.ps1 ${{ github.sha }}
 
     - name: Publish changelog
       run: Tools/actions_changelogs_since_last_run.py
       env:
         GITHUB_TOKEN: ${{ secrets.GITHUB_TOKEN }}
-        DISCORD_WEBHOOK_URL: ${{ secrets.CHANGELOG_DISCORD_WEBHOOK }}
->>>>>>> c3c9d111
+        DISCORD_WEBHOOK_URL: ${{ secrets.CHANGELOG_DISCORD_WEBHOOK }}