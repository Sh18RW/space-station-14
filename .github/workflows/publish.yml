--- conflicted
+++ resolved
@@ -13,17 +13,10 @@
     runs-on: ubuntu-latest
 
     steps:
-<<<<<<< HEAD
 #    - name: Install dependencies
 #      run: sudo apt-get install -y python3-paramiko
-#
-    - uses: actions/checkout@v2
-=======
-    - name: Install dependencies
-      run: sudo apt-get install -y python3-paramiko
 
     - uses: actions/checkout@v3.6.0
->>>>>>> 7dd3d01a
       with:
         submodules: 'recursive'
 
