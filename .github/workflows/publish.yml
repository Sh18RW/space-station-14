name: Publish

concurrency:
  group: publish

on:
  workflow_dispatch:
  schedule:
    - cron: '0 6 * * *'

jobs:
  build:
    runs-on: ubuntu-latest

    steps:
#    - name: Install dependencies
#      run: sudo apt-get install -y python3-paramiko python3-lxml

    - uses: actions/checkout@v3.6.0
      with:
        submodules: 'recursive'

    # Corvax-Secrets-Start
    - name: Setup secrets
      env:
        SSH_KEY: ${{ secrets.SECRETS_PRIVATE_KEY }}
      if: ${{ env.SSH_KEY != '' }}
      run: |
        mkdir ~/.ssh
        echo "${{ secrets.SECRETS_PRIVATE_KEY }}" > ~/.ssh/id_rsa
        chmod 600 ~/.ssh/id_rsa
        echo "HOST *" > ~/.ssh/config
        echo "StrictHostKeyChecking no" >> ~/.ssh/config
        git clone git@github.com:corvax-nexus/secrets.git Secrets
        cp -R Secrets/Resources/Prototypes Resources/Prototypes/CorvaxSecrets
        cp -R Secrets/Resources/ServerPrototypes Resources/Prototypes/CorvaxSecretsServer
        cp -R Secrets/Resources/Locale Resources/Locale/ru-RU/corvax-secrets
        cp -R Secrets/Resources/Textures Resources/Textures/CorvaxSecrets
    # Corvax-Secrets-End

    - name: Setup .NET Core
      uses: actions/setup-dotnet@v3.2.0
      with:
        dotnet-version: 8.0.x

    - name: Get Engine Tag
      run: |
        cd RobustToolbox
        git fetch --depth=1

    - name: Install dependencies
      run: dotnet restore

    - name: Build Packaging
      run: dotnet build Content.Packaging --configuration Release --no-restore /m

    - name: Package server
      run: dotnet run --project Content.Packaging server --platform win-x64 --platform linux-x64 --platform osx-x64 --platform linux-arm64

    - name: Package client
      run: dotnet run --project Content.Packaging client --no-wipe-release

<<<<<<< HEAD
    - name: Update Build Info
      env:
        FORK_ID: ${{ vars.FORK_ID }}
      run: Tools/gen_build_info.py

    - name: Shuffle files around
      run: |
        mkdir "release/${{ github.sha }}"
        mv release/*.zip "release/${{ github.sha }}"

    - name: Upload files to mothership
      uses: burnett01/rsync-deployments@5.2
      with:
        switches: -avzr --ignore-existing
        path: "release/${{ github.sha }}"
        remote_path: ${{ secrets.BUILDS_PATH }}
        remote_host: ${{ secrets.BUILDS_HOST }}
        remote_user: ${{ secrets.BUILDS_USERNAME }}
        remote_key: ${{ secrets.BUILDS_SSH_KEY }}

    - name: Update manifest JSON
      uses: appleboy/ssh-action@master
      with:
        host: ${{ secrets.BUILDS_HOST }}
        username: ${{ secrets.BUILDS_USERNAME }}
        key: ${{ secrets.BUILDS_SSH_KEY }}
        script: node ~/scripts/push_to_manifest.js -fork ${{ vars.FORK_ID }} -id ${{ github.sha }}

#    - name: Publish changelog (Discord)
#      run: Tools/actions_changelogs_since_last_run.py
#      env:
#        GITHUB_TOKEN: ${{ secrets.GITHUB_TOKEN }}
#        DISCORD_WEBHOOK_URL: ${{ secrets.CHANGELOG_DISCORD_WEBHOOK }}
#        TRANSLATION_API_URL: ${{ secrets.CHANGELOG_TRANSLATION_API_URL }}

#    - name: Publish changelog (RSS)
#      run: Tools/actions_changelog_rss.py
#      env:
#        CHANGELOG_RSS_KEY: ${{ secrets.CHANGELOG_RSS_KEY }}
=======
    - name: Upload build artifact
      id: artifact-upload-step
      uses: actions/upload-artifact@v4
      with:
        name: build
        path: release/*.zip
        compression-level: 0
        retention-days: 0

    - name: Publish version
      run: Tools/publish_github_artifact.py
      env:
        GITHUB_TOKEN: ${{ secrets.GITHUB_TOKEN }}
        PUBLISH_TOKEN: ${{ secrets.PUBLISH_TOKEN }}
        ARTIFACT_ID: ${{ steps.artifact-upload-step.outputs.artifact-id }}
        GITHUB_REPOSITORY: ${{ vars.GITHUB_REPOSITORY }}

    - name: Publish changelog (Discord)
      run: Tools/actions_changelogs_since_last_run.py
      env:
        GITHUB_TOKEN: ${{ secrets.GITHUB_TOKEN }}
        DISCORD_WEBHOOK_URL: ${{ secrets.CHANGELOG_DISCORD_WEBHOOK }}

    - name: Publish changelog (RSS)
      run: Tools/actions_changelog_rss.py
      env:
        CHANGELOG_RSS_KEY: ${{ secrets.CHANGELOG_RSS_KEY }}

    - uses: geekyeggo/delete-artifact@v5
      if: always()
      with:
        name: build
>>>>>>> bdf7293c
<|MERGE_RESOLUTION|>--- conflicted
+++ resolved
@@ -60,47 +60,6 @@
     - name: Package client
       run: dotnet run --project Content.Packaging client --no-wipe-release
 
-<<<<<<< HEAD
-    - name: Update Build Info
-      env:
-        FORK_ID: ${{ vars.FORK_ID }}
-      run: Tools/gen_build_info.py
-
-    - name: Shuffle files around
-      run: |
-        mkdir "release/${{ github.sha }}"
-        mv release/*.zip "release/${{ github.sha }}"
-
-    - name: Upload files to mothership
-      uses: burnett01/rsync-deployments@5.2
-      with:
-        switches: -avzr --ignore-existing
-        path: "release/${{ github.sha }}"
-        remote_path: ${{ secrets.BUILDS_PATH }}
-        remote_host: ${{ secrets.BUILDS_HOST }}
-        remote_user: ${{ secrets.BUILDS_USERNAME }}
-        remote_key: ${{ secrets.BUILDS_SSH_KEY }}
-
-    - name: Update manifest JSON
-      uses: appleboy/ssh-action@master
-      with:
-        host: ${{ secrets.BUILDS_HOST }}
-        username: ${{ secrets.BUILDS_USERNAME }}
-        key: ${{ secrets.BUILDS_SSH_KEY }}
-        script: node ~/scripts/push_to_manifest.js -fork ${{ vars.FORK_ID }} -id ${{ github.sha }}
-
-#    - name: Publish changelog (Discord)
-#      run: Tools/actions_changelogs_since_last_run.py
-#      env:
-#        GITHUB_TOKEN: ${{ secrets.GITHUB_TOKEN }}
-#        DISCORD_WEBHOOK_URL: ${{ secrets.CHANGELOG_DISCORD_WEBHOOK }}
-#        TRANSLATION_API_URL: ${{ secrets.CHANGELOG_TRANSLATION_API_URL }}
-
-#    - name: Publish changelog (RSS)
-#      run: Tools/actions_changelog_rss.py
-#      env:
-#        CHANGELOG_RSS_KEY: ${{ secrets.CHANGELOG_RSS_KEY }}
-=======
     - name: Upload build artifact
       id: artifact-upload-step
       uses: actions/upload-artifact@v4
@@ -118,19 +77,19 @@
         ARTIFACT_ID: ${{ steps.artifact-upload-step.outputs.artifact-id }}
         GITHUB_REPOSITORY: ${{ vars.GITHUB_REPOSITORY }}
 
-    - name: Publish changelog (Discord)
-      run: Tools/actions_changelogs_since_last_run.py
-      env:
-        GITHUB_TOKEN: ${{ secrets.GITHUB_TOKEN }}
-        DISCORD_WEBHOOK_URL: ${{ secrets.CHANGELOG_DISCORD_WEBHOOK }}
+#    - name: Publish changelog (Discord)
+#      run: Tools/actions_changelogs_since_last_run.py
+#      env:
+#        GITHUB_TOKEN: ${{ secrets.GITHUB_TOKEN }}
+#        DISCORD_WEBHOOK_URL: ${{ secrets.CHANGELOG_DISCORD_WEBHOOK }}
+#        TRANSLATION_API_URL: ${{ secrets.CHANGELOG_TRANSLATION_API_URL }}
 
-    - name: Publish changelog (RSS)
-      run: Tools/actions_changelog_rss.py
-      env:
-        CHANGELOG_RSS_KEY: ${{ secrets.CHANGELOG_RSS_KEY }}
+#    - name: Publish changelog (RSS)
+#      run: Tools/actions_changelog_rss.py
+#      env:
+#        CHANGELOG_RSS_KEY: ${{ secrets.CHANGELOG_RSS_KEY }}
 
     - uses: geekyeggo/delete-artifact@v5
       if: always()
       with:
-        name: build
->>>>>>> bdf7293c
+        name: build