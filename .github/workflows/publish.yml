name: Publish

concurrency:
  group: publish
  cancel-in-progress: true

on:
  workflow_dispatch:
  schedule:
  - cron: '0 1 * * *'
jobs:
  build:
    runs-on: ubuntu-latest
    steps:
#    - name: Install dependencies
#      run: sudo apt-get install -y python3-paramiko python3-lxml

    - uses: actions/checkout@v4.2.2
      with:
        submodules: 'recursive'

    # Corvax-Secrets-Start
    - name: Setup secrets
      env:
        SSH_KEY: ${{ secrets.SECRETS_PRIVATE_KEY }}
      if: ${{ env.SSH_KEY != '' }}
      run: |
        mkdir ~/.ssh
        echo "${{ secrets.SECRETS_PRIVATE_KEY }}" > ~/.ssh/id_rsa
        chmod 600 ~/.ssh/id_rsa
        echo "HOST *" > ~/.ssh/config
        echo "StrictHostKeyChecking no" >> ~/.ssh/config
        git clone git@github.com:corvax-nexus/secrets.git Secrets
        cp -R Secrets/Resources/Prototypes Resources/Prototypes/CorvaxSecrets
        cp -R Secrets/Resources/ServerPrototypes Resources/Prototypes/CorvaxSecretsServer
        cp -R Secrets/Resources/Locale Resources/Locale/ru-RU/corvax-secrets
        cp -R Secrets/Resources/Textures Resources/Textures/CorvaxSecrets
    # Corvax-Secrets-End

    - name: Setup .NET Core
      uses: actions/setup-dotnet@v4.1.0
      with:
        dotnet-version: 9.0.x

    - name: Get Engine Tag
      run: |
        cd RobustToolbox
        git fetch --depth=1

    - name: Install dependencies
      run: dotnet restore

    - name: Build Packaging
      run: dotnet build Content.Packaging --configuration Release --no-restore /m

    - name: Package server
      run: dotnet run --project Content.Packaging server --platform win-x64 --platform linux-x64 --platform osx-x64 --platform linux-arm64

    - name: Package client
      run: dotnet run --project Content.Packaging client --no-wipe-release

    - name: Publish version
      run: Tools/publish_multi_request.py
      env:
        PUBLISH_TOKEN: ${{ secrets.PUBLISH_TOKEN }}
        GITHUB_REPOSITORY: ${{ vars.GITHUB_REPOSITORY }}
        FORK_ID: ${{ vars.FORK_ID }}

<<<<<<< HEAD
    #    - name: Publish changelog (Discord)
    #      run: Tools/actions_changelogs_since_last_run.py
    #      env:
    #        GITHUB_TOKEN: ${{ secrets.GITHUB_TOKEN }}
    #        DISCORD_WEBHOOK_URL: ${{ secrets.CHANGELOG_DISCORD_WEBHOOK }}

    #    - name: Publish changelog (RSS)
    #      run: Tools/actions_changelog_rss.py
    #      env:
    #        CHANGELOG_RSS_KEY: ${{ secrets.CHANGELOG_RSS_KEY }}
=======
    - name: Publish changelog (Discord)
      continue-on-error: true
      run: Tools/actions_changelogs_since_last_run.py
      env:
        GITHUB_TOKEN: ${{ secrets.GITHUB_TOKEN }}
        DISCORD_WEBHOOK_URL: ${{ secrets.CHANGELOG_DISCORD_WEBHOOK }}

    - name: Publish changelog (RSS)
      continue-on-error: true
      run: Tools/actions_changelog_rss.py
      env:
        CHANGELOG_RSS_KEY: ${{ secrets.CHANGELOG_RSS_KEY }}
>>>>>>> 494861dc
<|MERGE_RESOLUTION|>--- conflicted
+++ resolved
@@ -66,7 +66,6 @@
         GITHUB_REPOSITORY: ${{ vars.GITHUB_REPOSITORY }}
         FORK_ID: ${{ vars.FORK_ID }}
 
-<<<<<<< HEAD
     #    - name: Publish changelog (Discord)
     #      run: Tools/actions_changelogs_since_last_run.py
     #      env:
@@ -76,18 +75,4 @@
     #    - name: Publish changelog (RSS)
     #      run: Tools/actions_changelog_rss.py
     #      env:
-    #        CHANGELOG_RSS_KEY: ${{ secrets.CHANGELOG_RSS_KEY }}
-=======
-    - name: Publish changelog (Discord)
-      continue-on-error: true
-      run: Tools/actions_changelogs_since_last_run.py
-      env:
-        GITHUB_TOKEN: ${{ secrets.GITHUB_TOKEN }}
-        DISCORD_WEBHOOK_URL: ${{ secrets.CHANGELOG_DISCORD_WEBHOOK }}
-
-    - name: Publish changelog (RSS)
-      continue-on-error: true
-      run: Tools/actions_changelog_rss.py
-      env:
-        CHANGELOG_RSS_KEY: ${{ secrets.CHANGELOG_RSS_KEY }}
->>>>>>> 494861dc
+    #        CHANGELOG_RSS_KEY: ${{ secrets.CHANGELOG_RSS_KEY }}