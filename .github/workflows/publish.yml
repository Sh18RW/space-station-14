--- conflicted
+++ resolved
@@ -1,7 +1,7 @@
 name: Publish
 
-#concurrency:
-#  group: publish
+concurrency:
+  group: publish
 
 on:
   workflow_dispatch:
@@ -73,19 +73,7 @@
     #        GITHUB_TOKEN: ${{ secrets.GITHUB_TOKEN }}
     #        DISCORD_WEBHOOK_URL: ${{ secrets.CHANGELOG_DISCORD_WEBHOOK }}
 
-<<<<<<< HEAD
     #    - name: Publish changelog (RSS)
     #      run: Tools/actions_changelog_rss.py
     #      env:
-    #        CHANGELOG_RSS_KEY: ${{ secrets.CHANGELOG_RSS_KEY }}
-
-    - uses: geekyeggo/delete-artifact@v5
-      if: always()
-      with:
-        name: build
-=======
-    - name: Publish changelog (RSS)
-      run: Tools/actions_changelog_rss.py
-      env:
-        CHANGELOG_RSS_KEY: ${{ secrets.CHANGELOG_RSS_KEY }}
->>>>>>> bdd05612
+    #        CHANGELOG_RSS_KEY: ${{ secrets.CHANGELOG_RSS_KEY }}