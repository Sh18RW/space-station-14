name: Publish

concurrency:
  group: publish
  cancel-in-progress: true

on:
  workflow_dispatch:
  schedule:
  - cron: '0 1 * * *'
jobs:
  build:
    runs-on: ubuntu-latest
    steps:
<<<<<<< HEAD
#    - name: Install dependencies
#      run: sudo apt-get install -y python3-paramiko python3-lxml
=======
    - name: Fail if we are attempting to run on the master branch
      if: ${{GITHUB.REF_NAME == 'master' && github.repository == 'space-wizards/space-station-14'}}
      run: exit 1

    - name: Install dependencies
      run: sudo apt-get install -y python3-paramiko python3-lxml
>>>>>>> f4d223b2

    - uses: actions/checkout@v4.2.2
      with:
        submodules: 'recursive'

    # Corvax-Secrets-Start
    - name: Setup secrets
      env:
        SSH_KEY: ${{ secrets.SECRETS_PRIVATE_KEY }}
      if: ${{ env.SSH_KEY != '' }}
      run: |
        mkdir ~/.ssh
        echo "${{ secrets.SECRETS_PRIVATE_KEY }}" > ~/.ssh/id_rsa
        chmod 600 ~/.ssh/id_rsa
        echo "HOST *" > ~/.ssh/config
        echo "StrictHostKeyChecking no" >> ~/.ssh/config
        git clone git@github.com:corvax-nexus/secrets.git Secrets
        cp -R Secrets/Resources/Prototypes Resources/Prototypes/CorvaxSecrets
        cp -R Secrets/Resources/ServerPrototypes Resources/Prototypes/CorvaxSecretsServer
        cp -R Secrets/Resources/Locale Resources/Locale/ru-RU/corvax-secrets
        cp -R Secrets/Resources/Textures Resources/Textures/CorvaxSecrets
        cp -R Secrets/Resources/Audio Resources/Audio/CorvaxSecrets
    # Corvax-Secrets-End

    - name: Setup .NET Core
      uses: actions/setup-dotnet@v4.1.0
      with:
        dotnet-version: 9.0.x

    - name: Get Engine Tag
      run: |
        cd RobustToolbox
        git fetch --depth=1

    - name: Install dependencies
      run: dotnet restore

    - name: Build Packaging
      run: dotnet build Content.Packaging --configuration Release --no-restore /m

    - name: Package server
      run: dotnet run --project Content.Packaging server --platform win-x64 --platform linux-x64 --platform osx-x64 --platform linux-arm64

    - name: Package client
      run: dotnet run --project Content.Packaging client --no-wipe-release

    - name: Publish version
      run: Tools/publish_multi_request.py
      env:
        PUBLISH_TOKEN: ${{ secrets.PUBLISH_TOKEN }}
        GITHUB_REPOSITORY: ${{ vars.GITHUB_REPOSITORY }}
        FORK_ID: ${{ vars.FORK_ID }}

    #    - name: Publish changelog (Discord)
    #      continue-on-error: true
    #      run: Tools/actions_changelogs_since_last_run.py
    #      env:
    #        GITHUB_TOKEN: ${{ secrets.GITHUB_TOKEN }}
    #        DISCORD_WEBHOOK_URL: ${{ secrets.CHANGELOG_DISCORD_WEBHOOK }}

    #    - name: Publish changelog (RSS)
    #      continue-on-error: true
    #      run: Tools/actions_changelog_rss.py
    #      env:
    #        CHANGELOG_RSS_KEY: ${{ secrets.CHANGELOG_RSS_KEY }}<|MERGE_RESOLUTION|>--- conflicted
+++ resolved
@@ -12,17 +12,12 @@
   build:
     runs-on: ubuntu-latest
     steps:
-<<<<<<< HEAD
-#    - name: Install dependencies
-#      run: sudo apt-get install -y python3-paramiko python3-lxml
-=======
     - name: Fail if we are attempting to run on the master branch
       if: ${{GITHUB.REF_NAME == 'master' && github.repository == 'space-wizards/space-station-14'}}
       run: exit 1
 
-    - name: Install dependencies
-      run: sudo apt-get install -y python3-paramiko python3-lxml
->>>>>>> f4d223b2
+#    - name: Install dependencies
+#      run: sudo apt-get install -y python3-paramiko python3-lxml
 
     - uses: actions/checkout@v4.2.2
       with:
