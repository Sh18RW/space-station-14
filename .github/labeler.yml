﻿"Changes: Sprites":
- changed-files:
  - any-glob-to-any-file: '**/*.rsi/*.png'

"Changes: Map":
- changed-files:
  - any-glob-to-any-file:
    - 'Resources/Maps/**/*.yml'
    - 'Resources/Prototypes/Maps/**/*.yml'
    - 'Resources/Prototypes/Corvax/Maps/**/*.yml'

"Changes: UI":
- changed-files:
  - any-glob-to-any-file: '**/*.xaml*'

"Changes: Shaders":
- changed-files:
  - any-glob-to-any-file: '**/*.swsl'

<<<<<<< HEAD
"Changes: Localization":
- changed-files:
  - any-glob-to-any-file: '**/*.ftl'
=======
"Changes: Audio":
- changed-files:
  - any-glob-to-any-file: '**/*.ogg'
>>>>>>> 392046fc

"Changes: No C#":
- changed-files:
  # Equiv to any-glob-to-all as long as this has one matcher. If ALL changed files are not C# files, then apply label.
  - all-globs-to-all-files: "!**/*.cs"<|MERGE_RESOLUTION|>--- conflicted
+++ resolved
@@ -17,15 +17,13 @@
 - changed-files:
   - any-glob-to-any-file: '**/*.swsl'
 
-<<<<<<< HEAD
+"Changes: Audio":
+- changed-files:
+  - any-glob-to-any-file: '**/*.ogg'
+
 "Changes: Localization":
 - changed-files:
   - any-glob-to-any-file: '**/*.ftl'
-=======
-"Changes: Audio":
-- changed-files:
-  - any-glob-to-any-file: '**/*.ogg'
->>>>>>> 392046fc
 
 "Changes: No C#":
 - changed-files:
