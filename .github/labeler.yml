--- conflicted
+++ resolved
@@ -5,14 +5,9 @@
 "Changes: Map":
 - changed-files:
   - any-glob-to-any-file:
-<<<<<<< HEAD
-    - 'Resources/Maps/*.yml'
-    - 'Resources/Prototypes/Maps/*.yml'
-    - 'Resources/Prototypes/Corvax/Maps/*.yml'
-=======
     - 'Resources/Maps/**/*.yml'
     - 'Resources/Prototypes/Maps/**/*.yml'
->>>>>>> 24a28667
+    - 'Resources/Prototypes/Corvax/Maps/**/*.yml'
 
 "Changes: UI":
 - changed-files:
