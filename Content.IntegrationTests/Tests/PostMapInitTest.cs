--- conflicted
+++ resolved
@@ -48,11 +48,6 @@
         {
             "/Maps/centcomm.yml",
             "/Maps/bagel.yml", // Contains mime's rubber stamp --> Either fix this, remove the category, or remove this comment if intentional.
-<<<<<<< HEAD
-            "/Maps/gate.yml", // Contains positronic brain and LSE-1200c "Perforator"
-            "/Maps/meta.yml", // Contains warden's rubber stamp
-=======
->>>>>>> a594c7b6
             "/Maps/reach.yml", // Contains handheld crew monitor
             "/Maps/Shuttles/ShuttleEvent/cruiser.yml", // Contains LSE-1200c "Perforator"
             "/Maps/Shuttles/ShuttleEvent/honki.yml", // Contains golden honker, clown's rubber stamp
@@ -74,21 +69,12 @@
             "Saltern",
             "Reach",
             "Oasis",
-<<<<<<< HEAD
-            "Gate",
-=======
->>>>>>> a594c7b6
             "Amber",
             "Plasma",
             "Elkridge",
-<<<<<<< HEAD
-            "Convex",
-            "Relic"
-=======
             "Relic",
             "dm01-entryway",
             "Exo",
->>>>>>> a594c7b6
         };
 
         /// <summary>
@@ -231,18 +217,12 @@
             }
 
             var deps = server.ResolveDependency<IEntitySystemManager>().DependencyCollection;
-<<<<<<< HEAD
-            foreach (var map in v7Maps)
-            {
-                Assert.That(IsPreInit(map, loader, deps));
-=======
             var ev = new BeforeEntityReadEvent();
             server.EntMan.EventBus.RaiseEvent(EventSource.Local, ev);
 
             foreach (var map in v7Maps)
             {
                 Assert.That(IsPreInit(map, loader, deps, ev.RenamedPrototypes, ev.DeletedPrototypes));
->>>>>>> a594c7b6
             }
 
             // Check that the test actually does manage to catch post-init maps and isn't just blindly passing everything.
@@ -255,20 +235,12 @@
             // First check that a pre-init version passes
             var path = new ResPath($"{nameof(NoSavedPostMapInitTest)}.yml");
             Assert.That(loader.TrySaveMap(id, path));
-<<<<<<< HEAD
-            Assert.That(IsPreInit(path, loader, deps));
-=======
             Assert.That(IsPreInit(path, loader, deps, ev.RenamedPrototypes, ev.DeletedPrototypes));
->>>>>>> a594c7b6
 
             // and the post-init version fails.
             await server.WaitPost(() => mapSys.InitializeMap(id));
             Assert.That(loader.TrySaveMap(id, path));
-<<<<<<< HEAD
-            Assert.That(IsPreInit(path, loader, deps), Is.False);
-=======
             Assert.That(IsPreInit(path, loader, deps, ev.RenamedPrototypes, ev.DeletedPrototypes), Is.False);
->>>>>>> a594c7b6
 
             await pair.CleanReturnAsync();
         }
@@ -301,15 +273,11 @@
             });
         }
 
-<<<<<<< HEAD
-        private bool IsPreInit(ResPath map, MapLoaderSystem loader, IDependencyCollection deps)
-=======
         private bool IsPreInit(ResPath map,
             MapLoaderSystem loader,
             IDependencyCollection deps,
             Dictionary<string, string> renamedPrototypes,
             HashSet<string> deletedPrototypes)
->>>>>>> a594c7b6
         {
             if (!loader.TryReadFile(map, out var data))
             {
@@ -317,16 +285,12 @@
                 return false;
             }
 
-<<<<<<< HEAD
-            var reader = new EntityDeserializer(deps, data, DeserializationOptions.Default);
-=======
             var reader = new EntityDeserializer(deps,
                 data,
                 DeserializationOptions.Default,
                 renamedPrototypes,
                 deletedPrototypes);
 
->>>>>>> a594c7b6
             if (!reader.TryProcessData())
             {
                 Assert.Fail($"Failed to process {map}");
