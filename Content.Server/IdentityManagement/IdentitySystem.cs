using Content.Server.Access.Systems;
using Content.Server.Administration.Logs;
using Content.Server.CriminalRecords.Systems;
using Content.Server.Humanoid;
using Content.Shared.Clothing;
using Content.Shared.Database;
using Content.Shared.Hands;
using Content.Shared.Humanoid;
using Content.Shared.IdentityManagement;
using Content.Shared.IdentityManagement.Components;
using Content.Shared.Inventory;
using Content.Shared.Inventory.Events;
using Robust.Shared.Containers;
using Robust.Shared.Enums;
using Robust.Shared.GameObjects.Components.Localization;

namespace Content.Server.IdentityManagement;

/// <summary>
///     Responsible for updating the identity of an entity on init or clothing equip/unequip.
/// </summary>
public sealed class IdentitySystem : SharedIdentitySystem
{
    [Dependency] private readonly IdCardSystem _idCard = default!;
    [Dependency] private readonly IAdminLogManager _adminLog = default!;
    [Dependency] private readonly MetaDataSystem _metaData = default!;
    [Dependency] private readonly SharedContainerSystem _container = default!;
    [Dependency] private readonly HumanoidAppearanceSystem _humanoid = default!;
    [Dependency] private readonly CriminalRecordsConsoleSystem _criminalRecordsConsole = default!;
    [Dependency] private readonly GrammarSystem _grammarSystem = default!;

    private HashSet<EntityUid> _queuedIdentityUpdates = new();

    public override void Initialize()
    {
        base.Initialize();

        SubscribeLocalEvent<IdentityComponent, DidEquipEvent>((uid, _, _) => QueueIdentityUpdate(uid));
        SubscribeLocalEvent<IdentityComponent, DidEquipHandEvent>((uid, _, _) => QueueIdentityUpdate(uid));
        SubscribeLocalEvent<IdentityComponent, DidUnequipEvent>((uid, _, _) => QueueIdentityUpdate(uid));
        SubscribeLocalEvent<IdentityComponent, DidUnequipHandEvent>((uid, _, _) => QueueIdentityUpdate(uid));
        SubscribeLocalEvent<IdentityComponent, WearerMaskToggledEvent>((uid, _, _) => QueueIdentityUpdate(uid));
        SubscribeLocalEvent<IdentityComponent, EntityRenamedEvent>((uid, _, _) => QueueIdentityUpdate(uid));
        SubscribeLocalEvent<IdentityComponent, MapInitEvent>(OnMapInit);
    }

    public override void Update(float frameTime)
    {
        base.Update(frameTime);

        foreach (var ent in _queuedIdentityUpdates)
        {
            if (!TryComp<IdentityComponent>(ent, out var identity))
                continue;

            UpdateIdentityInfo(ent, identity);
        }

        _queuedIdentityUpdates.Clear();
    }

    // This is where the magic happens
    private void OnMapInit(EntityUid uid, IdentityComponent component, MapInitEvent args)
    {
        var ident = Spawn(null, Transform(uid).Coordinates);

        _metaData.SetEntityName(ident, "identity");
        QueueIdentityUpdate(uid);
        _container.Insert(ident, component.IdentityEntitySlot);
    }

    /// <summary>
    ///     Queues an identity update to the start of the next tick.
    /// </summary>
    public override void QueueIdentityUpdate(EntityUid uid)
    {
        _queuedIdentityUpdates.Add(uid);
    }

    #region Private API

    /// <summary>
    ///     Updates the metadata name for the id(entity) from the current state of the character.
    /// </summary>
    private void UpdateIdentityInfo(EntityUid uid, IdentityComponent identity)
    {
        if (identity.IdentityEntitySlot.ContainedEntity is not { } ident)
            return;

        var representation = GetIdentityRepresentation(uid);
        var name = GetIdentityName(uid, representation);

        // Clone the old entity's grammar to the identity entity, for loc purposes.
        if (TryComp<GrammarComponent>(uid, out var grammar))
        {
            var identityGrammar = EnsureComp<GrammarComponent>(ident);
            identityGrammar.Attributes.Clear();

            foreach (var (k, v) in grammar.Attributes)
            {
                identityGrammar.Attributes.Add(k, v);
            }

            // If presumed name is null and we're using that, we set proper noun to be false ("the old woman")
            if (name != representation.TrueName && representation.PresumedName == null)
<<<<<<< HEAD
                identityGrammar.ProperNoun = false;
=======
                _grammarSystem.SetProperNoun((ident, identityGrammar), false);
>>>>>>> a594c7b6

            Dirty(ident, identityGrammar);
        }

        if (name == Name(ident))
            return;

        _metaData.SetEntityName(ident, name);

        _adminLog.Add(LogType.Identity, LogImpact.Medium, $"{ToPrettyString(uid)} changed identity to {name}");
        var identityChangedEvent = new IdentityChangedEvent(uid, ident);
        RaiseLocalEvent(uid, ref identityChangedEvent);
        SetIdentityCriminalIcon(uid);
    }

    private string GetIdentityName(EntityUid target, IdentityRepresentation representation)
    {
        var ev = new SeeIdentityAttemptEvent();

        RaiseLocalEvent(target, ev);
        return representation.ToStringKnown(!ev.Cancelled);
    }

    /// <summary>
    ///     When the identity of a person is changed, searches the criminal records to see if the name of the new identity
    ///     has a record. If the new name has a criminal status attached to it, the person will get the criminal status
    ///     until they change identity again.
    /// </summary>
    private void SetIdentityCriminalIcon(EntityUid uid)
    {
        _criminalRecordsConsole.CheckNewIdentity(uid);
    }

    /// <summary>
    ///     Gets an 'identity representation' of an entity, with their true name being the entity name
    ///     and their 'presumed name' and 'presumed job' being the name/job on their ID card, if they have one.
    /// </summary>
    private IdentityRepresentation GetIdentityRepresentation(EntityUid target,
        InventoryComponent? inventory=null,
        HumanoidAppearanceComponent? appearance=null)
    {
        int age = 18;
        Gender gender = Gender.Epicene;
        string species = SharedHumanoidAppearanceSystem.DefaultSpecies;

        // Always use their actual age and gender, since that can't really be changed by an ID.
        if (Resolve(target, ref appearance, false))
        {
            gender = appearance.Gender;
            age = appearance.Age;
            species = appearance.Species;
        }

        var ageString = _humanoid.GetAgeRepresentation(species, age);
        var trueName = Name(target);
        if (!Resolve(target, ref inventory, false))
            return new(trueName, gender, ageString, string.Empty);

        string? presumedJob = null;
        string? presumedName = null;

        // Get their name and job from their ID for their presumed name.
        if (_idCard.TryFindIdCard(target, out var id))
        {
            presumedName = string.IsNullOrWhiteSpace(id.Comp.FullName) ? null : id.Comp.FullName;
            presumedJob = id.Comp.LocalizedJobTitle?.ToLowerInvariant();
        }

        // If it didn't find a job, that's fine.
        return new(trueName, gender, ageString, presumedName, presumedJob);
    }

    #endregion
}<|MERGE_RESOLUTION|>--- conflicted
+++ resolved
@@ -103,11 +103,7 @@
 
             // If presumed name is null and we're using that, we set proper noun to be false ("the old woman")
             if (name != representation.TrueName && representation.PresumedName == null)
-<<<<<<< HEAD
-                identityGrammar.ProperNoun = false;
-=======
                 _grammarSystem.SetProperNoun((ident, identityGrammar), false);
->>>>>>> a594c7b6
 
             Dirty(ident, identityGrammar);
         }
