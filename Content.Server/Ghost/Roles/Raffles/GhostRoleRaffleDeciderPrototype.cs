--- conflicted
+++ resolved
@@ -5,11 +5,7 @@
 /// <summary>
 /// Allows getting a <see cref="IGhostRoleRaffleDecider"/> as prototype.
 /// </summary>
-<<<<<<< HEAD
-[Prototype("ghostRoleRaffleDecider")]
-=======
 [Prototype]
->>>>>>> a594c7b6
 public sealed partial class GhostRoleRaffleDeciderPrototype : IPrototype
 {
     /// <inheritdoc />
