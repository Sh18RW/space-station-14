--- conflicted
+++ resolved
@@ -8,10 +8,7 @@
 using Content.Shared.Cargo.Prototypes;
 using Content.Shared.Database;
 using Content.Shared.IdentityManagement;
-<<<<<<< HEAD
-=======
 using Content.Shared.Labels.EntitySystems;
->>>>>>> a594c7b6
 using Content.Shared.NameIdentifier;
 using Content.Shared.Paper;
 using Content.Shared.Stacks;
@@ -31,7 +28,6 @@
     [Dependency] private readonly ContainerSystem _container = default!;
     [Dependency] private readonly NameIdentifierSystem _nameIdentifier = default!;
     [Dependency] private readonly EntityWhitelistSystem _whitelistSys = default!;
-    [Dependency] private readonly IGameTiming _gameTiming = default!;
 
     [ValidatePrototypeId<NameIdentifierGroupPrototype>]
     private const string BountyNameIdentifierGroup = "Bounty";
@@ -60,11 +56,7 @@
             !TryComp<StationCargoBountyDatabaseComponent>(station, out var bountyDb))
             return;
 
-<<<<<<< HEAD
-        var untilNextSkip = bountyDb.NextSkipTime - _timing.CurTime;
-=======
         var untilNextSkip = bountyDb.NextSkipTime - Timing.CurTime;
->>>>>>> a594c7b6
         _uiSystem.SetUiState(uid, CargoConsoleUiKey.Bounty, new CargoBountyConsoleState(bountyDb.Bounties, bountyDb.History, untilNextSkip));
     }
 
@@ -114,13 +106,8 @@
             return;
 
         FillBountyDatabase(station);
-<<<<<<< HEAD
-        db.NextSkipTime = _timing.CurTime + db.SkipDelay;
-        var untilNextSkip = db.NextSkipTime - _timing.CurTime;
-=======
         db.NextSkipTime = Timing.CurTime + db.SkipDelay;
         var untilNextSkip = db.NextSkipTime - Timing.CurTime;
->>>>>>> a594c7b6
         _uiSystem.SetUiState(uid, CargoConsoleUiKey.Bounty, new CargoBountyConsoleState(db.Bounties, db.History, untilNextSkip));
         _audio.PlayPvs(component.SkipSound, uid);
     }
@@ -498,11 +485,7 @@
                     skipped
                         ? CargoBountyHistoryData.BountyResult.Skipped
                         : CargoBountyHistoryData.BountyResult.Completed,
-<<<<<<< HEAD
-                    _gameTiming.CurTime,
-=======
                     Timing.CurTime,
->>>>>>> a594c7b6
                     actorName));
                 ent.Comp.Bounties.RemoveAt(i);
                 return true;
@@ -544,11 +527,7 @@
                 continue;
             }
 
-<<<<<<< HEAD
-            var untilNextSkip = db.NextSkipTime - _timing.CurTime;
-=======
             var untilNextSkip = db.NextSkipTime - Timing.CurTime;
->>>>>>> a594c7b6
             _uiSystem.SetUiState((uid, ui), CargoConsoleUiKey.Bounty, new CargoBountyConsoleState(db.Bounties, db.History, untilNextSkip));
         }
     }
