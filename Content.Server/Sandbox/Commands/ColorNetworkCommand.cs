using Content.Server.Administration.Managers;
using Content.Server.Atmos.Piping.Components;
using Content.Server.Atmos.Piping.EntitySystems;
using Content.Shared.Administration;
using Content.Shared.NodeContainer;
using Content.Shared.NodeContainer.NodeGroups;
using Robust.Shared.Console;

namespace Content.Server.Sandbox.Commands
{
    [AnyCommand]
    public sealed class ColorNetworkCommand : LocalizedEntityCommands
    {
        [Dependency] private readonly IAdminManager _adminManager = default!;
        [Dependency] private readonly AtmosPipeColorSystem _pipeColorSystem = default!;
        [Dependency] private readonly SandboxSystem _sandboxSystem = default!;

        public override string Command => "colornetwork";

        public override void Execute(IConsoleShell shell, string argStr, string[] args)
        {
<<<<<<< HEAD
            var sandboxManager = _entManager.System<SandboxSystem>();
            var adminManager = IoCManager.Resolve<IAdminManager>();
            if (shell.IsClient || (!sandboxManager.IsSandboxEnabled && !adminManager.HasAdminFlag(shell.Player!, AdminFlags.Mapping)))
=======
            if (shell.IsClient || (!_sandboxSystem.IsSandboxEnabled && !_adminManager.HasAdminFlag(shell.Player!, AdminFlags.Mapping)))
>>>>>>> a594c7b6
            {
                shell.WriteError(Loc.GetString("cmd-colornetwork-no-access"));
            }

            if (args.Length != 3)
            {
                shell.WriteLine(Loc.GetString("shell-wrong-arguments-number"));
                return;
            }

            if (!int.TryParse(args[0], out var targetId))
            {
                shell.WriteLine(Loc.GetString("shell-argument-must-be-number"));
                return;
            }

            var nent = new NetEntity(targetId);

            if (!EntityManager.TryGetEntity(nent, out var eUid))
            {
                shell.WriteLine(Loc.GetString("shell-invalid-entity-id"));
                return;
            }

            if (!EntityManager.TryGetComponent(eUid, out NodeContainerComponent? nodeContainerComponent))
            {
                shell.WriteLine(Loc.GetString("shell-entity-is-not-node-container"));
                return;
            }

            if (!Enum.TryParse(args[1], out NodeGroupID nodeGroupId))
            {
                shell.WriteLine(Loc.GetString("shell-node-group-is-invalid"));
                return;
            }

            var color = Color.TryFromHex(args[2]);
            if (!color.HasValue)
            {
                shell.WriteError(Loc.GetString("shell-invalid-color-hex"));
                return;
            }

            PaintNodes(nodeContainerComponent, nodeGroupId, color.Value);
        }

        private void PaintNodes(NodeContainerComponent nodeContainerComponent, NodeGroupID nodeGroupId, Color color)
        {
            var group = nodeContainerComponent.Nodes[nodeGroupId.ToString().ToLower()].NodeGroup;

            if (group == null)
                return;

            foreach (var x in group.Nodes)
            {
                if (!EntityManager.TryGetComponent(x.Owner, out AtmosPipeColorComponent? atmosPipeColorComponent))
                    continue;

                _pipeColorSystem.SetColor(x.Owner, atmosPipeColorComponent, color);
            }
        }
    }
}<|MERGE_RESOLUTION|>--- conflicted
+++ resolved
@@ -19,13 +19,7 @@
 
         public override void Execute(IConsoleShell shell, string argStr, string[] args)
         {
-<<<<<<< HEAD
-            var sandboxManager = _entManager.System<SandboxSystem>();
-            var adminManager = IoCManager.Resolve<IAdminManager>();
-            if (shell.IsClient || (!sandboxManager.IsSandboxEnabled && !adminManager.HasAdminFlag(shell.Player!, AdminFlags.Mapping)))
-=======
             if (shell.IsClient || (!_sandboxSystem.IsSandboxEnabled && !_adminManager.HasAdminFlag(shell.Player!, AdminFlags.Mapping)))
->>>>>>> a594c7b6
             {
                 shell.WriteError(Loc.GetString("cmd-colornetwork-no-access"));
             }
