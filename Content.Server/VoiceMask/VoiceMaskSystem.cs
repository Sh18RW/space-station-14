--- conflicted
+++ resolved
@@ -34,12 +34,8 @@
         SubscribeLocalEvent<VoiceMaskComponent, VoiceMaskChangeVerbMessage>(OnChangeVerb);
         SubscribeLocalEvent<VoiceMaskComponent, ClothingGotEquippedEvent>(OnEquip);
         SubscribeLocalEvent<VoiceMaskSetNameEvent>(OpenUI);
-<<<<<<< HEAD
+        Subs.CVar(_cfgManager, CCVars.MaxNameLength, value => _maxNameLength = value, true);
         InitializeTTS(); // Corvax-TTS
-=======
-
-        Subs.CVar(_cfgManager, CCVars.MaxNameLength, value => _maxNameLength = value, true);
->>>>>>> 4ff221e7
     }
 
     private void OnTransformSpeakerName(Entity<VoiceMaskComponent> entity, ref InventoryRelayedEvent<TransformSpeakerNameEvent> args)
