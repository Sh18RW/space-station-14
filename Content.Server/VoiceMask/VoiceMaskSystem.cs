using Content.Server._CP.TTS.Components;
using Content.Shared._CP.TTS;
using Content.Shared._CP.TTS.Systems;
using Content.Shared.Actions;
using Content.Shared.Administration.Logs;
using Content.Shared.CCVar;
using Content.Shared.Chat;
using Content.Shared.Clothing;
using Content.Shared.Database;
using Content.Shared.Humanoid;
using Content.Shared.Inventory;
using Content.Shared.Popups;
using Content.Shared.Preferences;
using Content.Shared.Speech;
using Content.Shared.VoiceMask;
using Robust.Shared.Configuration;
using Robust.Shared.Prototypes;
using TransformsSpeakerVoiceComponent = Content.Server._CP.TTS.Components.TransformsSpeakerVoiceComponent;

namespace Content.Server.VoiceMask;

public sealed partial class VoiceMaskSystem : EntitySystem
{
    [Dependency] private readonly SharedUserInterfaceSystem _uiSystem = default!;
    [Dependency] private readonly SharedPopupSystem _popupSystem = default!;
    [Dependency] private readonly IConfigurationManager _cfgManager = default!;
    [Dependency] private readonly ISharedAdminLogManager _adminLogger = default!;
    [Dependency] private readonly IPrototypeManager _proto = default!;
    [Dependency] private readonly SharedActionsSystem _actions = default!;

    // CCVar.
    private int _maxNameLength;

    public override void Initialize()
    {
        base.Initialize();
        SubscribeLocalEvent<VoiceMaskComponent, InventoryRelayedEvent<TransformSpeakerNameEvent>>(OnTransformSpeakerName);
        SubscribeLocalEvent<VoiceMaskComponent, VoiceMaskChangeNameMessage>(OnChangeName);
        SubscribeLocalEvent<VoiceMaskComponent, VoiceMaskChangeVerbMessage>(OnChangeVerb);
        SubscribeLocalEvent<VoiceMaskComponent, ClothingGotEquippedEvent>(OnEquip);
        SubscribeLocalEvent<VoiceMaskSetNameEvent>(OpenUI);
<<<<<<< HEAD

        // CP-TTS-start
        SubscribeLocalEvent<VoiceMaskComponent, VoiceMaskChangeVoiceMessage>(OnChangeVoice);
        // CP-TTS-end.
=======
        Subs.CVar(_cfgManager, CCVars.MaxNameLength, value => _maxNameLength = value, true);
        InitializeTTS(); // Corvax-TTS
>>>>>>> ec03ef6b
    }

    private void OnTransformSpeakerName(Entity<VoiceMaskComponent> entity, ref InventoryRelayedEvent<TransformSpeakerNameEvent> args)
    {
        args.Args.VoiceName = GetCurrentVoiceName(entity);
        args.Args.SpeechVerb = entity.Comp.VoiceMaskSpeechVerb ?? args.Args.SpeechVerb;
    }

    #region User inputs from UI
    private void OnChangeVerb(Entity<VoiceMaskComponent> entity, ref VoiceMaskChangeVerbMessage msg)
    {
        if (msg.Verb is { } id && !_proto.HasIndex<SpeechVerbPrototype>(id))
            return;

        entity.Comp.VoiceMaskSpeechVerb = msg.Verb;
        // verb is only important to metagamers so no need to log as opposed to name

        _popupSystem.PopupEntity(Loc.GetString("voice-mask-popup-success"), entity, msg.Actor);

        UpdateUI(entity);
    }

    private void OnChangeName(Entity<VoiceMaskComponent> entity, ref VoiceMaskChangeNameMessage message)
    {
        if (message.Name.Length > _maxNameLength || message.Name.Length <= 0)
        {
            _popupSystem.PopupEntity(Loc.GetString("voice-mask-popup-failure"), entity, message.Actor, PopupType.SmallCaution);
            return;
        }

        entity.Comp.VoiceMaskName = message.Name;
        _adminLogger.Add(LogType.Action, LogImpact.Medium, $"{ToPrettyString(message.Actor):player} set voice of {ToPrettyString(entity):mask}: {entity.Comp.VoiceMaskName}");

        _popupSystem.PopupEntity(Loc.GetString("voice-mask-popup-success"), entity, message.Actor);

        UpdateUI(entity);
    }
    #endregion

    #region UI
    private void OnEquip(EntityUid uid, VoiceMaskComponent component, ClothingGotEquippedEvent args)
    {
        _actions.AddAction(args.Wearer, ref component.ActionEntity, component.Action, uid);
    }

    private void OpenUI(VoiceMaskSetNameEvent ev)
    {
        var maskEntity = ev.Action.Comp.Container;

        if (!TryComp<VoiceMaskComponent>(maskEntity, out var voiceMaskComp))
            return;

        if (!_uiSystem.HasUi(maskEntity.Value, VoiceMaskUIKey.Key))
            return;

        _uiSystem.OpenUi(maskEntity.Value, VoiceMaskUIKey.Key, ev.Performer);
        UpdateUI((maskEntity.Value, voiceMaskComp));
    }

    private void UpdateUI(Entity<VoiceMaskComponent> entity)
    {
        ProtoId<TTSVoicePrototype> voiceProto = SharedHumanoidAppearanceSystem.DefaultVoice;
        if (TryComp<TransformsSpeakerVoiceComponent>(entity.Owner, out var comp))
        {
            voiceProto = comp.Voice ?? voiceProto;
        }
        if (_uiSystem.HasUi(entity, VoiceMaskUIKey.Key))
            _uiSystem.SetUiState(entity.Owner, VoiceMaskUIKey.Key, new VoiceMaskBuiState(GetCurrentVoiceName(entity), voiceProto, entity.Comp.VoiceMaskSpeechVerb));
    }
    #endregion

    #region Helper functions
    private string GetCurrentVoiceName(Entity<VoiceMaskComponent> entity)
    {
        return entity.Comp.VoiceMaskName ?? Loc.GetString("voice-mask-default-name-override");
    }
    #endregion
}<|MERGE_RESOLUTION|>--- conflicted
+++ resolved
@@ -3,7 +3,6 @@
 using Content.Shared._CP.TTS.Systems;
 using Content.Shared.Actions;
 using Content.Shared.Administration.Logs;
-using Content.Shared.CCVar;
 using Content.Shared.Chat;
 using Content.Shared.Clothing;
 using Content.Shared.Database;
@@ -23,13 +22,9 @@
 {
     [Dependency] private readonly SharedUserInterfaceSystem _uiSystem = default!;
     [Dependency] private readonly SharedPopupSystem _popupSystem = default!;
-    [Dependency] private readonly IConfigurationManager _cfgManager = default!;
     [Dependency] private readonly ISharedAdminLogManager _adminLogger = default!;
     [Dependency] private readonly IPrototypeManager _proto = default!;
     [Dependency] private readonly SharedActionsSystem _actions = default!;
-
-    // CCVar.
-    private int _maxNameLength;
 
     public override void Initialize()
     {
@@ -39,15 +34,10 @@
         SubscribeLocalEvent<VoiceMaskComponent, VoiceMaskChangeVerbMessage>(OnChangeVerb);
         SubscribeLocalEvent<VoiceMaskComponent, ClothingGotEquippedEvent>(OnEquip);
         SubscribeLocalEvent<VoiceMaskSetNameEvent>(OpenUI);
-<<<<<<< HEAD
 
         // CP-TTS-start
         SubscribeLocalEvent<VoiceMaskComponent, VoiceMaskChangeVoiceMessage>(OnChangeVoice);
         // CP-TTS-end.
-=======
-        Subs.CVar(_cfgManager, CCVars.MaxNameLength, value => _maxNameLength = value, true);
-        InitializeTTS(); // Corvax-TTS
->>>>>>> ec03ef6b
     }
 
     private void OnTransformSpeakerName(Entity<VoiceMaskComponent> entity, ref InventoryRelayedEvent<TransformSpeakerNameEvent> args)
@@ -72,7 +62,7 @@
 
     private void OnChangeName(Entity<VoiceMaskComponent> entity, ref VoiceMaskChangeNameMessage message)
     {
-        if (message.Name.Length > _maxNameLength || message.Name.Length <= 0)
+        if (message.Name.Length > HumanoidCharacterProfile.MaxNameLength || message.Name.Length <= 0)
         {
             _popupSystem.PopupEntity(Loc.GetString("voice-mask-popup-failure"), entity, message.Actor, PopupType.SmallCaution);
             return;
