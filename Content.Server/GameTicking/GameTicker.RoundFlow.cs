--- conflicted
+++ resolved
@@ -327,12 +327,8 @@
             // This ordering mechanism isn't great (no ordering of minds) but functions
             var listOfPlayerInfoFinal = listOfPlayerInfo.OrderBy(pi => pi.PlayerOOCName).ToArray();
             _playersInGame.Clear();
-<<<<<<< HEAD
-            RaiseNetworkEvent(new RoundEndMessageEvent(gamemodeTitle, roundEndText, roundDuration, RoundId, listOfPlayerInfoFinal.Length, listOfPlayerInfoFinal));
+            RaiseNetworkEvent(new RoundEndMessageEvent(gamemodeTitle, roundEndText, roundDuration, RoundId, listOfPlayerInfoFinal.Length, listOfPlayerInfoFinal, LobbySong));
             SendDiscordEndRoundAlert(roundDuration);
-=======
-            RaiseNetworkEvent(new RoundEndMessageEvent(gamemodeTitle, roundEndText, roundDuration, RoundId, listOfPlayerInfoFinal.Length, listOfPlayerInfoFinal, LobbySong));
->>>>>>> ac1a859e
         }
 
         public void RestartRound()
@@ -357,11 +353,8 @@
             LobbySong = _robustRandom.Pick(_lobbyMusicCollection.PickFiles).ToString();
             RandomizeLobbyBackground();
             ResettingCleanup();
-<<<<<<< HEAD
             SendDiscordNewRoundAlert();
-=======
             SoundSystem.Play(Filter.Broadcast(), new SoundCollectionSpecifier("RoundEnd").GetSound());
->>>>>>> ac1a859e
 
             if (!LobbyEnabled)
             {
