--- conflicted
+++ resolved
@@ -328,15 +328,11 @@
             // This ordering mechanism isn't great (no ordering of minds) but functions
             var listOfPlayerInfoFinal = listOfPlayerInfo.OrderBy(pi => pi.PlayerOOCName).ToArray();
             _playersInGame.Clear();
-<<<<<<< HEAD
-            RaiseNetworkEvent(new RoundEndMessageEvent(gamemodeTitle, roundEndText, roundDuration, RoundId, listOfPlayerInfoFinal.Length, listOfPlayerInfoFinal, LobbySong));
-            SendDiscordEndRoundAlert(roundDuration);
-=======
 
             RaiseNetworkEvent(new RoundEndMessageEvent(gamemodeTitle, roundEndText, roundDuration, RoundId,
                 listOfPlayerInfoFinal.Length, listOfPlayerInfoFinal, LobbySong,
                 new SoundCollectionSpecifier("RoundEnd").GetSound()));
->>>>>>> a6acfa09
+            SendDiscordEndRoundAlert(roundDuration);
         }
 
         public void RestartRound()
@@ -359,11 +355,7 @@
             LobbySong = _robustRandom.Pick(_lobbyMusicCollection.PickFiles).ToString();
             RandomizeLobbyBackground();
             ResettingCleanup();
-<<<<<<< HEAD
             SendDiscordNewRoundAlert();
-            SoundSystem.Play(Filter.Broadcast(), new SoundCollectionSpecifier("RoundEnd").GetSound());
-=======
->>>>>>> a6acfa09
 
             if (!LobbyEnabled)
             {
