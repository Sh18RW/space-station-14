--- conflicted
+++ resolved
@@ -205,12 +205,8 @@
                     Loc.GetString(
                         "latejoin-arrival-announcement",
                     ("character", MetaData(mob).EntityName),
-<<<<<<< HEAD
                     ("gender", character.Gender), // Corvax-LastnameGender
-                    ("job", CultureInfo.CurrentCulture.TextInfo.ToTitleCase(job.Name))
-=======
                     ("job", CultureInfo.CurrentCulture.TextInfo.ToTitleCase(jobName))
->>>>>>> 7dd3d01a
                     ), Loc.GetString("latejoin-arrival-sender"),
                     playDefaultSound: false);
             }
