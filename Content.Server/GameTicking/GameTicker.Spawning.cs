--- conflicted
+++ resolved
@@ -233,19 +233,11 @@
             if (lateJoin && !silent)
             {
                 _chatSystem.DispatchStationAnnouncement(station,
-<<<<<<< HEAD
-                    Loc.GetString(
-                        "latejoin-arrival-announcement",
-                    ("character", MetaData(mob).EntityName),
-                    ("gender", character.Gender), // Corvax-LastnameGender
-                    ("job", CultureInfo.CurrentCulture.TextInfo.ToTitleCase(jobName))
-                    ), Loc.GetString("latejoin-arrival-sender"),
-=======
                     Loc.GetString("latejoin-arrival-announcement",
                         ("character", MetaData(mob).EntityName),
+                        ("gender", character.Gender), // Corvax-LastnameGender
                         ("job", CultureInfo.CurrentCulture.TextInfo.ToTitleCase(jobName))),
                     Loc.GetString("latejoin-arrival-sender"),
->>>>>>> db4c9787
                     playDefaultSound: false);
             }
 
