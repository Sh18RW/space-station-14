--- conflicted
+++ resolved
@@ -84,23 +84,15 @@
             if (!TryComp<MindComponent>(uid, out var mindComponent))
                 continue;
 
-<<<<<<< HEAD
-        var session = mindComponent.Mind?.Session;
-        var name = MetaData(uid).EntityName;
-        if (session != null)
-            _operativePlayers.Add(name, session);
-        
-        // Corvax-DionaPacifist-Start: Allow dionas nukes to harm
-        RemComp<PacifistComponent>(uid);
-        RemComp<PacifiedComponent>(uid);
-        // Corvax-DionaPacifist-End
-=======
             var session = mindComponent.Mind?.Session;
             var name = MetaData(uid).EntityName;
             if (session != null)
                 nukeops.OperativePlayers.Add(name, session);
-        }
->>>>>>> d1d7c110
+            // Corvax-DionaPacifist-Start: Allow dionas nukes to harm
+            RemComp<PacifistComponent>(uid);
+            RemComp<PacifiedComponent>(uid);
+            // Corvax-DionaPacifist-End
+        }
     }
 
     private void OnComponentRemove(EntityUid uid, NukeOperativeComponent component, ComponentRemove args)
