using Content.Server.Antag;
using Content.Server.Communications;
using Content.Server.GameTicking.Rules.Components;
using Content.Server.Nuke;
using Content.Server.NukeOps;
using Content.Server.Popups;
using Content.Server.Roles;
using Content.Server.RoundEnd;
using Content.Server.Shuttles.Events;
using Content.Server.Shuttles.Systems;
using Content.Server.Station.Components;
using Content.Server.Store.Systems;
using Content.Shared.GameTicking.Components;
using Content.Shared.Mobs;
using Content.Shared.Mobs.Components;
using Content.Shared.NPC.Components;
using Content.Shared.NPC.Systems;
using Content.Shared.Nuke;
using Content.Shared.NukeOps;
using Content.Shared.Store;
using Content.Shared.Tag;
using Content.Shared.Zombies;
using Robust.Shared.Map;
using Robust.Shared.Random;
using Robust.Shared.Utility;
using System.Linq;
using Content.Shared.CombatMode.Pacification;
using Content.Shared.Store.Components;

namespace Content.Server.GameTicking.Rules;

public sealed class NukeopsRuleSystem : GameRuleSystem<NukeopsRuleComponent>
{
    [Dependency] private readonly AntagSelectionSystem _antag = default!;
    [Dependency] private readonly EmergencyShuttleSystem _emergency = default!;
    [Dependency] private readonly NpcFactionSystem _npcFaction = default!;
    [Dependency] private readonly PopupSystem _popupSystem = default!;
    [Dependency] private readonly RoundEndSystem _roundEndSystem = default!;
    [Dependency] private readonly StoreSystem _store = default!;
    [Dependency] private readonly TagSystem _tag = default!;

    [ValidatePrototypeId<CurrencyPrototype>]
    private const string TelecrystalCurrencyPrototype = "Telecrystal";

    [ValidatePrototypeId<TagPrototype>]
    private const string NukeOpsUplinkTagPrototype = "NukeOpsUplink";

    public override void Initialize()
    {
        base.Initialize();

        SubscribeLocalEvent<NukeExplodedEvent>(OnNukeExploded);
        SubscribeLocalEvent<GameRunLevelChangedEvent>(OnRunLevelChanged);
        SubscribeLocalEvent<NukeDisarmSuccessEvent>(OnNukeDisarm);

        SubscribeLocalEvent<NukeOperativeComponent, ComponentRemove>(OnComponentRemove);
        SubscribeLocalEvent<NukeOperativeComponent, MobStateChangedEvent>(OnMobStateChanged);
        SubscribeLocalEvent<NukeOperativeComponent, EntityZombifiedEvent>(OnOperativeZombified);

        SubscribeLocalEvent<NukeopsRoleComponent, GetBriefingEvent>(OnGetBriefing);

        SubscribeLocalEvent<ConsoleFTLAttemptEvent>(OnShuttleFTLAttempt);
        SubscribeLocalEvent<WarDeclaredEvent>(OnWarDeclared);
        SubscribeLocalEvent<CommunicationConsoleCallShuttleAttemptEvent>(OnShuttleCallAttempt);

        SubscribeLocalEvent<NukeopsRuleComponent, AfterAntagEntitySelectedEvent>(OnAfterAntagEntSelected);
        SubscribeLocalEvent<NukeopsRuleComponent, RuleLoadedGridsEvent>(OnRuleLoadedGrids);
    }

    protected override void Started(EntityUid uid,
        NukeopsRuleComponent component,
        GameRuleComponent gameRule,
        GameRuleStartedEvent args)
    {
        var eligible = new List<Entity<StationEventEligibleComponent, NpcFactionMemberComponent>>();
        var eligibleQuery = EntityQueryEnumerator<StationEventEligibleComponent, NpcFactionMemberComponent>();
        while (eligibleQuery.MoveNext(out var eligibleUid, out var eligibleComp, out var member))
        {
            if (!_npcFaction.IsFactionHostile(component.Faction, (eligibleUid, member)))
                continue;

            eligible.Add((eligibleUid, eligibleComp, member));
        }

        if (eligible.Count == 0)
            return;

        component.TargetStation = RobustRandom.Pick(eligible);
    }

    #region Event Handlers
    protected override void AppendRoundEndText(EntityUid uid,
        NukeopsRuleComponent component,
        GameRuleComponent gameRule,
        ref RoundEndTextAppendEvent args)
    {
        var winText = Loc.GetString($"nukeops-{component.WinType.ToString().ToLower()}");
        args.AddLine(winText);

        foreach (var cond in component.WinConditions)
        {
            var text = Loc.GetString($"nukeops-cond-{cond.ToString().ToLower()}");
            args.AddLine(text);
        }

        args.AddLine(Loc.GetString("nukeops-list-start"));

        var antags =_antag.GetAntagIdentifiers(uid);

        foreach (var (_, sessionData, name) in antags)
        {
            args.AddLine(Loc.GetString("nukeops-list-name-user", ("name", name), ("user", sessionData.UserName)));
        }
    }

    private void OnNukeExploded(NukeExplodedEvent ev)
    {
        var query = QueryActiveRules();
        while (query.MoveNext(out var uid, out _, out var nukeops, out _))
        {
            if (ev.OwningStation != null)
            {
                if (ev.OwningStation == GetOutpost(uid))
                {
                    nukeops.WinConditions.Add(WinCondition.NukeExplodedOnNukieOutpost);
                    SetWinType((uid, nukeops), WinType.CrewMajor);
                    continue;
                }

                if (TryComp(nukeops.TargetStation, out StationDataComponent? data))
                {
                    var correctStation = false;
                    foreach (var grid in data.Grids)
                    {
                        if (grid != ev.OwningStation)
                        {
                            continue;
                        }

                        nukeops.WinConditions.Add(WinCondition.NukeExplodedOnCorrectStation);
                        SetWinType((uid, nukeops), WinType.OpsMajor);
                        correctStation = true;
                    }

                    if (correctStation)
                        continue;
                }

                nukeops.WinConditions.Add(WinCondition.NukeExplodedOnIncorrectLocation);
            }
            else
            {
                nukeops.WinConditions.Add(WinCondition.NukeExplodedOnIncorrectLocation);
            }

            _roundEndSystem.EndRound();
        }
    }

    private void OnRunLevelChanged(GameRunLevelChangedEvent ev)
    {
        if (ev.New is not GameRunLevel.PostRound)
            return;

        var query = QueryActiveRules();
        while (query.MoveNext(out var uid, out _, out var nukeops, out _))
        {
            OnRoundEnd((uid, nukeops));
        }
    }

    private void OnRoundEnd(Entity<NukeopsRuleComponent> ent)
    {
        // If the win condition was set to operative/crew major win, ignore.
        if (ent.Comp.WinType == WinType.OpsMajor || ent.Comp.WinType == WinType.CrewMajor)
            return;

        var nukeQuery = AllEntityQuery<NukeComponent, TransformComponent>();
        var centcomms = _emergency.GetCentcommMaps();

        while (nukeQuery.MoveNext(out var nuke, out var nukeTransform))
        {
            if (nuke.Status != NukeStatus.ARMED)
                continue;

            // UH OH
            if (nukeTransform.MapUid != null && centcomms.Contains(nukeTransform.MapUid.Value))
            {
                ent.Comp.WinConditions.Add(WinCondition.NukeActiveAtCentCom);
                SetWinType((ent, ent), WinType.OpsMajor);
                return;
            }

            if (nukeTransform.GridUid == null || ent.Comp.TargetStation == null)
                continue;

            if (!TryComp(ent.Comp.TargetStation.Value, out StationDataComponent? data))
                continue;

            foreach (var grid in data.Grids)
            {
                if (grid != nukeTransform.GridUid)
                    continue;

                ent.Comp.WinConditions.Add(WinCondition.NukeActiveInStation);
                SetWinType(ent, WinType.OpsMajor);
                return;
            }
        }

        if (_antag.AllAntagsAlive(ent.Owner))
        {
            SetWinType(ent, WinType.OpsMinor);
            ent.Comp.WinConditions.Add(WinCondition.AllNukiesAlive);
            return;
        }

        ent.Comp.WinConditions.Add(_antag.AnyAliveAntags(ent.Owner)
            ? WinCondition.SomeNukiesAlive
            : WinCondition.AllNukiesDead);

        var diskAtCentCom = false;
        var diskQuery = AllEntityQuery<NukeDiskComponent, TransformComponent>();
        while (diskQuery.MoveNext(out var diskUid, out _, out var transform))
        {
            diskAtCentCom = transform.MapUid != null && centcomms.Contains(transform.MapUid.Value);
            diskAtCentCom |= _emergency.IsTargetEscaping(diskUid);

            // TODO: The target station should be stored, and the nuke disk should store its original station.
            // This is fine for now, because we can assume a single station in base SS14.
            break;
        }

        // If the disk is currently at Central Command, the crew wins - just slightly.
        // This also implies that some nuclear operatives have died.
        SetWinType(ent,
            diskAtCentCom
            ? WinType.CrewMinor
            : WinType.OpsMinor);
        ent.Comp.WinConditions.Add(diskAtCentCom
            ? WinCondition.NukeDiskOnCentCom
            : WinCondition.NukeDiskNotOnCentCom);
    }

    private void OnNukeDisarm(NukeDisarmSuccessEvent ev)
    {
        CheckRoundShouldEnd();
    }

    private void OnComponentRemove(EntityUid uid, NukeOperativeComponent component, ComponentRemove args)
    {
        CheckRoundShouldEnd();
    }

    private void OnMobStateChanged(EntityUid uid, NukeOperativeComponent component, MobStateChangedEvent ev)
    {
        if (ev.NewMobState == MobState.Dead)
            CheckRoundShouldEnd();
    }

    private void OnOperativeZombified(EntityUid uid, NukeOperativeComponent component, ref EntityZombifiedEvent args)
    {
        RemCompDeferred(uid, component);
    }

    private void OnRuleLoadedGrids(Entity<NukeopsRuleComponent> ent, ref RuleLoadedGridsEvent args)
    {
        // Check each nukie shuttle
        var query = EntityQueryEnumerator<NukeOpsShuttleComponent>();
        while (query.MoveNext(out var uid, out var shuttle))
        {
            // Check if the shuttle's mapID is the one that just got loaded for this rule
            if (Transform(uid).MapID == args.Map)
            {
                shuttle.AssociatedRule = ent;
                break;
            }
        }
    }

    private void OnShuttleFTLAttempt(ref ConsoleFTLAttemptEvent ev)
    {
        var query = QueryActiveRules();
        while (query.MoveNext(out var uid, out _, out var nukeops, out _))
        {
            if (ev.Uid != GetShuttle((uid, nukeops)))
                continue;

            if (nukeops.WarDeclaredTime != null)
            {
                var timeAfterDeclaration = Timing.CurTime.Subtract(nukeops.WarDeclaredTime.Value);
                var timeRemain = nukeops.WarNukieArriveDelay.Subtract(timeAfterDeclaration);
                if (timeRemain > TimeSpan.Zero)
                {
                    ev.Cancelled = true;
                    ev.Reason = Loc.GetString("war-ops-infiltrator-unavailable",
                        ("time", timeRemain.ToString("mm\\:ss")));
                    continue;
                }
            }

            nukeops.LeftOutpost = true;
        }
    }

    private void OnShuttleCallAttempt(ref CommunicationConsoleCallShuttleAttemptEvent ev)
    {
        var query = QueryActiveRules();
        while (query.MoveNext(out _, out _, out var nukeops, out _))
        {
            // Can't call while war nukies are preparing to arrive
            if (nukeops is { WarDeclaredTime: not null })
            {
                // Nukies must wait some time after declaration of war to get on the station
                var warTime = Timing.CurTime.Subtract(nukeops.WarDeclaredTime.Value);
                if (warTime < nukeops.WarNukieArriveDelay)
                {
                    ev.Cancelled = true;
                    ev.Reason = Loc.GetString("war-ops-shuttle-call-unavailable");
                    return;
                }
            }
        }
    }

    private void OnWarDeclared(ref WarDeclaredEvent ev)
    {
        // TODO: this is VERY awful for multi-nukies
        var query = QueryActiveRules();
        while (query.MoveNext(out var uid, out _, out var nukeops, out _))
        {
            if (nukeops.WarDeclaredTime != null)
                continue;

            if (TryComp<RuleGridsComponent>(uid, out var grids) && Transform(ev.DeclaratorEntity).MapID != grids.Map)
                continue;

            var newStatus = GetWarCondition(nukeops, ev.Status);
            ev.Status = newStatus;
            if (newStatus == WarConditionStatus.WarReady)
            {
                nukeops.WarDeclaredTime = Timing.CurTime;
                var timeRemain = nukeops.WarNukieArriveDelay + Timing.CurTime;
                ev.DeclaratorEntity.Comp.ShuttleDisabledTime = timeRemain;

                DistributeExtraTc((uid, nukeops));
            }
        }
    }

    #endregion Event Handlers

    /// <summary>
    ///     Returns conditions for war declaration
    /// </summary>
    public WarConditionStatus GetWarCondition(NukeopsRuleComponent nukieRule, WarConditionStatus? oldStatus)
    {
        if (!nukieRule.CanEnableWarOps)
            return WarConditionStatus.NoWarUnknown;

        if (EntityQuery<NukeopsRoleComponent>().Count() < nukieRule.WarDeclarationMinOps)
            return WarConditionStatus.NoWarSmallCrew;

        if (nukieRule.LeftOutpost)
            return WarConditionStatus.NoWarShuttleDeparted;

        if (oldStatus == WarConditionStatus.YesWar)
            return WarConditionStatus.WarReady;

        return WarConditionStatus.YesWar;
    }

    private void DistributeExtraTc(Entity<NukeopsRuleComponent> nukieRule)
    {
        var enumerator = EntityQueryEnumerator<StoreComponent>();
        while (enumerator.MoveNext(out var uid, out var component))
        {
            if (!_tag.HasTag(uid, NukeOpsUplinkTagPrototype))
                continue;

            if (GetOutpost(nukieRule.Owner) is not { } outpost)
                continue;

            if (Transform(uid).MapID != Transform(outpost).MapID) // Will receive bonus TC only on their start outpost
                continue;

            _store.TryAddCurrency(new() { { TelecrystalCurrencyPrototype, nukieRule.Comp.WarTcAmountPerNukie } }, uid, component);

            var msg = Loc.GetString("store-currency-war-boost-given", ("target", uid));
            _popupSystem.PopupEntity(msg, uid);
        }
    }

    private void SetWinType(Entity<NukeopsRuleComponent> ent, WinType type, bool endRound = true)
    {
        ent.Comp.WinType = type;

        if (endRound && (type == WinType.CrewMajor || type == WinType.OpsMajor))
            _roundEndSystem.EndRound();
    }

    private void CheckRoundShouldEnd()
    {
        var query = QueryActiveRules();
        while (query.MoveNext(out var uid, out _, out var nukeops, out _))
        {
            CheckRoundShouldEnd((uid, nukeops));
        }
    }

    private void CheckRoundShouldEnd(Entity<NukeopsRuleComponent> ent)
    {
        var nukeops = ent.Comp;

        if (nukeops.RoundEndBehavior == RoundEndBehavior.Nothing || nukeops.WinType == WinType.CrewMajor || nukeops.WinType == WinType.OpsMajor)
            return;


        // If there are any nuclear bombs that are active, immediately return. We're not over yet.
        foreach (var nuke in EntityQuery<NukeComponent>())
        {
            if (nuke.Status == NukeStatus.ARMED)
                return;
        }

        var shuttle = GetShuttle((ent, ent));

        MapId? shuttleMapId = Exists(shuttle)
            ? Transform(shuttle.Value).MapID
            : null;

        MapId? targetStationMap = null;
        if (nukeops.TargetStation != null && TryComp(nukeops.TargetStation, out StationDataComponent? data))
        {
            var grid = data.Grids.FirstOrNull();
            targetStationMap = grid != null
                ? Transform(grid.Value).MapID
                : null;
        }

        // Check if there are nuke operatives still alive on the same map as the shuttle,
        // or on the same map as the station.
        // If there are, the round can continue.
        var operatives = EntityQuery<NukeOperativeComponent, MobStateComponent, TransformComponent>(true);
        var operativesAlive = operatives
            .Where(op =>
                op.Item3.MapID == shuttleMapId
                || op.Item3.MapID == targetStationMap)
            .Any(op => op.Item2.CurrentState == MobState.Alive && op.Item1.Running);

        if (operativesAlive)
            return; // There are living operatives than can access the shuttle, or are still on the station's map.

        // Check that there are spawns available and that they can access the shuttle.
        var spawnsAvailable = EntityQuery<NukeOperativeSpawnerComponent>(true).Any();
        if (spawnsAvailable && CompOrNull<RuleGridsComponent>(ent)?.Map == shuttleMapId)
            return; // Ghost spawns can still access the shuttle. Continue the round.

        // The shuttle is inaccessible to both living nuke operatives and yet to spawn nuke operatives,
        // and there are no nuclear operatives on the target station's map.
        nukeops.WinConditions.Add(spawnsAvailable
            ? WinCondition.NukiesAbandoned
            : WinCondition.AllNukiesDead);

        SetWinType(ent, WinType.CrewMajor, false);
        _roundEndSystem.DoRoundEndBehavior(nukeops.RoundEndBehavior,
            nukeops.EvacShuttleTime,
            nukeops.RoundEndTextSender,
            nukeops.RoundEndTextShuttleCall,
            nukeops.RoundEndTextAnnouncement);

        // prevent it called multiple times
        nukeops.RoundEndBehavior = RoundEndBehavior.Nothing;
    }

    private void OnAfterAntagEntSelected(Entity<NukeopsRuleComponent> ent, ref AfterAntagEntitySelectedEvent args)
    {
        var target = (ent.Comp.TargetStation is not null) ? Name(ent.Comp.TargetStation.Value) : "the target";

<<<<<<< HEAD
        RemComp<PacifiedComponent>(args.EntityUid); // Corvax-DionaPacifist: Allow dionas nukes to harm
        _antag.SendBriefing(args.Session, Loc.GetString("nukeops-welcome",
                ("station", station),
=======
        _antag.SendBriefing(args.Session,
            Loc.GetString("nukeops-welcome",
                ("station", target),
>>>>>>> d8713138
                ("name", Name(ent))),
            Color.Red,
            ent.Comp.GreetSoundNotification);
    }

    private void OnGetBriefing(Entity<NukeopsRoleComponent> role, ref GetBriefingEvent args)
    {
        // TODO Different character screen briefing for the 3 nukie types
        args.Append(Loc.GetString("nukeops-briefing"));
    }

    /// <remarks>
    /// Is this method the shitty glue holding together the last of my sanity? yes.
    /// Do i have a better solution? not presently.
    /// </remarks>
    private EntityUid? GetOutpost(Entity<RuleGridsComponent?> ent)
    {
        if (!Resolve(ent, ref ent.Comp, false))
            return null;

        return ent.Comp.MapGrids.Where(e => !HasComp<NukeOpsShuttleComponent>(e)).FirstOrNull();
    }

    /// <remarks>
    /// Is this method the shitty glue holding together the last of my sanity? yes.
    /// Do i have a better solution? not presently.
    /// </remarks>
    private EntityUid? GetShuttle(Entity<NukeopsRuleComponent?> ent)
    {
        if (!Resolve(ent, ref ent.Comp, false))
            return null;

        var query = EntityQueryEnumerator<NukeOpsShuttleComponent>();
        while (query.MoveNext(out var uid, out var comp))
        {
            if (comp.AssociatedRule == ent.Owner)
                return uid;
        }

        return null;
    }
}<|MERGE_RESOLUTION|>--- conflicted
+++ resolved
@@ -477,15 +477,10 @@
     {
         var target = (ent.Comp.TargetStation is not null) ? Name(ent.Comp.TargetStation.Value) : "the target";
 
-<<<<<<< HEAD
         RemComp<PacifiedComponent>(args.EntityUid); // Corvax-DionaPacifist: Allow dionas nukes to harm
-        _antag.SendBriefing(args.Session, Loc.GetString("nukeops-welcome",
-                ("station", station),
-=======
         _antag.SendBriefing(args.Session,
             Loc.GetString("nukeops-welcome",
                 ("station", target),
->>>>>>> d8713138
                 ("name", Name(ent))),
             Color.Red,
             ent.Comp.GreetSoundNotification);
