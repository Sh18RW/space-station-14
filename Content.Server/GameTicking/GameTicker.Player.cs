using Content.Corvax.Interfaces.Server;
using Content.Server.Database;
using Content.Shared.GameTicking;
using Content.Shared.GameWindow;
using Content.Shared.Players;
using Content.Shared.Preferences;
using JetBrains.Annotations;
using Robust.Server.GameObjects;
using Robust.Server.Player;
using Robust.Shared.Enums;
using Robust.Shared.Player;
using Robust.Shared.Timing;
using Robust.Shared.Utility;

namespace Content.Server.GameTicking
{
    [UsedImplicitly]
    public sealed partial class GameTicker
    {
        [Dependency] private readonly IPlayerManager _playerManager = default!;
        [Dependency] private readonly IServerDbManager _dbManager = default!;
        [Dependency] private readonly ActorSystem _actor = default!;

        private void InitializePlayer()
        {
            _playerManager.PlayerStatusChanged += PlayerStatusChanged;
        }

        private async void PlayerStatusChanged(object? sender, SessionStatusEventArgs args)
        {
            var session = args.Session;

            if (_mind.TryGetMind(session.UserId, out var mindId, out var mind))
            {
                if (args.NewStatus != SessionStatus.Disconnected)
                {
                    mind.Session = session;
                    _pvsOverride.AddSessionOverride(mindId.Value, session);
                }

                DebugTools.Assert(mind.Session == session);
            }

            DebugTools.Assert(session.GetMind() == mindId);

            switch (args.NewStatus)
            {
                case SessionStatus.Connected:
                {
                    AddPlayerToDb(args.Session.UserId.UserId);

                    // Always make sure the client has player data.
                    if (session.Data.ContentDataUncast == null)
                    {
                        var data = new ContentPlayerData(session.UserId, args.Session.Name);
                        data.Mind = mindId;
                        session.Data.ContentDataUncast = data;
                    }

                    // Make the player actually join the game.
                    // timer time must be > tick length
<<<<<<< HEAD
                    // Corvax-Queue-Start
                    if (!IoCManager.Instance!.TryResolveType<IServerJoinQueueManager>(out _))
                        Timer.Spawn(0, args.Session.JoinGame); // Moved to `JoinQueueManager` if manager registered
                    // Corvax-Queue-End
=======
                    Timer.Spawn(0, () => _playerManager.JoinGame(args.Session));
>>>>>>> 5776a15b

                    var record = await _dbManager.GetPlayerRecordByUserId(args.Session.UserId);
                    var firstConnection = record != null &&
                                          Math.Abs((record.FirstSeenTime - record.LastSeenTime).TotalMinutes) < 1;

                    _chatManager.SendAdminAnnouncement(firstConnection
                        ? Loc.GetString("player-first-join-message", ("name", args.Session.Name))
                        : Loc.GetString("player-join-message", ("name", args.Session.Name)));

                    if (LobbyEnabled && _roundStartCountdownHasNotStartedYetDueToNoPlayers)
                    {
                        _roundStartCountdownHasNotStartedYetDueToNoPlayers = false;
                        _roundStartTime = _gameTiming.CurTime + LobbyDuration;
                    }

                    break;
                }

                case SessionStatus.InGame:
                {
                    _userDb.ClientConnected(session);

                    if (mind == null)
                    {
                        if (LobbyEnabled)
                            PlayerJoinLobby(session);
                        else
                            SpawnWaitDb();

                        break;
                    }

                    if (mind.CurrentEntity == null || Deleted(mind.CurrentEntity))
                    {
                        DebugTools.Assert(mind.CurrentEntity == null, "a mind's current entity was deleted without updating the mind");

                        // This player is joining the game with an existing mind, but the mind has no entity.
                        // Their entity was probably deleted sometime while they were disconnected, or they were an observer.
                        // Instead of allowing them to spawn in, we will dump and their existing mind in an observer ghost.
                        SpawnObserverWaitDb();
                    }
                    else
                    {
                        if (_actor.Attach(mind.CurrentEntity, session))
                        {
                            PlayerJoinGame(session);
                        }
                        else
                        {
                            Log.Error(
                                $"Failed to attach player {session} with mind {ToPrettyString(mindId)} to its current entity {ToPrettyString(mind.CurrentEntity)}");
                            SpawnObserverWaitDb();
                        }
                    }

                    break;
                }

                case SessionStatus.Disconnected:
                {
                    _chatManager.SendAdminAnnouncement(Loc.GetString("player-leave-message", ("name", args.Session.Name)));
                    if (mind != null)
                    {
                        _pvsOverride.ClearOverride(mindId!.Value);
                        mind.Session = null;
                    }

                    if (_playerGameStatuses.ContainsKey(args.Session.UserId)) // Corvax-Queue: Delete data only if player was in game
                        _userDb.ClientDisconnected(session);
                    break;
                }
            }
            //When the status of a player changes, update the server info text
            UpdateInfoText();

            async void SpawnWaitDb()
            {
                await _userDb.WaitLoadComplete(session);

                SpawnPlayer(session, EntityUid.Invalid);
            }

            async void SpawnObserverWaitDb()
            {
                await _userDb.WaitLoadComplete(session);
                JoinAsObserver(session);
            }

            async void AddPlayerToDb(Guid id)
            {
                if (RoundId != 0 && _runLevel != GameRunLevel.PreRoundLobby)
                {
                    await _db.AddRoundPlayers(RoundId, id);
                }
            }
        }

        private HumanoidCharacterProfile GetPlayerProfile(ICommonSession p)
        {
            return (HumanoidCharacterProfile) _prefsManager.GetPreferences(p.UserId).SelectedCharacter;
        }

        public void PlayerJoinGame(ICommonSession session, bool silent = false)
        {
            if (!silent)
                _chatManager.DispatchServerMessage(session, Loc.GetString("game-ticker-player-join-game-message"));

            _playerGameStatuses[session.UserId] = PlayerGameStatus.JoinedGame;
            _db.AddRoundPlayers(RoundId, session.UserId);

            RaiseNetworkEvent(new TickerJoinGameEvent(), session.ConnectedClient);
        }

        private void PlayerJoinLobby(ICommonSession session)
        {
            _playerGameStatuses[session.UserId] = LobbyEnabled ? PlayerGameStatus.NotReadyToPlay : PlayerGameStatus.ReadyToPlay;
            _db.AddRoundPlayers(RoundId, session.UserId);

            var client = session.ConnectedClient;
            RaiseNetworkEvent(new TickerJoinLobbyEvent(), client);
            RaiseNetworkEvent(GetStatusMsg(session), client);
            RaiseNetworkEvent(GetInfoMsg(), client);
            RaiseLocalEvent(new PlayerJoinedLobbyEvent(session));
        }

        private void ReqWindowAttentionAll()
        {
            RaiseNetworkEvent(new RequestWindowAttentionEvent());
        }
    }

    public sealed class PlayerJoinedLobbyEvent : EntityEventArgs
    {
        public readonly ICommonSession PlayerSession;

        public PlayerJoinedLobbyEvent(ICommonSession playerSession)
        {
            PlayerSession = playerSession;
        }
    }
}<|MERGE_RESOLUTION|>--- conflicted
+++ resolved
@@ -59,14 +59,10 @@
 
                     // Make the player actually join the game.
                     // timer time must be > tick length
-<<<<<<< HEAD
                     // Corvax-Queue-Start
                     if (!IoCManager.Instance!.TryResolveType<IServerJoinQueueManager>(out _))
-                        Timer.Spawn(0, args.Session.JoinGame); // Moved to `JoinQueueManager` if manager registered
+                        Timer.Spawn(0, () => _playerManager.JoinGame(args.Session));
                     // Corvax-Queue-End
-=======
-                    Timer.Spawn(0, () => _playerManager.JoinGame(args.Session));
->>>>>>> 5776a15b
 
                     var record = await _dbManager.GetPlayerRecordByUserId(args.Session.UserId);
                     var firstConnection = record != null &&
