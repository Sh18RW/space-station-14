using System.Threading;
using Content.Server.Administration.Logs;
using Content.Server.AlertLevel;
using Content.Shared.CCVar;
using Content.Server.Chat.Managers;
using Content.Server.Chat.Systems;
using Content.Server.DeviceNetwork;
using Content.Server.DeviceNetwork.Components;
using Content.Server.DeviceNetwork.Systems;
using Content.Server.GameTicking;
using Content.Server.Shuttles.Components;
using Content.Server.Shuttles.Systems;
using Content.Server.Station.Components;
using Content.Server.Station.Systems;
using Content.Shared.Database;
using Content.Shared.GameTicking;
using Robust.Shared.Audio.Systems;
using Robust.Shared.Configuration;
using Robust.Shared.Map;
using Robust.Shared.Player;
using Robust.Shared.Prototypes;
using Robust.Shared.Timing;
using Timer = Robust.Shared.Timing.Timer;

namespace Content.Server.RoundEnd
{
    /// <summary>
    /// Handles ending rounds normally and also via requesting it (e.g. via comms console)
    /// If you request a round end then an escape shuttle will be used.
    /// </summary>
    public sealed class RoundEndSystem : EntitySystem
    {
        [Dependency] private readonly IAdminLogManager _adminLogger = default!;
        [Dependency] private readonly IConfigurationManager _cfg = default!;
        [Dependency] private readonly IChatManager _chatManager = default!;
        [Dependency] private readonly IGameTiming _gameTiming = default!;
        [Dependency] private readonly IMapManager _mapManager = default!;

        [Dependency] private readonly IPrototypeManager _protoManager = default!;
        [Dependency] private readonly ChatSystem _chatSystem = default!;
        [Dependency] private readonly GameTicker _gameTicker = default!;
        [Dependency] private readonly DeviceNetworkSystem _deviceNetworkSystem = default!;
        [Dependency] private readonly EmergencyShuttleSystem _shuttle = default!;
        [Dependency] private readonly ShuttleTimerSystem _shuttleTimerSystem = default!;
        [Dependency] private readonly SharedAudioSystem _audio = default!;
        [Dependency] private readonly StationSystem _stationSystem = default!;

        public TimeSpan DefaultCooldownDuration { get; set; } = TimeSpan.FromSeconds(30);

        /// <summary>
        /// Countdown to use where there is no station alert countdown to be found.
        /// </summary>
        public TimeSpan DefaultCountdownDuration { get; set; } = TimeSpan.FromMinutes(10);

        private CancellationTokenSource? _countdownTokenSource = null;
        private CancellationTokenSource? _cooldownTokenSource = null;
        public TimeSpan? LastCountdownStart { get; set; } = null;
        public TimeSpan? ExpectedCountdownEnd { get; set; } = null;
        public TimeSpan? ExpectedShuttleLength => ExpectedCountdownEnd - LastCountdownStart;
        public TimeSpan? ShuttleTimeLeft => ExpectedCountdownEnd - _gameTiming.CurTime;

        public TimeSpan AutoCallStartTime;
        private bool _autoCalledBefore = false;

        public override void Initialize()
        {
            base.Initialize();
            SubscribeLocalEvent<RoundRestartCleanupEvent>(_ => Reset());
            SetAutoCallTime();
        }

        private void SetAutoCallTime()
        {
            AutoCallStartTime = _gameTiming.CurTime;
        }

        private void Reset()
        {
            if (_countdownTokenSource != null)
            {
                _countdownTokenSource.Cancel();
                _countdownTokenSource = null;
            }

            if (_cooldownTokenSource != null)
            {
                _cooldownTokenSource.Cancel();
                _cooldownTokenSource = null;
            }

            LastCountdownStart = null;
            ExpectedCountdownEnd = null;
            SetAutoCallTime();
            _autoCalledBefore = false;
            RaiseLocalEvent(RoundEndSystemChangedEvent.Default);
        }

        /// <summary>
        ///     Attempts to get the MapUid of the station using <see cref="StationSystem.GetLargestGrid"/>
        /// </summary>
        public EntityUid? GetStation()
        {
            AllEntityQuery<StationEmergencyShuttleComponent, StationDataComponent>().MoveNext(out _, out _, out var data);
            if (data == null)
                return null;
            var targetGrid = _stationSystem.GetLargestGrid(data);
            return targetGrid == null ? null : Transform(targetGrid.Value).MapUid;
        }

        /// <summary>
        ///     Attempts to get centcomm's MapUid
        /// </summary>
        public EntityUid? GetCentcomm()
        {
            if (AllEntityQuery<StationCentcommComponent, TransformComponent>()
                .MoveNext(out var centcomm, out var xform))
            {
                return xform.MapUid;
            }

            return null;
        }

        public bool CanCallOrRecall()
        {
            return _cooldownTokenSource == null;
        }

        public bool IsRoundEndRequested()
        {
            return _countdownTokenSource != null;
        }

        public void RequestRoundEnd(EntityUid? requester = null, bool checkCooldown = true, string text = "round-end-system-shuttle-called-announcement", string name = "Station")
        {
            var duration = DefaultCountdownDuration;

            if (requester != null)
            {
                var stationUid = _stationSystem.GetOwningStation(requester.Value);
                if (TryComp<AlertLevelComponent>(stationUid, out var alertLevel))
                {
                    duration = _protoManager
                        .Index<AlertLevelPrototype>(AlertLevelSystem.DefaultAlertLevelSet)
                        .Levels[alertLevel.CurrentLevel].ShuttleTime;
                }
            }

            RequestRoundEnd(duration, requester, checkCooldown, text, name);
        }

        public void RequestRoundEnd(TimeSpan countdownTime, EntityUid? requester = null, bool checkCooldown = true, string text = "round-end-system-shuttle-called-announcement", string name = "Station")
        {
            if (_gameTicker.RunLevel != GameRunLevel.InRound) return;

            if (checkCooldown && _cooldownTokenSource != null) return;

            if (_countdownTokenSource != null) return;
            _countdownTokenSource = new();

            if (requester != null)
            {
                _adminLogger.Add(LogType.ShuttleCalled, LogImpact.High, $"Shuttle called by {ToPrettyString(requester.Value):user}");
            }
            else
            {
                _adminLogger.Add(LogType.ShuttleCalled, LogImpact.High, $"Shuttle called");
            }

            // I originally had these set up here but somehow time gets passed as 0 to Loc so IDEK.
            int time;
            string units;

            if (countdownTime.TotalSeconds < 60)
            {
                time = countdownTime.Seconds;
                units = "eta-units-seconds";
            }
            else
            {
                time = countdownTime.Minutes;
                units = "eta-units-minutes";
            }

            _chatSystem.DispatchGlobalAnnouncement(Loc.GetString(text,
                ("time", time),
                ("units", Loc.GetString(units))),
                name,
                false,
                null,
                Color.Gold);

            if (!AutoCalledBefore) _audio.PlayGlobal("/Audio/Announcements/shuttlecalled.ogg", Filter.Broadcast(), true, AudioParams.Default.AddVolume(-4)); // Corvax-Announcements: Custom sound for auto-called
            else _audio.PlayGlobal("/Audio/Corvax/Announcements/crew_s_called.ogg", Filter.Broadcast(), true, AudioParams.Default.AddVolume(-4)); // Corvax-Announcements

            LastCountdownStart = _gameTiming.CurTime;
            ExpectedCountdownEnd = _gameTiming.CurTime + countdownTime;
            Timer.Spawn(countdownTime, _shuttle.CallEmergencyShuttle, _countdownTokenSource.Token);

            ActivateCooldown();
            RaiseLocalEvent(RoundEndSystemChangedEvent.Default);

            var shuttle = _shuttle.GetShuttle();
            if (shuttle != null && TryComp<DeviceNetworkComponent>(shuttle, out var net))
            {
                var payload = new NetworkPayload
                {
                    [ShuttleTimerMasks.ShuttleMap] = shuttle,
                    [ShuttleTimerMasks.SourceMap] = GetCentcomm(),
                    [ShuttleTimerMasks.DestMap] = GetStation(),
                    [ShuttleTimerMasks.ShuttleTime] = countdownTime,
                    [ShuttleTimerMasks.SourceTime] = countdownTime + TimeSpan.FromSeconds(_shuttle.TransitTime + _cfg.GetCVar(CCVars.EmergencyShuttleDockTime)),
                    [ShuttleTimerMasks.DestTime] = countdownTime,
                };
                _deviceNetworkSystem.QueuePacket(shuttle.Value, null, payload, net.TransmitFrequency);
            }
        }

        public void CancelRoundEndCountdown(EntityUid? requester = null, bool checkCooldown = true)
        {
            if (_gameTicker.RunLevel != GameRunLevel.InRound) return;
            if (checkCooldown && _cooldownTokenSource != null) return;

            if (_countdownTokenSource == null) return;
            _countdownTokenSource.Cancel();
            _countdownTokenSource = null;

            if (requester != null)
            {
                _adminLogger.Add(LogType.ShuttleRecalled, LogImpact.High, $"Shuttle recalled by {ToPrettyString(requester.Value):user}");
            }
            else
            {
                _adminLogger.Add(LogType.ShuttleRecalled, LogImpact.High, $"Shuttle recalled");
            }

            _chatSystem.DispatchGlobalAnnouncement(Loc.GetString("round-end-system-shuttle-recalled-announcement"),
                Loc.GetString("Station"), false, colorOverride: Color.Gold);

            _audio.PlayGlobal("/Audio/Announcements/shuttlerecalled.ogg", Filter.Broadcast(), true, AudioParams.Default.AddVolume(-4)); // Corvax-Announcements: Decrease volume

            LastCountdownStart = null;
            ExpectedCountdownEnd = null;
            ActivateCooldown();
            RaiseLocalEvent(RoundEndSystemChangedEvent.Default);

            // remove all active shuttle timers
            var zero = TimeSpan.Zero;
            var shuttle = _shuttle.GetShuttle();
            if (shuttle != null && TryComp<DeviceNetworkComponent>(shuttle, out var net))
            {
                var payload = new NetworkPayload
                {
                    [ShuttleTimerMasks.ShuttleMap] = shuttle,
                    [ShuttleTimerMasks.SourceMap] = GetCentcomm(),
                    [ShuttleTimerMasks.DestMap] = GetStation(),
                    [ShuttleTimerMasks.ShuttleTime] = zero,
                    [ShuttleTimerMasks.SourceTime] = zero,
                    [ShuttleTimerMasks.DestTime] = zero,
                    [ShuttleTimerMasks.Text] = new string?[] { string.Empty, string.Empty }
                };
                _deviceNetworkSystem.QueuePacket(shuttle.Value, null, payload, net.TransmitFrequency);
            }
        }

        public void EndRound(TimeSpan? countdownTime = null)
        {
            if (_gameTicker.RunLevel != GameRunLevel.InRound) return;
            LastCountdownStart = null;
            ExpectedCountdownEnd = null;
            RaiseLocalEvent(RoundEndSystemChangedEvent.Default);
            _gameTicker.EndRound();
            _countdownTokenSource?.Cancel();
            _countdownTokenSource = new();

            countdownTime ??= TimeSpan.FromSeconds(_cfg.GetCVar(CCVars.RoundRestartTime));
            int time;
            string unitsLocString;
            if (countdownTime.Value.TotalSeconds < 60)
            {
                time = countdownTime.Value.Seconds;
                unitsLocString = "eta-units-seconds";
            }
            else
            {
                time = countdownTime.Value.Minutes;
                unitsLocString = "eta-units-minutes";
            }
            _chatManager.DispatchServerAnnouncement(
                Loc.GetString(
                    "round-end-system-round-restart-eta-announcement",
                    ("time", time),
                    ("units", Loc.GetString(unitsLocString))));
            Timer.Spawn(countdownTime.Value, AfterEndRoundRestart, _countdownTokenSource.Token);
        }

        /// <summary>
        /// Starts a behavior to end the round
        /// </summary>
        /// <param name="behavior">The way in which the round will end</param>
        /// <param name="time"></param>
        /// <param name="sender"></param>
        /// <param name="textCall"></param>
        /// <param name="textAnnounce"></param>
        public void DoRoundEndBehavior(RoundEndBehavior behavior,
            TimeSpan time,
            string sender = "comms-console-announcement-title-centcom",
            string textCall = "round-end-system-shuttle-called-announcement",
            string textAnnounce = "round-end-system-shuttle-already-called-announcement")
        {
            switch (behavior)
            {
                case RoundEndBehavior.InstantEnd:
                    EndRound();
                    break;
                case RoundEndBehavior.ShuttleCall:
                    // Check is shuttle called or not. We should only dispatch announcement if it's already called
                    if (IsRoundEndRequested())
                    {
                        _chatSystem.DispatchGlobalAnnouncement(Loc.GetString(textAnnounce),
                            Loc.GetString(sender),
                            colorOverride: Color.Gold);
                    }
                    else
                    {
                        RequestRoundEnd(time, null, false, textCall,
                            Loc.GetString(sender));
                    }
                    break;
            }
        }

        private void AfterEndRoundRestart()
        {
            if (_gameTicker.RunLevel != GameRunLevel.PostRound) return;
            Reset();
            _gameTicker.RestartRound();
        }

        private void ActivateCooldown()
        {
            _cooldownTokenSource?.Cancel();
            _cooldownTokenSource = new();
            Timer.Spawn(DefaultCooldownDuration, () =>
            {
                _cooldownTokenSource.Cancel();
                _cooldownTokenSource = null;
                RaiseLocalEvent(RoundEndSystemChangedEvent.Default);
            }, _cooldownTokenSource.Token);
        }

        public override void Update(float frameTime)
        {
            // Check if we should auto-call.
            int mins = _autoCalledBefore ? _cfg.GetCVar(CCVars.EmergencyShuttleAutoCallExtensionTime)
                                        : _cfg.GetCVar(CCVars.EmergencyShuttleAutoCallTime);
            if (mins != 0 && _gameTiming.CurTime - AutoCallStartTime > TimeSpan.FromMinutes(mins))
            {
                if (!_shuttle.EmergencyShuttleArrived && ExpectedCountdownEnd is null)
                {
                    AutoCalledBefore = true; // Corvax-Announcements: Move before call RequestRoundEnd to play correct announcement sound type
                    RequestRoundEnd(null, false, "round-end-system-shuttle-auto-called-announcement");
<<<<<<< HEAD
=======
                    _autoCalledBefore = true;
>>>>>>> 77cf08c3
                }

                // Always reset auto-call in case of a recall.
                SetAutoCallTime();
            }
        }
    }

    public sealed class RoundEndSystemChangedEvent : EntityEventArgs
    {
        public static RoundEndSystemChangedEvent Default { get; } = new();
    }

    public enum RoundEndBehavior : byte
    {
        /// <summary>
        /// Instantly end round
        /// </summary>
        InstantEnd,

        /// <summary>
        /// Call shuttle with custom announcement
        /// </summary>
        ShuttleCall,

        /// <summary>
        /// Do nothing
        /// </summary>
        Nothing
    }
}<|MERGE_RESOLUTION|>--- conflicted
+++ resolved
@@ -358,12 +358,8 @@
             {
                 if (!_shuttle.EmergencyShuttleArrived && ExpectedCountdownEnd is null)
                 {
-                    AutoCalledBefore = true; // Corvax-Announcements: Move before call RequestRoundEnd to play correct announcement sound type
+                    _autoCalledBefore = true; // Corvax-Announcements: Move before call RequestRoundEnd to play correct announcement sound type
                     RequestRoundEnd(null, false, "round-end-system-shuttle-auto-called-announcement");
-<<<<<<< HEAD
-=======
-                    _autoCalledBefore = true;
->>>>>>> 77cf08c3
                 }
 
                 // Always reset auto-call in case of a recall.
