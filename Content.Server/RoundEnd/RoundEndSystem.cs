using System.Threading;
using Content.Server.Administration.Logs;
using Content.Server.AlertLevel;
using Content.Shared.CCVar;
using Content.Server.Chat;
using Content.Server.Chat.Managers;
using Content.Server.Chat.Systems;
using Content.Server.GameTicking;
using Content.Server.Shuttles.Systems;
using Content.Server.Station.Systems;
using Content.Shared.Database;
using Content.Shared.GameTicking;
using Robust.Shared.Audio;
using Robust.Shared.Audio.Systems;
using Robust.Shared.Configuration;
using Robust.Shared.Player;
using Robust.Shared.Prototypes;
using Robust.Shared.Timing;
using Timer = Robust.Shared.Timing.Timer;

namespace Content.Server.RoundEnd
{
    /// <summary>
    /// Handles ending rounds normally and also via requesting it (e.g. via comms console)
    /// If you request a round end then an escape shuttle will be used.
    /// </summary>
    public sealed class RoundEndSystem : EntitySystem
    {
        [Dependency] private readonly IAdminLogManager _adminLogger = default!;
        [Dependency] private readonly IConfigurationManager _cfg = default!;
        [Dependency] private readonly IChatManager _chatManager = default!;
        [Dependency] private readonly IGameTiming _gameTiming = default!;
        [Dependency] private readonly IPrototypeManager _protoManager = default!;
        [Dependency] private readonly ChatSystem _chatSystem = default!;
        [Dependency] private readonly GameTicker _gameTicker = default!;
        [Dependency] private readonly EmergencyShuttleSystem _shuttle = default!;
        [Dependency] private readonly SharedAudioSystem _audio = default!;
        [Dependency] private readonly StationSystem _stationSystem = default!;

        public TimeSpan DefaultCooldownDuration { get; set; } = TimeSpan.FromSeconds(30);

        /// <summary>
        /// Countdown to use where there is no station alert countdown to be found.
        /// </summary>
        public TimeSpan DefaultCountdownDuration { get; set; } = TimeSpan.FromMinutes(10);

        private CancellationTokenSource? _countdownTokenSource = null;
        private CancellationTokenSource? _cooldownTokenSource = null;
        public TimeSpan? LastCountdownStart { get; set; } = null;
        public TimeSpan? ExpectedCountdownEnd { get; set; } = null;
        public TimeSpan? ExpectedShuttleLength => ExpectedCountdownEnd - LastCountdownStart;
        public TimeSpan? ShuttleTimeLeft => ExpectedCountdownEnd - _gameTiming.CurTime;

        public TimeSpan AutoCallStartTime;
        private bool AutoCalledBefore = false;

        public override void Initialize()
        {
            base.Initialize();
            SubscribeLocalEvent<RoundRestartCleanupEvent>(_ => Reset());
            SetAutoCallTime();
        }

        private void SetAutoCallTime()
        {
            AutoCallStartTime = _gameTiming.CurTime;
        }

        private void Reset()
        {
            if (_countdownTokenSource != null)
            {
                _countdownTokenSource.Cancel();
                _countdownTokenSource = null;
            }

            if (_cooldownTokenSource != null)
            {
                _cooldownTokenSource.Cancel();
                _cooldownTokenSource = null;
            }

            LastCountdownStart = null;
            ExpectedCountdownEnd = null;
            SetAutoCallTime();
            AutoCalledBefore = false;
            RaiseLocalEvent(RoundEndSystemChangedEvent.Default);
        }

        public bool CanCallOrRecall()
        {
            return _cooldownTokenSource == null;
        }

        public bool IsRoundEndRequested()
        {
            return _countdownTokenSource != null;
        }

        public void RequestRoundEnd(EntityUid? requester = null, bool checkCooldown = true, string text = "round-end-system-shuttle-called-announcement", string name = "Station")
        {
            var duration = DefaultCountdownDuration;

            if (requester != null)
            {
                var stationUid = _stationSystem.GetOwningStation(requester.Value);
                if (TryComp<AlertLevelComponent>(stationUid, out var alertLevel))
                {
                    duration = _protoManager
                        .Index<AlertLevelPrototype>(AlertLevelSystem.DefaultAlertLevelSet)
                        .Levels[alertLevel.CurrentLevel].ShuttleTime;
                }
            }

            RequestRoundEnd(duration, requester, checkCooldown, text, name);
        }

        public void RequestRoundEnd(TimeSpan countdownTime, EntityUid? requester = null, bool checkCooldown = true, string text = "round-end-system-shuttle-called-announcement", string name = "Station")
        {
            if (_gameTicker.RunLevel != GameRunLevel.InRound) return;

            if (checkCooldown && _cooldownTokenSource != null) return;

            if (_countdownTokenSource != null) return;
            _countdownTokenSource = new();

            if (requester != null)
            {
                _adminLogger.Add(LogType.ShuttleCalled, LogImpact.High, $"Shuttle called by {ToPrettyString(requester.Value):user}");
            }
            else
            {
                _adminLogger.Add(LogType.ShuttleCalled, LogImpact.High, $"Shuttle called");
            }

            // I originally had these set up here but somehow time gets passed as 0 to Loc so IDEK.
            int time;
            string units;

            if (countdownTime.TotalSeconds < 60)
            {
                time = countdownTime.Seconds;
                units = "eta-units-seconds";
            }
            else
            {
               time = countdownTime.Minutes;
               units = "eta-units-minutes";
            }

            _chatSystem.DispatchGlobalAnnouncement(Loc.GetString(text,
                ("time", time),
                ("units", Loc.GetString(units))),
                name,
                false,
                null,
                Color.Gold);

<<<<<<< HEAD
            if (!AutoCalledBefore) SoundSystem.Play("/Audio/Announcements/shuttlecalled.ogg", Filter.Broadcast(), AudioParams.Default.AddVolume(-4)); // Corvax-Announcements: Custom sound for auto-called
            else SoundSystem.Play("/Audio/Corvax/Announcements/crew_s_called.ogg", Filter.Broadcast(), AudioParams.Default.AddVolume(-4)); // Corvax-Announcements
=======
            _audio.PlayGlobal("/Audio/Announcements/shuttlecalled.ogg", Filter.Broadcast(), true);
>>>>>>> 18fbd0b6

            LastCountdownStart = _gameTiming.CurTime;
            ExpectedCountdownEnd = _gameTiming.CurTime + countdownTime;
            Timer.Spawn(countdownTime, _shuttle.CallEmergencyShuttle, _countdownTokenSource.Token);

            ActivateCooldown();
            RaiseLocalEvent(RoundEndSystemChangedEvent.Default);
        }

        public void CancelRoundEndCountdown(EntityUid? requester = null, bool checkCooldown = true)
        {
            if (_gameTicker.RunLevel != GameRunLevel.InRound) return;
            if (checkCooldown && _cooldownTokenSource != null) return;

            if (_countdownTokenSource == null) return;
            _countdownTokenSource.Cancel();
            _countdownTokenSource = null;

            if (requester != null)
            {
                _adminLogger.Add(LogType.ShuttleRecalled, LogImpact.High, $"Shuttle recalled by {ToPrettyString(requester.Value):user}");
            }
            else
            {
                _adminLogger.Add(LogType.ShuttleRecalled, LogImpact.High, $"Shuttle recalled");
            }

            _chatSystem.DispatchGlobalAnnouncement(Loc.GetString("round-end-system-shuttle-recalled-announcement"),
                Loc.GetString("Station"), false, colorOverride: Color.Gold);

<<<<<<< HEAD
            SoundSystem.Play("/Audio/Announcements/shuttlerecalled.ogg", Filter.Broadcast(), AudioParams.Default.AddVolume(-4)); // Corvax-Announcements: Decrease volume
=======
            _audio.PlayGlobal("/Audio/Announcements/shuttlerecalled.ogg", Filter.Broadcast(), true);
>>>>>>> 18fbd0b6

            LastCountdownStart = null;
            ExpectedCountdownEnd = null;
            ActivateCooldown();
            RaiseLocalEvent(RoundEndSystemChangedEvent.Default);
        }

        public void EndRound(TimeSpan? countdownTime = null)
        {
            if (_gameTicker.RunLevel != GameRunLevel.InRound) return;
            LastCountdownStart = null;
            ExpectedCountdownEnd = null;
            RaiseLocalEvent(RoundEndSystemChangedEvent.Default);
            _gameTicker.EndRound();
            _countdownTokenSource?.Cancel();
            _countdownTokenSource = new();

            countdownTime ??= TimeSpan.FromSeconds(_cfg.GetCVar(CCVars.RoundRestartTime));
            int time;
            string unitsLocString;
            if (countdownTime.Value.TotalSeconds < 60)
            {
                time = countdownTime.Value.Seconds;
                unitsLocString = "eta-units-seconds";
            }
            else
            {
                time = countdownTime.Value.Minutes;
                unitsLocString = "eta-units-minutes";
            }
            _chatManager.DispatchServerAnnouncement(
                Loc.GetString(
                    "round-end-system-round-restart-eta-announcement",
                    ("time", time),
                    ("units", Loc.GetString(unitsLocString))));
            Timer.Spawn(countdownTime.Value, AfterEndRoundRestart, _countdownTokenSource.Token);
        }

        /// <summary>
        /// Starts a behavior to end the round
        /// </summary>
        /// <param name="behavior">The way in which the round will end</param>
        /// <param name="time"></param>
        /// <param name="sender"></param>
        /// <param name="textCall"></param>
        /// <param name="textAnnounce"></param>
        public void DoRoundEndBehavior(RoundEndBehavior behavior,
            TimeSpan time,
            string sender = "comms-console-announcement-title-centcom",
            string textCall = "round-end-system-shuttle-called-announcement",
            string textAnnounce = "round-end-system-shuttle-already-called-announcement")
        {
            switch (behavior)
            {
                case RoundEndBehavior.InstantEnd:
                    EndRound();
                    break;
                case RoundEndBehavior.ShuttleCall:
                    // Check is shuttle called or not. We should only dispatch announcement if it's already called
                    if (IsRoundEndRequested())
                    {
                        _chatSystem.DispatchGlobalAnnouncement(Loc.GetString(textAnnounce),
                            Loc.GetString(sender),
                            colorOverride: Color.Gold);
                    }
                    else
                    {
                        RequestRoundEnd(time, null, false, textCall,
                            Loc.GetString(sender));
                    }
                    break;
            }
        }

        private void AfterEndRoundRestart()
        {
            if (_gameTicker.RunLevel != GameRunLevel.PostRound) return;
            Reset();
            _gameTicker.RestartRound();
        }

        private void ActivateCooldown()
        {
            _cooldownTokenSource?.Cancel();
            _cooldownTokenSource = new();
            Timer.Spawn(DefaultCooldownDuration, () =>
            {
                _cooldownTokenSource.Cancel();
                _cooldownTokenSource = null;
                RaiseLocalEvent(RoundEndSystemChangedEvent.Default);
            }, _cooldownTokenSource.Token);
        }

        public override void Update(float frameTime)
        {
            // Check if we should auto-call.
            int mins = AutoCalledBefore ? _cfg.GetCVar(CCVars.EmergencyShuttleAutoCallExtensionTime)
                                        : _cfg.GetCVar(CCVars.EmergencyShuttleAutoCallTime);
            if (mins != 0 && _gameTiming.CurTime - AutoCallStartTime > TimeSpan.FromMinutes(mins))
            {
                if (!_shuttle.EmergencyShuttleArrived && ExpectedCountdownEnd is null)
                {
                    AutoCalledBefore = true; // Corvax-Announcements: Move before call RequestRoundEnd to play correct announcement sound type
                    RequestRoundEnd(null, false, "round-end-system-shuttle-auto-called-announcement");
                }

                // Always reset auto-call in case of a recall.
                SetAutoCallTime();
            }
        }
    }

    public sealed class RoundEndSystemChangedEvent : EntityEventArgs
    {
        public static RoundEndSystemChangedEvent Default { get; } = new();
    }

    public enum RoundEndBehavior : byte
{
        /// <summary>
        /// Instantly end round
        /// </summary>
        InstantEnd,

        /// <summary>
        /// Call shuttle with custom announcement
        /// </summary>
        ShuttleCall,

        /// <summary>
        /// Do nothing
        /// </summary>
        Nothing
}
}<|MERGE_RESOLUTION|>--- conflicted
+++ resolved
@@ -156,12 +156,8 @@
                 null,
                 Color.Gold);
 
-<<<<<<< HEAD
-            if (!AutoCalledBefore) SoundSystem.Play("/Audio/Announcements/shuttlecalled.ogg", Filter.Broadcast(), AudioParams.Default.AddVolume(-4)); // Corvax-Announcements: Custom sound for auto-called
-            else SoundSystem.Play("/Audio/Corvax/Announcements/crew_s_called.ogg", Filter.Broadcast(), AudioParams.Default.AddVolume(-4)); // Corvax-Announcements
-=======
-            _audio.PlayGlobal("/Audio/Announcements/shuttlecalled.ogg", Filter.Broadcast(), true);
->>>>>>> 18fbd0b6
+            if (!AutoCalledBefore) _audio.PlayGlobal("/Audio/Announcements/shuttlecalled.ogg", Filter.Broadcast(), true, AudioParams.Default.AddVolume(-4)); // Corvax-Announcements: Custom sound for auto-called
+            else _audio.PlayGlobal("/Audio/Corvax/Announcements/crew_s_called.ogg", Filter.Broadcast(), true, AudioParams.Default.AddVolume(-4)); // Corvax-Announcements
 
             LastCountdownStart = _gameTiming.CurTime;
             ExpectedCountdownEnd = _gameTiming.CurTime + countdownTime;
@@ -192,11 +188,7 @@
             _chatSystem.DispatchGlobalAnnouncement(Loc.GetString("round-end-system-shuttle-recalled-announcement"),
                 Loc.GetString("Station"), false, colorOverride: Color.Gold);
 
-<<<<<<< HEAD
-            SoundSystem.Play("/Audio/Announcements/shuttlerecalled.ogg", Filter.Broadcast(), AudioParams.Default.AddVolume(-4)); // Corvax-Announcements: Decrease volume
-=======
-            _audio.PlayGlobal("/Audio/Announcements/shuttlerecalled.ogg", Filter.Broadcast(), true);
->>>>>>> 18fbd0b6
+            _audio.PlayGlobal("/Audio/Announcements/shuttlerecalled.ogg", Filter.Broadcast(), true, AudioParams.Default.AddVolume(-4)); // Corvax-Announcements: Decrease volume
 
             LastCountdownStart = null;
             ExpectedCountdownEnd = null;
