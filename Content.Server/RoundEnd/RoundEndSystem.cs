--- conflicted
+++ resolved
@@ -146,29 +146,6 @@
                units = "eta-units-minutes";
             }
 
-<<<<<<< HEAD
-            if (autoCall)
-            {
-                _chatSystem.DispatchGlobalAnnouncement(Loc.GetString("round-end-system-shuttle-auto-called-announcement",
-                    ("time", time),
-                    ("units", Loc.GetString(units))),
-                    Loc.GetString("Station"),
-                    false,
-                    null,
-                    Color.Gold);
-                SoundSystem.Play("/Audio/Corvax/Announcements/crew_s_called.ogg", Filter.Broadcast(), AudioParams.Default.AddVolume(-4)); // Corvax-Announcements
-            }
-            else
-            {
-                _chatSystem.DispatchGlobalAnnouncement(Loc.GetString("round-end-system-shuttle-called-announcement",
-                    ("time", time),
-                    ("units", Loc.GetString(units))),
-                    Loc.GetString("Station"),
-                    false,
-                    null,
-                    Color.Gold);
-            }
-=======
             _chatSystem.DispatchGlobalAnnouncement(Loc.GetString(text,
                 ("time", time),
                 ("units", Loc.GetString(units))),
@@ -176,9 +153,9 @@
                 false,
                 null,
                 Color.Gold);
->>>>>>> 19a977e8
 
             if (!autoCall) SoundSystem.Play("/Audio/Announcements/shuttlecalled.ogg", Filter.Broadcast(), AudioParams.Default.AddVolume(-4)); // Corvax-Announcements: Custom sound for auto-called
+            else SoundSystem.Play("/Audio/Corvax/Announcements/crew_s_called.ogg", Filter.Broadcast(), AudioParams.Default.AddVolume(-4)); // Corvax-Announcements
 
             LastCountdownStart = _gameTiming.CurTime;
             ExpectedCountdownEnd = _gameTiming.CurTime + countdownTime;
