using Content.Server._CP.TTS;
using Content.Server.Administration;
using Content.Server.Administration.Logs;
using Content.Server.Administration.Managers;
using Content.Server.Administration.Notes;
using Content.Server.Afk;
using Content.Server.Chat.Managers;
using Content.Server.Connection;
using Content.Server.Database;
using Content.Server.Discord;
using Content.Server.Discord.DiscordLink;
using Content.Server.Discord.WebhookMessages;
using Content.Server.EUI;
using Content.Server.GhostKick;
using Content.Server.Info;
using Content.Server.Mapping;
using Content.Server.Maps;
using Content.Server.NodeContainer.NodeGroups;
using Content.Server.Players.JobWhitelist;
using Content.Server.Players.PlayTimeTracking;
using Content.Server.Players.RateLimiting;
using Content.Server.Preferences.Managers;
using Content.Server.ServerInfo;
using Content.Server.ServerUpdates;
using Content.Server.Voting.Managers;
using Content.Server.Worldgen.Tools;
using Content.Shared.Administration.Logs;
using Content.Shared.Administration.Managers;
using Content.Shared.Chat;
using Content.Shared.Kitchen;
using Content.Shared.Players.PlayTimeTracking;
using Content.Shared.Players.RateLimiting;

namespace Content.Server.IoC
{
    internal static class ServerContentIoC
    {
        public static void Register()
        {
            IoCManager.Register<IChatManager, ChatManager>();
            IoCManager.Register<ISharedChatManager, ChatManager>();
            IoCManager.Register<IChatSanitizationManager, ChatSanitizationManager>();
            IoCManager.Register<IServerPreferencesManager, ServerPreferencesManager>();
            IoCManager.Register<IServerDbManager, ServerDbManager>();
            IoCManager.Register<RecipeManager, RecipeManager>();
            IoCManager.Register<INodeGroupFactory, NodeGroupFactory>();
            IoCManager.Register<IConnectionManager, ConnectionManager>();
            IoCManager.Register<ServerUpdateManager>();
            IoCManager.Register<IAdminManager, AdminManager>();
            IoCManager.Register<ISharedAdminManager, AdminManager>();
            IoCManager.Register<EuiManager, EuiManager>();
            IoCManager.Register<IVoteManager, VoteManager>();
            IoCManager.Register<IPlayerLocator, PlayerLocator>();
            IoCManager.Register<IAfkManager, AfkManager>();
            IoCManager.Register<IGameMapManager, GameMapManager>();
            IoCManager.Register<RulesManager, RulesManager>();
            IoCManager.Register<IBanManager, BanManager>();
            IoCManager.Register<ContentNetworkResourceManager>();
            IoCManager.Register<IAdminNotesManager, AdminNotesManager>();
            IoCManager.Register<GhostKickManager>();
            IoCManager.Register<ISharedAdminLogManager, AdminLogManager>();
            IoCManager.Register<IAdminLogManager, AdminLogManager>();
            IoCManager.Register<PlayTimeTrackingManager>();
            IoCManager.Register<UserDbDataManager>();
            IoCManager.Register<ServerInfoManager>();
            IoCManager.Register<PoissonDiskSampler>();
            IoCManager.Register<DiscordWebhook>();
            IoCManager.Register<VoteWebhooks>();
            IoCManager.Register<ServerDbEntryManager>();
            IoCManager.Register<ISharedPlaytimeManager, PlayTimeTrackingManager>();
            IoCManager.Register<ServerApi>();
            IoCManager.Register<JobWhitelistManager>();
            IoCManager.Register<PlayerRateLimitManager>();
            IoCManager.Register<SharedPlayerRateLimitManager, PlayerRateLimitManager>();
            IoCManager.Register<MappingManager>();
            IoCManager.Register<IWatchlistWebhookManager, WatchlistWebhookManager>();
            IoCManager.Register<ConnectionManager>();
<<<<<<< HEAD

            // CP-IoC-start
            IoCManager.Register<TTSManager>();
            // CP-IoC-end.
=======
            IoCManager.Register<MultiServerKickManager>();
            IoCManager.Register<CVarControlManager>();

            IoCManager.Register<DiscordLink>();
            IoCManager.Register<DiscordChatLink>();
>>>>>>> ec03ef6b
        }
    }
}<|MERGE_RESOLUTION|>--- conflicted
+++ resolved
@@ -75,18 +75,15 @@
             IoCManager.Register<MappingManager>();
             IoCManager.Register<IWatchlistWebhookManager, WatchlistWebhookManager>();
             IoCManager.Register<ConnectionManager>();
-<<<<<<< HEAD
-
-            // CP-IoC-start
-            IoCManager.Register<TTSManager>();
-            // CP-IoC-end.
-=======
             IoCManager.Register<MultiServerKickManager>();
             IoCManager.Register<CVarControlManager>();
 
             IoCManager.Register<DiscordLink>();
             IoCManager.Register<DiscordChatLink>();
->>>>>>> ec03ef6b
+
+            // CP-IoC-start
+            IoCManager.Register<TTSManager>();
+            // CP-IoC-end.
         }
     }
 }