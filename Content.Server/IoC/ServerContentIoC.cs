using Content.Server.Administration;
using Content.Server.Administration.Logs;
using Content.Server.Administration.Managers;
using Content.Server.Administration.Notes;
using Content.Server.Afk;
using Content.Server.Chat.Managers;
using Content.Server.Connection;
using Content.Server.Corvax.JoinPlayTime;
using Content.Server.Corvax.JoinQueue;
using Content.Server.Corvax.Sponsors;
using Content.Server.Database;
using Content.Server.EUI;
using Content.Server.GhostKick;
using Content.Server.Info;
using Content.Server.Maps;
using Content.Server.MoMMI;
using Content.Server.NodeContainer.NodeGroups;
using Content.Server.Objectives;
using Content.Server.Objectives.Interfaces;
using Content.Server.Players.PlayTimeTracking;
using Content.Server.Preferences.Managers;
using Content.Server.ServerInfo;
using Content.Server.ServerUpdates;
using Content.Server.Voting.Managers;
using Content.Shared.Administration;
using Content.Shared.Administration.Logs;
using Content.Shared.Kitchen;
using Content.Shared.Module;

namespace Content.Server.IoC
{
    internal static class ServerContentIoC
    {
        public static void Register()
        {
            IoCManager.Register<IChatManager, ChatManager>();
            IoCManager.Register<IChatSanitizationManager, ChatSanitizationManager>();
            IoCManager.Register<IMoMMILink, MoMMILink>();
            IoCManager.Register<IServerPreferencesManager, ServerPreferencesManager>();
            IoCManager.Register<IServerDbManager, ServerDbManager>();
            IoCManager.Register<RecipeManager, RecipeManager>();
            IoCManager.Register<INodeGroupFactory, NodeGroupFactory>();
            IoCManager.Register<IConnectionManager, ConnectionManager>();
            IoCManager.Register<ServerUpdateManager>();
            IoCManager.Register<IObjectivesManager, ObjectivesManager>();
            IoCManager.Register<IAdminManager, AdminManager>();
            IoCManager.Register<EuiManager, EuiManager>();
            IoCManager.Register<IVoteManager, VoteManager>();
            IoCManager.Register<IPlayerLocator, PlayerLocator>();
            IoCManager.Register<IAfkManager, AfkManager>();
            IoCManager.Register<IGameMapManager, GameMapManager>();
            IoCManager.Register<IGamePrototypeLoadManager, GamePrototypeLoadManager>();
            IoCManager.Register<RulesManager, RulesManager>();
            IoCManager.Register<RoleBanManager, RoleBanManager>();
            IoCManager.Register<NetworkResourceManager>();
            IoCManager.Register<IAdminNotesManager, AdminNotesManager>();
            IoCManager.Register<GhostKickManager>();
            IoCManager.Register<ISharedAdminLogManager, AdminLogManager>();
            IoCManager.Register<IAdminLogManager, AdminLogManager>();
            IoCManager.Register<PlayTimeTrackingManager>();
            IoCManager.Register<UserDbDataManager>();
<<<<<<< HEAD
            IoCManager.Register<SponsorsManager>(); // Corvax-Sponsors
            IoCManager.Register<JoinQueueManager>(); // Corvax-Queue
            IoCManager.Register<JoinPlayTimeManager>(); // Corvax-JoinPlaytime
=======
            IoCManager.Register<ServerInfoManager>();
>>>>>>> afbb3f28
        }
    }
}<|MERGE_RESOLUTION|>--- conflicted
+++ resolved
@@ -59,13 +59,10 @@
             IoCManager.Register<IAdminLogManager, AdminLogManager>();
             IoCManager.Register<PlayTimeTrackingManager>();
             IoCManager.Register<UserDbDataManager>();
-<<<<<<< HEAD
             IoCManager.Register<SponsorsManager>(); // Corvax-Sponsors
             IoCManager.Register<JoinQueueManager>(); // Corvax-Queue
             IoCManager.Register<JoinPlayTimeManager>(); // Corvax-JoinPlaytime
-=======
             IoCManager.Register<ServerInfoManager>();
->>>>>>> afbb3f28
         }
     }
 }