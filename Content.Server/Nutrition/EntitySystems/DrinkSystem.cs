--- conflicted
+++ resolved
@@ -202,11 +202,7 @@
                 UpdateAppearance(component);
 
                 var solution = _solutionContainerSystem.Drain(uid, interactions, interactions.DrainAvailable);
-<<<<<<< HEAD
-                solution.SpillAt(uid, "PuddleSmear");
-=======
-                _spillableSystem.SpillAt(entity.Uid, solution, "PuddleSmear");
->>>>>>> bd8acc5b
+                _spillableSystem.SpillAt(uid, solution, "PuddleSmear");
 
                 SoundSystem.Play(Filter.Pvs(uid), component.BurstSound.GetSound(), uid, AudioParams.Default.WithVolume(-4));
             }
