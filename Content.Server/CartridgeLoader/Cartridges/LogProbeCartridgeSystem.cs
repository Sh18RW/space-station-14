--- conflicted
+++ resolved
@@ -1,9 +1,5 @@
 using Content.Shared.Access.Components;
 using Content.Shared.Administration.Logs;
-<<<<<<< HEAD
-using Content.Shared.Audio;
-=======
->>>>>>> a594c7b6
 using Content.Shared.CartridgeLoader;
 using Content.Shared.CartridgeLoader.Cartridges;
 using Content.Shared.Database;
@@ -12,10 +8,6 @@
 using Content.Shared.Paper;
 using Content.Shared.Popups;
 using Robust.Shared.Audio.Systems;
-<<<<<<< HEAD
-using Robust.Shared.Random;
-=======
->>>>>>> a594c7b6
 using Robust.Shared.Timing;
 using System.Text;
 
@@ -25,18 +17,10 @@
 {
     [Dependency] private readonly CartridgeLoaderSystem _cartridge = default!;
     [Dependency] private readonly IGameTiming _timing = default!;
-<<<<<<< HEAD
-    [Dependency] private readonly IRobustRandom _random = default!;
-    [Dependency] private readonly ISharedAdminLogManager _adminLogger = default!;
-    [Dependency] private readonly SharedAudioSystem _audio = default!;
-    [Dependency] private readonly SharedHandsSystem _hands = default!;
-    [Dependency] private readonly SharedLabelSystem _label = default!;
-=======
     [Dependency] private readonly ISharedAdminLogManager _adminLogger = default!;
     [Dependency] private readonly SharedAudioSystem _audio = default!;
     [Dependency] private readonly SharedHandsSystem _hands = default!;
     [Dependency] private readonly LabelSystem _label = default!;
->>>>>>> a594c7b6
     [Dependency] private readonly SharedPopupSystem _popup = default!;
     [Dependency] private readonly SharedTransformSystem _transform = default!;
     [Dependency] private readonly PaperSystem _paper = default!;
@@ -65,11 +49,7 @@
             return;
 
         //Play scanning sound with slightly randomized pitch
-<<<<<<< HEAD
-        _audio.PlayEntity(ent.Comp.SoundScan, args.InteractEvent.User, target, AudioHelpers.WithVariation(0.25f, _random));
-=======
         _audio.PlayEntity(ent.Comp.SoundScan, args.InteractEvent.User, target);
->>>>>>> a594c7b6
         _popup.PopupCursor(Loc.GetString("log-probe-scan", ("device", target)), args.InteractEvent.User);
 
         ent.Comp.EntityName = Name(target);
