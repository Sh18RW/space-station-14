--- conflicted
+++ resolved
@@ -1,8 +1,4 @@
-<<<<<<< HEAD
-﻿using Content.Shared.CartridgeLoader.Cartridges;
-=======
 using Content.Shared.CartridgeLoader.Cartridges;
->>>>>>> a594c7b6
 ﻿using Content.Shared.Paper;
 using Robust.Shared.Audio;
 using Robust.Shared.Prototypes;
@@ -30,11 +26,7 @@
     /// The sound to make when we scan something with access
     /// </summary>
     [DataField, ViewVariables(VVAccess.ReadWrite)]
-<<<<<<< HEAD
-    public SoundSpecifier SoundScan = new SoundPathSpecifier("/Audio/Machines/scan_finish.ogg");
-=======
     public SoundSpecifier SoundScan = new SoundPathSpecifier("/Audio/Machines/scan_finish.ogg", AudioParams.Default.WithVariation(0.25f));
->>>>>>> a594c7b6
 
     /// <summary>
     /// Paper to spawn when printing logs.
