using System.Diagnostics.CodeAnalysis;
using System.Linq;
using Content.Server.Cargo.Systems;
using Content.Server.GameTicking;
using Content.Server.Power.EntitySystems;
using Content.Server.Xenoarchaeology.Equipment.Components;
using Content.Server.Xenoarchaeology.XenoArtifacts.Events;
using Content.Server.Xenoarchaeology.XenoArtifacts.Triggers.Components;
using Content.Shared.Xenoarchaeology.XenoArtifacts;
using JetBrains.Annotations;
using Robust.Shared.Random;
using Robust.Shared.Timing;

namespace Content.Server.Xenoarchaeology.XenoArtifacts;

public sealed partial class ArtifactSystem : EntitySystem
{
    [Dependency] private readonly IGameTiming _gameTiming = default!;
    [Dependency] private readonly IRobustRandom _random = default!;

    public override void Initialize()
    {
        base.Initialize();

        SubscribeLocalEvent<ArtifactComponent, MapInitEvent>(OnInit);
        SubscribeLocalEvent<ArtifactComponent, PriceCalculationEvent>(GetPrice);
        SubscribeLocalEvent<RoundEndTextAppendEvent>(OnRoundEnd);

        InitializeCommands();
        InitializeActions();
    }

    private void OnInit(EntityUid uid, ArtifactComponent component, MapInitEvent args)
    {
        RandomizeArtifact(uid, component);
    }

    /// <summary>
    /// Calculates the price of an artifact based on
    /// how many nodes have been unlocked/triggered
    /// </summary>
    /// <remarks>
    /// General balancing (for fully unlocked artifacts):
    /// Simple (1-2 Nodes): 1-2K
    /// Medium (5-8 Nodes): 6-7K
    /// Complex (7-12 Nodes): 10-11K
    /// </remarks>
    private void GetPrice(EntityUid uid, ArtifactComponent component, ref PriceCalculationEvent args)
    {
        var price = component.NodeTree.Sum(x => GetNodePrice(x, component));

        // 25% bonus for fully exploring every node.
        var fullyExploredBonus = component.NodeTree.Any(x => !x.Triggered) ? 1 : 1.25f;

        args.Price =+ price * fullyExploredBonus;
    }

    private float GetNodePrice(ArtifactNode node, ArtifactComponent component)
    {
        if (!node.Discovered) //no money for undiscovered nodes.
            return 0;

        var triggerProto = _prototype.Index<ArtifactTriggerPrototype>(node.Trigger);
        var effectProto = _prototype.Index<ArtifactEffectPrototype>(node.Effect);

        //quarter price if not triggered
        var priceMultiplier = node.Triggered ? 1f : 0.25f;
        //the danger is the average of node depth, effect danger, and trigger danger.
        var nodeDanger = (node.Depth + effectProto.TargetDepth + triggerProto.TargetDepth) / 3;

        var price = MathF.Pow(2f, nodeDanger) * component.PricePerNode * priceMultiplier;
        return price;
    }

    /// <summary>
    /// Calculates how many research points the artifact is worht
    /// </summary>
    /// <remarks>
    /// General balancing (for fully unlocked artifacts):
    /// Simple (1-2 Nodes): ~10K
    /// Medium (5-8 Nodes): ~30-40K
    /// Complex (7-12 Nodes): ~60-80K
    ///
    /// Simple artifacts should be enough to unlock a few techs.
    /// Medium should get you partway through a tree.
    /// Complex should get you through a full tree and then some.
    /// </remarks>
    public int GetResearchPointValue(EntityUid uid, ArtifactComponent? component = null, bool getMaxPrice = false)
    {
        if (!Resolve(uid, ref component))
            return 0;

        var sumValue = component.NodeTree.Sum(n => GetNodePointValue(n, component, getMaxPrice));
        var fullyExploredBonus = component.NodeTree.All(x => x.Triggered) || getMaxPrice ? 1.25f : 1;

        var pointValue = (int) (sumValue * fullyExploredBonus);
        return pointValue;
    }

    /// <summary>
    /// Gets the point value for an individual node
    /// </summary>
    private float GetNodePointValue(ArtifactNode node, ArtifactComponent component, bool getMaxPrice = false)
    {
        var valueDeduction = 1f;
        if (!getMaxPrice)
        {
            if (!node.Discovered)
                return 0;

            valueDeduction = !node.Triggered ? 0.25f : 1;
        }

        var triggerProto = _prototype.Index<ArtifactTriggerPrototype>(node.Trigger);
        var effectProto = _prototype.Index<ArtifactEffectPrototype>(node.Effect);

        var nodeDanger = (node.Depth + effectProto.TargetDepth + triggerProto.TargetDepth) / 3;
        return component.PointsPerNode * MathF.Pow(component.PointDangerMultiplier, nodeDanger) * valueDeduction;
    }

    /// <summary>
    /// Randomize a given artifact.
    /// </summary>
    [PublicAPI]
    public void RandomizeArtifact(EntityUid uid, ArtifactComponent component)
    {
        var nodeAmount = _random.Next(component.NodesMin, component.NodesMax);

        GenerateArtifactNodeTree(uid, ref component.NodeTree, nodeAmount);
        var firstNode = GetRootNode(component.NodeTree);
        EnterNode(uid, ref firstNode, component);
    }

    /// <summary>
    /// Tries to activate the artifact
    /// </summary>
    /// <param name="uid"></param>
    /// <param name="user"></param>
    /// <param name="component"></param>
    /// <returns></returns>
    public bool TryActivateArtifact(EntityUid uid, EntityUid? user = null, ArtifactComponent? component = null)
    {
        if (!Resolve(uid, ref component))
            return false;

        // check if artifact is under suppression field
        if (component.IsSuppressed)
            return false;

        // check if artifact isn't under cooldown
        var timeDif = _gameTiming.CurTime - component.LastActivationTime;
        if (timeDif < component.CooldownTime)
            return false;

        ForceActivateArtifact(uid, user, component);
        return true;
    }

    /// <summary>
    /// Forces an artifact to activate
    /// </summary>
    /// <param name="uid"></param>
    /// <param name="user"></param>
    /// <param name="component"></param>
    public void ForceActivateArtifact(EntityUid uid, EntityUid? user = null, ArtifactComponent? component = null)
    {
        if (!Resolve(uid, ref component))
            return;
        if (component.CurrentNodeId == null)
            return;

        component.LastActivationTime = _gameTiming.CurTime;

        var ev = new ArtifactActivatedEvent
        {
            Activator = user
        };
        RaiseLocalEvent(uid, ev, true);

        var currentNode = GetNodeFromId(component.CurrentNodeId.Value, component);

        currentNode.Triggered = true;
        if (currentNode.Edges.Any())
        {
            var newNode = GetNewNode(uid, component);
            if (newNode == null)
                return;
            EnterNode(uid, ref newNode, component);
        }
    }

    private ArtifactNode? GetNewNode(EntityUid uid, ArtifactComponent component)
    {
        if (component.CurrentNodeId == null)
            return null;

        var currentNode = GetNodeFromId(component.CurrentNodeId.Value, component);

        var allNodes = currentNode.Edges;
        Logger.Debug($"our node: {currentNode.Id}");
        Logger.Debug("other nodes:");
        foreach (var other in allNodes)
        {
            Logger.Debug($"{other}");
        }

        if (TryComp<BiasedArtifactComponent>(uid, out var bias) &&
            TryComp<TraversalDistorterComponent>(bias.Provider, out var trav) &&
            _random.Prob(trav.BiasChance) &&
            this.IsPowered(bias.Provider, EntityManager))
        {
            switch (trav.BiasDirection)
            {
                case BiasDirection.In:
                    var foo = allNodes.Where(x => GetNodeFromId(x, component).Depth < currentNode.Depth).ToHashSet();
                    if (foo.Any())
                        allNodes = foo;
                    break;
                case BiasDirection.Out:
                    var bar = allNodes.Where(x => GetNodeFromId(x, component).Depth > currentNode.Depth).ToHashSet();
                    if (bar.Any())
                        allNodes = bar;
                    break;
            }
        }

        var undiscoveredNodes = allNodes.Where(x => GetNodeFromId(x, component).Discovered).ToList();
        var newNode = _random.Pick(allNodes);
        if (undiscoveredNodes.Any() && _random.Prob(0.75f))
        {
            newNode = _random.Pick(undiscoveredNodes);
        }

        return GetNodeFromId(newNode, component);
    }

    /// <summary>
    /// Try and get a data object from a node
    /// </summary>
    /// <param name="uid">The entity you're getting the data from</param>
    /// <param name="key">The data's key</param>
    /// <param name="data">The data you are trying to get.</param>
    /// <param name="component"></param>
    /// <typeparam name="T"></typeparam>
    /// <returns></returns>
    public bool TryGetNodeData<T>(EntityUid uid, string key, [NotNullWhen(true)] out T? data, ArtifactComponent? component = null)
    {
        data = default;

        if (!Resolve(uid, ref component))
            return false;

        if (component.CurrentNodeId == null)
            return false;
        var currentNode = GetNodeFromId(component.CurrentNodeId.Value, component);

        if (currentNode.NodeData.TryGetValue(key, out var dat) && dat is T value)
        {
            data = value;
            return true;
        }

        return false;
    }

    /// <summary>
    /// Sets the node data to a certain value
    /// </summary>
    /// <param name="uid">The artifact</param>
    /// <param name="key">The key being set</param>
    /// <param name="value">The value it's being set to</param>
    /// <param name="component"></param>
    public void SetNodeData(EntityUid uid, string key, object value, ArtifactComponent? component = null)
    {
        if (!Resolve(uid, ref component))
            return;

        if (component.CurrentNodeId == null)
            return;
        var currentNode = GetNodeFromId(component.CurrentNodeId.Value, component);

        currentNode.NodeData[key] = value;
    }

    /// <summary>
    /// Gets the base node (depth 0) of an artifact's node graph
    /// </summary>
    /// <param name="allNodes"></param>
    /// <returns></returns>
    public ArtifactNode GetRootNode(List<ArtifactNode> allNodes)
    {
        return allNodes.First(n => n.Depth == 0);
    }

    /// <summary>
    /// Make shit go ape on round-end
    /// </summary>
    private void OnRoundEnd(RoundEndTextAppendEvent ev)
    {
<<<<<<< HEAD
        return; // Corvax: No fun allowed
        foreach (var artifactComp in EntityQuery<ArtifactComponent>())
=======
        var query = EntityQueryEnumerator<ArtifactComponent>();
        while (query.MoveNext(out var ent, out var artifactComp))
>>>>>>> ca498697
        {
            artifactComp.CooldownTime = TimeSpan.Zero;
            var timerTrigger = EnsureComp<ArtifactTimerTriggerComponent>(ent);
            timerTrigger.ActivationRate = TimeSpan.FromSeconds(0.5); //HAHAHAHAHAHAHAHAHAH -emo
        }
    }
}<|MERGE_RESOLUTION|>--- conflicted
+++ resolved
@@ -297,13 +297,9 @@
     /// </summary>
     private void OnRoundEnd(RoundEndTextAppendEvent ev)
     {
-<<<<<<< HEAD
         return; // Corvax: No fun allowed
-        foreach (var artifactComp in EntityQuery<ArtifactComponent>())
-=======
         var query = EntityQueryEnumerator<ArtifactComponent>();
         while (query.MoveNext(out var ent, out var artifactComp))
->>>>>>> ca498697
         {
             artifactComp.CooldownTime = TimeSpan.Zero;
             var timerTrigger = EnsureComp<ArtifactTimerTriggerComponent>(ent);
