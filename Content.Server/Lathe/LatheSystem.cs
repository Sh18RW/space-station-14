--- conflicted
+++ resolved
@@ -21,10 +21,7 @@
 using Content.Shared.Examine;
 using Content.Shared.Lathe;
 using Content.Shared.Lathe.Prototypes;
-<<<<<<< HEAD
-=======
 using Content.Shared.Localizations;
->>>>>>> a594c7b6
 using Content.Shared.Materials;
 using Content.Shared.Power;
 using Content.Shared.ReagentSpeed;
@@ -64,7 +61,6 @@
         /// Per-tick cache
         /// </summary>
         private readonly List<GasMixture> _environments = new();
-        private readonly HashSet<ProtoId<LatheRecipePrototype>> _availableRecipes = new();
 
         public override void Initialize()
         {
@@ -165,17 +161,8 @@
 
         public List<ProtoId<LatheRecipePrototype>> GetAvailableRecipes(EntityUid uid, LatheComponent component, bool getUnavailable = false)
         {
-<<<<<<< HEAD
-            _availableRecipes.Clear();
-            AddRecipesFromPacks(_availableRecipes, component.StaticPacks);
-            var ev = new LatheGetRecipesEvent(uid, getUnavailable)
-            {
-                Recipes = _availableRecipes
-            };
-=======
             var ev = new LatheGetRecipesEvent((uid, component), getUnavailable);
             AddRecipesFromPacks(ev.Recipes, component.StaticPacks);
->>>>>>> a594c7b6
             RaiseLocalEvent(uid, ev);
             return ev.Recipes.ToList();
         }
@@ -292,37 +279,16 @@
         /// Adds every unlocked recipe from each pack to the recipes list.
         /// </summary>
         public void AddRecipesFromDynamicPacks(ref LatheGetRecipesEvent args, TechnologyDatabaseComponent database, IEnumerable<ProtoId<LatheRecipePackPrototype>> packs)
-<<<<<<< HEAD
         {
             foreach (var id in packs)
             {
                 var pack = _proto.Index(id);
                 foreach (var recipe in pack.Recipes)
                 {
-                    if (args.getUnavailable || database.UnlockedRecipes.Contains(recipe))
-                        args.Recipes.Add(recipe);
-                }
-            }
-        }
-
-        private void OnGetRecipes(EntityUid uid, TechnologyDatabaseComponent component, LatheGetRecipesEvent args)
-        {
-            if (uid != args.Lathe || !TryComp<LatheComponent>(uid, out var latheComponent))
-                return;
-
-            AddRecipesFromDynamicPacks(ref args, component, latheComponent.DynamicPacks);
-=======
-        {
-            foreach (var id in packs)
-            {
-                var pack = _proto.Index(id);
-                foreach (var recipe in pack.Recipes)
-                {
                     if (args.GetUnavailable || database.UnlockedRecipes.Contains(recipe))
                         args.Recipes.Add(recipe);
                 }
             }
->>>>>>> a594c7b6
         }
 
         private void OnGetRecipes(EntityUid uid, TechnologyDatabaseComponent component, LatheGetRecipesEvent args)
@@ -336,11 +302,7 @@
             if (uid != args.Lathe)
                 return;
 
-<<<<<<< HEAD
-            if (!args.getUnavailable && !_emag.CheckFlag(uid, EmagType.Interaction))
-=======
             if (!args.GetUnavailable && !_emag.CheckFlag(uid, EmagType.Interaction))
->>>>>>> a594c7b6
                 return;
 
             AddRecipesFromPacks(args.Recipes, component.EmagStaticPacks);
