--- conflicted
+++ resolved
@@ -33,11 +33,8 @@
     public interface IConnectionManager
     {
         void Initialize();
-<<<<<<< HEAD
+        void PostInit();
         Task<bool> HavePrivilegedJoin(NetUserId userId); // Corvax-Queue
-=======
-        void PostInit();
->>>>>>> d088c8a0
 
         /// <summary>
         /// Temporarily allow a user to bypass regular connection requirements.
