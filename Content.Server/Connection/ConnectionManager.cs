﻿using System.Collections.Immutable;
using System.Threading.Tasks;
using Content.Server.Corvax.Sponsors;
using Content.Server.Database;
using Content.Server.GameTicking;
using Content.Server.Preferences.Managers;
using Content.Shared.CCVar;
using Content.Shared.Corvax.CCCVars;
using Content.Shared.GameTicking;
using Content.Shared.Players.PlayTimeTracking;
using Robust.Server.Player;
using Robust.Shared.Configuration;
using Robust.Shared.Network;


namespace Content.Server.Connection
{
    public interface IConnectionManager
    {
        void Initialize();
        Task<bool> HavePrivilegedJoin(NetUserId userId); // Corvax-Queue
    }

    /// <summary>
    ///     Handles various duties like guest username assignment, bans, connection logs, etc...
    /// </summary>
    public sealed class ConnectionManager : IConnectionManager
    {
        [Dependency] private readonly IServerDbManager _dbManager = default!;
        [Dependency] private readonly IPlayerManager _plyMgr = default!;
        [Dependency] private readonly IServerNetManager _netMgr = default!;
        [Dependency] private readonly IServerDbManager _db = default!;
        [Dependency] private readonly IConfigurationManager _cfg = default!;
<<<<<<< HEAD
        [Dependency] private readonly SponsorsManager _sponsorsManager = default!; // Corvax-Sponsors
=======
        [Dependency] private readonly ILocalizationManager _loc = default!;
>>>>>>> 88d68568

        public void Initialize()
        {
            _netMgr.Connecting += NetMgrOnConnecting;
            _netMgr.AssignUserIdCallback = AssignUserIdCallback;
            // Approval-based IP bans disabled because they don't play well with Happy Eyeballs.
            // _netMgr.HandleApprovalCallback = HandleApproval;
        }

        /*
        private async Task<NetApproval> HandleApproval(NetApprovalEventArgs eventArgs)
        {
            var ban = await _db.GetServerBanByIpAsync(eventArgs.Connection.RemoteEndPoint.Address);
            if (ban != null)
            {
                var expires = Loc.GetString("ban-banned-permanent");
                if (ban.ExpirationTime is { } expireTime)
                {
                    var duration = expireTime - ban.BanTime;
                    var utc = expireTime.ToUniversalTime();
                    expires = Loc.GetString("ban-expires", ("duration", duration.TotalMinutes.ToString("N0")), ("time", utc.ToString("f")));
                }
                var reason = Loc.GetString("ban-banned-1") + "\n" + Loc.GetString("ban-banned-2", ("reason", this.Reason)) + "\n" + expires;;
                return NetApproval.Deny(reason);
            }

            return NetApproval.Allow();
        }
        */

        private async Task NetMgrOnConnecting(NetConnectingArgs e)
        {
            var deny = await ShouldDeny(e);

            var addr = e.IP.Address;
            var userId = e.UserId;

            if (deny != null)
            {
                var (reason, msg, banHits) = deny.Value;

                var id = await _db.AddConnectionLogAsync(userId, e.UserName, addr, e.UserData.HWId, reason);
                if (banHits is { Count: > 0 })
                    await _db.AddServerBanHitsAsync(id, banHits);

                e.Deny(msg);
            }
            else
            {
                await _db.AddConnectionLogAsync(userId, e.UserName, addr, e.UserData.HWId, null);

                if (!ServerPreferencesManager.ShouldStorePrefs(e.AuthType))
                    return;

                await _db.UpdatePlayerRecordAsync(userId, e.UserName, addr, e.UserData.HWId);
            }
        }

        private async Task<(ConnectionDenyReason, string, List<ServerBanDef>? bansHit)?> ShouldDeny(
            NetConnectingArgs e)
        {
            // Check if banned.
            var addr = e.IP.Address;
            var userId = e.UserId;
            ImmutableArray<byte>? hwId = e.UserData.HWId;
            if (hwId.Value.Length == 0 || !_cfg.GetCVar(CCVars.BanHardwareIds))
            {
                // HWId not available for user's platform, don't look it up.
                // Or hardware ID checks disabled.
                hwId = null;
            }

            var adminData = await _dbManager.GetAdminDataForAsync(e.UserId);

            // Corvax-Start: Allow privileged players bypass bunker
            var isPrivileged = await HavePrivilegedJoin(e.UserId);
            if (_cfg.GetCVar(CCVars.PanicBunkerEnabled) && !isPrivileged)
            // Corvax-End
            {
                var showReason = _cfg.GetCVar(CCVars.PanicBunkerShowReason);

                var minMinutesAge = _cfg.GetCVar(CCVars.PanicBunkerMinAccountAge);
                var record = await _dbManager.GetPlayerRecordByUserId(userId);
                var validAccountAge = record != null &&
                                        record.FirstSeenTime.CompareTo(DateTimeOffset.Now - TimeSpan.FromMinutes(minMinutesAge)) <= 0;

                if (showReason && !validAccountAge)
                {
                    return (ConnectionDenyReason.Panic,
                        Loc.GetString("panic-bunker-account-denied-reason",
                            ("reason", Loc.GetString("panic-bunker-account-reason-account", ("minutes", minMinutesAge)))), null);
                }

                var minOverallHours = _cfg.GetCVar(CCVars.PanicBunkerMinOverallHours);
                var overallTime = ( await _db.GetPlayTimes(e.UserId)).Find(p => p.Tracker == PlayTimeTrackingShared.TrackerOverall);
                var haveMinOverallTime = overallTime != null && overallTime.TimeSpent.TotalHours > minOverallHours;

                if (showReason && !haveMinOverallTime)
                {
                    return (ConnectionDenyReason.Panic,
                        Loc.GetString("panic-bunker-account-denied-reason",
                            ("reason", Loc.GetString("panic-bunker-account-reason-overall", ("hours", minOverallHours)))), null);
                }

                if (!validAccountAge || !haveMinOverallTime)
                {
                    return (ConnectionDenyReason.Panic, Loc.GetString("panic-bunker-account-denied"), null);
                }
            }

            // Corvax-Queue-Start
            var isQueueEnabled = _cfg.GetCVar(CCCVars.QueueEnabled);
            if (_plyMgr.PlayerCount >= _cfg.GetCVar(CCVars.SoftMaxPlayers) && !isPrivileged && !isQueueEnabled)
            // Corvax-Queue-End
            {
                return (ConnectionDenyReason.Full, Loc.GetString("soft-player-cap-full"), null);
            }

            var bans = await _db.GetServerBansAsync(addr, userId, hwId, includeUnbanned: false);
            if (bans.Count > 0)
            {
                var firstBan = bans[0];
                var message = firstBan.FormatBanMessage(_cfg, _loc);
                return (ConnectionDenyReason.Ban, message, bans);
            }

            if (_cfg.GetCVar(CCVars.WhitelistEnabled))
            {
                var min = _cfg.GetCVar(CCVars.WhitelistMinPlayers);
                var max = _cfg.GetCVar(CCVars.WhitelistMaxPlayers);
                var playerCountValid = _plyMgr.PlayerCount >= min && _plyMgr.PlayerCount < max;

                if (playerCountValid && await _db.GetWhitelistStatusAsync(userId) == false
                                     && adminData is null)
                {
                    var msg = Loc.GetString(_cfg.GetCVar(CCVars.WhitelistReason));
                    // was the whitelist playercount changed?
                    if (min > 0 || max < int.MaxValue)
                        msg += "\n" + Loc.GetString("whitelist-playercount-invalid", ("min", min), ("max", max));
                    return (ConnectionDenyReason.Whitelist, msg, null);
                }
            }

            return null;
        }

        private async Task<NetUserId?> AssignUserIdCallback(string name)
        {
            if (!_cfg.GetCVar(CCVars.GamePersistGuests))
            {
                return null;
            }

            var userId = await _db.GetAssignedUserIdAsync(name);
            if (userId != null)
            {
                return userId;
            }

            var assigned = new NetUserId(Guid.NewGuid());
            await _db.AssignUserIdAsync(name, assigned);
            return assigned;
        }

        // Corvax-Queue-Start: Make these conditions in one place, for checks in the connection and in the queue
        public async Task<bool> HavePrivilegedJoin(NetUserId userId)
        {
            var isAdmin = await _dbManager.GetAdminDataForAsync(userId) != null;
            var havePriorityJoin = _sponsorsManager.TryGetInfo(userId, out var sponsor) && sponsor.HavePriorityJoin; // Corvax-Sponsors
            var wasInGame = EntitySystem.TryGet<GameTicker>(out var ticker) &&
                            ticker.PlayerGameStatuses.TryGetValue(userId, out var status) &&
                            status == PlayerGameStatus.JoinedGame;
            return isAdmin ||
                   havePriorityJoin || // Corvax-Sponsors
                   wasInGame;
        }
        // Corvax-Queue-End
    }
}<|MERGE_RESOLUTION|>--- conflicted
+++ resolved
@@ -31,11 +31,8 @@
         [Dependency] private readonly IServerNetManager _netMgr = default!;
         [Dependency] private readonly IServerDbManager _db = default!;
         [Dependency] private readonly IConfigurationManager _cfg = default!;
-<<<<<<< HEAD
         [Dependency] private readonly SponsorsManager _sponsorsManager = default!; // Corvax-Sponsors
-=======
         [Dependency] private readonly ILocalizationManager _loc = default!;
->>>>>>> 88d68568
 
         public void Initialize()
         {
