--- conflicted
+++ resolved
@@ -2,12 +2,9 @@
 using System.Linq;
 using System.Threading.Tasks;
 using System.Runtime.InteropServices;
-<<<<<<< HEAD
 using Content.Corvax.Interfaces.Server;
 using Content.Corvax.Interfaces.Shared;
-=======
 using Content.Server.Administration.Managers;
->>>>>>> 392046fc
 using Content.Server.Chat.Managers;
 using Content.Server.Database;
 using Content.Server.GameTicking;
@@ -64,12 +61,9 @@
         [Dependency] private readonly IGameTiming _gameTiming = default!;
         [Dependency] private readonly ILogManager _logManager = default!;
         [Dependency] private readonly IChatManager _chatManager = default!;
-<<<<<<< HEAD
+        [Dependency] private readonly IAdminManager _adminManager = default!;
         private ISharedSponsorsManager? _sponsorsMgr; // Corvax-Sponsors
         private IServerVPNGuardManager? _vpnGuardMgr; // Corvax-VPNGuard
-=======
-        [Dependency] private readonly IAdminManager _adminManager = default!;
->>>>>>> 392046fc
 
         private ISawmill _sawmill = default!;
         private readonly Dictionary<NetUserId, TimeSpan> _temporaryBypasses = [];
@@ -305,21 +299,17 @@
                             ticker.PlayerGameStatuses.TryGetValue(userId, out var status) &&
                             status == PlayerGameStatus.JoinedGame;
             var adminBypass = _cfg.GetCVar(CCVars.AdminBypassMaxPlayers) && adminData != null;
-<<<<<<< HEAD
+            var softPlayerCount = _plyMgr.PlayerCount;
+
+            if (!_cfg.GetCVar(CCVars.AdminsCountForMaxPlayers))
+            {
+                softPlayerCount -= _adminManager.ActiveAdmins.Count();
+            }
+
             // Corvax-Queue-Start
             var isQueueEnabled = IoCManager.Instance!.TryResolveType<IServerJoinQueueManager>(out var mgr) && mgr.IsEnabled;
-            if ((_plyMgr.PlayerCount >= _cfg.GetCVar(CCVars.SoftMaxPlayers) && !adminBypass) && !wasInGame && !isQueueEnabled)
+            if ((softPlayerCount >= _cfg.GetCVar(CCVars.SoftMaxPlayers) && !adminBypass) && !wasInGame && !isQueueEnabled)
             // Corvax-Queue-End
-=======
-            var softPlayerCount = _plyMgr.PlayerCount;
-
-            if (!_cfg.GetCVar(CCVars.AdminsCountForMaxPlayers))
-            {
-                softPlayerCount -= _adminManager.ActiveAdmins.Count();
-            }
-
-            if ((softPlayerCount >= _cfg.GetCVar(CCVars.SoftMaxPlayers) && !adminBypass) && !wasInGame)
->>>>>>> 392046fc
             {
                 return (ConnectionDenyReason.Full, Loc.GetString("soft-player-cap-full"), null);
             }
