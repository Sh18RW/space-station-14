--- conflicted
+++ resolved
@@ -82,12 +82,9 @@
         {
             _sawmill = _logManager.GetSawmill("connections");
 
-<<<<<<< HEAD
+            _ipintel = new IPIntel.IPIntel(new IPIntelApi(_http, _cfg), _db, _cfg, _logManager, _chatManager, _gameTiming);
+
             IoCManager.Instance!.TryResolveType(out _sponsorsMgr); // Corvax-Sponsors
-=======
-            _ipintel = new IPIntel.IPIntel(new IPIntelApi(_http, _cfg), _db, _cfg, _logManager, _chatManager, _gameTiming);
-
->>>>>>> 9cc76d93
             _netMgr.Connecting += NetMgrOnConnecting;
             _netMgr.AssignUserIdCallback = AssignUserIdCallback;
             _plyMgr.PlayerStatusChanged += PlayerStatusChanged;
