--- conflicted
+++ resolved
@@ -21,9 +21,7 @@
     public interface IConnectionManager
     {
         void Initialize();
-<<<<<<< HEAD
         Task<bool> HavePrivilegedJoin(NetUserId userId); // Corvax-Queue
-=======
 
         /// <summary>
         /// Temporarily allow a user to bypass regular connection requirements.
@@ -36,7 +34,6 @@
         /// <param name="user">The user to give a temporary bypass.</param>
         /// <param name="duration">How long the bypass should last for.</param>
         void AddTemporaryConnectBypass(NetUserId user, TimeSpan duration);
->>>>>>> 6fa90e06
     }
 
     /// <summary>
@@ -51,17 +48,11 @@
         [Dependency] private readonly IConfigurationManager _cfg = default!;
         [Dependency] private readonly ILocalizationManager _loc = default!;
         [Dependency] private readonly ServerDbEntryManager _serverDbEntry = default!;
-<<<<<<< HEAD
+        [Dependency] private readonly IGameTiming _gameTiming = default!;
+        [Dependency] private readonly ILogManager _logManager = default!;
         private IServerSponsorsManager? _sponsorsMgr; // Corvax-Sponsors
         private IServerVPNGuardManager? _vpnGuardMgr; // Corvax-VPNGuard
 
-        public void Initialize()
-        {
-            IoCManager.Instance!.TryResolveType(out _sponsorsMgr); // Corvax-Sponsors
-=======
-        [Dependency] private readonly IGameTiming _gameTiming = default!;
-        [Dependency] private readonly ILogManager _logManager = default!;
-
         private readonly Dictionary<NetUserId, TimeSpan> _temporaryBypasses = [];
         private ISawmill _sawmill = default!;
 
@@ -69,7 +60,7 @@
         {
             _sawmill = _logManager.GetSawmill("connections");
 
->>>>>>> 6fa90e06
+            IoCManager.Instance!.TryResolveType(out _sponsorsMgr); // Corvax-Sponsors
             _netMgr.Connecting += NetMgrOnConnecting;
             _netMgr.AssignUserIdCallback = AssignUserIdCallback;
             // Approval-based IP bans disabled because they don't play well with Happy Eyeballs.
