--- conflicted
+++ resolved
@@ -66,11 +66,7 @@
         [Dependency] private readonly IChatManager _chatManager = default!;
         [Dependency] private readonly IHttpClientHolder _http = default!;
         [Dependency] private readonly IAdminManager _adminManager = default!;
-<<<<<<< HEAD
-=======
         [Dependency] private readonly IEntityManager _entityManager = default!;
-        private ISharedSponsorsManager? _sponsorsMgr; // Corvax-Sponsors
->>>>>>> ec03ef6b
         private IServerVPNGuardManager? _vpnGuardMgr; // Corvax-VPNGuard
 
         private GameTicker? _ticker;
