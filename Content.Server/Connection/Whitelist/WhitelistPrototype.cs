﻿using System.Threading.Tasks;
using Robust.Shared.Network;
using Robust.Shared.Prototypes;

namespace Content.Server.Connection.Whitelist;

/// <summary>
/// Used by the <see cref="ConnectionManager"/> to determine if a player should be allowed to join the server.
/// Used in the whitelist.prototype_list CVar.
///
/// Whitelists are used to determine if a player is allowed to connect.
/// You define a PlayerConnectionWhitelist with a list of conditions.
/// Every condition has a type and a <see cref="ConditionAction"/> along with other parameters depending on the type.
/// Action must either be Allow, Deny or Next.
/// Allow means the player is instantly allowed to connect if the condition is met.
/// Deny means the player is instantly denied to connect if the condition is met.
/// Next means the next condition in the list is checked.
/// If the condition doesn't match, the next condition is checked.
/// </summary>
<<<<<<< HEAD
[Prototype("playerConnectionWhitelist")]
=======
[Prototype]
>>>>>>> a594c7b6
public sealed partial class PlayerConnectionWhitelistPrototype : IPrototype
{
    [IdDataField]
    public string ID { get; private set; } = default!;

    /// <summary>
    /// Minimum number of players required for this whitelist to be active.
    /// If there are less players than this, the whitelist will be ignored and the next one in the list will be used.
    /// </summary>
    [DataField]
    public int MinimumPlayers = 0;

    /// <summary>
    /// Maximum number of players allowed for this whitelist to be active.
    /// If there are more players than this, the whitelist will be ignored and the next one in the list will be used.
    /// </summary>
    [DataField]
    public int MaximumPlayers = int.MaxValue;

    [DataField]
    public WhitelistCondition[] Conditions = default!;
}<|MERGE_RESOLUTION|>--- conflicted
+++ resolved
@@ -17,11 +17,7 @@
 /// Next means the next condition in the list is checked.
 /// If the condition doesn't match, the next condition is checked.
 /// </summary>
-<<<<<<< HEAD
-[Prototype("playerConnectionWhitelist")]
-=======
 [Prototype]
->>>>>>> a594c7b6
 public sealed partial class PlayerConnectionWhitelistPrototype : IPrototype
 {
     [IdDataField]
