--- conflicted
+++ resolved
@@ -76,24 +76,6 @@
     }
 
     /// <summary>
-<<<<<<< HEAD
-    /// Activates the analyzer with no target, so it only scans the tile the user was on when activated
-    /// </summary>
-    private void OnUseInHand(Entity<GasAnalyzerComponent> entity, ref UseInHandEvent args)
-    {
-        // Not checking for Handled because ActivatableUISystem already marks it as such.
-
-        if (!entity.Comp.Enabled)
-            ActivateAnalyzer(entity, args.User);
-        else
-            DisableAnalyzer(entity, args.User);
-
-        args.Handled = true;
-    }
-
-    /// <summary>
-=======
->>>>>>> a594c7b6
     /// Handles analyzer activation logic
     /// </summary>
     private void ActivateAnalyzer(Entity<GasAnalyzerComponent> entity, EntityUid user, EntityUid? target = null)
