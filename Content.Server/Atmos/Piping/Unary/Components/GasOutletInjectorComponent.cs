using Content.Server.Atmos.Piping.Unary.EntitySystems;
using Content.Shared.Atmos;
<<<<<<< HEAD
=======
using Content.Shared.Atmos.Piping.Binary.Components;
>>>>>>> a594c7b6
using Content.Shared.Guidebook;

namespace Content.Server.Atmos.Piping.Unary.Components
{
    [RegisterComponent]
    [Access(typeof(GasOutletInjectorSystem))]
    public sealed partial class GasOutletInjectorComponent : Component
    {

        [ViewVariables(VVAccess.ReadWrite)]
        public bool Enabled = true;

        /// <summary>
        ///     Target volume to transfer. If <see cref="WideNet"/> is enabled, actual transfer rate will be much higher.
        /// </summary>
        [ViewVariables(VVAccess.ReadWrite)]
        public float TransferRate
        {
            get => _transferRate;
            set => _transferRate = Math.Clamp(value, 0f, MaxTransferRate);
        }

        private float _transferRate = 50;

        [DataField]
        public float MaxTransferRate = Atmospherics.MaxTransferRate;

<<<<<<< HEAD
        [DataField("maxPressure")]
        [GuidebookData]
        public float MaxPressure { get; set; } = GasVolumePumpComponent.DefaultHigherThreshold;
=======
        [DataField]
        [GuidebookData]
        public float MaxPressure = GasVolumePumpComponent.DefaultHigherThreshold;
>>>>>>> a594c7b6

        [DataField("inlet")]
        public string InletName = "pipe";
    }
}<|MERGE_RESOLUTION|>--- conflicted
+++ resolved
@@ -1,9 +1,6 @@
 using Content.Server.Atmos.Piping.Unary.EntitySystems;
 using Content.Shared.Atmos;
-<<<<<<< HEAD
-=======
 using Content.Shared.Atmos.Piping.Binary.Components;
->>>>>>> a594c7b6
 using Content.Shared.Guidebook;
 
 namespace Content.Server.Atmos.Piping.Unary.Components
@@ -31,15 +28,9 @@
         [DataField]
         public float MaxTransferRate = Atmospherics.MaxTransferRate;
 
-<<<<<<< HEAD
-        [DataField("maxPressure")]
-        [GuidebookData]
-        public float MaxPressure { get; set; } = GasVolumePumpComponent.DefaultHigherThreshold;
-=======
         [DataField]
         [GuidebookData]
         public float MaxPressure = GasVolumePumpComponent.DefaultHigherThreshold;
->>>>>>> a594c7b6
 
         [DataField("inlet")]
         public string InletName = "pipe";
