using Content.Server.Atmos.EntitySystems;
using Content.Server.Botany.Components;
using Content.Server.Hands.Systems;
using Content.Server.Kitchen.Components;
using Content.Server.Popups;
using Content.Shared.Chemistry.EntitySystems;
using Content.Shared.Atmos;
using Content.Shared.Botany;
using Content.Shared.Burial.Components;
using Content.Shared.Chemistry.Reagent;
using Content.Shared.Coordinates.Helpers;
using Content.Shared.Examine;
using Content.Shared.FixedPoint;
using Content.Shared.Hands.Components;
using Content.Shared.IdentityManagement;
using Content.Shared.Interaction;
using Content.Shared.Popups;
using Content.Shared.Random;
using Content.Shared.Tag;
using Robust.Server.GameObjects;
using Robust.Shared.Audio.Systems;
using Robust.Shared.Player;
using Robust.Shared.Prototypes;
using Robust.Shared.Random;
using Robust.Shared.Timing;
<<<<<<< HEAD
using Content.Server.Labels.Components;
using Content.Shared.Containers.ItemSlots;
=======
using Content.Shared.Administration.Logs;
using Content.Shared.Containers.ItemSlots;
using Content.Shared.Database;
using Content.Shared.Labels.Components;
>>>>>>> a594c7b6

namespace Content.Server.Botany.Systems;

public sealed class PlantHolderSystem : EntitySystem
{
    [Dependency] private readonly AtmosphereSystem _atmosphere = default!;
    [Dependency] private readonly BotanySystem _botany = default!;
    [Dependency] private readonly IPrototypeManager _prototype = default!;
    [Dependency] private readonly MutationSystem _mutation = default!;
    [Dependency] private readonly AppearanceSystem _appearance = default!;
    [Dependency] private readonly SharedAudioSystem _audio = default!;
    [Dependency] private readonly HandsSystem _hands = default!;
    [Dependency] private readonly PopupSystem _popup = default!;
    [Dependency] private readonly IGameTiming _gameTiming = default!;
    [Dependency] private readonly SharedSolutionContainerSystem _solutionContainerSystem = default!;
    [Dependency] private readonly TagSystem _tagSystem = default!;
    [Dependency] private readonly RandomHelperSystem _randomHelper = default!;
    [Dependency] private readonly IRobustRandom _random = default!;
    [Dependency] private readonly ItemSlotsSystem _itemSlots = default!;
<<<<<<< HEAD

=======
    [Dependency] private readonly ISharedAdminLogManager _adminLogger = default!;
>>>>>>> a594c7b6

    public const float HydroponicsSpeedMultiplier = 1f;
    public const float HydroponicsConsumptionMultiplier = 2f;

    private static readonly ProtoId<TagPrototype> HoeTag = "Hoe";
    private static readonly ProtoId<TagPrototype> PlantSampleTakerTag = "PlantSampleTaker";

    public override void Initialize()
    {
        base.Initialize();
        SubscribeLocalEvent<PlantHolderComponent, ExaminedEvent>(OnExamine);
        SubscribeLocalEvent<PlantHolderComponent, InteractUsingEvent>(OnInteractUsing);
        SubscribeLocalEvent<PlantHolderComponent, InteractHandEvent>(OnInteractHand);
        SubscribeLocalEvent<PlantHolderComponent, SolutionTransferredEvent>(OnSolutionTransferred);
    }

    public override void Update(float frameTime)
    {
        base.Update(frameTime);

        var query = EntityQueryEnumerator<PlantHolderComponent>();
        while (query.MoveNext(out var uid, out var plantHolder))
        {
            if (plantHolder.NextUpdate > _gameTiming.CurTime)
                continue;
            plantHolder.NextUpdate = _gameTiming.CurTime + plantHolder.UpdateDelay;

            Update(uid, plantHolder);
        }
    }

    private int GetCurrentGrowthStage(Entity<PlantHolderComponent> entity)
    {
        var (uid, component) = entity;

        if (component.Seed == null)
            return 0;

        var result = Math.Max(1, (int)(component.Age * component.Seed.GrowthStages / component.Seed.Maturation));
        return result;
    }

    private void OnExamine(Entity<PlantHolderComponent> entity, ref ExaminedEvent args)
    {
        if (!args.IsInDetailsRange)
            return;

        var (_, component) = entity;

        using (args.PushGroup(nameof(PlantHolderComponent)))
        {
            if (component.Seed == null)
            {
                args.PushMarkup(Loc.GetString("plant-holder-component-nothing-planted-message"));
            }
            else if (!component.Dead)
            {
                var displayName = Loc.GetString(component.Seed.DisplayName);
                args.PushMarkup(Loc.GetString("plant-holder-component-something-already-growing-message",
                    ("seedName", displayName),
                    ("toBeForm", displayName.EndsWith('s') ? "are" : "is")));

                if (component.Health <= component.Seed.Endurance / 2)
                {
                    args.PushMarkup(Loc.GetString(
                        "plant-holder-component-something-already-growing-low-health-message",
                        ("healthState",
                            Loc.GetString(component.Age > component.Seed.Lifespan
                                ? "plant-holder-component-plant-old-adjective"
                                : "plant-holder-component-plant-unhealthy-adjective"))));
                }

                // For future reference, mutations should only appear on examine if they apply to a plant, not to produce.

                if (component.Seed.Ligneous)
                    args.PushMarkup(Loc.GetString("mutation-plant-ligneous"));

                if (component.Seed.TurnIntoKudzu)
                    args.PushMarkup(Loc.GetString("mutation-plant-kudzu"));

                if (component.Seed.CanScream)
                    args.PushMarkup(Loc.GetString("mutation-plant-scream"));

                if (component.Seed.Viable == false)
                    args.PushMarkup(Loc.GetString("mutation-plant-unviable"));
            }
            else
            {
                args.PushMarkup(Loc.GetString("plant-holder-component-dead-plant-matter-message"));
            }

            if (component.WeedLevel >= 5)
                args.PushMarkup(Loc.GetString("plant-holder-component-weed-high-level-message"));

            if (component.PestLevel >= 5)
                args.PushMarkup(Loc.GetString("plant-holder-component-pest-high-level-message"));

            args.PushMarkup(Loc.GetString($"plant-holder-component-water-level-message",
                ("waterLevel", (int)component.WaterLevel)));
            args.PushMarkup(Loc.GetString($"plant-holder-component-nutrient-level-message",
                ("nutritionLevel", (int)component.NutritionLevel)));

            if (component.DrawWarnings)
            {
                if (component.Toxins > 40f)
                    args.PushMarkup(Loc.GetString("plant-holder-component-toxins-high-warning"));

                if (component.ImproperLight)
                    args.PushMarkup(Loc.GetString("plant-holder-component-light-improper-warning"));

                if (component.ImproperHeat)
                    args.PushMarkup(Loc.GetString("plant-holder-component-heat-improper-warning"));

                if (component.ImproperPressure)
                    args.PushMarkup(Loc.GetString("plant-holder-component-pressure-improper-warning"));

                if (component.MissingGas > 0)
                    args.PushMarkup(Loc.GetString("plant-holder-component-gas-missing-warning"));
            }
        }
    }

    private void OnInteractUsing(Entity<PlantHolderComponent> entity, ref InteractUsingEvent args)
    {
        var (uid, component) = entity;

        if (TryComp(args.Used, out SeedComponent? seeds))
        {
            if (component.Seed == null)
            {
                if (!_botany.TryGetSeed(seeds, out var seed))
                    return;

                args.Handled = true;
                var name = Loc.GetString(seed.Name);
                var noun = Loc.GetString(seed.Noun);
                _popup.PopupCursor(Loc.GetString("plant-holder-component-plant-success-message",
                    ("seedName", name),
                    ("seedNoun", noun)), args.User, PopupType.Medium);

                component.Seed = seed;
                component.Dead = false;
                component.Age = 1;
                if (seeds.HealthOverride != null)
                {
                    component.Health = seeds.HealthOverride.Value;
                }
                else
                {
                    component.Health = component.Seed.Endurance;
                }
                component.LastCycle = _gameTiming.CurTime;

                if (TryComp<PaperLabelComponent>(args.Used, out var paperLabel))
                {
                    _itemSlots.TryEjectToHands(args.Used, paperLabel.LabelSlot, args.User);
                }
                QueueDel(args.Used);

                CheckLevelSanity(uid, component);
                UpdateSprite(uid, component);

                if (seed.PlantLogImpact != null)
                    _adminLogger.Add(LogType.Botany, seed.PlantLogImpact.Value, $"{ToPrettyString(args.User):player} planted  {Loc.GetString(seed.Name):seed} at Pos:{Transform(uid).Coordinates}.");

                return;
            }

            args.Handled = true;
            _popup.PopupCursor(Loc.GetString("plant-holder-component-already-seeded-message",
                ("name", Comp<MetaDataComponent>(uid).EntityName)), args.User, PopupType.Medium);
            return;
        }

        if (_tagSystem.HasTag(args.Used, HoeTag))
        {
            args.Handled = true;
            if (component.WeedLevel > 0)
            {
                _popup.PopupCursor(Loc.GetString("plant-holder-component-remove-weeds-message",
                    ("name", Comp<MetaDataComponent>(uid).EntityName)), args.User, PopupType.Medium);
                _popup.PopupEntity(Loc.GetString("plant-holder-component-remove-weeds-others-message",
                    ("otherName", Comp<MetaDataComponent>(args.User).EntityName)), uid, Filter.PvsExcept(args.User), true);
                component.WeedLevel = 0;
                UpdateSprite(uid, component);
            }
            else
            {
                _popup.PopupCursor(Loc.GetString("plant-holder-component-no-weeds-message"), args.User);
            }

            return;
        }

        if (HasComp<ShovelComponent>(args.Used))
        {
            args.Handled = true;
            if (component.Seed != null)
            {
                _popup.PopupCursor(Loc.GetString("plant-holder-component-remove-plant-message",
                    ("name", Comp<MetaDataComponent>(uid).EntityName)), args.User, PopupType.Medium);
                _popup.PopupEntity(Loc.GetString("plant-holder-component-remove-plant-others-message",
                    ("name", Comp<MetaDataComponent>(args.User).EntityName)), uid, Filter.PvsExcept(args.User), true);
                RemovePlant(uid, component);
            }
            else
            {
                _popup.PopupCursor(Loc.GetString("plant-holder-component-no-plant-message",
                    ("name", Comp<MetaDataComponent>(uid).EntityName)), args.User);
            }

            return;
        }

        if (_tagSystem.HasTag(args.Used, PlantSampleTakerTag))
        {
            args.Handled = true;
            if (component.Seed == null)
            {
                _popup.PopupCursor(Loc.GetString("plant-holder-component-nothing-to-sample-message"), args.User);
                return;
            }

            if (component.Sampled)
            {
                _popup.PopupCursor(Loc.GetString("plant-holder-component-already-sampled-message"), args.User);
                return;
            }

            if (component.Dead)
            {
                _popup.PopupCursor(Loc.GetString("plant-holder-component-dead-plant-message"), args.User);
                return;
            }

            if (GetCurrentGrowthStage(entity) <= 1)
            {
                _popup.PopupCursor(Loc.GetString("plant-holder-component-early-sample-message"), args.User);
                return;
            }

            component.Health -= (_random.Next(3, 5) * 10);

            float? healthOverride;
            if (component.Harvest)
            {
                healthOverride = null;
            }
            else
            {
                healthOverride = component.Health;
            }
            var packetSeed = component.Seed;
            var seed = _botany.SpawnSeedPacket(packetSeed, Transform(args.User).Coordinates, args.User, healthOverride);
            _randomHelper.RandomOffset(seed, 0.25f);
            var displayName = Loc.GetString(component.Seed.DisplayName);
            _popup.PopupCursor(Loc.GetString("plant-holder-component-take-sample-message",
                ("seedName", displayName)), args.User);

            DoScream(entity.Owner, component.Seed);

            if (_random.Prob(0.3f))
                component.Sampled = true;

            // Just in case.
            CheckLevelSanity(uid, component);
            ForceUpdateByExternalCause(uid, component);

            return;
        }

        if (HasComp<SharpComponent>(args.Used))
        {
            args.Handled = true;
            DoHarvest(uid, args.User, component);
            return;
        }

        if (TryComp<ProduceComponent>(args.Used, out var produce))
        {
            args.Handled = true;
            _popup.PopupCursor(Loc.GetString("plant-holder-component-compost-message",
                ("owner", uid),
                ("usingItem", args.Used)), args.User, PopupType.Medium);
            _popup.PopupEntity(Loc.GetString("plant-holder-component-compost-others-message",
                ("user", Identity.Entity(args.User, EntityManager)),
                ("usingItem", args.Used),
                ("owner", uid)), uid, Filter.PvsExcept(args.User), true);

            if (_solutionContainerSystem.TryGetSolution(args.Used, produce.SolutionName, out var soln2, out var solution2))
            {
                if (_solutionContainerSystem.ResolveSolution(uid, component.SoilSolutionName, ref component.SoilSolution, out var solution1))
                {
                    // We try to fit as much of the composted plant's contained solution into the hydroponics tray as we can,
                    // since the plant will be consumed anyway.

                    var fillAmount = FixedPoint2.Min(solution2.Volume, solution1.AvailableVolume);
                    _solutionContainerSystem.TryAddSolution(component.SoilSolution.Value, _solutionContainerSystem.SplitSolution(soln2.Value, fillAmount));

                    ForceUpdateByExternalCause(uid, component);
                }
            }
            var seed = produce.Seed;
            if (seed != null)
            {
                var nutrientBonus = seed.Potency / 2.5f;
                AdjustNutrient(uid, nutrientBonus, component);
            }
            QueueDel(args.Used);
        }
    }

    private void OnSolutionTransferred(Entity<PlantHolderComponent> ent, ref SolutionTransferredEvent args)
    {
        _audio.PlayPvs(ent.Comp.WateringSound, ent.Owner);
    }
    private void OnInteractHand(Entity<PlantHolderComponent> entity, ref InteractHandEvent args)
    {
        DoHarvest(entity, args.User, entity.Comp);
    }

    public void WeedInvasion()
    {
        // TODO
    }


    public void Update(EntityUid uid, PlantHolderComponent? component = null)
    {
        if (!Resolve(uid, ref component))
            return;

        UpdateReagents(uid, component);

        var curTime = _gameTiming.CurTime;

        if (component.ForceUpdate)
            component.ForceUpdate = false;
        else if (curTime < (component.LastCycle + component.CycleDelay))
        {
            if (component.UpdateSpriteAfterUpdate)
                UpdateSprite(uid, component);
            return;
        }

        component.LastCycle = curTime;

        // Process mutations
        if (component.MutationLevel > 0)
        {
            Mutate(uid, Math.Min(component.MutationLevel, 25), component);
            component.UpdateSpriteAfterUpdate = true;
            component.MutationLevel = 0;
        }

        // Weeds like water and nutrients! They may appear even if there's not a seed planted.
        if (component.WaterLevel > 10 && component.NutritionLevel > 5)
        {
            var chance = 0f;
            if (component.Seed == null)
                chance = 0.05f;
            else if (component.Seed.TurnIntoKudzu)
                chance = 1f;
            else
                chance = 0.01f;

            if (_random.Prob(chance))
                component.WeedLevel += 1 + HydroponicsSpeedMultiplier * component.WeedCoefficient;

            if (component.DrawWarnings)
                component.UpdateSpriteAfterUpdate = true;
        }

        if (component.Seed != null && component.Seed.TurnIntoKudzu
            && component.WeedLevel >= component.Seed.WeedHighLevelThreshold)
        {
            Spawn(component.Seed.KudzuPrototype, Transform(uid).Coordinates.SnapToGrid(EntityManager));
            component.Seed.TurnIntoKudzu = false;
            component.Health = 0;
        }

        // There's a chance for a weed explosion to happen if weeds take over.
        // Plants that are themselves weeds (WeedTolerance > 8) are unaffected.
        if (component.WeedLevel >= 10 && _random.Prob(0.1f))
        {
            if (component.Seed == null || component.WeedLevel >= component.Seed.WeedTolerance + 2)
                WeedInvasion();
        }

        // If we have no seed planted, or the plant is dead, stop processing here.
        if (component.Seed == null || component.Dead)
        {
            if (component.UpdateSpriteAfterUpdate)
                UpdateSprite(uid, component);

            return;
        }

        // There's a small chance the pest population increases.
        // Can only happen when there's a live seed planted.
        if (_random.Prob(0.01f))
        {
            component.PestLevel += 0.5f * HydroponicsSpeedMultiplier;
            if (component.DrawWarnings)
                component.UpdateSpriteAfterUpdate = true;
        }

        // Advance plant age here.
        if (component.SkipAging > 0)
            component.SkipAging--;
        else
        {
            if (_random.Prob(0.8f))
                component.Age += (int)(1 * HydroponicsSpeedMultiplier);

            component.UpdateSpriteAfterUpdate = true;
        }

        // Nutrient consumption.
        if (component.Seed.NutrientConsumption > 0 && component.NutritionLevel > 0 && _random.Prob(0.75f))
        {
            component.NutritionLevel -= MathF.Max(0f, component.Seed.NutrientConsumption * HydroponicsSpeedMultiplier);
            if (component.DrawWarnings)
                component.UpdateSpriteAfterUpdate = true;
        }

        // Water consumption.
        if (component.Seed.WaterConsumption > 0 && component.WaterLevel > 0 && _random.Prob(0.75f))
        {
            component.WaterLevel -= MathF.Max(0f,
                component.Seed.WaterConsumption * HydroponicsConsumptionMultiplier * HydroponicsSpeedMultiplier);
            if (component.DrawWarnings)
                component.UpdateSpriteAfterUpdate = true;
        }

        var healthMod = _random.Next(1, 3) * HydroponicsSpeedMultiplier;

        // Make sure genetics are viable.
        if (!component.Seed.Viable)
        {
            AffectGrowth(uid, -1, component);
            component.Health -= 6 * healthMod;
        }

        // Prevents the plant from aging when lacking resources.
        // Limits the effect on aging so that when resources are added, the plant starts growing in a reasonable amount of time.
        if (component.SkipAging < 10)
        {
            // Make sure the plant is not starving.
            if (component.NutritionLevel > 5)
            {
                component.Health += Convert.ToInt32(_random.Prob(0.35f)) * healthMod;
            }
            else
            {
                AffectGrowth(uid, -1, component);
                component.Health -= healthMod;
            }

            // Make sure the plant is not thirsty.
            if (component.WaterLevel > 10)
            {
                component.Health += Convert.ToInt32(_random.Prob(0.35f)) * healthMod;
            }
            else
            {
                AffectGrowth(uid, -1, component);
                component.Health -= healthMod;
            }

            if (component.DrawWarnings)
                component.UpdateSpriteAfterUpdate = true;
        }

        var environment = _atmosphere.GetContainingMixture(uid, true, true) ?? GasMixture.SpaceGas;

        component.MissingGas = 0;
        if (component.Seed.ConsumeGasses.Count > 0)
        {
            foreach (var (gas, amount) in component.Seed.ConsumeGasses)
            {
                if (environment.GetMoles(gas) < amount)
                {
                    component.MissingGas++;
                    continue;
                }

                environment.AdjustMoles(gas, -amount);
            }

            if (component.MissingGas > 0)
            {
                component.Health -= component.MissingGas * HydroponicsSpeedMultiplier;
                if (component.DrawWarnings)
                    component.UpdateSpriteAfterUpdate = true;
            }
        }

        // SeedPrototype pressure resistance.
        var pressure = environment.Pressure;
        if (pressure < component.Seed.LowPressureTolerance || pressure > component.Seed.HighPressureTolerance)
        {
            component.Health -= healthMod;
            component.ImproperPressure = true;
            if (component.DrawWarnings)
                component.UpdateSpriteAfterUpdate = true;
        }
        else
        {
            component.ImproperPressure = false;
        }

        // SeedPrototype ideal temperature.
        if (MathF.Abs(environment.Temperature - component.Seed.IdealHeat) > component.Seed.HeatTolerance)
        {
            component.Health -= healthMod;
            component.ImproperHeat = true;
            if (component.DrawWarnings)
                component.UpdateSpriteAfterUpdate = true;
        }
        else
        {
            component.ImproperHeat = false;
        }

        // Gas production.
        var exudeCount = component.Seed.ExudeGasses.Count;
        if (exudeCount > 0)
        {
            foreach (var (gas, amount) in component.Seed.ExudeGasses)
            {
                environment.AdjustMoles(gas,
                    MathF.Max(1f, MathF.Round(amount * MathF.Round(component.Seed.Potency) / exudeCount)));
            }
        }

        // Toxin levels beyond the plant's tolerance cause damage.
        // They are, however, slowly reduced over time.
        if (component.Toxins > 0)
        {
            var toxinUptake = MathF.Max(1, MathF.Round(component.Toxins / 10f));
            if (component.Toxins > component.Seed.ToxinsTolerance)
            {
                component.Health -= toxinUptake;
            }

            component.Toxins -= toxinUptake;
            if (component.DrawWarnings)
                component.UpdateSpriteAfterUpdate = true;
        }

        // Weed levels.
        if (component.PestLevel > 0)
        {
            // TODO: Carnivorous plants?
            if (component.PestLevel > component.Seed.PestTolerance)
            {
                component.Health -= HydroponicsSpeedMultiplier;
            }

            if (component.DrawWarnings)
                component.UpdateSpriteAfterUpdate = true;
        }

        // Weed levels.
        if (component.WeedLevel > 0)
        {
            // TODO: Parasitic plants.
            if (component.WeedLevel >= component.Seed.WeedTolerance)
            {
                component.Health -= HydroponicsSpeedMultiplier;
            }

            if (component.DrawWarnings)
                component.UpdateSpriteAfterUpdate = true;
        }

        if (component.Age > component.Seed.Lifespan)
        {
            component.Health -= _random.Next(3, 5) * HydroponicsSpeedMultiplier;
            if (component.DrawWarnings)
                component.UpdateSpriteAfterUpdate = true;
        }
        else if (component.Age < 0) // Revert back to seed packet!
        {
            var packetSeed = component.Seed;
            // will put it in the trays hands if it has any, please do not try doing this
            _botany.SpawnSeedPacket(packetSeed, Transform(uid).Coordinates, uid);
            RemovePlant(uid, component);
            component.ForceUpdate = true;
            Update(uid, component);
            return;
        }

        CheckHealth(uid, component);

        if (component.Harvest && component.Seed.HarvestRepeat == HarvestType.SelfHarvest)
            AutoHarvest(uid, component);

        // If enough time has passed since the plant was harvested, we're ready to harvest again!
        if (!component.Dead && component.Seed.ProductPrototypes.Count > 0)
        {
            if (component.Age > component.Seed.Production)
            {
                if (component.Age - component.LastProduce > component.Seed.Production && !component.Harvest)
                {
                    component.Harvest = true;
                    component.LastProduce = component.Age;
                }
            }
            else
            {
                if (component.Harvest)
                {
                    component.Harvest = false;
                    component.LastProduce = component.Age;
                }
            }
        }

        CheckLevelSanity(uid, component);

        if (component.UpdateSpriteAfterUpdate)
            UpdateSprite(uid, component);
    }

    //TODO: kill this bullshit
    public void CheckLevelSanity(EntityUid uid, PlantHolderComponent? component = null)
    {
        if (!Resolve(uid, ref component))
            return;

        if (component.Seed != null)
            component.Health = MathHelper.Clamp(component.Health, 0, component.Seed.Endurance);
        else
        {
            component.Health = 0f;
            component.Dead = false;
        }

        component.MutationLevel = MathHelper.Clamp(component.MutationLevel, 0f, 100f);
        component.NutritionLevel = MathHelper.Clamp(component.NutritionLevel, 0f, 100f);
        component.WaterLevel = MathHelper.Clamp(component.WaterLevel, 0f, 100f);
        component.PestLevel = MathHelper.Clamp(component.PestLevel, 0f, 10f);
        component.WeedLevel = MathHelper.Clamp(component.WeedLevel, 0f, 10f);
        component.Toxins = MathHelper.Clamp(component.Toxins, 0f, 100f);
        component.YieldMod = MathHelper.Clamp(component.YieldMod, 0, 2);
        component.MutationMod = MathHelper.Clamp(component.MutationMod, 0f, 3f);
    }

    public bool DoHarvest(EntityUid plantholder, EntityUid user, PlantHolderComponent? component = null)
    {
        if (!Resolve(plantholder, ref component))
            return false;

        if (component.Seed == null || Deleted(user))
            return false;


        if (component.Harvest && !component.Dead)
        {
            if (_hands.TryGetActiveItem(user, out var activeItem))
            {
                if (!_botany.CanHarvest(component.Seed, activeItem))
                {
                    _popup.PopupCursor(Loc.GetString("plant-holder-component-ligneous-cant-harvest-message"), user);
                    return false;
                }
            }
            else if (!_botany.CanHarvest(component.Seed))
            {
                return false;
            }

            _botany.Harvest(component.Seed, user, component.YieldMod);
            AfterHarvest(plantholder, component);
            return true;
        }

        if (!component.Dead)
            return false;

        RemovePlant(plantholder, component);
        AfterHarvest(plantholder, component);
        return true;
    }

    /// <summary>
    /// Force do scream on PlantHolder (like plant is screaming) using seed's ScreamSound specifier (collection or soundPath)
    /// </summary>
    /// <returns></returns>
    public bool DoScream(EntityUid plantholder, SeedData? seed = null)
    {
        if (seed == null || seed.CanScream == false)
            return false;

        _audio.PlayPvs(seed.ScreamSound, plantholder);
        return true;
    }

    public void AutoHarvest(EntityUid uid, PlantHolderComponent? component = null)
    {
        if (!Resolve(uid, ref component))
            return;

        if (component.Seed == null || !component.Harvest)
            return;

        _botany.AutoHarvest(component.Seed, Transform(uid).Coordinates);
        AfterHarvest(uid, component);
    }

    private void AfterHarvest(EntityUid uid, PlantHolderComponent? component = null)
    {
        if (!Resolve(uid, ref component))
            return;

        component.Harvest = false;
        component.LastProduce = component.Age;

        DoScream(uid, component.Seed);

        if (component.Seed?.HarvestRepeat == HarvestType.NoRepeat)
            RemovePlant(uid, component);

        CheckLevelSanity(uid, component);
        UpdateSprite(uid, component);
    }

    public void CheckHealth(EntityUid uid, PlantHolderComponent? component = null)
    {
        if (!Resolve(uid, ref component))
            return;

        if (component.Health <= 0)
        {
            Die(uid, component);
        }
    }

    public void Die(EntityUid uid, PlantHolderComponent? component = null)
    {
        if (!Resolve(uid, ref component))
            return;

        component.Dead = true;
        component.Harvest = false;
        component.MutationLevel = 0;
        component.YieldMod = 1;
        component.MutationMod = 1;
        component.ImproperLight = false;
        component.ImproperHeat = false;
        component.ImproperPressure = false;
        component.WeedLevel += 1 * HydroponicsSpeedMultiplier;
        component.PestLevel = 0;
        UpdateSprite(uid, component);
    }

    public void RemovePlant(EntityUid uid, PlantHolderComponent? component = null)
    {
        if (!Resolve(uid, ref component))
            return;

        component.YieldMod = 1;
        component.MutationMod = 1;
        component.PestLevel = 0;
        component.Seed = null;
        component.Dead = false;
        component.Age = 0;
        component.LastProduce = 0;
        component.Sampled = false;
        component.Harvest = false;
        component.ImproperLight = false;
        component.ImproperPressure = false;
        component.ImproperHeat = false;

        UpdateSprite(uid, component);
    }

    public void AffectGrowth(EntityUid uid, int amount, PlantHolderComponent? component = null)
    {
        if (!Resolve(uid, ref component))
            return;

        if (component.Seed == null)
            return;

        if (amount > 0)
        {
            if (component.Age < component.Seed.Maturation)
                component.Age += amount;
            else if (!component.Harvest && component.Seed.Yield <= 0f)
                component.LastProduce -= amount;
        }
        else
        {
            if (component.Age < component.Seed.Maturation)
                component.SkipAging++;
            else if (!component.Harvest && component.Seed.Yield <= 0f)
                component.LastProduce += amount;
        }
    }

    public void AdjustNutrient(EntityUid uid, float amount, PlantHolderComponent? component = null)
    {
        if (!Resolve(uid, ref component))
            return;

        component.NutritionLevel += amount;
    }

    public void AdjustWater(EntityUid uid, float amount, PlantHolderComponent? component = null)
    {
        if (!Resolve(uid, ref component))
            return;

        component.WaterLevel += amount;

        // Water dilutes toxins.
        if (amount > 0)
        {
            component.Toxins -= amount * 4f;
        }
    }

    public void UpdateReagents(EntityUid uid, PlantHolderComponent? component = null)
    {
        if (!Resolve(uid, ref component))
            return;

        if (!_solutionContainerSystem.ResolveSolution(uid, component.SoilSolutionName, ref component.SoilSolution, out var solution))
            return;

        if (solution.Volume > 0 && component.MutationLevel < 25)
        {
            var amt = FixedPoint2.New(1);
            foreach (var entry in _solutionContainerSystem.RemoveEachReagent(component.SoilSolution.Value, amt))
            {
                var reagentProto = _prototype.Index<ReagentPrototype>(entry.Reagent.Prototype);
                reagentProto.ReactionPlant(uid, entry, solution);
            }
        }

        CheckLevelSanity(uid, component);
    }

    private void Mutate(EntityUid uid, float severity, PlantHolderComponent? component = null)
    {
        if (!Resolve(uid, ref component))
            return;

        if (component.Seed != null)
        {
            EnsureUniqueSeed(uid, component);
            _mutation.MutateSeed(uid, ref component.Seed, severity);
        }
    }

    public void UpdateSprite(EntityUid uid, PlantHolderComponent? component = null)
    {
        if (!Resolve(uid, ref component))
            return;

        component.UpdateSpriteAfterUpdate = false;

        if (!TryComp<AppearanceComponent>(uid, out var app))
            return;

        if (component.Seed != null)
        {
            if (component.DrawWarnings)
            {
                _appearance.SetData(uid, PlantHolderVisuals.HealthLight, component.Health <= component.Seed.Endurance / 2f);
            }

            if (component.Dead)
            {
                _appearance.SetData(uid, PlantHolderVisuals.PlantRsi, component.Seed.PlantRsi.ToString(), app);
                _appearance.SetData(uid, PlantHolderVisuals.PlantState, "dead", app);
            }
            else if (component.Harvest)
            {
                _appearance.SetData(uid, PlantHolderVisuals.PlantRsi, component.Seed.PlantRsi.ToString(), app);
                _appearance.SetData(uid, PlantHolderVisuals.PlantState, "harvest", app);
            }
            else if (component.Age < component.Seed.Maturation)
            {
                var growthStage = GetCurrentGrowthStage((uid, component));

                _appearance.SetData(uid, PlantHolderVisuals.PlantRsi, component.Seed.PlantRsi.ToString(), app);
                _appearance.SetData(uid, PlantHolderVisuals.PlantState, $"stage-{growthStage}", app);
                component.LastProduce = component.Age;
            }
            else
            {
                _appearance.SetData(uid, PlantHolderVisuals.PlantRsi, component.Seed.PlantRsi.ToString(), app);
                _appearance.SetData(uid, PlantHolderVisuals.PlantState, $"stage-{component.Seed.GrowthStages}", app);
            }
        }
        else
        {
            _appearance.SetData(uid, PlantHolderVisuals.PlantState, "", app);
            _appearance.SetData(uid, PlantHolderVisuals.HealthLight, false, app);
        }

        if (!component.DrawWarnings)
            return;

        _appearance.SetData(uid, PlantHolderVisuals.WaterLight, component.WaterLevel <= 15, app);
        _appearance.SetData(uid, PlantHolderVisuals.NutritionLight, component.NutritionLevel <= 8, app);
        _appearance.SetData(uid, PlantHolderVisuals.AlertLight,
            component.WeedLevel >= 5 || component.PestLevel >= 5 || component.Toxins >= 40 || component.ImproperHeat ||
            component.ImproperLight || component.ImproperPressure || component.MissingGas > 0, app);
        _appearance.SetData(uid, PlantHolderVisuals.HarvestLight, component.Harvest, app);
    }

    /// <summary>
    ///     Check if the currently contained seed is unique. If it is not, clone it so that we have a unique seed.
    ///     Necessary to avoid modifying global seeds.
    /// </summary>
    public void EnsureUniqueSeed(EntityUid uid, PlantHolderComponent? component = null)
    {
        if (!Resolve(uid, ref component))
            return;

        if (component.Seed is { Unique: false })
            component.Seed = component.Seed.Clone();
    }

    public void ForceUpdateByExternalCause(EntityUid uid, PlantHolderComponent? component = null)
    {
        if (!Resolve(uid, ref component))
            return;

        component.SkipAging++; // We're forcing an update cycle, so one age hasn't passed.
        component.ForceUpdate = true;
        Update(uid, component);
    }
}<|MERGE_RESOLUTION|>--- conflicted
+++ resolved
@@ -23,15 +23,10 @@
 using Robust.Shared.Prototypes;
 using Robust.Shared.Random;
 using Robust.Shared.Timing;
-<<<<<<< HEAD
-using Content.Server.Labels.Components;
-using Content.Shared.Containers.ItemSlots;
-=======
 using Content.Shared.Administration.Logs;
 using Content.Shared.Containers.ItemSlots;
 using Content.Shared.Database;
 using Content.Shared.Labels.Components;
->>>>>>> a594c7b6
 
 namespace Content.Server.Botany.Systems;
 
@@ -51,11 +46,7 @@
     [Dependency] private readonly RandomHelperSystem _randomHelper = default!;
     [Dependency] private readonly IRobustRandom _random = default!;
     [Dependency] private readonly ItemSlotsSystem _itemSlots = default!;
-<<<<<<< HEAD
-
-=======
     [Dependency] private readonly ISharedAdminLogManager _adminLogger = default!;
->>>>>>> a594c7b6
 
     public const float HydroponicsSpeedMultiplier = 1f;
     public const float HydroponicsConsumptionMultiplier = 2f;
