using System.Linq;
using Content.Server.Popups;
using Content.Shared.Access;
using Content.Shared.Access.Components;
using Content.Shared.Access.Systems;
using Content.Shared.Administration.Logs;
using Content.Shared.Database;
using Content.Shared.DoAfter;
using Content.Shared.Interaction;
using JetBrains.Annotations;
using Robust.Server.GameObjects;
using Robust.Shared.Audio;
using Robust.Shared.Audio.Systems;
using Robust.Shared.Containers;
using Robust.Shared.Player;
using Robust.Shared.Prototypes;
using static Content.Shared.Access.Components.AccessOverriderComponent;

namespace Content.Server.Access.Systems;

[UsedImplicitly]
public sealed class AccessOverriderSystem : SharedAccessOverriderSystem
{
    [Dependency] private readonly UserInterfaceSystem _userInterface = default!;
    [Dependency] private readonly AccessReaderSystem _accessReader = default!;
    [Dependency] private readonly ISharedAdminLogManager _adminLogger = default!;
    [Dependency] private readonly SharedInteractionSystem _interactionSystem = default!;
    [Dependency] private readonly PopupSystem _popupSystem = default!;
    [Dependency] private readonly SharedAudioSystem _audioSystem = default!;
    [Dependency] private readonly SharedDoAfterSystem _doAfterSystem = default!;

    public override void Initialize()
    {
        base.Initialize();

        SubscribeLocalEvent<AccessOverriderComponent, ComponentStartup>(UpdateUserInterface);
        SubscribeLocalEvent<AccessOverriderComponent, EntInsertedIntoContainerMessage>(UpdateUserInterface);
        SubscribeLocalEvent<AccessOverriderComponent, EntRemovedFromContainerMessage>(UpdateUserInterface);
        SubscribeLocalEvent<AccessOverriderComponent, AfterInteractEvent>(AfterInteractOn);
        SubscribeLocalEvent<AccessOverriderComponent, AccessOverriderDoAfterEvent>(OnDoAfter);

        Subs.BuiEvents<AccessOverriderComponent>(AccessOverriderUiKey.Key, subs =>
        {
            subs.Event<BoundUIOpenedEvent>(UpdateUserInterface);
            subs.Event<BoundUIClosedEvent>(OnClose);
            subs.Event<WriteToTargetAccessReaderIdMessage>(OnWriteToTargetAccessReaderIdMessage);
        });
    }

    private void AfterInteractOn(EntityUid uid, AccessOverriderComponent component, AfterInteractEvent args)
    {
        if (args.Target == null || !TryComp(args.Target, out AccessReaderComponent? accessReader))
            return;

        if (!_interactionSystem.InRangeUnobstructed(args.User, (EntityUid) args.Target))
            return;

        var doAfterEventArgs = new DoAfterArgs(EntityManager, args.User, component.DoAfter, new AccessOverriderDoAfterEvent(), uid, target: args.Target, used: uid)
        {
            BreakOnMove = true,
            BreakOnDamage = true,
            NeedHand = true,
        };

        _doAfterSystem.TryStartDoAfter(doAfterEventArgs);
    }

    private void OnDoAfter(EntityUid uid, AccessOverriderComponent component, AccessOverriderDoAfterEvent args)
    {
        if (args.Handled || args.Cancelled)
            return;

        if (args.Args.Target != null)
        {
            component.TargetAccessReaderId = args.Args.Target.Value;
            _userInterface.OpenUi(uid, AccessOverriderUiKey.Key, args.User);
            UpdateUserInterface(uid, component, args);
        }

        args.Handled = true;
    }

    private void OnClose(EntityUid uid, AccessOverriderComponent component, BoundUIClosedEvent args)
    {
        if (args.UiKey.Equals(AccessOverriderUiKey.Key))
        {
            component.TargetAccessReaderId = new();
        }
    }

    private void OnWriteToTargetAccessReaderIdMessage(EntityUid uid, AccessOverriderComponent component, WriteToTargetAccessReaderIdMessage args)
    {
        if (args.Actor is not { Valid: true } player)
            return;

        TryWriteToTargetAccessReaderId(uid, args.AccessList, player, component);

        UpdateUserInterface(uid, component, args);
    }

    private void UpdateUserInterface(EntityUid uid, AccessOverriderComponent component, EntityEventArgs args)
    {
        if (!component.Initialized)
            return;

        var privilegedIdName = string.Empty;
        var targetLabel = Loc.GetString("access-overrider-window-no-target");
        var targetLabelColor = Color.Red;

        ProtoId<AccessLevelPrototype>[]? possibleAccess = null;
        ProtoId<AccessLevelPrototype>[]? currentAccess = null;
        ProtoId<AccessLevelPrototype>[]? missingAccess = null;

        if (component.TargetAccessReaderId is { Valid: true } accessReader)
        {
            targetLabel = Loc.GetString("access-overrider-window-target-label") + " " + EntityManager.GetComponent<MetaDataComponent>(component.TargetAccessReaderId).EntityName;
            targetLabelColor = Color.White;

            if (!_accessReader.GetMainAccessReader(accessReader, out var accessReaderEnt))
                return;

            var currentAccessHashsets = accessReaderEnt.Value.Comp.AccessLists;
            currentAccess = ConvertAccessHashSetsToList(currentAccessHashsets).ToArray();
        }

        if (component.PrivilegedIdSlot.Item is { Valid: true } idCard)
        {
            privilegedIdName = EntityManager.GetComponent<MetaDataComponent>(idCard).EntityName;

            if (component.TargetAccessReaderId is { Valid: true })
            {
                possibleAccess = _accessReader.FindAccessTags(idCard).ToArray();
            }

            if (currentAccess != null && possibleAccess != null)
            {
                missingAccess = currentAccess.Except(possibleAccess).ToArray();
            }
        }

        AccessOverriderBoundUserInterfaceState newState;

        newState = new AccessOverriderBoundUserInterfaceState(
            component.PrivilegedIdSlot.HasItem,
            PrivilegedIdIsAuthorized(uid, component),
            currentAccess,
            possibleAccess,
            missingAccess,
            privilegedIdName,
            targetLabel,
            targetLabelColor);

        _userInterface.SetUiState(uid, AccessOverriderUiKey.Key, newState);
    }

    private List<ProtoId<AccessLevelPrototype>> ConvertAccessHashSetsToList(List<HashSet<ProtoId<AccessLevelPrototype>>> accessHashsets)
    {
        var accessList = new List<ProtoId<AccessLevelPrototype>>();

        if (accessHashsets.Count <= 0)
            return accessList;

        foreach (var hashSet in accessHashsets)
        {
            accessList.AddRange(hashSet);
        }

        return accessList;
    }

    /// <summary>
    /// Called whenever an access button is pressed, adding or removing that access requirement from the target access reader.
    /// </summary>
    private void TryWriteToTargetAccessReaderId(EntityUid uid,
        List<ProtoId<AccessLevelPrototype>> newAccessList,
        EntityUid player,
        AccessOverriderComponent? component = null)
    {
        if (!Resolve(uid, ref component) || component.TargetAccessReaderId is not { Valid: true })
            return;

        if (!PrivilegedIdIsAuthorized(uid, component))
            return;

        if (!_interactionSystem.InRangeUnobstructed(player, component.TargetAccessReaderId))
        {
            _popupSystem.PopupEntity(Loc.GetString("access-overrider-out-of-range"), player, player);

            return;
        }

        if (newAccessList.Count > 0 && !newAccessList.TrueForAll(x => component.AccessLevels.Contains(x)))
        {
            _sawmill.Warning($"User {ToPrettyString(uid)} tried to write unknown access tag.");
            return;
        }

        if (!_accessReader.GetMainAccessReader(component.TargetAccessReaderId, out var accessReaderEnt))
            return;

        var oldTags = ConvertAccessHashSetsToList(accessReaderEnt.Value.Comp.AccessLists);
        var privilegedId = component.PrivilegedIdSlot.Item;

        if (oldTags.SequenceEqual(newAccessList))
            return;

        var difference = newAccessList.Union(oldTags).Except(newAccessList.Intersect(oldTags)).ToHashSet();
        var privilegedPerms = _accessReader.FindAccessTags(privilegedId!.Value).ToHashSet();

        if (!difference.IsSubsetOf(privilegedPerms))
        {
            _sawmill.Warning($"User {ToPrettyString(uid)} tried to modify permissions they could not give/take!");

            return;
        }

        if (!oldTags.ToHashSet().IsSubsetOf(privilegedPerms))
        {
            _sawmill.Warning($"User {ToPrettyString(uid)} tried to modify permissions when they do not have sufficient access!");
            _popupSystem.PopupEntity(Loc.GetString("access-overrider-cannot-modify-access"), player, player);
            _audioSystem.PlayPvs(component.DenialSound, uid);

            return;
        }

        var addedTags = newAccessList.Except(oldTags).Select(tag => "+" + tag).ToList();
        var removedTags = oldTags.Except(newAccessList).Select(tag => "-" + tag).ToList();

        _adminLogger.Add(LogType.Action, LogImpact.High,
            $"{ToPrettyString(player):player} has modified {ToPrettyString(accessReaderEnt.Value):entity} with the following allowed access level holders: [{string.Join(", ", addedTags.Union(removedTags))}] [{string.Join(", ", newAccessList)}]");

<<<<<<< HEAD
        accessReaderEnt.Value.Comp.AccessLists = ConvertAccessListToHashSet(newAccessList);

        var ev = new OnAccessOverriderAccessUpdatedEvent(player);
        RaiseLocalEvent(component.TargetAccessReaderId, ref ev);

        Dirty(accessReaderEnt.Value);
=======
        _accessReader.SetAccesses(accessReaderEnt.Value, newAccessList);

        var ev = new OnAccessOverriderAccessUpdatedEvent(player);
        RaiseLocalEvent(component.TargetAccessReaderId, ref ev);
>>>>>>> a594c7b6
    }

    /// <summary>
    /// Returns true if there is an ID in <see cref="AccessOverriderComponent.PrivilegedIdSlot"/> and said ID satisfies the requirements of <see cref="AccessReaderComponent"/>.
    /// </summary>
    /// <remarks>
    /// Other code relies on the fact this returns false if privileged Id is null. Don't break that invariant.
    /// </remarks>
    private bool PrivilegedIdIsAuthorized(EntityUid uid, AccessOverriderComponent? component = null)
    {
        if (!Resolve(uid, ref component))
            return true;

        if (_accessReader.GetMainAccessReader(uid, out var accessReader))
            return true;

        var privilegedId = component.PrivilegedIdSlot.Item;
        return privilegedId != null && _accessReader.IsAllowed(privilegedId.Value, uid, accessReader);
    }
}<|MERGE_RESOLUTION|>--- conflicted
+++ resolved
@@ -229,19 +229,10 @@
         _adminLogger.Add(LogType.Action, LogImpact.High,
             $"{ToPrettyString(player):player} has modified {ToPrettyString(accessReaderEnt.Value):entity} with the following allowed access level holders: [{string.Join(", ", addedTags.Union(removedTags))}] [{string.Join(", ", newAccessList)}]");
 
-<<<<<<< HEAD
-        accessReaderEnt.Value.Comp.AccessLists = ConvertAccessListToHashSet(newAccessList);
+        _accessReader.SetAccesses(accessReaderEnt.Value, newAccessList);
 
         var ev = new OnAccessOverriderAccessUpdatedEvent(player);
         RaiseLocalEvent(component.TargetAccessReaderId, ref ev);
-
-        Dirty(accessReaderEnt.Value);
-=======
-        _accessReader.SetAccesses(accessReaderEnt.Value, newAccessList);
-
-        var ev = new OnAccessOverriderAccessUpdatedEvent(player);
-        RaiseLocalEvent(component.TargetAccessReaderId, ref ev);
->>>>>>> a594c7b6
     }
 
     /// <summary>
