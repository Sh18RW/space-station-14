--- conflicted
+++ resolved
@@ -1,10 +1,7 @@
 using Content.Server.Wires;
 using Content.Shared.Access;
 using Content.Shared.Access.Components;
-<<<<<<< HEAD
-=======
 using Content.Shared.Access.Systems;
->>>>>>> a594c7b6
 using Content.Shared.Wires;
 
 namespace Content.Server.Access;
@@ -34,12 +31,7 @@
 
     public override bool Mend(EntityUid user, Wire wire, AccessReaderComponent comp)
     {
-<<<<<<< HEAD
-        comp.Enabled = true;
-        EntityManager.Dirty(wire.Owner, comp);
-=======
         EntityManager.System<AccessReaderSystem>().SetActive((wire.Owner, comp), true);
->>>>>>> a594c7b6
 
         return true;
     }
