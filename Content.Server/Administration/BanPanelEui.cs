--- conflicted
+++ resolved
@@ -23,12 +23,9 @@
     [Dependency] private readonly IPlayerLocator _playerLocator = default!;
     [Dependency] private readonly IChatManager _chat = default!;
     [Dependency] private readonly IAdminManager _admins = default!;
-<<<<<<< HEAD
+    [Dependency] private readonly IPrototypeManager _prototypeManager = default!;
     [Dependency] private readonly IEntityManager _entityManager = default!;
     private readonly GameTicker _ticker = default!;
-=======
-    [Dependency] private readonly IPrototypeManager _prototypeManager = default!;
->>>>>>> ec03ef6b
 
     private readonly ISawmill _sawmill;
 
@@ -133,18 +130,14 @@
             var now = DateTimeOffset.UtcNow;
             foreach (var role in roles)
             {
-<<<<<<< HEAD
-                _banManager.CreateRoleBan(targetUid, target, Player.UserId, addressRange, targetHWid, role, minutes, severity, reason, now, false);
-=======
                 if (_prototypeManager.HasIndex<JobPrototype>(role))
                 {
-                    _banManager.CreateRoleBan(targetUid, target, Player.UserId, addressRange, targetHWid, role, minutes, severity, reason, now);
+                    _banManager.CreateRoleBan(targetUid, target, Player.UserId, addressRange, targetHWid, role, minutes, severity, reason, now, false);
                 }
                 else
                 {
                     _sawmill.Warning($"{Player.Name} ({Player.UserId}) tried to issue a job ban with an invalid job: {role}");
                 }
->>>>>>> ec03ef6b
             }
 
 
