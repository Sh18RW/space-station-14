using Content.Shared.Administration;
using Content.Shared.CCVar;
using Robust.Shared.Configuration;
using Robust.Shared.Console;
using Robust.Shared.Map;
using Robust.Shared.EntitySerialization.Systems;
using Robust.Shared.Utility;

namespace Content.Server.Administration.Commands;

[AdminCommand(AdminFlags.Server)]
public sealed class PersistenceSave : LocalizedEntityCommands
{
    [Dependency] private readonly IConfigurationManager _config = default!;
    [Dependency] private readonly SharedMapSystem _map = default!;
    [Dependency] private readonly MapLoaderSystem _mapLoader = default!;

    public override string Command => "persistencesave";

    public override void Execute(IConsoleShell shell, string argStr, string[] args)
    {
        if (args.Length < 1 || args.Length > 2)
        {
            shell.WriteError(Loc.GetString("shell-wrong-arguments-number"));
            return;
        }

        if (!int.TryParse(args[0], out var intMapId))
        {
            shell.WriteError(Loc.GetString("cmd-parse-failure-integer", ("arg", args[0])));
            return;
        }

        var mapId = new MapId(intMapId);
        if (!_map.MapExists(mapId))
        {
            shell.WriteError(Loc.GetString("cmd-savemap-not-exist"));
            return;
        }

        var saveFilePath = (args.Length > 1 ? args[1] : null) ?? _config.GetCVar(CCVars.GameMap);
        if (string.IsNullOrWhiteSpace(saveFilePath))
        {
            shell.WriteError(Loc.GetString("cmd-persistencesave-no-path", ("cvar", nameof(CCVars.GameMap))));
            return;
        }

<<<<<<< HEAD
        var mapLoader = _system.GetEntitySystem<MapLoaderSystem>();
        mapLoader.TrySaveMap(mapId, new ResPath(saveFilePath));
=======
        _mapLoader.TrySaveMap(mapId, new ResPath(saveFilePath));
>>>>>>> a594c7b6
        shell.WriteLine(Loc.GetString("cmd-savemap-success"));
    }
}<|MERGE_RESOLUTION|>--- conflicted
+++ resolved
@@ -45,12 +45,7 @@
             return;
         }
 
-<<<<<<< HEAD
-        var mapLoader = _system.GetEntitySystem<MapLoaderSystem>();
-        mapLoader.TrySaveMap(mapId, new ResPath(saveFilePath));
-=======
         _mapLoader.TrySaveMap(mapId, new ResPath(saveFilePath));
->>>>>>> a594c7b6
         shell.WriteLine(Loc.GetString("cmd-savemap-success"));
     }
 }