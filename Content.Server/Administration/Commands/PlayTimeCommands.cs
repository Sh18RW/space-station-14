--- conflicted
+++ resolved
@@ -6,11 +6,7 @@
 
 namespace Content.Server.Administration.Commands;
 
-<<<<<<< HEAD
 [AdminCommand(AdminFlags.Permissions)] // Corvax-DiscordRoles
-=======
-[AdminCommand(AdminFlags.Moderator)]
->>>>>>> 8c32072f
 public sealed class PlayTimeAddOverallCommand : IConsoleCommand
 {
     [Dependency] private readonly IPlayerManager _playerManager = default!;
@@ -62,11 +58,7 @@
     }
 }
 
-<<<<<<< HEAD
 [AdminCommand(AdminFlags.Permissions)] // Corvax-DiscordRoles
-=======
-[AdminCommand(AdminFlags.Moderator)]
->>>>>>> 8c32072f
 public sealed class PlayTimeAddRoleCommand : IConsoleCommand
 {
     [Dependency] private readonly IPlayerManager _playerManager = default!;
