﻿using System.Text;
using Content.Server.Administration.Managers;
using Content.Server.Afk;
using Content.Shared.Administration;
using Robust.Shared.Console;
using Robust.Shared.Utility;

namespace Content.Server.Administration.Commands;

<<<<<<< HEAD
[AnyCommand] // Corvax: Allow use to everyone
public sealed class AdminWhoCommand : IConsoleCommand
=======
[AdminCommand(AdminFlags.AdminWho)]
public sealed class AdminWhoCommand : LocalizedCommands
>>>>>>> ebb310ce
{
    [Dependency] private readonly IAfkManager _afkManager = default!;
    [Dependency] private readonly IAdminManager _adminManager = default!;

    public override string Command => "adminwho";

    public override void Execute(IConsoleShell shell, string argStr, string[] args)
    {
        var seeStealth = true;

        // If null it (hopefully) means it is being called from the console.
        if (shell.Player != null)
        {
            var playerData = _adminManager.GetAdminData(shell.Player);

            seeStealth = playerData != null && playerData.CanStealth();
        }

        var sb = new StringBuilder();
        var first = true;
        foreach (var admin in _adminManager.ActiveAdmins)
        {
            var adminData = _adminManager.GetAdminData(admin)!;
            DebugTools.AssertNotNull(adminData);

            if (adminData.Stealth && !seeStealth)
                continue;

            if (!first)
                sb.Append('\n');
            first = false;

            sb.Append(admin.Name);
            if (adminData.Title is { } title)
                sb.Append($": [{title}]");

            if (adminData.Stealth)
                sb.Append(" (S)");

            if (shell.Player is { } player && _adminManager.HasAdminFlag(player, AdminFlags.Admin))
            {
                if (_afkManager.IsAfk(admin))
                    sb.Append(" [AFK]");
            }
        }

        shell.WriteLine(sb.ToString());
    }
}<|MERGE_RESOLUTION|>--- conflicted
+++ resolved
@@ -1,4 +1,4 @@
-﻿using System.Text;
+using System.Text;
 using Content.Server.Administration.Managers;
 using Content.Server.Afk;
 using Content.Shared.Administration;
@@ -7,13 +7,8 @@
 
 namespace Content.Server.Administration.Commands;
 
-<<<<<<< HEAD
 [AnyCommand] // Corvax: Allow use to everyone
-public sealed class AdminWhoCommand : IConsoleCommand
-=======
-[AdminCommand(AdminFlags.AdminWho)]
 public sealed class AdminWhoCommand : LocalizedCommands
->>>>>>> ebb310ce
 {
     [Dependency] private readonly IAfkManager _afkManager = default!;
     [Dependency] private readonly IAdminManager _adminManager = default!;
