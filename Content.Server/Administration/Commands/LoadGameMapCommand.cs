using System.Numerics;
using Content.Server.GameTicking;
using Content.Server.Maps;
using Content.Shared.Administration;
using Robust.Shared.Console;
<<<<<<< HEAD
using Robust.Shared.EntitySerialization;
=======
>>>>>>> a594c7b6
using Robust.Shared.Map;
using Robust.Shared.Prototypes;

namespace Content.Server.Administration.Commands
{
    [AdminCommand(AdminFlags.Round | AdminFlags.Spawn)]
    public sealed class LoadGameMapCommand : LocalizedEntityCommands
    {
        [Dependency] private readonly IPrototypeManager _prototypeManager = default!;
        [Dependency] private readonly GameTicker _gameTicker = default!;
        [Dependency] private readonly SharedMapSystem _mapSystem = default!;

        public override string Command => "loadgamemap";

        public override void Execute(IConsoleShell shell, string argStr, string[] args)
        {
<<<<<<< HEAD
            var prototypeManager = IoCManager.Resolve<IPrototypeManager>();
            var entityManager = IoCManager.Resolve<IEntityManager>();
            var gameTicker = entityManager.EntitySysManager.GetEntitySystem<GameTicker>();
            var mapSys = entityManager.EntitySysManager.GetEntitySystem<SharedMapSystem>();

=======
>>>>>>> a594c7b6
            if (args.Length is not (2 or 4 or 5))
            {
                shell.WriteError(Loc.GetString("shell-wrong-arguments-number"));
                return;
            }

<<<<<<< HEAD
            if (!prototypeManager.TryIndex<GameMapPrototype>(args[1], out var gameMap))
=======
            if (!_prototypeManager.TryIndex<GameMapPrototype>(args[1], out var gameMap))
>>>>>>> a594c7b6
            {
                shell.WriteError($"The given map prototype {args[0]} is invalid.");
                return;
            }
<<<<<<< HEAD

            if (!int.TryParse(args[0], out var mapId))
                    return;

            var stationName = args.Length == 5 ? args[4] : null;

            Vector2? offset = null;
            if (args.Length >= 4)
                offset = new Vector2(int.Parse(args[2]), int.Parse(args[3]));

            var id = new MapId(mapId);

            var grids = mapSys.MapExists(id)
                ? gameTicker.MergeGameMap(gameMap, id, stationName: stationName, offset: offset)
                : gameTicker.LoadGameMapWithId(gameMap, id, stationName: stationName, offset: offset);
=======

            if (!int.TryParse(args[0], out var mapId))
                return;

            var stationName = args.Length == 5 ? args[4] : null;

            Vector2? offset = null;
            if (args.Length >= 4)
                offset = new Vector2(int.Parse(args[2]), int.Parse(args[3]));

            var id = new MapId(mapId);

            var grids = _mapSystem.MapExists(id)
                ? _gameTicker.MergeGameMap(gameMap, id, stationName: stationName, offset: offset)
                : _gameTicker.LoadGameMapWithId(gameMap, id, stationName: stationName, offset: offset);
>>>>>>> a594c7b6

            shell.WriteLine($"Loaded {grids.Count} grids.");
        }

        public override CompletionResult GetCompletion(IConsoleShell shell, string[] args)
        {
            switch (args.Length)
            {
                case 1:
                    return CompletionResult.FromHint(Loc.GetString("cmd-hint-savemap-id"));
                case 2:
                    var opts = CompletionHelper.PrototypeIDs<GameMapPrototype>();
                    return CompletionResult.FromHintOptions(opts, Loc.GetString("cmd-hint-savemap-path"));
                case 3:
                    return CompletionResult.FromHint(Loc.GetString("cmd-hint-loadmap-x-position"));
                case 4:
                    return CompletionResult.FromHint(Loc.GetString("cmd-hint-loadmap-y-position"));
                case 5:
                    return CompletionResult.FromHint(Loc.GetString("cmd-hint-loadmap-rotation"));
                case 6:
                    return CompletionResult.FromHint(Loc.GetString("cmd-hint-loadmap-uids"));
            }

            return CompletionResult.Empty;
        }
    }

    [AdminCommand(AdminFlags.Round | AdminFlags.Spawn)]
    public sealed class ListGameMaps : LocalizedCommands
    {
        [Dependency] private readonly IPrototypeManager _prototypeManager = default!;

        public override string Command => "listgamemaps";

        public override void Execute(IConsoleShell shell, string argStr, string[] args)
        {
            if (args.Length != 0)
            {
                shell.WriteError(Loc.GetString("shell-wrong-arguments-number"));
                return;
            }
            foreach (var prototype in _prototypeManager.EnumeratePrototypes<GameMapPrototype>())
            {
                shell.WriteLine($"{prototype.ID} - {prototype.MapName}");
            }
        }
    }
}<|MERGE_RESOLUTION|>--- conflicted
+++ resolved
@@ -3,10 +3,6 @@
 using Content.Server.Maps;
 using Content.Shared.Administration;
 using Robust.Shared.Console;
-<<<<<<< HEAD
-using Robust.Shared.EntitySerialization;
-=======
->>>>>>> a594c7b6
 using Robust.Shared.Map;
 using Robust.Shared.Prototypes;
 
@@ -23,46 +19,17 @@
 
         public override void Execute(IConsoleShell shell, string argStr, string[] args)
         {
-<<<<<<< HEAD
-            var prototypeManager = IoCManager.Resolve<IPrototypeManager>();
-            var entityManager = IoCManager.Resolve<IEntityManager>();
-            var gameTicker = entityManager.EntitySysManager.GetEntitySystem<GameTicker>();
-            var mapSys = entityManager.EntitySysManager.GetEntitySystem<SharedMapSystem>();
-
-=======
->>>>>>> a594c7b6
             if (args.Length is not (2 or 4 or 5))
             {
                 shell.WriteError(Loc.GetString("shell-wrong-arguments-number"));
                 return;
             }
 
-<<<<<<< HEAD
-            if (!prototypeManager.TryIndex<GameMapPrototype>(args[1], out var gameMap))
-=======
             if (!_prototypeManager.TryIndex<GameMapPrototype>(args[1], out var gameMap))
->>>>>>> a594c7b6
             {
                 shell.WriteError($"The given map prototype {args[0]} is invalid.");
                 return;
             }
-<<<<<<< HEAD
-
-            if (!int.TryParse(args[0], out var mapId))
-                    return;
-
-            var stationName = args.Length == 5 ? args[4] : null;
-
-            Vector2? offset = null;
-            if (args.Length >= 4)
-                offset = new Vector2(int.Parse(args[2]), int.Parse(args[3]));
-
-            var id = new MapId(mapId);
-
-            var grids = mapSys.MapExists(id)
-                ? gameTicker.MergeGameMap(gameMap, id, stationName: stationName, offset: offset)
-                : gameTicker.LoadGameMapWithId(gameMap, id, stationName: stationName, offset: offset);
-=======
 
             if (!int.TryParse(args[0], out var mapId))
                 return;
@@ -78,7 +45,6 @@
             var grids = _mapSystem.MapExists(id)
                 ? _gameTicker.MergeGameMap(gameMap, id, stationName: stationName, offset: offset)
                 : _gameTicker.LoadGameMapWithId(gameMap, id, stationName: stationName, offset: offset);
->>>>>>> a594c7b6
 
             shell.WriteLine($"Loaded {grids.Count} grids.");
         }
