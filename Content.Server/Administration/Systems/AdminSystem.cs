using System.Linq;
using Content.Server.Administration.Managers;
using Content.Server.Chat.Managers;
using Content.Server.Forensics;
using Content.Server.GameTicking;
using Content.Server.Hands.Systems;
using Content.Server.IdentityManagement;
using Content.Server.Mind;
using Content.Server.Players.PlayTimeTracking;
using Content.Server.Popups;
using Content.Server.StationRecords.Systems;
using Content.Shared.Administration;
using Content.Shared.Administration.Events;
using Content.Shared.CCVar;
using Content.Shared.Corvax.CCCVars;
using Content.Shared.GameTicking;
using Content.Shared.Hands.Components;
using Content.Shared.IdentityManagement;
using Content.Shared.Inventory;
using Content.Shared.PDA;
using Content.Shared.Players.PlayTimeTracking;
using Content.Shared.Popups;
using Content.Shared.Roles;
using Content.Shared.Roles.Jobs;
using Content.Shared.StationRecords;
using Content.Shared.Throwing;
using Robust.Server.GameObjects;
using Robust.Server.Player;
using Robust.Shared.Audio;
using Robust.Shared.Audio.Systems;
using Robust.Shared.Configuration;
using Robust.Shared.Enums;
using Robust.Shared.Network;
using Robust.Shared.Player;

namespace Content.Server.Administration.Systems
{
    public sealed class AdminSystem : EntitySystem
    {
        [Dependency] private readonly IAdminManager _adminManager = default!;
        [Dependency] private readonly IChatManager _chat = default!;
        [Dependency] private readonly IConfigurationManager _config = default!;
        [Dependency] private readonly IPlayerManager _playerManager = default!;
        [Dependency] private readonly HandsSystem _hands = default!;
        [Dependency] private readonly SharedJobSystem _jobs = default!;
        [Dependency] private readonly InventorySystem _inventory = default!;
        [Dependency] private readonly MindSystem _minds = default!;
        [Dependency] private readonly PopupSystem _popup = default!;
        [Dependency] private readonly PhysicsSystem _physics = default!;
        [Dependency] private readonly PlayTimeTrackingManager _playTime = default!;
        [Dependency] private readonly SharedRoleSystem _role = default!;
        [Dependency] private readonly GameTicker _gameTicker = default!;
        [Dependency] private readonly SharedAudioSystem _audio = default!;
        [Dependency] private readonly StationRecordsSystem _stationRecords = default!;
        [Dependency] private readonly TransformSystem _transform = default!;

        private readonly Dictionary<NetUserId, PlayerInfo> _playerList = new();

        /// <summary>
        ///     Set of players that have participated in this round.
        /// </summary>
        public IReadOnlySet<NetUserId> RoundActivePlayers => _roundActivePlayers;

        private readonly HashSet<NetUserId> _roundActivePlayers = new();
        private readonly PanicBunkerStatus _panicBunker = new();

        public override void Initialize()
        {
            base.Initialize();

            _playerManager.PlayerStatusChanged += OnPlayerStatusChanged;
            _adminManager.OnPermsChanged += OnAdminPermsChanged;

<<<<<<< HEAD
            _config.OnValueChanged(CCVars.PanicBunkerEnabled, OnPanicBunkerChanged, true);
            _config.OnValueChanged(CCVars.PanicBunkerDisableWithAdmins, OnPanicBunkerDisableWithAdminsChanged, true);
            _config.OnValueChanged(CCVars.PanicBunkerEnableWithoutAdmins, OnPanicBunkerEnableWithoutAdminsChanged, true);
            _config.OnValueChanged(CCVars.PanicBunkerCountDeadminnedAdmins, OnPanicBunkerCountDeadminnedAdminsChanged, true);
            _config.OnValueChanged(CCVars.PanicBunkerShowReason, OnShowReasonChanged, true);
            _config.OnValueChanged(CCVars.PanicBunkerMinAccountAge, OnPanicBunkerMinAccountAgeChanged, true);
            _config.OnValueChanged(CCVars.PanicBunkerMinOverallHours, OnPanicBunkerMinOverallHoursChanged, true);
            _config.OnValueChanged(CCCVars.PanicBunkerDenyVPN, OnPanicBunkerDenyVpnChanged, true); // Corvax-VPNGuard
=======
            Subs.CVar(_config, CCVars.PanicBunkerEnabled, OnPanicBunkerChanged, true);
            Subs.CVar(_config, CCVars.PanicBunkerDisableWithAdmins, OnPanicBunkerDisableWithAdminsChanged, true);
            Subs.CVar(_config, CCVars.PanicBunkerEnableWithoutAdmins, OnPanicBunkerEnableWithoutAdminsChanged, true);
            Subs.CVar(_config, CCVars.PanicBunkerCountDeadminnedAdmins, OnPanicBunkerCountDeadminnedAdminsChanged, true);
            Subs.CVar(_config, CCVars.PanicBunkerShowReason, OnShowReasonChanged, true);
            Subs.CVar(_config, CCVars.PanicBunkerMinAccountAge, OnPanicBunkerMinAccountAgeChanged, true);
            Subs.CVar(_config, CCVars.PanicBunkerMinOverallHours, OnPanicBunkerMinOverallHoursChanged, true);
>>>>>>> 74b5b72d

            SubscribeLocalEvent<IdentityChangedEvent>(OnIdentityChanged);
            SubscribeLocalEvent<PlayerAttachedEvent>(OnPlayerAttached);
            SubscribeLocalEvent<PlayerDetachedEvent>(OnPlayerDetached);
            SubscribeLocalEvent<RoleAddedEvent>(OnRoleEvent);
            SubscribeLocalEvent<RoleRemovedEvent>(OnRoleEvent);
            SubscribeLocalEvent<RoundRestartCleanupEvent>(OnRoundRestartCleanup);
        }

        private void OnRoundRestartCleanup(RoundRestartCleanupEvent ev)
        {
            _roundActivePlayers.Clear();

            foreach (var (id, data) in _playerList)
            {
                if (!data.ActiveThisRound)
                    continue;

                if (!_playerManager.TryGetPlayerData(id, out var playerData))
                    return;

                _playerManager.TryGetSessionById(id, out var session);
                _playerList[id] = GetPlayerInfo(playerData, session);
            }

            var updateEv = new FullPlayerListEvent() { PlayersInfo = _playerList.Values.ToList() };

            foreach (var admin in _adminManager.ActiveAdmins)
            {
                RaiseNetworkEvent(updateEv, admin.Channel);
            }
        }

        public void UpdatePlayerList(ICommonSession player)
        {
            _playerList[player.UserId] = GetPlayerInfo(player.Data, player);

            var playerInfoChangedEvent = new PlayerInfoChangedEvent
            {
                PlayerInfo = _playerList[player.UserId]
            };

            foreach (var admin in _adminManager.ActiveAdmins)
            {
                RaiseNetworkEvent(playerInfoChangedEvent, admin.Channel);
            }
        }

        public PlayerInfo? GetCachedPlayerInfo(NetUserId? netUserId)
        {
            if (netUserId == null)
                return null;

            _playerList.TryGetValue(netUserId.Value, out var value);
            return value ?? null;
        }

        private void OnIdentityChanged(IdentityChangedEvent ev)
        {
            if (!TryComp<ActorComponent>(ev.CharacterEntity, out var actor))
                return;

            UpdatePlayerList(actor.PlayerSession);
        }

        private void OnRoleEvent(RoleEvent ev)
        {
            var session = _minds.GetSession(ev.Mind);
            if (!ev.Antagonist || session == null)
                return;

            UpdatePlayerList(session);
        }

        private void OnAdminPermsChanged(AdminPermsChangedEventArgs obj)
        {
            UpdatePanicBunker();

            if (!obj.IsAdmin)
            {
                RaiseNetworkEvent(new FullPlayerListEvent(), obj.Player.Channel);
                return;
            }

            SendFullPlayerList(obj.Player);
        }

        private void OnPlayerDetached(PlayerDetachedEvent ev)
        {
            // If disconnected then the player won't have a connected entity to get character name from.
            // The disconnected state gets sent by OnPlayerStatusChanged.
            if (ev.Player.Status == SessionStatus.Disconnected)
                return;

            UpdatePlayerList(ev.Player);
        }

        private void OnPlayerAttached(PlayerAttachedEvent ev)
        {
            if (ev.Player.Status == SessionStatus.Disconnected)
                return;

            _roundActivePlayers.Add(ev.Player.UserId);
            UpdatePlayerList(ev.Player);
        }

        public override void Shutdown()
        {
            base.Shutdown();
            _playerManager.PlayerStatusChanged -= OnPlayerStatusChanged;
            _adminManager.OnPermsChanged -= OnAdminPermsChanged;
        }

        private void OnPlayerStatusChanged(object? sender, SessionStatusEventArgs e)
        {
            UpdatePlayerList(e.Session);
            UpdatePanicBunker();
        }

        private void SendFullPlayerList(ICommonSession playerSession)
        {
            var ev = new FullPlayerListEvent();

            ev.PlayersInfo = _playerList.Values.ToList();

            RaiseNetworkEvent(ev, playerSession.Channel);
        }

        private PlayerInfo GetPlayerInfo(SessionData data, ICommonSession? session)
        {
            var name = data.UserName;
            var entityName = string.Empty;
            var identityName = string.Empty;

            if (session?.AttachedEntity != null)
            {
                entityName = EntityManager.GetComponent<MetaDataComponent>(session.AttachedEntity.Value).EntityName;
                identityName = Identity.Name(session.AttachedEntity.Value, EntityManager);
            }

            var antag = false;
            var startingRole = string.Empty;
            if (_minds.TryGetMind(session, out var mindId, out _))
            {
                antag = _role.MindIsAntagonist(mindId);
                startingRole = _jobs.MindTryGetJobName(mindId);
            }

            var connected = session != null && session.Status is SessionStatus.Connected or SessionStatus.InGame;
            TimeSpan? overallPlaytime = null;
            if (session != null &&
                _playTime.TryGetTrackerTimes(session, out var playTimes) &&
                playTimes.TryGetValue(PlayTimeTrackingShared.TrackerOverall, out var playTime))
            {
                overallPlaytime = playTime;
            }

            return new PlayerInfo(name, entityName, identityName, startingRole, antag, GetNetEntity(session?.AttachedEntity), data.UserId,
                connected, _roundActivePlayers.Contains(data.UserId), overallPlaytime);
        }

        private void OnPanicBunkerChanged(bool enabled)
        {
            _panicBunker.Enabled = enabled;
            _chat.SendAdminAlert(Loc.GetString(enabled
                ? "admin-ui-panic-bunker-enabled-admin-alert"
                : "admin-ui-panic-bunker-disabled-admin-alert"
            ));

            SendPanicBunkerStatusAll();
        }

        private void OnPanicBunkerDisableWithAdminsChanged(bool enabled)
        {
            _panicBunker.DisableWithAdmins = enabled;
            UpdatePanicBunker();
        }

        private void OnPanicBunkerEnableWithoutAdminsChanged(bool enabled)
        {
            _panicBunker.EnableWithoutAdmins = enabled;
            UpdatePanicBunker();
        }

        private void OnPanicBunkerCountDeadminnedAdminsChanged(bool enabled)
        {
            _panicBunker.CountDeadminnedAdmins = enabled;
            UpdatePanicBunker();
        }

        private void OnShowReasonChanged(bool enabled)
        {
            _panicBunker.ShowReason = enabled;
            SendPanicBunkerStatusAll();
        }

        private void OnPanicBunkerMinAccountAgeChanged(int minutes)
        {
            _panicBunker.MinAccountAgeHours = minutes / 60;
            SendPanicBunkerStatusAll();
        }

        private void OnPanicBunkerMinOverallHoursChanged(int hours)
        {
            _panicBunker.MinOverallHours = hours;
            SendPanicBunkerStatusAll();
        }

        // Corvax-VPNGuard-Start
        private void OnPanicBunkerDenyVpnChanged(bool deny)
        {
            _panicBunker.DenyVpn = deny;
            SendPanicBunkerStatusAll();
        }
        // Corvax-VPNGuard-End

        private void UpdatePanicBunker()
        {
            var admins = _panicBunker.CountDeadminnedAdmins
                ? _adminManager.AllAdmins
                : _adminManager.ActiveAdmins;
            var hasAdmins = admins.Any();

            if (hasAdmins && _panicBunker.DisableWithAdmins)
            {
                _config.SetCVar(CCVars.PanicBunkerEnabled, false);
            }
            else if (!hasAdmins && _panicBunker.EnableWithoutAdmins)
            {
                _config.SetCVar(CCVars.PanicBunkerEnabled, true);
            }

            SendPanicBunkerStatusAll();
        }

        private void SendPanicBunkerStatusAll()
        {
            var ev = new PanicBunkerChangedEvent(_panicBunker);
            foreach (var admin in _adminManager.AllAdmins)
            {
                RaiseNetworkEvent(ev, admin);
            }
        }

        /// <summary>
        ///     Erases a player from the round.
        ///     This removes them and any trace of them from the round, deleting their
        ///     chat messages and showing a popup to other players.
        ///     Their items are dropped on the ground.
        /// </summary>
        public void Erase(ICommonSession player)
        {
            var entity = player.AttachedEntity;
            _chat.DeleteMessagesBy(player);

            if (entity != null && !TerminatingOrDeleted(entity.Value))
            {
                if (TryComp(entity.Value, out TransformComponent? transform))
                {
                    var coordinates = _transform.GetMoverCoordinates(entity.Value, transform);
                    var name = Identity.Entity(entity.Value, EntityManager);
                    _popup.PopupCoordinates(Loc.GetString("admin-erase-popup", ("user", name)), coordinates, PopupType.LargeCaution);
                    var filter = Filter.Pvs(coordinates, 1, EntityManager, _playerManager);
                    var audioParams = new AudioParams().WithVolume(3);
                    _audio.PlayStatic("/Audio/Effects/pop_high.ogg", filter, coordinates, true, audioParams);
                }

                foreach (var item in _inventory.GetHandOrInventoryEntities(entity.Value))
                {
                    if (TryComp(item, out PdaComponent? pda) &&
                        TryComp(pda.ContainedId, out StationRecordKeyStorageComponent? keyStorage) &&
                        keyStorage.Key is { } key &&
                        _stationRecords.TryGetRecord(key, out GeneralStationRecord? record))
                    {
                        if (TryComp(entity, out DnaComponent? dna) &&
                            dna.DNA != record.DNA)
                        {
                            continue;
                        }

                        if (TryComp(entity, out FingerprintComponent? fingerPrint) &&
                            fingerPrint.Fingerprint != record.Fingerprint)
                        {
                            continue;
                        }

                        _stationRecords.RemoveRecord(key);
                        Del(item);
                    }
                }

                if (_inventory.TryGetContainerSlotEnumerator(entity.Value, out var enumerator))
                {
                    while (enumerator.NextItem(out var item, out var slot))
                    {
                        if (_inventory.TryUnequip(entity.Value, entity.Value, slot.Name, true, true))
                            _physics.ApplyAngularImpulse(item, ThrowingSystem.ThrowAngularImpulse);
                    }
                }

                if (TryComp(entity.Value, out HandsComponent? hands))
                {
                    foreach (var hand in _hands.EnumerateHands(entity.Value, hands))
                    {
                        _hands.TryDrop(entity.Value, hand, checkActionBlocker: false, doDropInteraction: false, handsComp: hands);
                    }
                }
            }

            _minds.WipeMind(player);
            QueueDel(entity);

            _gameTicker.SpawnObserver(player);
        }
    }
}<|MERGE_RESOLUTION|>--- conflicted
+++ resolved
@@ -71,16 +71,6 @@
             _playerManager.PlayerStatusChanged += OnPlayerStatusChanged;
             _adminManager.OnPermsChanged += OnAdminPermsChanged;
 
-<<<<<<< HEAD
-            _config.OnValueChanged(CCVars.PanicBunkerEnabled, OnPanicBunkerChanged, true);
-            _config.OnValueChanged(CCVars.PanicBunkerDisableWithAdmins, OnPanicBunkerDisableWithAdminsChanged, true);
-            _config.OnValueChanged(CCVars.PanicBunkerEnableWithoutAdmins, OnPanicBunkerEnableWithoutAdminsChanged, true);
-            _config.OnValueChanged(CCVars.PanicBunkerCountDeadminnedAdmins, OnPanicBunkerCountDeadminnedAdminsChanged, true);
-            _config.OnValueChanged(CCVars.PanicBunkerShowReason, OnShowReasonChanged, true);
-            _config.OnValueChanged(CCVars.PanicBunkerMinAccountAge, OnPanicBunkerMinAccountAgeChanged, true);
-            _config.OnValueChanged(CCVars.PanicBunkerMinOverallHours, OnPanicBunkerMinOverallHoursChanged, true);
-            _config.OnValueChanged(CCCVars.PanicBunkerDenyVPN, OnPanicBunkerDenyVpnChanged, true); // Corvax-VPNGuard
-=======
             Subs.CVar(_config, CCVars.PanicBunkerEnabled, OnPanicBunkerChanged, true);
             Subs.CVar(_config, CCVars.PanicBunkerDisableWithAdmins, OnPanicBunkerDisableWithAdminsChanged, true);
             Subs.CVar(_config, CCVars.PanicBunkerEnableWithoutAdmins, OnPanicBunkerEnableWithoutAdminsChanged, true);
@@ -88,7 +78,7 @@
             Subs.CVar(_config, CCVars.PanicBunkerShowReason, OnShowReasonChanged, true);
             Subs.CVar(_config, CCVars.PanicBunkerMinAccountAge, OnPanicBunkerMinAccountAgeChanged, true);
             Subs.CVar(_config, CCVars.PanicBunkerMinOverallHours, OnPanicBunkerMinOverallHoursChanged, true);
->>>>>>> 74b5b72d
+            Subs.CVar(_config, CCCVars.PanicBunkerDenyVPN, OnPanicBunkerDenyVpnChanged, true); // Corvax-VPNGuard
 
             SubscribeLocalEvent<IdentityChangedEvent>(OnIdentityChanged);
             SubscribeLocalEvent<PlayerAttachedEvent>(OnPlayerAttached);
