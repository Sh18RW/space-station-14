--- conflicted
+++ resolved
@@ -288,13 +288,6 @@
             SendPanicBunkerStatusAll();
         }
 
-<<<<<<< HEAD
-        private void OnBabyJailMaxOverallMinutesChanged(int minutes)
-        {
-            BabyJail.MaxOverallMinutes = minutes;
-            SendBabyJailStatusAll();
-        }
-
         // Corvax-VPNGuard-Start
         private void OnPanicBunkerDenyVpnChanged(bool deny)
         {
@@ -303,8 +296,6 @@
         }
         // Corvax-VPNGuard-End
 
-=======
->>>>>>> 24a28667
         private void UpdatePanicBunker()
         {
             var admins = PanicBunker.CountDeadminnedAdmins
