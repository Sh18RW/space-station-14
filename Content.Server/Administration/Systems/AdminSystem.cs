using System.Linq;
using Content.Server.Administration.Managers;
using Content.Server.Chat.Managers;
using Content.Server.Forensics;
using Content.Server.GameTicking;
using Content.Server.Hands.Systems;
using Content.Server.Mind;
using Content.Server.Players.PlayTimeTracking;
using Content.Server.Popups;
using Content.Server.StationRecords.Systems;
using Content.Shared.Administration;
using Content.Shared.Administration.Events;
using Content.Shared.CCVar;
using Content.Shared.Corvax.CCCVars;
using Content.Shared.GameTicking;
using Content.Shared.Hands.Components;
using Content.Shared.IdentityManagement;
using Content.Shared.Inventory;
using Content.Shared.PDA;
using Content.Shared.Players.PlayTimeTracking;
using Content.Shared.Popups;
using Content.Shared.Roles;
using Content.Shared.Roles.Jobs;
using Content.Shared.StationRecords;
using Content.Shared.Throwing;
using Robust.Server.GameObjects;
using Robust.Server.Player;
using Robust.Shared.Audio;
using Robust.Shared.Audio.Systems;
using Robust.Shared.Configuration;
using Robust.Shared.Enums;
using Robust.Shared.Network;
using Robust.Shared.Player;

namespace Content.Server.Administration.Systems
{
    public sealed class AdminSystem : EntitySystem
    {
        [Dependency] private readonly IAdminManager _adminManager = default!;
        [Dependency] private readonly IChatManager _chat = default!;
        [Dependency] private readonly IConfigurationManager _config = default!;
        [Dependency] private readonly IPlayerManager _playerManager = default!;
        [Dependency] private readonly HandsSystem _hands = default!;
        [Dependency] private readonly SharedJobSystem _jobs = default!;
        [Dependency] private readonly InventorySystem _inventory = default!;
        [Dependency] private readonly MindSystem _minds = default!;
        [Dependency] private readonly PopupSystem _popup = default!;
        [Dependency] private readonly PhysicsSystem _physics = default!;
        [Dependency] private readonly PlayTimeTrackingManager _playTime = default!;
        [Dependency] private readonly SharedRoleSystem _role = default!;
        [Dependency] private readonly GameTicker _gameTicker = default!;
        [Dependency] private readonly SharedAudioSystem _audio = default!;
        [Dependency] private readonly StationRecordsSystem _stationRecords = default!;
        [Dependency] private readonly TransformSystem _transform = default!;

        private readonly Dictionary<NetUserId, PlayerInfo> _playerList = new();

        /// <summary>
        ///     Set of players that have participated in this round.
        /// </summary>
        public IReadOnlySet<NetUserId> RoundActivePlayers => _roundActivePlayers;

        private readonly HashSet<NetUserId> _roundActivePlayers = new();
        public readonly PanicBunkerStatus PanicBunker = new();
        public readonly BabyJailStatus BabyJail = new();

        public override void Initialize()
        {
            base.Initialize();

            _playerManager.PlayerStatusChanged += OnPlayerStatusChanged;
            _adminManager.OnPermsChanged += OnAdminPermsChanged;
            _playTime.SessionPlayTimeUpdated += OnSessionPlayTimeUpdated;

            // Panic Bunker Settings
            Subs.CVar(_config, CCVars.PanicBunkerEnabled, OnPanicBunkerChanged, true);
            Subs.CVar(_config, CCVars.PanicBunkerDisableWithAdmins, OnPanicBunkerDisableWithAdminsChanged, true);
            Subs.CVar(_config, CCVars.PanicBunkerEnableWithoutAdmins, OnPanicBunkerEnableWithoutAdminsChanged, true);
            Subs.CVar(_config, CCVars.PanicBunkerCountDeadminnedAdmins, OnPanicBunkerCountDeadminnedAdminsChanged, true);
            Subs.CVar(_config, CCVars.PanicBunkerShowReason, OnPanicBunkerShowReasonChanged, true);
            Subs.CVar(_config, CCVars.PanicBunkerMinAccountAge, OnPanicBunkerMinAccountAgeChanged, true);
<<<<<<< HEAD
            Subs.CVar(_config, CCVars.PanicBunkerMinOverallHours, OnPanicBunkerMinOverallHoursChanged, true);
            Subs.CVar(_config, CCCVars.PanicBunkerDenyVPN, OnPanicBunkerDenyVpnChanged, true); // Corvax-VPNGuard
=======
            Subs.CVar(_config, CCVars.PanicBunkerMinOverallMinutes, OnPanicBunkerMinOverallMinutesChanged, true);

            /*
             * TODO: Remove baby jail code once a more mature gateway process is established. This code is only being issued as a stopgap to help with potential tiding in the immediate future.
             */

            // Baby Jail Settings
            Subs.CVar(_config, CCVars.BabyJailEnabled, OnBabyJailChanged, true);
            Subs.CVar(_config, CCVars.BabyJailShowReason, OnBabyJailShowReasonChanged, true);
            Subs.CVar(_config, CCVars.BabyJailMaxAccountAge, OnBabyJailMaxAccountAgeChanged, true);
            Subs.CVar(_config, CCVars.BabyJailMaxOverallMinutes, OnBabyJailMaxOverallMinutesChanged, true);
>>>>>>> 795196c9

            SubscribeLocalEvent<IdentityChangedEvent>(OnIdentityChanged);
            SubscribeLocalEvent<PlayerAttachedEvent>(OnPlayerAttached);
            SubscribeLocalEvent<PlayerDetachedEvent>(OnPlayerDetached);
            SubscribeLocalEvent<RoleAddedEvent>(OnRoleEvent);
            SubscribeLocalEvent<RoleRemovedEvent>(OnRoleEvent);
            SubscribeLocalEvent<RoundRestartCleanupEvent>(OnRoundRestartCleanup);
        }

        private void OnRoundRestartCleanup(RoundRestartCleanupEvent ev)
        {
            _roundActivePlayers.Clear();

            foreach (var (id, data) in _playerList)
            {
                if (!data.ActiveThisRound)
                    continue;

                if (!_playerManager.TryGetPlayerData(id, out var playerData))
                    return;

                _playerManager.TryGetSessionById(id, out var session);
                _playerList[id] = GetPlayerInfo(playerData, session);
            }

            var updateEv = new FullPlayerListEvent() { PlayersInfo = _playerList.Values.ToList() };

            foreach (var admin in _adminManager.ActiveAdmins)
            {
                RaiseNetworkEvent(updateEv, admin.Channel);
            }
        }

        public void UpdatePlayerList(ICommonSession player)
        {
            _playerList[player.UserId] = GetPlayerInfo(player.Data, player);

            var playerInfoChangedEvent = new PlayerInfoChangedEvent
            {
                PlayerInfo = _playerList[player.UserId]
            };

            foreach (var admin in _adminManager.ActiveAdmins)
            {
                RaiseNetworkEvent(playerInfoChangedEvent, admin.Channel);
            }
        }

        public PlayerInfo? GetCachedPlayerInfo(NetUserId? netUserId)
        {
            if (netUserId == null)
                return null;

            _playerList.TryGetValue(netUserId.Value, out var value);
            return value ?? null;
        }

        private void OnIdentityChanged(ref IdentityChangedEvent ev)
        {
            if (!TryComp<ActorComponent>(ev.CharacterEntity, out var actor))
                return;

            UpdatePlayerList(actor.PlayerSession);
        }

        private void OnRoleEvent(RoleEvent ev)
        {
            var session = _minds.GetSession(ev.Mind);
            if (!ev.Antagonist || session == null)
                return;

            UpdatePlayerList(session);
        }

        private void OnAdminPermsChanged(AdminPermsChangedEventArgs obj)
        {
            UpdatePanicBunker();

            if (!obj.IsAdmin)
            {
                RaiseNetworkEvent(new FullPlayerListEvent(), obj.Player.Channel);
                return;
            }

            SendFullPlayerList(obj.Player);
        }

        private void OnPlayerDetached(PlayerDetachedEvent ev)
        {
            // If disconnected then the player won't have a connected entity to get character name from.
            // The disconnected state gets sent by OnPlayerStatusChanged.
            if (ev.Player.Status == SessionStatus.Disconnected)
                return;

            UpdatePlayerList(ev.Player);
        }

        private void OnPlayerAttached(PlayerAttachedEvent ev)
        {
            if (ev.Player.Status == SessionStatus.Disconnected)
                return;

            _roundActivePlayers.Add(ev.Player.UserId);
            UpdatePlayerList(ev.Player);
        }

        public override void Shutdown()
        {
            base.Shutdown();
            _playerManager.PlayerStatusChanged -= OnPlayerStatusChanged;
            _adminManager.OnPermsChanged -= OnAdminPermsChanged;
            _playTime.SessionPlayTimeUpdated -= OnSessionPlayTimeUpdated;
        }

        private void OnPlayerStatusChanged(object? sender, SessionStatusEventArgs e)
        {
            UpdatePlayerList(e.Session);
            UpdatePanicBunker();
        }

        private void SendFullPlayerList(ICommonSession playerSession)
        {
            var ev = new FullPlayerListEvent();

            ev.PlayersInfo = _playerList.Values.ToList();

            RaiseNetworkEvent(ev, playerSession.Channel);
        }

        private PlayerInfo GetPlayerInfo(SessionData data, ICommonSession? session)
        {
            var name = data.UserName;
            var entityName = string.Empty;
            var identityName = string.Empty;

            if (session?.AttachedEntity != null)
            {
                entityName = EntityManager.GetComponent<MetaDataComponent>(session.AttachedEntity.Value).EntityName;
                identityName = Identity.Name(session.AttachedEntity.Value, EntityManager);
            }

            var antag = false;
            var startingRole = string.Empty;
            if (_minds.TryGetMind(session, out var mindId, out _))
            {
                antag = _role.MindIsAntagonist(mindId);
                startingRole = _jobs.MindTryGetJobName(mindId);
            }

            var connected = session != null && session.Status is SessionStatus.Connected or SessionStatus.InGame;
            TimeSpan? overallPlaytime = null;
            if (session != null &&
                _playTime.TryGetTrackerTimes(session, out var playTimes) &&
                playTimes.TryGetValue(PlayTimeTrackingShared.TrackerOverall, out var playTime))
            {
                overallPlaytime = playTime;
            }

            return new PlayerInfo(name, entityName, identityName, startingRole, antag, GetNetEntity(session?.AttachedEntity), data.UserId,
                connected, _roundActivePlayers.Contains(data.UserId), overallPlaytime);
        }

        private void OnPanicBunkerChanged(bool enabled)
        {
            PanicBunker.Enabled = enabled;
            _chat.SendAdminAlert(Loc.GetString(enabled
                ? "admin-ui-panic-bunker-enabled-admin-alert"
                : "admin-ui-panic-bunker-disabled-admin-alert"
            ));

            SendPanicBunkerStatusAll();
        }

        private void OnBabyJailChanged(bool enabled)
        {
            BabyJail.Enabled = enabled;
            _chat.SendAdminAlert(Loc.GetString(enabled
                ? "admin-ui-baby-jail-enabled-admin-alert"
                : "admin-ui-baby-jail-disabled-admin-alert"
            ));

            SendBabyJailStatusAll();
        }

        private void OnPanicBunkerDisableWithAdminsChanged(bool enabled)
        {
            PanicBunker.DisableWithAdmins = enabled;
            UpdatePanicBunker();
        }

        private void OnPanicBunkerEnableWithoutAdminsChanged(bool enabled)
        {
            PanicBunker.EnableWithoutAdmins = enabled;
            UpdatePanicBunker();
        }

        private void OnPanicBunkerCountDeadminnedAdminsChanged(bool enabled)
        {
            PanicBunker.CountDeadminnedAdmins = enabled;
            UpdatePanicBunker();
        }

        private void OnPanicBunkerShowReasonChanged(bool enabled)
        {
            PanicBunker.ShowReason = enabled;
            SendPanicBunkerStatusAll();
        }

        private void OnBabyJailShowReasonChanged(bool enabled)
        {
            BabyJail.ShowReason = enabled;
            SendBabyJailStatusAll();
        }

        private void OnPanicBunkerMinAccountAgeChanged(int minutes)
        {
            PanicBunker.MinAccountAgeMinutes = minutes;
            SendPanicBunkerStatusAll();
        }

        private void OnBabyJailMaxAccountAgeChanged(int minutes)
        {
            BabyJail.MaxAccountAgeMinutes = minutes;
            SendBabyJailStatusAll();
        }

        private void OnPanicBunkerMinOverallMinutesChanged(int minutes)
        {
            PanicBunker.MinOverallMinutes = minutes;
            SendPanicBunkerStatusAll();
        }

<<<<<<< HEAD
        // Corvax-VPNGuard-Start
        private void OnPanicBunkerDenyVpnChanged(bool deny)
        {
            PanicBunker.DenyVpn = deny;
            SendPanicBunkerStatusAll();
        }
        // Corvax-VPNGuard-End
=======
        private void OnBabyJailMaxOverallMinutesChanged(int minutes)
        {
            BabyJail.MaxOverallMinutes = minutes;
            SendBabyJailStatusAll();
        }
>>>>>>> 795196c9

        private void UpdatePanicBunker()
        {
            var admins = PanicBunker.CountDeadminnedAdmins
                ? _adminManager.AllAdmins
                : _adminManager.ActiveAdmins;
            var hasAdmins = admins.Any();

            // TODO Fix order dependent Cvars
            // Please for the sake of my sanity don't make cvars & order dependent.
            // Just make a bool field on the system instead of having some cvars automatically modify other cvars.
            //
            // I.e., this:
            //   /sudo cvar game.panic_bunker.enabled true
            //   /sudo cvar game.panic_bunker.disable_with_admins true
            // and this:
            //   /sudo cvar game.panic_bunker.disable_with_admins true
            //   /sudo cvar game.panic_bunker.enabled true
            //
            // should have the same effect, but currently setting the disable_with_admins can modify enabled.

            if (hasAdmins && PanicBunker.DisableWithAdmins)
            {
                _config.SetCVar(CCVars.PanicBunkerEnabled, false);
            }
            else if (!hasAdmins && PanicBunker.EnableWithoutAdmins)
            {
                _config.SetCVar(CCVars.PanicBunkerEnabled, true);
            }

            SendPanicBunkerStatusAll();
        }

        private void SendPanicBunkerStatusAll()
        {
            var ev = new PanicBunkerChangedEvent(PanicBunker);
            foreach (var admin in _adminManager.AllAdmins)
            {
                RaiseNetworkEvent(ev, admin);
            }
        }

        private void SendBabyJailStatusAll()
        {
            var ev = new BabyJailChangedEvent(BabyJail);
            foreach (var admin in _adminManager.AllAdmins)
            {
                RaiseNetworkEvent(ev, admin);
            }
        }

        /// <summary>
        ///     Erases a player from the round.
        ///     This removes them and any trace of them from the round, deleting their
        ///     chat messages and showing a popup to other players.
        ///     Their items are dropped on the ground.
        /// </summary>
        public void Erase(ICommonSession player)
        {
            var entity = player.AttachedEntity;
            _chat.DeleteMessagesBy(player);

            if (entity != null && !TerminatingOrDeleted(entity.Value))
            {
                if (TryComp(entity.Value, out TransformComponent? transform))
                {
                    var coordinates = _transform.GetMoverCoordinates(entity.Value, transform);
                    var name = Identity.Entity(entity.Value, EntityManager);
                    _popup.PopupCoordinates(Loc.GetString("admin-erase-popup", ("user", name)), coordinates, PopupType.LargeCaution);
                    var filter = Filter.Pvs(coordinates, 1, EntityManager, _playerManager);
                    var audioParams = new AudioParams().WithVolume(3);
                    _audio.PlayStatic("/Audio/Effects/pop_high.ogg", filter, coordinates, true, audioParams);
                }

                foreach (var item in _inventory.GetHandOrInventoryEntities(entity.Value))
                {
                    if (TryComp(item, out PdaComponent? pda) &&
                        TryComp(pda.ContainedId, out StationRecordKeyStorageComponent? keyStorage) &&
                        keyStorage.Key is { } key &&
                        _stationRecords.TryGetRecord(key, out GeneralStationRecord? record))
                    {
                        if (TryComp(entity, out DnaComponent? dna) &&
                            dna.DNA != record.DNA)
                        {
                            continue;
                        }

                        if (TryComp(entity, out FingerprintComponent? fingerPrint) &&
                            fingerPrint.Fingerprint != record.Fingerprint)
                        {
                            continue;
                        }

                        _stationRecords.RemoveRecord(key);
                        Del(item);
                    }
                }

                if (_inventory.TryGetContainerSlotEnumerator(entity.Value, out var enumerator))
                {
                    while (enumerator.NextItem(out var item, out var slot))
                    {
                        if (_inventory.TryUnequip(entity.Value, entity.Value, slot.Name, true, true))
                            _physics.ApplyAngularImpulse(item, ThrowingSystem.ThrowAngularImpulse);
                    }
                }

                if (TryComp(entity.Value, out HandsComponent? hands))
                {
                    foreach (var hand in _hands.EnumerateHands(entity.Value, hands))
                    {
                        _hands.TryDrop(entity.Value, hand, checkActionBlocker: false, doDropInteraction: false, handsComp: hands);
                    }
                }
            }

            _minds.WipeMind(player);
            QueueDel(entity);

            _gameTicker.SpawnObserver(player);
        }

        private void OnSessionPlayTimeUpdated(ICommonSession session)
        {
            UpdatePlayerList(session);
        }
    }
}<|MERGE_RESOLUTION|>--- conflicted
+++ resolved
@@ -79,11 +79,8 @@
             Subs.CVar(_config, CCVars.PanicBunkerCountDeadminnedAdmins, OnPanicBunkerCountDeadminnedAdminsChanged, true);
             Subs.CVar(_config, CCVars.PanicBunkerShowReason, OnPanicBunkerShowReasonChanged, true);
             Subs.CVar(_config, CCVars.PanicBunkerMinAccountAge, OnPanicBunkerMinAccountAgeChanged, true);
-<<<<<<< HEAD
-            Subs.CVar(_config, CCVars.PanicBunkerMinOverallHours, OnPanicBunkerMinOverallHoursChanged, true);
+            Subs.CVar(_config, CCVars.PanicBunkerMinOverallMinutes, OnPanicBunkerMinOverallMinutesChanged, true);
             Subs.CVar(_config, CCCVars.PanicBunkerDenyVPN, OnPanicBunkerDenyVpnChanged, true); // Corvax-VPNGuard
-=======
-            Subs.CVar(_config, CCVars.PanicBunkerMinOverallMinutes, OnPanicBunkerMinOverallMinutesChanged, true);
 
             /*
              * TODO: Remove baby jail code once a more mature gateway process is established. This code is only being issued as a stopgap to help with potential tiding in the immediate future.
@@ -94,7 +91,6 @@
             Subs.CVar(_config, CCVars.BabyJailShowReason, OnBabyJailShowReasonChanged, true);
             Subs.CVar(_config, CCVars.BabyJailMaxAccountAge, OnBabyJailMaxAccountAgeChanged, true);
             Subs.CVar(_config, CCVars.BabyJailMaxOverallMinutes, OnBabyJailMaxOverallMinutesChanged, true);
->>>>>>> 795196c9
 
             SubscribeLocalEvent<IdentityChangedEvent>(OnIdentityChanged);
             SubscribeLocalEvent<PlayerAttachedEvent>(OnPlayerAttached);
@@ -327,7 +323,12 @@
             SendPanicBunkerStatusAll();
         }
 
-<<<<<<< HEAD
+        private void OnBabyJailMaxOverallMinutesChanged(int minutes)
+        {
+            BabyJail.MaxOverallMinutes = minutes;
+            SendBabyJailStatusAll();
+        }
+
         // Corvax-VPNGuard-Start
         private void OnPanicBunkerDenyVpnChanged(bool deny)
         {
@@ -335,13 +336,6 @@
             SendPanicBunkerStatusAll();
         }
         // Corvax-VPNGuard-End
-=======
-        private void OnBabyJailMaxOverallMinutesChanged(int minutes)
-        {
-            BabyJail.MaxOverallMinutes = minutes;
-            SendBabyJailStatusAll();
-        }
->>>>>>> 795196c9
 
         private void UpdatePanicBunker()
         {
