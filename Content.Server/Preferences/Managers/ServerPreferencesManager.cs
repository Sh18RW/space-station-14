using System.Diagnostics.CodeAnalysis;
using System.Linq;
using System.Threading;
using System.Threading.Tasks;
using Content.Corvax.Interfaces.Shared;
using Content.Server.Database;
using Content.Shared.CCVar;
using Content.Shared.Construction.Prototypes;
using Content.Shared.Preferences;
using Robust.Server.Player;
using Robust.Shared.Configuration;
using Robust.Shared.Network;
using Robust.Shared.Player;
using Robust.Shared.Prototypes;
using Robust.Shared.Utility;

namespace Content.Server.Preferences.Managers
{
    /// <summary>
    /// Sends <see cref="MsgPreferencesAndSettings"/> before the client joins the lobby.
    /// Receives <see cref="MsgSelectCharacter"/> and <see cref="MsgUpdateCharacter"/> at any time.
    /// </summary>
    public sealed class ServerPreferencesManager : IServerPreferencesManager, IPostInjectInit
    {
        [Dependency] private readonly IServerNetManager _netManager = default!;
        [Dependency] private readonly IConfigurationManager _cfg = default!;
        [Dependency] private readonly IServerDbManager _db = default!;
        [Dependency] private readonly IPlayerManager _playerManager = default!;
        [Dependency] private readonly IDependencyCollection _dependencies = default!;
        [Dependency] private readonly ILogManager _log = default!;
        [Dependency] private readonly UserDbDataManager _userDb = default!;
<<<<<<< HEAD
=======
        [Dependency] private readonly IPrototypeManager _prototypeManager = default!;
        private ISharedSponsorsManager? _sponsors;
>>>>>>> ec03ef6b

        // Cache player prefs on the server so we don't need as much async hell related to them.
        private readonly Dictionary<NetUserId, PlayerPrefData> _cachedPlayerPrefs =
            new();

        private ISawmill _sawmill = default!;

        public void Init()
        {
            _netManager.RegisterNetMessage<MsgPreferencesAndSettings>();
            _netManager.RegisterNetMessage<MsgSelectCharacter>(HandleSelectCharacterMessage);
            _netManager.RegisterNetMessage<MsgUpdateCharacter>(HandleUpdateCharacterMessage);
            _netManager.RegisterNetMessage<MsgDeleteCharacter>(HandleDeleteCharacterMessage);
            _netManager.RegisterNetMessage<MsgUpdateConstructionFavorites>(HandleUpdateConstructionFavoritesMessage);
            _sawmill = _log.GetSawmill("prefs");
        }

        private async void HandleSelectCharacterMessage(MsgSelectCharacter message)
        {
            var index = message.SelectedCharacterIndex;
            var userId = message.MsgChannel.UserId;

            if (!_cachedPlayerPrefs.TryGetValue(userId, out var prefsData) || !prefsData.PrefsLoaded)
            {
                _sawmill.Warning($"User {userId} tried to modify preferences before they loaded.");
                return;
            }

            var curPrefs = prefsData.Prefs!;

            if (!curPrefs.Characters.ContainsKey(index))
            {
                // Non-existent slot.
                return;
            }

            prefsData.Prefs = new PlayerPreferences(curPrefs.Characters, index, curPrefs.AdminOOCColor, curPrefs.ConstructionFavorites);

            if (ShouldStorePrefs(message.MsgChannel.AuthType))
            {
                await _db.SaveSelectedCharacterIndexAsync(message.MsgChannel.UserId, message.SelectedCharacterIndex);
            }
        }

        private async void HandleUpdateCharacterMessage(MsgUpdateCharacter message)
        {
            var userId = message.MsgChannel.UserId;

            // ReSharper disable once ConditionIsAlwaysTrueOrFalseAccordingToNullableAPIContract
            if (message.Profile == null)
                _sawmill.Error($"User {userId} sent a {nameof(MsgUpdateCharacter)} with a null profile in slot {message.Slot}.");
            else
                await SetProfile(userId, message.Slot, message.Profile);
        }

        public async Task SetProfile(NetUserId userId, int slot, ICharacterProfile profile)
        {
            if (!_cachedPlayerPrefs.TryGetValue(userId, out var prefsData) || !prefsData.PrefsLoaded)
            {
                _sawmill.Error($"Tried to modify user {userId} preferences before they loaded.");
                return;
            }

            var curPrefs = prefsData.Prefs!;
            var session = _playerManager.GetSessionById(userId);

            var profiles = new Dictionary<int, ICharacterProfile>(curPrefs.Characters)
            {
                [slot] = profile
            };

            prefsData.Prefs = new PlayerPreferences(profiles, slot, curPrefs.AdminOOCColor, curPrefs.ConstructionFavorites);

            if (ShouldStorePrefs(session.Channel.AuthType))
                await _db.SaveCharacterSlotAsync(userId, profile, slot);
        }

        public async Task SetConstructionFavorites(NetUserId userId, List<ProtoId<ConstructionPrototype>> favorites)
        {
            if (!_cachedPlayerPrefs.TryGetValue(userId, out var prefsData) || !prefsData.PrefsLoaded)
            {
                _sawmill.Error($"Tried to modify user {userId} preferences before they loaded.");
                return;
            }

            var curPrefs = prefsData.Prefs!;
            prefsData.Prefs = new PlayerPreferences(curPrefs.Characters, curPrefs.SelectedCharacterIndex, curPrefs.AdminOOCColor, favorites);

            var session = _playerManager.GetSessionById(userId);
            if (ShouldStorePrefs(session.Channel.AuthType))
                await _db.SaveConstructionFavoritesAsync(userId, favorites);
        }

        private async void HandleDeleteCharacterMessage(MsgDeleteCharacter message)
        {
            var slot = message.Slot;
            var userId = message.MsgChannel.UserId;

            if (!_cachedPlayerPrefs.TryGetValue(userId, out var prefsData) || !prefsData.PrefsLoaded)
            {
                _sawmill.Warning($"User {userId} tried to modify preferences before they loaded.");
                return;
            }

            var curPrefs = prefsData.Prefs!;

            // If they try to delete the slot they have selected then we switch to another one.
            // Of course, that's only if they HAVE another slot.
            int? nextSlot = null;
            if (curPrefs.SelectedCharacterIndex == slot)
            {
                // That ! on the end is because Rider doesn't like .NET 5.
                var (ns, profile) = curPrefs.Characters.FirstOrDefault(p => p.Key != message.Slot)!;
                if (profile == null)
                {
                    // Only slot left, can't delete.
                    return;
                }

                nextSlot = ns;
            }

            var arr = new Dictionary<int, ICharacterProfile>(curPrefs.Characters);
            arr.Remove(slot);

            prefsData.Prefs = new PlayerPreferences(arr, nextSlot ?? curPrefs.SelectedCharacterIndex, curPrefs.AdminOOCColor, curPrefs.ConstructionFavorites);

            if (ShouldStorePrefs(message.MsgChannel.AuthType))
            {
                if (nextSlot != null)
                {
                    await _db.DeleteSlotAndSetSelectedIndex(userId, slot, nextSlot.Value);
                }
                else
                {
                    await _db.SaveCharacterSlotAsync(userId, null, slot);
                }
            }
        }

        private async void HandleUpdateConstructionFavoritesMessage(MsgUpdateConstructionFavorites message)
        {
            var userId = message.MsgChannel.UserId;
            if (!_cachedPlayerPrefs.TryGetValue(userId, out var prefsData) || !prefsData.PrefsLoaded)
            {
                _sawmill.Warning($"User {userId} tried to modify preferences before they loaded.");
                return;
            }

            // Validate items in the message so that a modified client cannot freely store a gigabyte of arbitrary data.
            var validatedSet = new HashSet<ProtoId<ConstructionPrototype>>();
            foreach (var favorite in message.Favorites)
            {
                if (_prototypeManager.HasIndex(favorite))
                    validatedSet.Add(favorite);
            }

            var validatedList = message.Favorites;
            if (validatedSet.Count != message.Favorites.Count)
            {
                // A difference in counts indicates that unrecognized or duplicate IDs are present.
                _sawmill.Warning($"User {userId} sent invalid construction favorites.");
                validatedList = validatedSet.ToList();
            }

            var curPrefs = prefsData.Prefs!;
            prefsData.Prefs = new PlayerPreferences(curPrefs.Characters, curPrefs.SelectedCharacterIndex, curPrefs.AdminOOCColor, validatedList);

            if (ShouldStorePrefs(message.MsgChannel.AuthType))
            {
                await _db.SaveConstructionFavoritesAsync(userId, validatedList);
            }
        }

        // Should only be called via UserDbDataManager.
        public async Task LoadData(ICommonSession session, CancellationToken cancel)
        {
            if (!ShouldStorePrefs(session.Channel.AuthType))
            {
                // Don't store data for guests.
                var prefsData = new PlayerPrefData
                {
                    PrefsLoaded = true,
                    Prefs = new PlayerPreferences(
                        new[] { new KeyValuePair<int, ICharacterProfile>(0, HumanoidCharacterProfile.Random()) },
                        0, Color.Transparent, [])
                };

                _cachedPlayerPrefs[session.UserId] = prefsData;
            }
            else
            {
                var prefsData = new PlayerPrefData();
                var loadTask = LoadPrefs();
                _cachedPlayerPrefs[session.UserId] = prefsData;

                await loadTask;

                async Task LoadPrefs()
                {
                    var prefs = await GetOrCreatePreferencesAsync(session.UserId, cancel);
                    prefsData.Prefs = prefs;
                }
            }
        }

        public void FinishLoad(ICommonSession session)
        {
            // This is a separate step from the actual database load.
            // Sanitizing preferences requires play time info due to loadouts.
            // And play time info is loaded concurrently from the DB with preferences.
            var prefsData = _cachedPlayerPrefs[session.UserId];
            DebugTools.Assert(prefsData.Prefs != null);
            prefsData.Prefs = SanitizePreferences(session, prefsData.Prefs, _dependencies);

            prefsData.PrefsLoaded = true;

            var msg = new MsgPreferencesAndSettings();
            msg.Preferences = prefsData.Prefs;
            msg.Settings = new GameSettings
            {
                MaxCharacterSlots = _cfg.GetCVar(CCVars.GameMaxCharacterSlots),
            };
            _netManager.ServerSendMessage(msg, session.Channel);
        }

        public void OnClientDisconnected(ICommonSession session)
        {
            _cachedPlayerPrefs.Remove(session.UserId);
        }

        public bool HavePreferencesLoaded(ICommonSession session)
        {
            return _cachedPlayerPrefs.ContainsKey(session.UserId);
        }

        /// <summary>
        /// Tries to get the preferences from the cache
        /// </summary>
        /// <param name="userId">User Id to get preferences for</param>
        /// <param name="playerPreferences">The user preferences if true, otherwise null</param>
        /// <returns>If preferences are not null</returns>
        public bool TryGetCachedPreferences(NetUserId userId,
            [NotNullWhen(true)] out PlayerPreferences? playerPreferences)
        {
            if (_cachedPlayerPrefs.TryGetValue(userId, out var prefs))
            {
                playerPreferences = prefs.Prefs;
                return prefs.Prefs != null;
            }

            playerPreferences = null;
            return false;
        }

        /// <summary>
        /// Retrieves preferences for the given username from storage.
        /// </summary>
        public PlayerPreferences GetPreferences(NetUserId userId)
        {
            var prefs = _cachedPlayerPrefs[userId].Prefs;
            if (prefs == null)
            {
                throw new InvalidOperationException("Preferences for this player have not loaded yet.");
            }

            return prefs;
        }

        /// <summary>
        /// Retrieves preferences for the given username from storage or returns null.
        /// </summary>
        public PlayerPreferences? GetPreferencesOrNull(NetUserId? userId)
        {
            if (userId == null)
                return null;

            if (_cachedPlayerPrefs.TryGetValue(userId.Value, out var pref))
                return pref.Prefs;
            return null;
        }

        private async Task<PlayerPreferences> GetOrCreatePreferencesAsync(NetUserId userId, CancellationToken cancel)
        {
            var prefs = await _db.GetPlayerPreferencesAsync(userId, cancel);
            if (prefs is null)
            {
                return await _db.InitPrefsAsync(userId, HumanoidCharacterProfile.Random(), cancel);
            }

            return prefs;
        }

        private PlayerPreferences SanitizePreferences(ICommonSession session, PlayerPreferences prefs, IDependencyCollection collection)
        {
            // Clean up preferences in case of changes to the game,
            // such as removed jobs still being selected.

            return new PlayerPreferences(prefs.Characters.Select(p =>
            {
<<<<<<< HEAD
                return new KeyValuePair<int, ICharacterProfile>(p.Key, p.Value.Validated(session, collection));
            }), prefs.SelectedCharacterIndex, prefs.AdminOOCColor);
=======
                return new KeyValuePair<int, ICharacterProfile>(p.Key, p.Value.Validated(session, collection, sponsorPrototypes));
            }), prefs.SelectedCharacterIndex, prefs.AdminOOCColor, prefs.ConstructionFavorites);
>>>>>>> ec03ef6b
        }

        public IEnumerable<KeyValuePair<NetUserId, ICharacterProfile>> GetSelectedProfilesForPlayers(
            List<NetUserId> usernames)
        {
            return usernames
                .Select(p => (_cachedPlayerPrefs[p].Prefs, p))
                .Where(p => p.Prefs != null)
                .Select(p => new KeyValuePair<NetUserId, ICharacterProfile>(p.p, p.Prefs!.SelectedCharacter));
        }

        internal static bool ShouldStorePrefs(LoginType loginType)
        {
            return loginType.HasStaticUserId();
        }

        private sealed class PlayerPrefData
        {
            public bool PrefsLoaded;
            public PlayerPreferences? Prefs;
        }

        void IPostInjectInit.PostInject()
        {
            _userDb.AddOnLoadPlayer(LoadData);
            _userDb.AddOnFinishLoad(FinishLoad);
            _userDb.AddOnPlayerDisconnect(OnClientDisconnected);
        }
    }
}<|MERGE_RESOLUTION|>--- conflicted
+++ resolved
@@ -29,11 +29,7 @@
         [Dependency] private readonly IDependencyCollection _dependencies = default!;
         [Dependency] private readonly ILogManager _log = default!;
         [Dependency] private readonly UserDbDataManager _userDb = default!;
-<<<<<<< HEAD
-=======
         [Dependency] private readonly IPrototypeManager _prototypeManager = default!;
-        private ISharedSponsorsManager? _sponsors;
->>>>>>> ec03ef6b
 
         // Cache player prefs on the server so we don't need as much async hell related to them.
         private readonly Dictionary<NetUserId, PlayerPrefData> _cachedPlayerPrefs =
@@ -332,15 +328,10 @@
             // Clean up preferences in case of changes to the game,
             // such as removed jobs still being selected.
 
-            return new PlayerPreferences(prefs.Characters.Select(p =>
-            {
-<<<<<<< HEAD
-                return new KeyValuePair<int, ICharacterProfile>(p.Key, p.Value.Validated(session, collection));
-            }), prefs.SelectedCharacterIndex, prefs.AdminOOCColor);
-=======
-                return new KeyValuePair<int, ICharacterProfile>(p.Key, p.Value.Validated(session, collection, sponsorPrototypes));
-            }), prefs.SelectedCharacterIndex, prefs.AdminOOCColor, prefs.ConstructionFavorites);
->>>>>>> ec03ef6b
+            return new PlayerPreferences(prefs.Characters.Select(p => new KeyValuePair<int, ICharacterProfile>(p.Key, p.Value.Validated(session, collection))),
+            prefs.SelectedCharacterIndex,
+            prefs.AdminOOCColor,
+            prefs.ConstructionFavorites);
         }
 
         public IEnumerable<KeyValuePair<NetUserId, ICharacterProfile>> GetSelectedProfilesForPlayers(
