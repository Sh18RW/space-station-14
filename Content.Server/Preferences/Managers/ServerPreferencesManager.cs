using System.Diagnostics.CodeAnalysis;
using System.Linq;
using System.Threading;
using System.Threading.Tasks;
using Content.Corvax.Interfaces.Shared;
using Content.Server.Database;
using Content.Shared.CCVar;
using Content.Shared.Preferences;
using Robust.Server.Player;
using Robust.Shared.Configuration;
using Robust.Shared.Network;
using Robust.Shared.Player;
using Robust.Shared.Prototypes;
using Robust.Shared.Utility;


namespace Content.Server.Preferences.Managers
{
    /// <summary>
    /// Sends <see cref="MsgPreferencesAndSettings"/> before the client joins the lobby.
    /// Receives <see cref="MsgSelectCharacter"/> and <see cref="MsgUpdateCharacter"/> at any time.
    /// </summary>
    public sealed class ServerPreferencesManager : IServerPreferencesManager
    {
        [Dependency] private readonly IServerNetManager _netManager = default!;
        [Dependency] private readonly IConfigurationManager _cfg = default!;
        [Dependency] private readonly IServerDbManager _db = default!;
        [Dependency] private readonly IPlayerManager _playerManager = default!;
        [Dependency] private readonly IDependencyCollection _dependencies = default!;
<<<<<<< HEAD
        private ISharedSponsorsManager? _sponsors;
=======
        [Dependency] private readonly ILogManager _log = default!;
>>>>>>> 0be71c40

        // Cache player prefs on the server so we don't need as much async hell related to them.
        private readonly Dictionary<NetUserId, PlayerPrefData> _cachedPlayerPrefs =
            new();

<<<<<<< HEAD
        // private int MaxCharacterSlots => _cfg.GetCVar(CCVars.GameMaxCharacterSlots); // Corvax-Sponsors
=======
        private ISawmill _sawmill = default!;

        private int MaxCharacterSlots => _cfg.GetCVar(CCVars.GameMaxCharacterSlots);
>>>>>>> 0be71c40

        public void Init()
        {
            IoCManager.Instance!.TryResolveType(out _sponsors); // Corvax-Sponsors
            _netManager.RegisterNetMessage<MsgPreferencesAndSettings>();
            _netManager.RegisterNetMessage<MsgSelectCharacter>(HandleSelectCharacterMessage);
            _netManager.RegisterNetMessage<MsgUpdateCharacter>(HandleUpdateCharacterMessage);
            _netManager.RegisterNetMessage<MsgDeleteCharacter>(HandleDeleteCharacterMessage);
            _sawmill = _log.GetSawmill("prefs");
        }

        private async void HandleSelectCharacterMessage(MsgSelectCharacter message)
        {
            var index = message.SelectedCharacterIndex;
            var userId = message.MsgChannel.UserId;

            if (!_cachedPlayerPrefs.TryGetValue(userId, out var prefsData) || !prefsData.PrefsLoaded)
            {
                Logger.WarningS("prefs", $"User {userId} tried to modify preferences before they loaded.");
                return;
            }

            if (index < 0 || index >= GetMaxUserCharacterSlots(userId)) // Corvax-Sponsors
            {
                return;
            }

            var curPrefs = prefsData.Prefs!;

            if (!curPrefs.Characters.ContainsKey(index))
            {
                // Non-existent slot.
                return;
            }

            prefsData.Prefs = new PlayerPreferences(curPrefs.Characters, index, curPrefs.AdminOOCColor);

            if (ShouldStorePrefs(message.MsgChannel.AuthType))
            {
                await _db.SaveSelectedCharacterIndexAsync(message.MsgChannel.UserId, message.SelectedCharacterIndex);
            }
        }

        private async void HandleUpdateCharacterMessage(MsgUpdateCharacter message)
        {
            var userId = message.MsgChannel.UserId;

            // ReSharper disable once ConditionIsAlwaysTrueOrFalseAccordingToNullableAPIContract
            if (message.Profile == null)
                _sawmill.Error($"User {userId} sent a {nameof(MsgUpdateCharacter)} with a null profile in slot {message.Slot}.");
            else
                await SetProfile(userId, message.Slot, message.Profile);
        }

        public async Task SetProfile(NetUserId userId, int slot, ICharacterProfile profile)
        {
            if (!_cachedPlayerPrefs.TryGetValue(userId, out var prefsData) || !prefsData.PrefsLoaded)
            {
                _sawmill.Error($"Tried to modify user {userId} preferences before they loaded.");
                return;
            }

<<<<<<< HEAD
            if (slot < 0 || slot >= GetMaxUserCharacterSlots(userId)) // Corvax-Sponsors
            {
=======
            if (slot < 0 || slot >= MaxCharacterSlots)
>>>>>>> 0be71c40
                return;

            var curPrefs = prefsData.Prefs!;
            var session = _playerManager.GetSessionById(userId);

            // Corvax-Sponsors-Start
            var sponsorPrototypes = _sponsors != null && _sponsors.TryGetServerPrototypes(session.UserId, out var prototypes)
                ? prototypes.ToArray()
                : [];
            profile.EnsureValid(session, _dependencies, sponsorPrototypes);
            // Corvax-Sponsors-End

            var profiles = new Dictionary<int, ICharacterProfile>(curPrefs.Characters)
            {
                [slot] = profile
            };

            prefsData.Prefs = new PlayerPreferences(profiles, slot, curPrefs.AdminOOCColor);

            if (ShouldStorePrefs(session.Channel.AuthType))
                await _db.SaveCharacterSlotAsync(userId, profile, slot);
        }

        private async void HandleDeleteCharacterMessage(MsgDeleteCharacter message)
        {
            var slot = message.Slot;
            var userId = message.MsgChannel.UserId;

            if (!_cachedPlayerPrefs.TryGetValue(userId, out var prefsData) || !prefsData.PrefsLoaded)
            {
                Logger.WarningS("prefs", $"User {userId} tried to modify preferences before they loaded.");
                return;
            }

            if (slot < 0 || slot >= GetMaxUserCharacterSlots(userId)) // Corvax-Sponsors
            {
                return;
            }

            var curPrefs = prefsData.Prefs!;

            // If they try to delete the slot they have selected then we switch to another one.
            // Of course, that's only if they HAVE another slot.
            int? nextSlot = null;
            if (curPrefs.SelectedCharacterIndex == slot)
            {
                // That ! on the end is because Rider doesn't like .NET 5.
                var (ns, profile) = curPrefs.Characters.FirstOrDefault(p => p.Key != message.Slot)!;
                if (profile == null)
                {
                    // Only slot left, can't delete.
                    return;
                }

                nextSlot = ns;
            }

            var arr = new Dictionary<int, ICharacterProfile>(curPrefs.Characters);
            arr.Remove(slot);

            prefsData.Prefs = new PlayerPreferences(arr, nextSlot ?? curPrefs.SelectedCharacterIndex, curPrefs.AdminOOCColor);

            if (ShouldStorePrefs(message.MsgChannel.AuthType))
            {
                if (nextSlot != null)
                {
                    await _db.DeleteSlotAndSetSelectedIndex(userId, slot, nextSlot.Value);
                }
                else
                {
                    await _db.SaveCharacterSlotAsync(userId, null, slot);
                }
            }
        }

        // Should only be called via UserDbDataManager.
        public async Task LoadData(ICommonSession session, CancellationToken cancel)
        {
            if (!ShouldStorePrefs(session.Channel.AuthType))
            {
                // Don't store data for guests.
                var prefsData = new PlayerPrefData
                {
                    PrefsLoaded = true,
                    Prefs = new PlayerPreferences(
                        new[] {new KeyValuePair<int, ICharacterProfile>(0, HumanoidCharacterProfile.Random())},
                        0, Color.Transparent)
                };

                _cachedPlayerPrefs[session.UserId] = prefsData;
            }
            else
            {
                var prefsData = new PlayerPrefData();
                var loadTask = LoadPrefs();
                _cachedPlayerPrefs[session.UserId] = prefsData;

                await loadTask;

                async Task LoadPrefs()
                {
                    var prefs = await GetOrCreatePreferencesAsync(session.UserId, cancel);
                    // Corvax-Sponsors-Start: Remove sponsor markings from expired sponsors
                    var collection = IoCManager.Instance!;
                    foreach (var (_, profile) in prefs.Characters)
                    {
                        var sponsorPrototypes = _sponsors != null && _sponsors.TryGetServerPrototypes(session.UserId, out var prototypes)
                            ? prototypes.ToArray()
                            : [];
                        profile.EnsureValid(session, collection, sponsorPrototypes);
                    }
                    // Corvax-Sponsors-End
                    prefsData.Prefs = prefs;
                }
            }
        }

        public void FinishLoad(ICommonSession session)
        {
            // This is a separate step from the actual database load.
            // Sanitizing preferences requires play time info due to loadouts.
            // And play time info is loaded concurrently from the DB with preferences.
            var prefsData = _cachedPlayerPrefs[session.UserId];
            DebugTools.Assert(prefsData.Prefs != null);
            prefsData.Prefs = SanitizePreferences(session, prefsData.Prefs, _dependencies);

            prefsData.PrefsLoaded = true;

            var msg = new MsgPreferencesAndSettings();
            msg.Preferences = prefsData.Prefs;
            msg.Settings = new GameSettings
            {
                MaxCharacterSlots = GetMaxUserCharacterSlots(session.UserId) // Corvax-Sponsors
            };
            _netManager.ServerSendMessage(msg, session.Channel);
        }

        public void OnClientDisconnected(ICommonSession session)
        {
            _cachedPlayerPrefs.Remove(session.UserId);
        }

        public bool HavePreferencesLoaded(ICommonSession session)
        {
            return _cachedPlayerPrefs.ContainsKey(session.UserId);
        }

        // Corvax-Sponsors-Start: Calculate total available users slots with sponsors
        private int GetMaxUserCharacterSlots(NetUserId userId)
        {
            var maxSlots = _cfg.GetCVar(CCVars.GameMaxCharacterSlots);
            var extraSlots = _sponsors?.GetServerExtraCharSlots(userId) ?? 0;
            return maxSlots + extraSlots;
        }
        // Corvax-Sponsors-End

        /// <summary>
        /// Tries to get the preferences from the cache
        /// </summary>
        /// <param name="userId">User Id to get preferences for</param>
        /// <param name="playerPreferences">The user preferences if true, otherwise null</param>
        /// <returns>If preferences are not null</returns>
        public bool TryGetCachedPreferences(NetUserId userId,
            [NotNullWhen(true)] out PlayerPreferences? playerPreferences)
        {
            if (_cachedPlayerPrefs.TryGetValue(userId, out var prefs))
            {
                playerPreferences = prefs.Prefs;
                return prefs.Prefs != null;
            }

            playerPreferences = null;
            return false;
        }

        /// <summary>
        /// Retrieves preferences for the given username from storage.
        /// Creates and saves default preferences if they are not found, then returns them.
        /// </summary>
        public PlayerPreferences GetPreferences(NetUserId userId)
        {
            var prefs = _cachedPlayerPrefs[userId].Prefs;
            if (prefs == null)
            {
                throw new InvalidOperationException("Preferences for this player have not loaded yet.");
            }

            return prefs;
        }

        /// <summary>
        /// Retrieves preferences for the given username from storage or returns null.
        /// Creates and saves default preferences if they are not found, then returns them.
        /// </summary>
        public PlayerPreferences? GetPreferencesOrNull(NetUserId? userId)
        {
            if (userId == null)
                return null;

            if (_cachedPlayerPrefs.TryGetValue(userId.Value, out var pref))
                return pref.Prefs;
            return null;
        }

        private async Task<PlayerPreferences> GetOrCreatePreferencesAsync(NetUserId userId, CancellationToken cancel)
        {
            var prefs = await _db.GetPlayerPreferencesAsync(userId, cancel);
            if (prefs is null)
            {
                return await _db.InitPrefsAsync(userId, HumanoidCharacterProfile.Random(), cancel);
            }

            return prefs;
        }

        private PlayerPreferences SanitizePreferences(ICommonSession session, PlayerPreferences prefs, IDependencyCollection collection)
        {
            // Clean up preferences in case of changes to the game,
            // such as removed jobs still being selected.

            var sponsorPrototypes = _sponsors != null && _sponsors.TryGetServerPrototypes(session.UserId, out var prototypes) ? prototypes.ToArray() : []; // Corvax-Sponsors
            return new PlayerPreferences(prefs.Characters.Select(p =>
            {
                return new KeyValuePair<int, ICharacterProfile>(p.Key, p.Value.Validated(session, collection, sponsorPrototypes));
            }), prefs.SelectedCharacterIndex, prefs.AdminOOCColor);
        }

        public IEnumerable<KeyValuePair<NetUserId, ICharacterProfile>> GetSelectedProfilesForPlayers(
            List<NetUserId> usernames)
        {
            return usernames
                .Select(p => (_cachedPlayerPrefs[p].Prefs, p))
                .Where(p => p.Prefs != null)
                .Select(p =>
                {
                    var idx = p.Prefs!.SelectedCharacterIndex;
                    return new KeyValuePair<NetUserId, ICharacterProfile>(p.p, p.Prefs!.GetProfile(idx));
                });
        }

        internal static bool ShouldStorePrefs(LoginType loginType)
        {
            return loginType.HasStaticUserId();
        }

        private sealed class PlayerPrefData
        {
            public bool PrefsLoaded;
            public PlayerPreferences? Prefs;
        }
    }
}<|MERGE_RESOLUTION|>--- conflicted
+++ resolved
@@ -27,23 +27,16 @@
         [Dependency] private readonly IServerDbManager _db = default!;
         [Dependency] private readonly IPlayerManager _playerManager = default!;
         [Dependency] private readonly IDependencyCollection _dependencies = default!;
-<<<<<<< HEAD
+        [Dependency] private readonly ILogManager _log = default!;
         private ISharedSponsorsManager? _sponsors;
-=======
-        [Dependency] private readonly ILogManager _log = default!;
->>>>>>> 0be71c40
 
         // Cache player prefs on the server so we don't need as much async hell related to them.
         private readonly Dictionary<NetUserId, PlayerPrefData> _cachedPlayerPrefs =
             new();
 
-<<<<<<< HEAD
+        private ISawmill _sawmill = default!;
+
         // private int MaxCharacterSlots => _cfg.GetCVar(CCVars.GameMaxCharacterSlots); // Corvax-Sponsors
-=======
-        private ISawmill _sawmill = default!;
-
-        private int MaxCharacterSlots => _cfg.GetCVar(CCVars.GameMaxCharacterSlots);
->>>>>>> 0be71c40
 
         public void Init()
         {
@@ -106,12 +99,7 @@
                 return;
             }
 
-<<<<<<< HEAD
             if (slot < 0 || slot >= GetMaxUserCharacterSlots(userId)) // Corvax-Sponsors
-            {
-=======
-            if (slot < 0 || slot >= MaxCharacterSlots)
->>>>>>> 0be71c40
                 return;
 
             var curPrefs = prefsData.Prefs!;
