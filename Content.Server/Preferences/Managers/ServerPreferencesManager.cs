using System.Diagnostics.CodeAnalysis;
using System.Linq;
using System.Threading;
using System.Threading.Tasks;
using Content.Corvax.Interfaces.Server;
using Content.Server.Database;
using Content.Server.Humanoid;
using Content.Shared.CCVar;
using Content.Shared.Humanoid.Prototypes;
using Content.Shared.Preferences;
using Content.Shared.Roles;
using Robust.Server.Player;
using Robust.Shared.Configuration;
using Robust.Shared.Network;
using Robust.Shared.Player;
using Robust.Shared.Prototypes;


namespace Content.Server.Preferences.Managers
{
    /// <summary>
    /// Sends <see cref="MsgPreferencesAndSettings"/> before the client joins the lobby.
    /// Receives <see cref="MsgSelectCharacter"/> and <see cref="MsgUpdateCharacter"/> at any time.
    /// </summary>
    public sealed class ServerPreferencesManager : IServerPreferencesManager
    {
        [Dependency] private readonly IServerNetManager _netManager = default!;
        [Dependency] private readonly IConfigurationManager _cfg = default!;
        [Dependency] private readonly IServerDbManager _db = default!;
        [Dependency] private readonly IPlayerManager _playerManager = default!;
        [Dependency] private readonly IPrototypeManager _protos = default!;
        private IServerSponsorsManager? _sponsors;

        // Cache player prefs on the server so we don't need as much async hell related to them.
        private readonly Dictionary<NetUserId, PlayerPrefData> _cachedPlayerPrefs =
            new();

        // private int MaxCharacterSlots => _cfg.GetCVar(CCVars.GameMaxCharacterSlots); // Corvax-Sponsors

        public void Init()
        {
            IoCManager.Instance!.TryResolveType(out _sponsors); // Corvax-Sponsors
            _netManager.RegisterNetMessage<MsgPreferencesAndSettings>();
            _netManager.RegisterNetMessage<MsgSelectCharacter>(HandleSelectCharacterMessage);
            _netManager.RegisterNetMessage<MsgUpdateCharacter>(HandleUpdateCharacterMessage);
            _netManager.RegisterNetMessage<MsgDeleteCharacter>(HandleDeleteCharacterMessage);
        }

        private async void HandleSelectCharacterMessage(MsgSelectCharacter message)
        {
            var index = message.SelectedCharacterIndex;
            var userId = message.MsgChannel.UserId;

            if (!_cachedPlayerPrefs.TryGetValue(userId, out var prefsData) || !prefsData.PrefsLoaded)
            {
                Logger.WarningS("prefs", $"User {userId} tried to modify preferences before they loaded.");
                return;
            }

            if (index < 0 || index >= GetMaxUserCharacterSlots(userId)) // Corvax-Sponsors
            {
                return;
            }

            var curPrefs = prefsData.Prefs!;

            if (!curPrefs.Characters.ContainsKey(index))
            {
                // Non-existent slot.
                return;
            }

            prefsData.Prefs = new PlayerPreferences(curPrefs.Characters, index, curPrefs.AdminOOCColor);

            if (ShouldStorePrefs(message.MsgChannel.AuthType))
            {
                await _db.SaveSelectedCharacterIndexAsync(message.MsgChannel.UserId, message.SelectedCharacterIndex);
            }
        }

        private async void HandleUpdateCharacterMessage(MsgUpdateCharacter message)
        {
            var slot = message.Slot;
            var profile = message.Profile;
            var userId = message.MsgChannel.UserId;

            if (profile == null)
            {
                Logger.WarningS("prefs",
                    $"User {userId} sent a {nameof(MsgUpdateCharacter)} with a null profile in slot {slot}.");
                return;
            }

            if (!_cachedPlayerPrefs.TryGetValue(userId, out var prefsData) || !prefsData.PrefsLoaded)
            {
                Logger.WarningS("prefs", $"User {userId} tried to modify preferences before they loaded.");
                return;
            }

            if (slot < 0 || slot >= GetMaxUserCharacterSlots(userId)) // Corvax-Sponsors
            {
                return;
            }

            var curPrefs = prefsData.Prefs!;
            var session = _playerManager.GetSessionById(userId);
            var collection = IoCManager.Instance!;

<<<<<<< HEAD
            // Corvax-Sponsors-Start: Ensure removing sponsor markings if client somehow bypassed client filtering
            // WARN! It's not removing markings from DB!
            var sponsorPrototypes = _sponsors != null && _sponsors.TryGetPrototypes(message.MsgChannel.UserId, out var prototypes)
                ? prototypes.ToArray()
                : [];
            profile.EnsureValid(_cfg, _protos, sponsorPrototypes);
            // Corvax-Sponsors-End
=======
            profile.EnsureValid(session, collection);

>>>>>>> 5742dee8
            var profiles = new Dictionary<int, ICharacterProfile>(curPrefs.Characters)
            {
                [slot] = profile
            };

            prefsData.Prefs = new PlayerPreferences(profiles, slot, curPrefs.AdminOOCColor);

            if (ShouldStorePrefs(message.MsgChannel.AuthType))
            {
                await _db.SaveCharacterSlotAsync(message.MsgChannel.UserId, message.Profile, message.Slot);
            }
        }

        private async void HandleDeleteCharacterMessage(MsgDeleteCharacter message)
        {
            var slot = message.Slot;
            var userId = message.MsgChannel.UserId;

            if (!_cachedPlayerPrefs.TryGetValue(userId, out var prefsData) || !prefsData.PrefsLoaded)
            {
                Logger.WarningS("prefs", $"User {userId} tried to modify preferences before they loaded.");
                return;
            }

            if (slot < 0 || slot >= GetMaxUserCharacterSlots(userId)) // Corvax-Sponsors
            {
                return;
            }

            var curPrefs = prefsData.Prefs!;

            // If they try to delete the slot they have selected then we switch to another one.
            // Of course, that's only if they HAVE another slot.
            int? nextSlot = null;
            if (curPrefs.SelectedCharacterIndex == slot)
            {
                // That ! on the end is because Rider doesn't like .NET 5.
                var (ns, profile) = curPrefs.Characters.FirstOrDefault(p => p.Key != message.Slot)!;
                if (profile == null)
                {
                    // Only slot left, can't delete.
                    return;
                }

                nextSlot = ns;
            }

            var arr = new Dictionary<int, ICharacterProfile>(curPrefs.Characters);
            arr.Remove(slot);

            prefsData.Prefs = new PlayerPreferences(arr, nextSlot ?? curPrefs.SelectedCharacterIndex, curPrefs.AdminOOCColor);

            if (ShouldStorePrefs(message.MsgChannel.AuthType))
            {
                if (nextSlot != null)
                {
                    await _db.DeleteSlotAndSetSelectedIndex(userId, slot, nextSlot.Value);
                }
                else
                {
                    await _db.SaveCharacterSlotAsync(userId, null, slot);
                }
            }
        }

        // Should only be called via UserDbDataManager.
        public async Task LoadData(ICommonSession session, CancellationToken cancel)
        {
            if (!ShouldStorePrefs(session.Channel.AuthType))
            {
                // Don't store data for guests.
                var prefsData = new PlayerPrefData
                {
                    PrefsLoaded = true,
                    Prefs = new PlayerPreferences(
                        new[] {new KeyValuePair<int, ICharacterProfile>(0, HumanoidCharacterProfile.Random())},
                        0, Color.Transparent)
                };

                _cachedPlayerPrefs[session.UserId] = prefsData;
            }
            else
            {
                var prefsData = new PlayerPrefData();
                var loadTask = LoadPrefs();
                _cachedPlayerPrefs[session.UserId] = prefsData;

                await loadTask;

                async Task LoadPrefs()
                {
                    var prefs = await GetOrCreatePreferencesAsync(session.UserId);
                    // Corvax-Sponsors-Start: Remove sponsor markings from expired sponsors
                    foreach (var (_, profile) in prefs.Characters)
                    {
                        var sponsorPrototypes = _sponsors != null && _sponsors.TryGetPrototypes(session.UserId, out var prototypes)
                            ? prototypes.ToArray()
                            : [];
                        profile.EnsureValid(_cfg, _protos, sponsorPrototypes);
                    }
                    // Corvax-Sponsors-End
                    prefsData.Prefs = prefs;
                    prefsData.PrefsLoaded = true;

                    var msg = new MsgPreferencesAndSettings();
                    msg.Preferences = prefs;
                    msg.Settings = new GameSettings
                    {
                        MaxCharacterSlots = GetMaxUserCharacterSlots(session.UserId),  // Corvax-Sponsors
                    };
                    _netManager.ServerSendMessage(msg, session.Channel);
                }
            }
        }

        public void OnClientDisconnected(ICommonSession session)
        {
            _cachedPlayerPrefs.Remove(session.UserId);
        }

        public bool HavePreferencesLoaded(ICommonSession session)
        {
            return _cachedPlayerPrefs.ContainsKey(session.UserId);
        }

        // Corvax-Sponsors-Start: Calculate total available users slots with sponsors
        private int GetMaxUserCharacterSlots(NetUserId userId)
        {
            var maxSlots = _cfg.GetCVar(CCVars.GameMaxCharacterSlots);
            var extraSlots = _sponsors?.GetExtraCharSlots(userId) ?? 0;
            return maxSlots + extraSlots;
        }
        // Corvax-Sponsors-End

        /// <summary>
        /// Tries to get the preferences from the cache
        /// </summary>
        /// <param name="userId">User Id to get preferences for</param>
        /// <param name="playerPreferences">The user preferences if true, otherwise null</param>
        /// <returns>If preferences are not null</returns>
        public bool TryGetCachedPreferences(NetUserId userId,
            [NotNullWhen(true)] out PlayerPreferences? playerPreferences)
        {
            if (_cachedPlayerPrefs.TryGetValue(userId, out var prefs))
            {
                playerPreferences = prefs.Prefs;
                return prefs.Prefs != null;
            }

            playerPreferences = null;
            return false;
        }

        /// <summary>
        /// Retrieves preferences for the given username from storage.
        /// Creates and saves default preferences if they are not found, then returns them.
        /// </summary>
        public PlayerPreferences GetPreferences(NetUserId userId)
        {
            var prefs = _cachedPlayerPrefs[userId].Prefs;
            if (prefs == null)
            {
                throw new InvalidOperationException("Preferences for this player have not loaded yet.");
            }

            return prefs;
        }

        private async Task<PlayerPreferences> GetOrCreatePreferencesAsync(NetUserId userId)
        {
            var prefs = await _db.GetPlayerPreferencesAsync(userId);
            if (prefs is null)
            {
                return await _db.InitPrefsAsync(userId, HumanoidCharacterProfile.Random());
            }

<<<<<<< HEAD
            // Corvax-Sponsors-Start
            var sponsorPrototypes = _sponsors != null && _sponsors.TryGetPrototypes(userId, out var prototypes) ? prototypes.ToArray() : []; // Corvax-Sponsors
            return SanitizePreferences(prefs, sponsorPrototypes);
            // Corvax-Sponsors-End
        }

        private PlayerPreferences SanitizePreferences(PlayerPreferences prefs, string[] sponsorPrototypes)
=======
            var session = _playerManager.GetSessionById(userId);
            var collection = IoCManager.Instance!;

            return SanitizePreferences(session, prefs, collection);
        }

        private PlayerPreferences SanitizePreferences(ICommonSession session, PlayerPreferences prefs, IDependencyCollection collection)
>>>>>>> 5742dee8
        {
            // Clean up preferences in case of changes to the game,
            // such as removed jobs still being selected.

            return new PlayerPreferences(prefs.Characters.Select(p =>
            {
<<<<<<< HEAD
                return new KeyValuePair<int, ICharacterProfile>(p.Key, p.Value.Validated(_cfg, _protos, sponsorPrototypes));
=======
                return new KeyValuePair<int, ICharacterProfile>(p.Key, p.Value.Validated(session, collection));
>>>>>>> 5742dee8
            }), prefs.SelectedCharacterIndex, prefs.AdminOOCColor);
        }

        public IEnumerable<KeyValuePair<NetUserId, ICharacterProfile>> GetSelectedProfilesForPlayers(
            List<NetUserId> usernames)
        {
            return usernames
                .Select(p => (_cachedPlayerPrefs[p].Prefs, p))
                .Where(p => p.Prefs != null)
                .Select(p =>
                {
                    var idx = p.Prefs!.SelectedCharacterIndex;
                    return new KeyValuePair<NetUserId, ICharacterProfile>(p.p, p.Prefs!.GetProfile(idx));
                });
        }

        internal static bool ShouldStorePrefs(LoginType loginType)
        {
            return loginType.HasStaticUserId();
        }

        private sealed class PlayerPrefData
        {
            public bool PrefsLoaded;
            public PlayerPreferences? Prefs;
        }
    }
}<|MERGE_RESOLUTION|>--- conflicted
+++ resolved
@@ -106,18 +106,8 @@
             var session = _playerManager.GetSessionById(userId);
             var collection = IoCManager.Instance!;
 
-<<<<<<< HEAD
-            // Corvax-Sponsors-Start: Ensure removing sponsor markings if client somehow bypassed client filtering
-            // WARN! It's not removing markings from DB!
-            var sponsorPrototypes = _sponsors != null && _sponsors.TryGetPrototypes(message.MsgChannel.UserId, out var prototypes)
-                ? prototypes.ToArray()
-                : [];
-            profile.EnsureValid(_cfg, _protos, sponsorPrototypes);
-            // Corvax-Sponsors-End
-=======
             profile.EnsureValid(session, collection);
 
->>>>>>> 5742dee8
             var profiles = new Dictionary<int, ICharacterProfile>(curPrefs.Characters)
             {
                 [slot] = profile
@@ -294,15 +284,6 @@
                 return await _db.InitPrefsAsync(userId, HumanoidCharacterProfile.Random());
             }
 
-<<<<<<< HEAD
-            // Corvax-Sponsors-Start
-            var sponsorPrototypes = _sponsors != null && _sponsors.TryGetPrototypes(userId, out var prototypes) ? prototypes.ToArray() : []; // Corvax-Sponsors
-            return SanitizePreferences(prefs, sponsorPrototypes);
-            // Corvax-Sponsors-End
-        }
-
-        private PlayerPreferences SanitizePreferences(PlayerPreferences prefs, string[] sponsorPrototypes)
-=======
             var session = _playerManager.GetSessionById(userId);
             var collection = IoCManager.Instance!;
 
@@ -310,18 +291,13 @@
         }
 
         private PlayerPreferences SanitizePreferences(ICommonSession session, PlayerPreferences prefs, IDependencyCollection collection)
->>>>>>> 5742dee8
         {
             // Clean up preferences in case of changes to the game,
             // such as removed jobs still being selected.
 
             return new PlayerPreferences(prefs.Characters.Select(p =>
             {
-<<<<<<< HEAD
-                return new KeyValuePair<int, ICharacterProfile>(p.Key, p.Value.Validated(_cfg, _protos, sponsorPrototypes));
-=======
                 return new KeyValuePair<int, ICharacterProfile>(p.Key, p.Value.Validated(session, collection));
->>>>>>> 5742dee8
             }), prefs.SelectedCharacterIndex, prefs.AdminOOCColor);
         }
 
