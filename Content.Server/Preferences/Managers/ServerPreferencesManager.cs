--- conflicted
+++ resolved
@@ -27,11 +27,7 @@
         [Dependency] private readonly IServerDbManager _db = default!;
         [Dependency] private readonly IPlayerManager _playerManager = default!;
         [Dependency] private readonly IDependencyCollection _dependencies = default!;
-<<<<<<< HEAD
-        [Dependency] private readonly IPrototypeManager _protos = default!;
         private ISharedSponsorsManager? _sponsors;
-=======
->>>>>>> 6fd50159
 
         // Cache player prefs on the server so we don't need as much async hell related to them.
         private readonly Dictionary<NetUserId, PlayerPrefData> _cachedPlayerPrefs =
