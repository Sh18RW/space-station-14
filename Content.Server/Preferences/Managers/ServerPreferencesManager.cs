using System.Diagnostics.CodeAnalysis;
using System.Linq;
using System.Threading;
using System.Threading.Tasks;
using Content.Corvax.Interfaces.Server;
using Content.Server.Database;
using Content.Server.Humanoid;
using Content.Shared.CCVar;
using Content.Shared.Humanoid.Prototypes;
using Content.Shared.Preferences;
using Content.Shared.Roles;
using Robust.Server.Player;
using Robust.Shared.Configuration;
using Robust.Shared.Network;
using Robust.Shared.Player;
using Robust.Shared.Prototypes;
using Robust.Shared.Utility;


namespace Content.Server.Preferences.Managers
{
    /// <summary>
    /// Sends <see cref="MsgPreferencesAndSettings"/> before the client joins the lobby.
    /// Receives <see cref="MsgSelectCharacter"/> and <see cref="MsgUpdateCharacter"/> at any time.
    /// </summary>
    public sealed class ServerPreferencesManager : IServerPreferencesManager
    {
        [Dependency] private readonly IServerNetManager _netManager = default!;
        [Dependency] private readonly IConfigurationManager _cfg = default!;
        [Dependency] private readonly IServerDbManager _db = default!;
        [Dependency] private readonly IPlayerManager _playerManager = default!;
        [Dependency] private readonly IDependencyCollection _dependencies = default!;
        [Dependency] private readonly IPrototypeManager _protos = default!;
        private IServerSponsorsManager? _sponsors;

        // Cache player prefs on the server so we don't need as much async hell related to them.
        private readonly Dictionary<NetUserId, PlayerPrefData> _cachedPlayerPrefs =
            new();

        // private int MaxCharacterSlots => _cfg.GetCVar(CCVars.GameMaxCharacterSlots); // Corvax-Sponsors

        public void Init()
        {
            IoCManager.Instance!.TryResolveType(out _sponsors); // Corvax-Sponsors
            _netManager.RegisterNetMessage<MsgPreferencesAndSettings>();
            _netManager.RegisterNetMessage<MsgSelectCharacter>(HandleSelectCharacterMessage);
            _netManager.RegisterNetMessage<MsgUpdateCharacter>(HandleUpdateCharacterMessage);
            _netManager.RegisterNetMessage<MsgDeleteCharacter>(HandleDeleteCharacterMessage);
        }

        private async void HandleSelectCharacterMessage(MsgSelectCharacter message)
        {
            var index = message.SelectedCharacterIndex;
            var userId = message.MsgChannel.UserId;

            if (!_cachedPlayerPrefs.TryGetValue(userId, out var prefsData) || !prefsData.PrefsLoaded)
            {
                Logger.WarningS("prefs", $"User {userId} tried to modify preferences before they loaded.");
                return;
            }

            if (index < 0 || index >= GetMaxUserCharacterSlots(userId)) // Corvax-Sponsors
            {
                return;
            }

            var curPrefs = prefsData.Prefs!;

            if (!curPrefs.Characters.ContainsKey(index))
            {
                // Non-existent slot.
                return;
            }

            prefsData.Prefs = new PlayerPreferences(curPrefs.Characters, index, curPrefs.AdminOOCColor);

            if (ShouldStorePrefs(message.MsgChannel.AuthType))
            {
                await _db.SaveSelectedCharacterIndexAsync(message.MsgChannel.UserId, message.SelectedCharacterIndex);
            }
        }

        private async void HandleUpdateCharacterMessage(MsgUpdateCharacter message)
        {
            var slot = message.Slot;
            var profile = message.Profile;
            var userId = message.MsgChannel.UserId;

            if (profile == null)
            {
                Logger.WarningS("prefs",
                    $"User {userId} sent a {nameof(MsgUpdateCharacter)} with a null profile in slot {slot}.");
                return;
            }

            if (!_cachedPlayerPrefs.TryGetValue(userId, out var prefsData) || !prefsData.PrefsLoaded)
            {
                Logger.WarningS("prefs", $"User {userId} tried to modify preferences before they loaded.");
                return;
            }

            if (slot < 0 || slot >= GetMaxUserCharacterSlots(userId)) // Corvax-Sponsors
            {
                return;
            }

            var curPrefs = prefsData.Prefs!;
            var session = _playerManager.GetSessionById(userId);

<<<<<<< HEAD
            // Corvax-Sponsors-Start
            var sponsorPrototypes = _sponsors != null && _sponsors.TryGetPrototypes(session.UserId, out var prototypes)
                ? prototypes.ToArray()
                : [];
            profile.EnsureValid(session, collection, sponsorPrototypes);
            // Corvax-Sponsors-End
=======
            profile.EnsureValid(session, _dependencies);
>>>>>>> db4c9787

            var profiles = new Dictionary<int, ICharacterProfile>(curPrefs.Characters)
            {
                [slot] = profile
            };

            prefsData.Prefs = new PlayerPreferences(profiles, slot, curPrefs.AdminOOCColor);

            if (ShouldStorePrefs(message.MsgChannel.AuthType))
            {
                await _db.SaveCharacterSlotAsync(message.MsgChannel.UserId, message.Profile, message.Slot);
            }
        }

        private async void HandleDeleteCharacterMessage(MsgDeleteCharacter message)
        {
            var slot = message.Slot;
            var userId = message.MsgChannel.UserId;

            if (!_cachedPlayerPrefs.TryGetValue(userId, out var prefsData) || !prefsData.PrefsLoaded)
            {
                Logger.WarningS("prefs", $"User {userId} tried to modify preferences before they loaded.");
                return;
            }

            if (slot < 0 || slot >= GetMaxUserCharacterSlots(userId)) // Corvax-Sponsors
            {
                return;
            }

            var curPrefs = prefsData.Prefs!;

            // If they try to delete the slot they have selected then we switch to another one.
            // Of course, that's only if they HAVE another slot.
            int? nextSlot = null;
            if (curPrefs.SelectedCharacterIndex == slot)
            {
                // That ! on the end is because Rider doesn't like .NET 5.
                var (ns, profile) = curPrefs.Characters.FirstOrDefault(p => p.Key != message.Slot)!;
                if (profile == null)
                {
                    // Only slot left, can't delete.
                    return;
                }

                nextSlot = ns;
            }

            var arr = new Dictionary<int, ICharacterProfile>(curPrefs.Characters);
            arr.Remove(slot);

            prefsData.Prefs = new PlayerPreferences(arr, nextSlot ?? curPrefs.SelectedCharacterIndex, curPrefs.AdminOOCColor);

            if (ShouldStorePrefs(message.MsgChannel.AuthType))
            {
                if (nextSlot != null)
                {
                    await _db.DeleteSlotAndSetSelectedIndex(userId, slot, nextSlot.Value);
                }
                else
                {
                    await _db.SaveCharacterSlotAsync(userId, null, slot);
                }
            }
        }

        // Should only be called via UserDbDataManager.
        public async Task LoadData(ICommonSession session, CancellationToken cancel)
        {
            if (!ShouldStorePrefs(session.Channel.AuthType))
            {
                // Don't store data for guests.
                var prefsData = new PlayerPrefData
                {
                    PrefsLoaded = true,
                    Prefs = new PlayerPreferences(
                        new[] {new KeyValuePair<int, ICharacterProfile>(0, HumanoidCharacterProfile.Random())},
                        0, Color.Transparent)
                };

                _cachedPlayerPrefs[session.UserId] = prefsData;
            }
            else
            {
                var prefsData = new PlayerPrefData();
                var loadTask = LoadPrefs();
                _cachedPlayerPrefs[session.UserId] = prefsData;

                await loadTask;

                async Task LoadPrefs()
                {
<<<<<<< HEAD
                    var prefs = await GetOrCreatePreferencesAsync(session.UserId);
                    // Corvax-Sponsors-Start: Remove sponsor markings from expired sponsors
                    var collection = IoCManager.Instance!;
                    foreach (var (_, profile) in prefs.Characters)
                    {
                        var sponsorPrototypes = _sponsors != null && _sponsors.TryGetPrototypes(session.UserId, out var prototypes)
                            ? prototypes.ToArray()
                            : [];
                        profile.EnsureValid(session, collection, sponsorPrototypes);
                    }
                    // Corvax-Sponsors-End
                    prefsData.Prefs = prefs;
                    prefsData.PrefsLoaded = true;

                    var msg = new MsgPreferencesAndSettings();
                    msg.Preferences = prefs;
                    msg.Settings = new GameSettings
                    {
                        MaxCharacterSlots = GetMaxUserCharacterSlots(session.UserId),  // Corvax-Sponsors
                    };
                    _netManager.ServerSendMessage(msg, session.Channel);
=======
                    var prefs = await GetOrCreatePreferencesAsync(session.UserId, cancel);
                    prefsData.Prefs = prefs;
>>>>>>> db4c9787
                }
            }
        }

        public void FinishLoad(ICommonSession session)
        {
            // This is a separate step from the actual database load.
            // Sanitizing preferences requires play time info due to loadouts.
            // And play time info is loaded concurrently from the DB with preferences.
            var prefsData = _cachedPlayerPrefs[session.UserId];
            DebugTools.Assert(prefsData.Prefs != null);
            prefsData.Prefs = SanitizePreferences(session, prefsData.Prefs, _dependencies);

            prefsData.PrefsLoaded = true;

            var msg = new MsgPreferencesAndSettings();
            msg.Preferences = prefsData.Prefs;
            msg.Settings = new GameSettings
            {
                MaxCharacterSlots = MaxCharacterSlots
            };
            _netManager.ServerSendMessage(msg, session.Channel);
        }

        public void OnClientDisconnected(ICommonSession session)
        {
            _cachedPlayerPrefs.Remove(session.UserId);
        }

        public bool HavePreferencesLoaded(ICommonSession session)
        {
            return _cachedPlayerPrefs.ContainsKey(session.UserId);
        }

        // Corvax-Sponsors-Start: Calculate total available users slots with sponsors
        private int GetMaxUserCharacterSlots(NetUserId userId)
        {
            var maxSlots = _cfg.GetCVar(CCVars.GameMaxCharacterSlots);
            var extraSlots = _sponsors?.GetExtraCharSlots(userId) ?? 0;
            return maxSlots + extraSlots;
        }
        // Corvax-Sponsors-End

        /// <summary>
        /// Tries to get the preferences from the cache
        /// </summary>
        /// <param name="userId">User Id to get preferences for</param>
        /// <param name="playerPreferences">The user preferences if true, otherwise null</param>
        /// <returns>If preferences are not null</returns>
        public bool TryGetCachedPreferences(NetUserId userId,
            [NotNullWhen(true)] out PlayerPreferences? playerPreferences)
        {
            if (_cachedPlayerPrefs.TryGetValue(userId, out var prefs))
            {
                playerPreferences = prefs.Prefs;
                return prefs.Prefs != null;
            }

            playerPreferences = null;
            return false;
        }

        /// <summary>
        /// Retrieves preferences for the given username from storage.
        /// Creates and saves default preferences if they are not found, then returns them.
        /// </summary>
        public PlayerPreferences GetPreferences(NetUserId userId)
        {
            var prefs = _cachedPlayerPrefs[userId].Prefs;
            if (prefs == null)
            {
                throw new InvalidOperationException("Preferences for this player have not loaded yet.");
            }

            return prefs;
        }

        /// <summary>
        /// Retrieves preferences for the given username from storage or returns null.
        /// Creates and saves default preferences if they are not found, then returns them.
        /// </summary>
        public PlayerPreferences? GetPreferencesOrNull(NetUserId? userId)
        {
            if (userId == null)
                return null;

            if (_cachedPlayerPrefs.TryGetValue(userId.Value, out var pref))
                return pref.Prefs;
            return null;
        }

        private async Task<PlayerPreferences> GetOrCreatePreferencesAsync(NetUserId userId, CancellationToken cancel)
        {
            var prefs = await _db.GetPlayerPreferencesAsync(userId, cancel);
            if (prefs is null)
            {
                return await _db.InitPrefsAsync(userId, HumanoidCharacterProfile.Random(), cancel);
            }

            return prefs;
        }

        private PlayerPreferences SanitizePreferences(ICommonSession session, PlayerPreferences prefs, IDependencyCollection collection)
        {
            // Clean up preferences in case of changes to the game,
            // such as removed jobs still being selected.

            var sponsorPrototypes = _sponsors != null && _sponsors.TryGetPrototypes(session.UserId, out var prototypes) ? prototypes.ToArray() : []; // Corvax-Sponsors
            return new PlayerPreferences(prefs.Characters.Select(p =>
            {
                return new KeyValuePair<int, ICharacterProfile>(p.Key, p.Value.Validated(session, collection, sponsorPrototypes));
            }), prefs.SelectedCharacterIndex, prefs.AdminOOCColor);
        }

        public IEnumerable<KeyValuePair<NetUserId, ICharacterProfile>> GetSelectedProfilesForPlayers(
            List<NetUserId> usernames)
        {
            return usernames
                .Select(p => (_cachedPlayerPrefs[p].Prefs, p))
                .Where(p => p.Prefs != null)
                .Select(p =>
                {
                    var idx = p.Prefs!.SelectedCharacterIndex;
                    return new KeyValuePair<NetUserId, ICharacterProfile>(p.p, p.Prefs!.GetProfile(idx));
                });
        }

        internal static bool ShouldStorePrefs(LoginType loginType)
        {
            return loginType.HasStaticUserId();
        }

        private sealed class PlayerPrefData
        {
            public bool PrefsLoaded;
            public PlayerPreferences? Prefs;
        }
    }
}<|MERGE_RESOLUTION|>--- conflicted
+++ resolved
@@ -107,16 +107,12 @@
             var curPrefs = prefsData.Prefs!;
             var session = _playerManager.GetSessionById(userId);
 
-<<<<<<< HEAD
             // Corvax-Sponsors-Start
             var sponsorPrototypes = _sponsors != null && _sponsors.TryGetPrototypes(session.UserId, out var prototypes)
                 ? prototypes.ToArray()
                 : [];
-            profile.EnsureValid(session, collection, sponsorPrototypes);
+            profile.EnsureValid(session, _dependencies, sponsorPrototypes);
             // Corvax-Sponsors-End
-=======
-            profile.EnsureValid(session, _dependencies);
->>>>>>> db4c9787
 
             var profiles = new Dictionary<int, ICharacterProfile>(curPrefs.Characters)
             {
@@ -209,8 +205,7 @@
 
                 async Task LoadPrefs()
                 {
-<<<<<<< HEAD
-                    var prefs = await GetOrCreatePreferencesAsync(session.UserId);
+                    var prefs = await GetOrCreatePreferencesAsync(session.UserId, cancel);
                     // Corvax-Sponsors-Start: Remove sponsor markings from expired sponsors
                     var collection = IoCManager.Instance!;
                     foreach (var (_, profile) in prefs.Characters)
@@ -222,19 +217,6 @@
                     }
                     // Corvax-Sponsors-End
                     prefsData.Prefs = prefs;
-                    prefsData.PrefsLoaded = true;
-
-                    var msg = new MsgPreferencesAndSettings();
-                    msg.Preferences = prefs;
-                    msg.Settings = new GameSettings
-                    {
-                        MaxCharacterSlots = GetMaxUserCharacterSlots(session.UserId),  // Corvax-Sponsors
-                    };
-                    _netManager.ServerSendMessage(msg, session.Channel);
-=======
-                    var prefs = await GetOrCreatePreferencesAsync(session.UserId, cancel);
-                    prefsData.Prefs = prefs;
->>>>>>> db4c9787
                 }
             }
         }
@@ -254,7 +236,7 @@
             msg.Preferences = prefsData.Prefs;
             msg.Settings = new GameSettings
             {
-                MaxCharacterSlots = MaxCharacterSlots
+                MaxCharacterSlots = GetMaxUserCharacterSlots(session.UserId) // Corvax-Sponsors
             };
             _netManager.ServerSendMessage(msg, session.Channel);
         }
