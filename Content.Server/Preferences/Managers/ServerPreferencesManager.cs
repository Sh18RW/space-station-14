using System.Diagnostics.CodeAnalysis;
using System.Linq;
using System.Threading;
using System.Threading.Tasks;
using Content.Corvax.Interfaces.Shared;
using Content.Server.Database;
using Content.Shared.CCVar;
using Content.Shared.Preferences;
using Robust.Server.Player;
using Robust.Shared.Configuration;
using Robust.Shared.Network;
using Robust.Shared.Player;
using Robust.Shared.Utility;

namespace Content.Server.Preferences.Managers
{
    /// <summary>
    /// Sends <see cref="MsgPreferencesAndSettings"/> before the client joins the lobby.
    /// Receives <see cref="MsgSelectCharacter"/> and <see cref="MsgUpdateCharacter"/> at any time.
    /// </summary>
    public sealed class ServerPreferencesManager : IServerPreferencesManager, IPostInjectInit
    {
        [Dependency] private readonly IServerNetManager _netManager = default!;
        [Dependency] private readonly IConfigurationManager _cfg = default!;
        [Dependency] private readonly IServerDbManager _db = default!;
        [Dependency] private readonly IPlayerManager _playerManager = default!;
        [Dependency] private readonly IDependencyCollection _dependencies = default!;
        [Dependency] private readonly ILogManager _log = default!;
<<<<<<< HEAD
        private ISharedSponsorsManager? _sponsors;
=======
        [Dependency] private readonly UserDbDataManager _userDb = default!;
>>>>>>> 8c32072f

        // Cache player prefs on the server so we don't need as much async hell related to them.
        private readonly Dictionary<NetUserId, PlayerPrefData> _cachedPlayerPrefs =
            new();

        private ISawmill _sawmill = default!;

        // private int MaxCharacterSlots => _cfg.GetCVar(CCVars.GameMaxCharacterSlots); // Corvax-Sponsors

        public void Init()
        {
            IoCManager.Instance!.TryResolveType(out _sponsors); // Corvax-Sponsors
            _netManager.RegisterNetMessage<MsgPreferencesAndSettings>();
            _netManager.RegisterNetMessage<MsgSelectCharacter>(HandleSelectCharacterMessage);
            _netManager.RegisterNetMessage<MsgUpdateCharacter>(HandleUpdateCharacterMessage);
            _netManager.RegisterNetMessage<MsgDeleteCharacter>(HandleDeleteCharacterMessage);
            _sawmill = _log.GetSawmill("prefs");
        }

        private async void HandleSelectCharacterMessage(MsgSelectCharacter message)
        {
            var index = message.SelectedCharacterIndex;
            var userId = message.MsgChannel.UserId;

            if (!_cachedPlayerPrefs.TryGetValue(userId, out var prefsData) || !prefsData.PrefsLoaded)
            {
                Logger.WarningS("prefs", $"User {userId} tried to modify preferences before they loaded.");
                return;
            }

            if (index < 0 || index >= GetMaxUserCharacterSlots(userId)) // Corvax-Sponsors
            {
                return;
            }

            var curPrefs = prefsData.Prefs!;

            if (!curPrefs.Characters.ContainsKey(index))
            {
                // Non-existent slot.
                return;
            }

            prefsData.Prefs = new PlayerPreferences(curPrefs.Characters, index, curPrefs.AdminOOCColor);

            if (ShouldStorePrefs(message.MsgChannel.AuthType))
            {
                await _db.SaveSelectedCharacterIndexAsync(message.MsgChannel.UserId, message.SelectedCharacterIndex);
            }
        }

        private async void HandleUpdateCharacterMessage(MsgUpdateCharacter message)
        {
            var userId = message.MsgChannel.UserId;

            // ReSharper disable once ConditionIsAlwaysTrueOrFalseAccordingToNullableAPIContract
            if (message.Profile == null)
                _sawmill.Error($"User {userId} sent a {nameof(MsgUpdateCharacter)} with a null profile in slot {message.Slot}.");
            else
                await SetProfile(userId, message.Slot, message.Profile);
        }

        public async Task SetProfile(NetUserId userId, int slot, ICharacterProfile profile)
        {
            if (!_cachedPlayerPrefs.TryGetValue(userId, out var prefsData) || !prefsData.PrefsLoaded)
            {
                _sawmill.Error($"Tried to modify user {userId} preferences before they loaded.");
                return;
            }

            if (slot < 0 || slot >= GetMaxUserCharacterSlots(userId)) // Corvax-Sponsors
                return;

            var curPrefs = prefsData.Prefs!;
            var session = _playerManager.GetSessionById(userId);

            // Corvax-Sponsors-Start
            var sponsorPrototypes = _sponsors != null && _sponsors.TryGetServerPrototypes(session.UserId, out var prototypes)
                ? prototypes.ToArray()
                : [];
            profile.EnsureValid(session, _dependencies, sponsorPrototypes);
            // Corvax-Sponsors-End

            var profiles = new Dictionary<int, ICharacterProfile>(curPrefs.Characters)
            {
                [slot] = profile
            };

            prefsData.Prefs = new PlayerPreferences(profiles, slot, curPrefs.AdminOOCColor);

            if (ShouldStorePrefs(session.Channel.AuthType))
                await _db.SaveCharacterSlotAsync(userId, profile, slot);
        }

        private async void HandleDeleteCharacterMessage(MsgDeleteCharacter message)
        {
            var slot = message.Slot;
            var userId = message.MsgChannel.UserId;

            if (!_cachedPlayerPrefs.TryGetValue(userId, out var prefsData) || !prefsData.PrefsLoaded)
            {
                Logger.WarningS("prefs", $"User {userId} tried to modify preferences before they loaded.");
                return;
            }

            if (slot < 0 || slot >= GetMaxUserCharacterSlots(userId)) // Corvax-Sponsors
            {
                return;
            }

            var curPrefs = prefsData.Prefs!;

            // If they try to delete the slot they have selected then we switch to another one.
            // Of course, that's only if they HAVE another slot.
            int? nextSlot = null;
            if (curPrefs.SelectedCharacterIndex == slot)
            {
                // That ! on the end is because Rider doesn't like .NET 5.
                var (ns, profile) = curPrefs.Characters.FirstOrDefault(p => p.Key != message.Slot)!;
                if (profile == null)
                {
                    // Only slot left, can't delete.
                    return;
                }

                nextSlot = ns;
            }

            var arr = new Dictionary<int, ICharacterProfile>(curPrefs.Characters);
            arr.Remove(slot);

            prefsData.Prefs = new PlayerPreferences(arr, nextSlot ?? curPrefs.SelectedCharacterIndex, curPrefs.AdminOOCColor);

            if (ShouldStorePrefs(message.MsgChannel.AuthType))
            {
                if (nextSlot != null)
                {
                    await _db.DeleteSlotAndSetSelectedIndex(userId, slot, nextSlot.Value);
                }
                else
                {
                    await _db.SaveCharacterSlotAsync(userId, null, slot);
                }
            }
        }

        // Should only be called via UserDbDataManager.
        public async Task LoadData(ICommonSession session, CancellationToken cancel)
        {
            if (!ShouldStorePrefs(session.Channel.AuthType))
            {
                // Don't store data for guests.
                var prefsData = new PlayerPrefData
                {
                    PrefsLoaded = true,
                    Prefs = new PlayerPreferences(
                        new[] {new KeyValuePair<int, ICharacterProfile>(0, HumanoidCharacterProfile.Random())},
                        0, Color.Transparent)
                };

                _cachedPlayerPrefs[session.UserId] = prefsData;
            }
            else
            {
                var prefsData = new PlayerPrefData();
                var loadTask = LoadPrefs();
                _cachedPlayerPrefs[session.UserId] = prefsData;

                await loadTask;

                async Task LoadPrefs()
                {
                    var prefs = await GetOrCreatePreferencesAsync(session.UserId, cancel);
                    // Corvax-Sponsors-Start: Remove sponsor markings from expired sponsors
                    var collection = IoCManager.Instance!;
                    foreach (var (_, profile) in prefs.Characters)
                    {
                        var sponsorPrototypes = _sponsors != null && _sponsors.TryGetServerPrototypes(session.UserId, out var prototypes)
                            ? prototypes.ToArray()
                            : [];
                        profile.EnsureValid(session, collection, sponsorPrototypes);
                    }
                    // Corvax-Sponsors-End
                    prefsData.Prefs = prefs;
                }
            }
        }

        public void FinishLoad(ICommonSession session)
        {
            // This is a separate step from the actual database load.
            // Sanitizing preferences requires play time info due to loadouts.
            // And play time info is loaded concurrently from the DB with preferences.
            var prefsData = _cachedPlayerPrefs[session.UserId];
            DebugTools.Assert(prefsData.Prefs != null);
            prefsData.Prefs = SanitizePreferences(session, prefsData.Prefs, _dependencies);

            prefsData.PrefsLoaded = true;

            var msg = new MsgPreferencesAndSettings();
            msg.Preferences = prefsData.Prefs;
            msg.Settings = new GameSettings
            {
                MaxCharacterSlots = GetMaxUserCharacterSlots(session.UserId) // Corvax-Sponsors
            };
            _netManager.ServerSendMessage(msg, session.Channel);
        }

        public void OnClientDisconnected(ICommonSession session)
        {
            _cachedPlayerPrefs.Remove(session.UserId);
        }

        public bool HavePreferencesLoaded(ICommonSession session)
        {
            return _cachedPlayerPrefs.ContainsKey(session.UserId);
        }

        // Corvax-Sponsors-Start: Calculate total available users slots with sponsors
        private int GetMaxUserCharacterSlots(NetUserId userId)
        {
            var maxSlots = _cfg.GetCVar(CCVars.GameMaxCharacterSlots);
            var extraSlots = _sponsors?.GetServerExtraCharSlots(userId) ?? 0;
            return maxSlots + extraSlots;
        }
        // Corvax-Sponsors-End

        /// <summary>
        /// Tries to get the preferences from the cache
        /// </summary>
        /// <param name="userId">User Id to get preferences for</param>
        /// <param name="playerPreferences">The user preferences if true, otherwise null</param>
        /// <returns>If preferences are not null</returns>
        public bool TryGetCachedPreferences(NetUserId userId,
            [NotNullWhen(true)] out PlayerPreferences? playerPreferences)
        {
            if (_cachedPlayerPrefs.TryGetValue(userId, out var prefs))
            {
                playerPreferences = prefs.Prefs;
                return prefs.Prefs != null;
            }

            playerPreferences = null;
            return false;
        }

        /// <summary>
        /// Retrieves preferences for the given username from storage.
        /// Creates and saves default preferences if they are not found, then returns them.
        /// </summary>
        public PlayerPreferences GetPreferences(NetUserId userId)
        {
            var prefs = _cachedPlayerPrefs[userId].Prefs;
            if (prefs == null)
            {
                throw new InvalidOperationException("Preferences for this player have not loaded yet.");
            }

            return prefs;
        }

        /// <summary>
        /// Retrieves preferences for the given username from storage or returns null.
        /// Creates and saves default preferences if they are not found, then returns them.
        /// </summary>
        public PlayerPreferences? GetPreferencesOrNull(NetUserId? userId)
        {
            if (userId == null)
                return null;

            if (_cachedPlayerPrefs.TryGetValue(userId.Value, out var pref))
                return pref.Prefs;
            return null;
        }

        private async Task<PlayerPreferences> GetOrCreatePreferencesAsync(NetUserId userId, CancellationToken cancel)
        {
            var prefs = await _db.GetPlayerPreferencesAsync(userId, cancel);
            if (prefs is null)
            {
                return await _db.InitPrefsAsync(userId, HumanoidCharacterProfile.Random(), cancel);
            }

            return prefs;
        }

        private PlayerPreferences SanitizePreferences(ICommonSession session, PlayerPreferences prefs, IDependencyCollection collection)
        {
            // Clean up preferences in case of changes to the game,
            // such as removed jobs still being selected.

            var sponsorPrototypes = _sponsors != null && _sponsors.TryGetServerPrototypes(session.UserId, out var prototypes) ? prototypes.ToArray() : []; // Corvax-Sponsors
            return new PlayerPreferences(prefs.Characters.Select(p =>
            {
                return new KeyValuePair<int, ICharacterProfile>(p.Key, p.Value.Validated(session, collection, sponsorPrototypes));
            }), prefs.SelectedCharacterIndex, prefs.AdminOOCColor);
        }

        public IEnumerable<KeyValuePair<NetUserId, ICharacterProfile>> GetSelectedProfilesForPlayers(
            List<NetUserId> usernames)
        {
            return usernames
                .Select(p => (_cachedPlayerPrefs[p].Prefs, p))
                .Where(p => p.Prefs != null)
                .Select(p =>
                {
                    var idx = p.Prefs!.SelectedCharacterIndex;
                    return new KeyValuePair<NetUserId, ICharacterProfile>(p.p, p.Prefs!.GetProfile(idx));
                });
        }

        internal static bool ShouldStorePrefs(LoginType loginType)
        {
            return loginType.HasStaticUserId();
        }

        private sealed class PlayerPrefData
        {
            public bool PrefsLoaded;
            public PlayerPreferences? Prefs;
        }

        void IPostInjectInit.PostInject()
        {
            _userDb.AddOnLoadPlayer(LoadData);
            _userDb.AddOnFinishLoad(FinishLoad);
            _userDb.AddOnPlayerDisconnect(OnClientDisconnected);
        }
    }
}<|MERGE_RESOLUTION|>--- conflicted
+++ resolved
@@ -26,11 +26,8 @@
         [Dependency] private readonly IPlayerManager _playerManager = default!;
         [Dependency] private readonly IDependencyCollection _dependencies = default!;
         [Dependency] private readonly ILogManager _log = default!;
-<<<<<<< HEAD
+        [Dependency] private readonly UserDbDataManager _userDb = default!;
         private ISharedSponsorsManager? _sponsors;
-=======
-        [Dependency] private readonly UserDbDataManager _userDb = default!;
->>>>>>> 8c32072f
 
         // Cache player prefs on the server so we don't need as much async hell related to them.
         private readonly Dictionary<NetUserId, PlayerPrefData> _cachedPlayerPrefs =
