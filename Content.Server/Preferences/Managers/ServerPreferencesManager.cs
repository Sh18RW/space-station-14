--- conflicted
+++ resolved
@@ -102,18 +102,13 @@
 
             var curPrefs = prefsData.Prefs!;
 
-<<<<<<< HEAD
             // Corvax-Sponsors-Start: Ensure removing sponsor markings if client somehow bypassed client filtering
             // WARN! It's not removing markings from DB!
             var sponsorPrototypes = _sponsors != null && _sponsors.TryGetPrototypes(message.MsgChannel.UserId, out var prototypes)
                 ? prototypes.ToArray()
                 : new string[]{};
-            profile.EnsureValid(sponsorPrototypes);
+            profile.EnsureValid(_cfg, _protos, sponsorPrototypes);
             // Corvax-Sponsors-End
-=======
-            profile.EnsureValid(_cfg, _protos);
-
->>>>>>> dffd02ad
             var profiles = new Dictionary<int, ICharacterProfile>(curPrefs.Characters)
             {
                 [slot] = profile
