--- conflicted
+++ resolved
@@ -267,17 +267,10 @@
             if (!_mapIds.Contains(mapId))
                 _mapIds.Add(mapId);
         }
-<<<<<<< HEAD
 
         // Cache the rotated bounds for each grid
         _gridBounds.Clear();
 
-=======
-
-        // Cache the rotated bounds for each grid
-        _gridBounds.Clear();
-
->>>>>>> a594c7b6
         foreach (var gridUid in dataComponent.Grids)
         {
             if (!_gridQuery.TryComp(gridUid, out var grid) ||
@@ -316,17 +309,10 @@
                 filter.AddPlayer(session);
                 continue;
             }
-<<<<<<< HEAD
 
             // If not directly on a grid, check against cached rotated bounds
             var position = _transform.GetWorldPosition(xform);
 
-=======
-
-            // If not directly on a grid, check against cached rotated bounds
-            var position = _transform.GetWorldPosition(xform);
-
->>>>>>> a594c7b6
             foreach (var (bounds, boundsMapId) in _gridBounds)
             {
                 // Skip bounds on different maps
