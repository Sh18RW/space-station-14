using Content.Server.Chat.Systems;
using Content.Server.GameTicking;
using Content.Server.GameTicking.Rules.Components;
using Content.Shared.Magic;
using Content.Shared.Magic.Events;
using Content.Shared.Mind;
using Content.Shared.Tag;
using Robust.Shared.Prototypes;

namespace Content.Server.Magic;

public sealed class MagicSystem : SharedMagicSystem
{
    [Dependency] private readonly ChatSystem _chat = default!;
    [Dependency] private readonly GameTicker _gameTicker = default!;
    [Dependency] private readonly TagSystem _tag = default!;
    [Dependency] private readonly SharedMindSystem _mind = default!;
<<<<<<< HEAD
=======

    private static readonly ProtoId<TagPrototype> InvalidForSurvivorAntagTag = "InvalidForSurvivorAntag";
>>>>>>> a594c7b6

    public override void Initialize()
    {
        base.Initialize();
    }

    public override void OnVoidApplause(VoidApplauseSpellEvent ev)
    {
        base.OnVoidApplause(ev);

        _chat.TryEmoteWithChat(ev.Performer, ev.Emote);

        var perfXForm = Transform(ev.Performer);
        var targetXForm = Transform(ev.Target);

        Spawn(ev.Effect, perfXForm.Coordinates);
        Spawn(ev.Effect, targetXForm.Coordinates);
    }

    protected override void OnRandomGlobalSpawnSpell(RandomGlobalSpawnSpellEvent ev)
    {
        base.OnRandomGlobalSpawnSpell(ev);

        if (!ev.MakeSurvivorAntagonist)
            return;

        if (_mind.TryGetMind(ev.Performer, out var mind, out _) && !_tag.HasTag(mind, InvalidForSurvivorAntagTag))
            _tag.AddTag(mind, InvalidForSurvivorAntagTag);

        EntProtoId survivorRule = "Survivor";

        if (!_gameTicker.IsGameRuleActive<SurvivorRuleComponent>())
            _gameTicker.StartGameRule(survivorRule);
    }

    public override void OnVoidApplause(VoidApplauseSpellEvent ev)
    {
        base.OnVoidApplause(ev);

        _chat.TryEmoteWithChat(ev.Performer, ev.Emote);

        var perfXForm = Transform(ev.Performer);
        var targetXForm = Transform(ev.Target);

        Spawn(ev.Effect, perfXForm.Coordinates);
        Spawn(ev.Effect, targetXForm.Coordinates);
    }

    protected override void OnRandomGlobalSpawnSpell(RandomGlobalSpawnSpellEvent ev)
    {
        base.OnRandomGlobalSpawnSpell(ev);

        if (!ev.MakeSurvivorAntagonist)
            return;

        if (_mind.TryGetMind(ev.Performer, out var mind, out _) && !_tag.HasTag(mind, "InvalidForSurvivorAntag"))
            _tag.AddTag(mind, "InvalidForSurvivorAntag");

        EntProtoId survivorRule = "Survivor";

        if (!_gameTicker.IsGameRuleActive<SurvivorRuleComponent>())
            _gameTicker.StartGameRule(survivorRule);
    }
}<|MERGE_RESOLUTION|>--- conflicted
+++ resolved
@@ -15,11 +15,8 @@
     [Dependency] private readonly GameTicker _gameTicker = default!;
     [Dependency] private readonly TagSystem _tag = default!;
     [Dependency] private readonly SharedMindSystem _mind = default!;
-<<<<<<< HEAD
-=======
 
     private static readonly ProtoId<TagPrototype> InvalidForSurvivorAntagTag = "InvalidForSurvivorAntag";
->>>>>>> a594c7b6
 
     public override void Initialize()
     {
@@ -54,33 +51,4 @@
         if (!_gameTicker.IsGameRuleActive<SurvivorRuleComponent>())
             _gameTicker.StartGameRule(survivorRule);
     }
-
-    public override void OnVoidApplause(VoidApplauseSpellEvent ev)
-    {
-        base.OnVoidApplause(ev);
-
-        _chat.TryEmoteWithChat(ev.Performer, ev.Emote);
-
-        var perfXForm = Transform(ev.Performer);
-        var targetXForm = Transform(ev.Target);
-
-        Spawn(ev.Effect, perfXForm.Coordinates);
-        Spawn(ev.Effect, targetXForm.Coordinates);
-    }
-
-    protected override void OnRandomGlobalSpawnSpell(RandomGlobalSpawnSpellEvent ev)
-    {
-        base.OnRandomGlobalSpawnSpell(ev);
-
-        if (!ev.MakeSurvivorAntagonist)
-            return;
-
-        if (_mind.TryGetMind(ev.Performer, out var mind, out _) && !_tag.HasTag(mind, "InvalidForSurvivorAntag"))
-            _tag.AddTag(mind, "InvalidForSurvivorAntag");
-
-        EntProtoId survivorRule = "Survivor";
-
-        if (!_gameTicker.IsGameRuleActive<SurvivorRuleComponent>())
-            _gameTicker.StartGameRule(survivorRule);
-    }
 }