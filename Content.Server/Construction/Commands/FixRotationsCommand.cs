--- conflicted
+++ resolved
@@ -93,15 +93,9 @@
             // anything else that might need this forced
             valid |= tagSystem.HasTag(child, ForceFixRotationsTag);
             // override
-<<<<<<< HEAD
-            valid &= !tagSystem.HasTag(child, "ForceNoFixRotations");
-            // remove diagonal entities as well
-            valid &= !tagSystem.HasTag(child, "Diagonal");
-=======
             valid &= !tagSystem.HasTag(child, ForceNoFixRotationsTag);
             // remove diagonal entities as well
             valid &= !tagSystem.HasTag(child, DiagonalTag);
->>>>>>> a594c7b6
 
             if (!valid)
                 continue;
