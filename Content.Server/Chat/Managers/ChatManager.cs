using System.Linq;
using Content.Server.Administration.Logs;
using Content.Server.Administration.Managers;
using Content.Server.Corvax.Sponsors;
using Content.Server.MoMMI;
using Content.Server.Preferences.Managers;
using Content.Server.Station.Systems;
using Content.Shared.Administration;
using Content.Shared.CCVar;
using Content.Shared.Chat;
using Content.Shared.Database;
using Robust.Server.Player;
using Robust.Shared.Configuration;
using Robust.Shared.Map;
using Robust.Shared.Network;
using Robust.Shared.Player;
using Robust.Shared.Replays;
using Robust.Shared.Utility;

namespace Content.Server.Chat.Managers
{
    /// <summary>
    ///     Dispatches chat messages to clients.
    /// </summary>
    internal sealed class ChatManager : IChatManager
    {
        private static readonly Dictionary<string, string> PatronOocColors = new()
        {
            // I had plans for multiple colors and those went nowhere so...
            { "nuclear_operative", "#aa00ff" },
            { "syndicate_agent", "#aa00ff" },
            { "revolutionary", "#aa00ff" }
        };

        [Dependency] private readonly IReplayRecordingManager _replay = default!;
        [Dependency] private readonly IServerNetManager _netManager = default!;
        [Dependency] private readonly IMoMMILink _mommiLink = default!;
        [Dependency] private readonly IAdminManager _adminManager = default!;
        [Dependency] private readonly IAdminLogManager _adminLogger = default!;
        [Dependency] private readonly IServerPreferencesManager _preferencesManager = default!;
        [Dependency] private readonly IConfigurationManager _configurationManager = default!;
<<<<<<< HEAD
        [Dependency] private readonly SponsorsManager _sponsorsManager = default!; // Corvax-Sponsors
=======
        [Dependency] private readonly INetConfigurationManager _netConfigManager = default!;
>>>>>>> bc49409a

        /// <summary>
        /// The maximum length a player-sent message can be sent
        /// </summary>
        public int MaxMessageLength => _configurationManager.GetCVar(CCVars.ChatMaxMessageLength);

        private bool _oocEnabled = true;
        private bool _adminOocEnabled = true;

        public void Initialize()
        {
            _netManager.RegisterNetMessage<MsgChatMessage>();

            _configurationManager.OnValueChanged(CCVars.OocEnabled, OnOocEnabledChanged, true);
            _configurationManager.OnValueChanged(CCVars.AdminOocEnabled, OnAdminOocEnabledChanged, true);
        }

        private void OnOocEnabledChanged(bool val)
        {
            if (_oocEnabled == val) return;

            _oocEnabled = val;
            DispatchServerAnnouncement(Loc.GetString(val ? "chat-manager-ooc-chat-enabled-message" : "chat-manager-ooc-chat-disabled-message"));
        }

        private void OnAdminOocEnabledChanged(bool val)
        {
            if (_adminOocEnabled == val) return;

            _adminOocEnabled = val;
            DispatchServerAnnouncement(Loc.GetString(val ? "chat-manager-admin-ooc-chat-enabled-message" : "chat-manager-admin-ooc-chat-disabled-message"));
        }

        #region Server Announcements

        public void DispatchServerAnnouncement(string message, Color? colorOverride = null)
        {
            var wrappedMessage = Loc.GetString("chat-manager-server-wrap-message", ("message", FormattedMessage.EscapeText(message)));
            ChatMessageToAll(ChatChannel.Server, message, wrappedMessage, EntityUid.Invalid, hideChat: false, recordReplay: true, colorOverride: colorOverride);
            Logger.InfoS("SERVER", message);

            _adminLogger.Add(LogType.Chat, LogImpact.Low, $"Server announcement: {message}");
        }

        public void DispatchServerMessage(IPlayerSession player, string message, bool suppressLog = false)
        {
            var wrappedMessage = Loc.GetString("chat-manager-server-wrap-message", ("message", FormattedMessage.EscapeText(message)));
            ChatMessageToOne(ChatChannel.Server, message, wrappedMessage, default, false, player.ConnectedClient);

            if (!suppressLog)
                _adminLogger.Add(LogType.Chat, LogImpact.Low, $"Server message to {player:Player}: {message}");
        }

        public void SendAdminAnnouncement(string message)
        {
            var clients = _adminManager.ActiveAdmins.Select(p => p.ConnectedClient);

            var wrappedMessage = Loc.GetString("chat-manager-send-admin-announcement-wrap-message",
                ("adminChannelName", Loc.GetString("chat-manager-admin-channel-name")), ("message", FormattedMessage.EscapeText(message)));

            ChatMessageToMany(ChatChannel.Admin, message, wrappedMessage, default, false, true, clients);
            _adminLogger.Add(LogType.Chat, LogImpact.Low, $"Admin announcement: {message}");
        }

        public void SendHookOOC(string sender, string message)
        {
            if (!_oocEnabled && _configurationManager.GetCVar(CCVars.DisablingOOCDisablesRelay))
            {
                return;
            }
            var wrappedMessage = Loc.GetString("chat-manager-send-hook-ooc-wrap-message", ("senderName", sender), ("message", FormattedMessage.EscapeText(message)));
            ChatMessageToAll(ChatChannel.OOC, message, wrappedMessage, source: EntityUid.Invalid, hideChat: false, recordReplay: true);
            _adminLogger.Add(LogType.Chat, LogImpact.Low, $"Hook OOC from {sender}: {message}");
        }

        #endregion

        #region Public OOC Chat API

        /// <summary>
        ///     Called for a player to attempt sending an OOC, out-of-game. message.
        /// </summary>
        /// <param name="player">The player sending the message.</param>
        /// <param name="message">The message.</param>
        /// <param name="type">The type of message.</param>
        public void TrySendOOCMessage(IPlayerSession player, string message, OOCChatType type)
        {
            // Check if message exceeds the character limit
            if (message.Length > MaxMessageLength)
            {
                DispatchServerMessage(player, Loc.GetString("chat-manager-max-message-length-exceeded-message", ("limit", MaxMessageLength)));
                return;
            }

            switch (type)
            {
                case OOCChatType.OOC:
                    SendOOC(player, message);
                    break;
                case OOCChatType.Admin:
                    SendAdminChat(player, message);
                    break;
            }
        }

        #endregion

        #region Private API

        private void SendOOC(IPlayerSession player, string message)
        {
            if (_adminManager.IsAdmin(player))
            {
                if (!_adminOocEnabled)
                {
                    return;
                }
            }
            else if (!_oocEnabled)
            {
                return;
            }

            Color? colorOverride = null;
            var wrappedMessage = Loc.GetString("chat-manager-send-ooc-wrap-message", ("playerName",player.Name), ("message", FormattedMessage.EscapeText(message)));
            if (_adminManager.HasAdminFlag(player, AdminFlags.Admin))
            {
                var prefs = _preferencesManager.GetPreferences(player.UserId);
                colorOverride = prefs.AdminOOCColor;
            }
            if (player.ConnectedClient.UserData.PatronTier is { } patron &&
                     PatronOocColors.TryGetValue(patron, out var patronColor))
            {
                wrappedMessage = Loc.GetString("chat-manager-send-ooc-patron-wrap-message", ("patronColor", patronColor),("playerName", player.Name), ("message", FormattedMessage.EscapeText(message)));
            }

            // Corvax-Sponsors-Start
            if (_sponsorsManager.TryGetInfo(player.UserId, out var sponsorData) && sponsorData.OOCColor != null)
            {
                wrappedMessage = Loc.GetString("chat-manager-send-ooc-patron-wrap-message", ("patronColor", sponsorData.OOCColor),("playerName", player.Name), ("message", FormattedMessage.EscapeText(message)));
            }
            // Corvax-Sponsors-End

            //TODO: player.Name color, this will need to change the structure of the MsgChatMessage
            ChatMessageToAll(ChatChannel.OOC, message, wrappedMessage, EntityUid.Invalid, hideChat: false, recordReplay: true, colorOverride);
            _mommiLink.SendOOCMessage(player.Name, message);
            _adminLogger.Add(LogType.Chat, LogImpact.Low, $"OOC from {player:Player}: {message}");
        }

        private void SendAdminChat(IPlayerSession player, string message)
        {
            if (!_adminManager.IsAdmin(player))
            {
                _adminLogger.Add(LogType.Chat, LogImpact.Extreme, $"{player:Player} attempted to send admin message but was not admin");
                return;
            }

            var clients = _adminManager.ActiveAdmins.Select(p => p.ConnectedClient);
            var wrappedMessage = Loc.GetString("chat-manager-send-admin-chat-wrap-message",
                                            ("adminChannelName", Loc.GetString("chat-manager-admin-channel-name")),
                                            ("playerName", player.Name), ("message", FormattedMessage.EscapeText(message)));
            foreach (var client in clients)
            {
                var isSource = client != player.ConnectedClient;
                ChatMessageToOne(ChatChannel.AdminChat,
                    message,
                    wrappedMessage,
                    default,
                    false,
                    client,
                    audioPath: isSource ? _netConfigManager.GetClientCVar(client, CCVars.AdminChatSoundPath) : default,
                    audioVolume: isSource ? _netConfigManager.GetClientCVar(client, CCVars.AdminChatSoundVolume) : default);
            }

            _adminLogger.Add(LogType.Chat, $"Admin chat from {player:Player}: {message}");
        }

        #endregion

        #region Utility

        public void ChatMessageToOne(ChatChannel channel, string message, string wrappedMessage, EntityUid source, bool hideChat, INetChannel client, Color? colorOverride = null, bool recordReplay = false, string? audioPath = null, float audioVolume = 0)
        {
            var msg = new ChatMessage(channel, message, wrappedMessage, source, hideChat, colorOverride, audioPath, audioVolume);
            _netManager.ServerSendMessage(new MsgChatMessage() { Message = msg }, client);

            if (recordReplay)
                _replay.QueueReplayMessage(msg);
        }

        public void ChatMessageToMany(ChatChannel channel, string message, string wrappedMessage, EntityUid source, bool hideChat, bool recordReplay, IEnumerable<INetChannel> clients, Color? colorOverride = null, string? audioPath = null, float audioVolume = 0)
            => ChatMessageToMany(channel, message, wrappedMessage, source, hideChat, recordReplay, clients.ToList(), colorOverride, audioPath, audioVolume);

        public void ChatMessageToMany(ChatChannel channel, string message, string wrappedMessage, EntityUid source, bool hideChat, bool recordReplay, List<INetChannel> clients, Color? colorOverride = null, string? audioPath = null, float audioVolume = 0)
        {
            var msg = new ChatMessage(channel, message, wrappedMessage, source, hideChat, colorOverride, audioPath, audioVolume);
            _netManager.ServerSendToMany(new MsgChatMessage() { Message = msg }, clients);

            if (recordReplay)
                _replay.QueueReplayMessage(msg);
        }

        public void ChatMessageToManyFiltered(Filter filter, ChatChannel channel, string message, string wrappedMessage, EntityUid source,
            bool hideChat, bool recordReplay, Color? colorOverride = null, string? audioPath = null, float audioVolume = 0)
        {
            if (!recordReplay && !filter.Recipients.Any())
                return;

            var clients = new List<INetChannel>();
            foreach (var recipient in filter.Recipients)
            {
                clients.Add(recipient.ConnectedClient);
            }

            ChatMessageToMany(channel, message, wrappedMessage, source, hideChat, recordReplay, clients, colorOverride, audioPath, audioVolume);
        }

        public void ChatMessageToAll(ChatChannel channel, string message, string wrappedMessage, EntityUid source, bool hideChat, bool recordReplay, Color? colorOverride = null,  string? audioPath = null, float audioVolume = 0)
        {
            var msg = new ChatMessage(channel, message, wrappedMessage, source, hideChat, colorOverride, audioPath, audioVolume);
            _netManager.ServerSendToAll(new MsgChatMessage() { Message = msg });

            if (recordReplay)
                _replay.QueueReplayMessage(msg);
        }

        public bool MessageCharacterLimit(IPlayerSession? player, string message)
        {
            var isOverLength = false;

            // Non-players don't need to be checked.
            if (player == null)
                return false;

            // Check if message exceeds the character limit if the sender is a player
            if (message.Length > MaxMessageLength)
            {
                var feedback = Loc.GetString("chat-manager-max-message-length-exceeded-message", ("limit", MaxMessageLength));

                DispatchServerMessage(player, feedback);

                isOverLength = true;
            }

            return isOverLength;
        }

        #endregion
    }

    public enum OOCChatType : byte
    {
        OOC,
        Admin
    }
}<|MERGE_RESOLUTION|>--- conflicted
+++ resolved
@@ -39,11 +39,8 @@
         [Dependency] private readonly IAdminLogManager _adminLogger = default!;
         [Dependency] private readonly IServerPreferencesManager _preferencesManager = default!;
         [Dependency] private readonly IConfigurationManager _configurationManager = default!;
-<<<<<<< HEAD
         [Dependency] private readonly SponsorsManager _sponsorsManager = default!; // Corvax-Sponsors
-=======
         [Dependency] private readonly INetConfigurationManager _netConfigManager = default!;
->>>>>>> bc49409a
 
         /// <summary>
         /// The maximum length a player-sent message can be sent
