--- conflicted
+++ resolved
@@ -45,11 +45,8 @@
     [Dependency] private readonly IEntityManager _entityManager = default!;
     [Dependency] private readonly PlayerRateLimitManager _rateLimitManager = default!;
     [Dependency] private readonly ISharedPlayerManager _player = default!;
-<<<<<<< HEAD
+    [Dependency] private readonly DiscordChatLink _discordLink = default!;
     private ISharedSponsorsManager? _sponsorsManager; // Corvax-Sponsors
-=======
-    [Dependency] private readonly DiscordChatLink _discordLink = default!;
->>>>>>> eb208a2a
 
     /// <summary>
     /// The maximum length a player-sent message can be sent
