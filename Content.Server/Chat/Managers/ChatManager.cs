using System.Diagnostics.CodeAnalysis;
using System.Linq;
using System.Runtime.InteropServices;
using Content.Corvax.Interfaces.Shared;
using Content.Server.Administration.Logs;
using Content.Server.Administration.Managers;
using Content.Server.Administration.Systems;
using Content.Server.Discord.DiscordLink;
using Content.Server.Players.RateLimiting;
using Content.Server.Preferences.Managers;
using Content.Shared.Administration;
using Content.Shared.CCVar;
using Content.Shared.Chat;
using Content.Shared.Database;
using Content.Shared.Mind;
using Content.Shared.Players.RateLimiting;
using Robust.Shared.Configuration;
using Robust.Shared.Network;
using Robust.Shared.Player;
using Robust.Shared.Replays;
using Robust.Shared.Utility;

namespace Content.Server.Chat.Managers;

/// <summary>
///     Dispatches chat messages to clients.
/// </summary>
internal sealed partial class ChatManager : IChatManager
{
    private static readonly Dictionary<string, string> PatronOocColors = new()
    {
        // I had plans for multiple colors and those went nowhere so...
        { "nuclear_operative", "#aa00ff" },
        { "syndicate_agent", "#aa00ff" },
        { "revolutionary", "#aa00ff" }
    };

    [Dependency] private readonly IReplayRecordingManager _replay = default!;
    [Dependency] private readonly IServerNetManager _netManager = default!;
    [Dependency] private readonly IAdminManager _adminManager = default!;
    [Dependency] private readonly IAdminLogManager _adminLogger = default!;
    [Dependency] private readonly IServerPreferencesManager _preferencesManager = default!;
    [Dependency] private readonly IConfigurationManager _configurationManager = default!;
    [Dependency] private readonly INetConfigurationManager _netConfigManager = default!;
    [Dependency] private readonly IEntityManager _entityManager = default!;
    [Dependency] private readonly PlayerRateLimitManager _rateLimitManager = default!;
<<<<<<< HEAD
=======
    [Dependency] private readonly ISharedPlayerManager _player = default!;
    [Dependency] private readonly DiscordChatLink _discordLink = default!;
    private ISharedSponsorsManager? _sponsorsManager; // Corvax-Sponsors
>>>>>>> ec03ef6b

    /// <summary>
    /// The maximum length a player-sent message can be sent
    /// </summary>
    public int MaxMessageLength => _configurationManager.GetCVar(CCVars.ChatMaxMessageLength);

    private bool _oocEnabled = true;
    private bool _adminOocEnabled = true;

    private readonly Dictionary<NetUserId, ChatUser> _players = new();

    public void Initialize()
    {
        _netManager.RegisterNetMessage<MsgChatMessage>();
        _netManager.RegisterNetMessage<MsgDeleteChatMessagesBy>();

        _configurationManager.OnValueChanged(CCVars.OocEnabled, OnOocEnabledChanged, true);
        _configurationManager.OnValueChanged(CCVars.AdminOocEnabled, OnAdminOocEnabledChanged, true);

        RegisterRateLimits();
    }

    private void OnOocEnabledChanged(bool val)
    {
        if (_oocEnabled == val) return;

        _oocEnabled = val;
        DispatchServerAnnouncement(Loc.GetString(val ? "chat-manager-ooc-chat-enabled-message" : "chat-manager-ooc-chat-disabled-message"));
    }

    private void OnAdminOocEnabledChanged(bool val)
    {
        if (_adminOocEnabled == val) return;

        _adminOocEnabled = val;
        DispatchServerAnnouncement(Loc.GetString(val ? "chat-manager-admin-ooc-chat-enabled-message" : "chat-manager-admin-ooc-chat-disabled-message"));
    }

        public void DeleteMessagesBy(NetUserId uid)
        {
            if (!_players.TryGetValue(uid, out var user))
                return;

        var msg = new MsgDeleteChatMessagesBy { Key = user.Key, Entities = user.Entities };
        _netManager.ServerSendToAll(msg);
    }

    [return: NotNullIfNotNull(nameof(author))]
    public ChatUser? EnsurePlayer(NetUserId? author)
    {
        if (author == null)
            return null;

        ref var user = ref CollectionsMarshal.GetValueRefOrAddDefault(_players, author.Value, out var exists);
        if (!exists || user == null)
            user = new ChatUser(_players.Count);

        return user;
    }

    #region Server Announcements

    public void DispatchServerAnnouncement(string message, Color? colorOverride = null)
    {
        var wrappedMessage = Loc.GetString("chat-manager-server-wrap-message", ("message", FormattedMessage.EscapeText(message)));
        ChatMessageToAll(ChatChannel.Server, message, wrappedMessage, EntityUid.Invalid, hideChat: false, recordReplay: true, colorOverride: colorOverride);
        Logger.InfoS("SERVER", message);

        _adminLogger.Add(LogType.Chat, LogImpact.Low, $"Server announcement: {message}");
    }

    public void DispatchServerMessage(ICommonSession player, string message, bool suppressLog = false)
    {
        var wrappedMessage = Loc.GetString("chat-manager-server-wrap-message", ("message", FormattedMessage.EscapeText(message)));
        ChatMessageToOne(ChatChannel.Server, message, wrappedMessage, default, false, player.Channel);

        if (!suppressLog)
            _adminLogger.Add(LogType.Chat, LogImpact.Low, $"Server message to {player:Player}: {message}");
    }

    public void SendAdminAnnouncement(string message, AdminFlags? flagBlacklist, AdminFlags? flagWhitelist)
    {
        var clients = _adminManager.ActiveAdmins.Where(p =>
        {
            var adminData = _adminManager.GetAdminData(p);

            DebugTools.AssertNotNull(adminData);

            if (adminData == null)
                return false;

            if (flagBlacklist != null && adminData.HasFlag(flagBlacklist.Value))
                return false;

            return flagWhitelist == null || adminData.HasFlag(flagWhitelist.Value);

        }).Select(p => p.Channel);

        var wrappedMessage = Loc.GetString("chat-manager-send-admin-announcement-wrap-message",
            ("adminChannelName", Loc.GetString("chat-manager-admin-channel-name")), ("message", FormattedMessage.EscapeText(message)));

        ChatMessageToMany(ChatChannel.Admin, message, wrappedMessage, default, false, true, clients);
        _adminLogger.Add(LogType.Chat, LogImpact.Low, $"Admin announcement: {message}");
    }

    public void SendAdminAnnouncementMessage(ICommonSession player, string message, bool suppressLog = true)
    {
        var wrappedMessage = Loc.GetString("chat-manager-send-admin-announcement-wrap-message",
            ("adminChannelName", Loc.GetString("chat-manager-admin-channel-name")),
            ("message", FormattedMessage.EscapeText(message)));
        ChatMessageToOne(ChatChannel.Admin, message, wrappedMessage, default, false, player.Channel);
    }

    public void SendAdminAlert(string message)
    {
        var clients = _adminManager.ActiveAdmins.Select(p => p.Channel);

        var wrappedMessage = Loc.GetString("chat-manager-send-admin-announcement-wrap-message",
            ("adminChannelName", Loc.GetString("chat-manager-admin-channel-name")), ("message", FormattedMessage.EscapeText(message)));

        ChatMessageToMany(ChatChannel.AdminAlert, message, wrappedMessage, default, false, true, clients);
    }

    public void SendAdminAlert(EntityUid player, string message)
    {
        var mindSystem = _entityManager.System<SharedMindSystem>();
        if (!mindSystem.TryGetMind(player, out var mindId, out var mind))
        {
            SendAdminAlert(message);
            return;
        }

        var adminSystem = _entityManager.System<AdminSystem>();
        var antag = mind.UserId != null && (adminSystem.GetCachedPlayerInfo(mind.UserId.Value)?.Antag ?? false);

        // We shouldn't be repeating this but I don't want to touch any more chat code than necessary
        var playerName = mind.UserId is { } userId && _player.TryGetSessionById(userId, out var session)
            ? session.Name
            : "Unknown";

        SendAdminAlert($"{playerName}{(antag ? " (ANTAG)" : "")} {message}");
    }

    public void SendHookOOC(string sender, string message)
    {
        if (!_oocEnabled && _configurationManager.GetCVar(CCVars.DisablingOOCDisablesRelay))
        {
            return;
        }
        var wrappedMessage = Loc.GetString("chat-manager-send-hook-ooc-wrap-message", ("senderName", sender), ("message", FormattedMessage.EscapeText(message)));
        ChatMessageToAll(ChatChannel.OOC, message, wrappedMessage, source: EntityUid.Invalid, hideChat: false, recordReplay: true);
        _adminLogger.Add(LogType.Chat, LogImpact.Low, $"Hook OOC from {sender}: {message}");
    }

    public void SendHookAdmin(string sender, string message)
    {
        var clients = _adminManager.ActiveAdmins.Select(p => p.Channel);

        var wrappedMessage = Loc.GetString("chat-manager-send-hook-admin-wrap-message", ("senderName", sender), ("message", FormattedMessage.EscapeText(message)));
        foreach (var client in clients)
        {
            ChatMessageToOne(
                ChatChannel.AdminChat,
                message,
                wrappedMessage,
                source: EntityUid.Invalid,
                hideChat: false,
                client: client,
                recordReplay: false,
                audioPath: _netConfigManager.GetClientCVar(client, CCVars.AdminChatSoundPath),
                audioVolume: _netConfigManager.GetClientCVar(client, CCVars.AdminChatSoundVolume));
        }

        _adminLogger.Add(LogType.Chat, LogImpact.Low, $"Hook admin from {sender}: {message}");
    }

    #endregion

    #region Public OOC Chat API

    /// <summary>
    ///     Called for a player to attempt sending an OOC, out-of-game. message.
    /// </summary>
    /// <param name="player">The player sending the message.</param>
    /// <param name="message">The message.</param>
    /// <param name="type">The type of message.</param>
    public void TrySendOOCMessage(ICommonSession player, string message, OOCChatType type)
    {
        if (HandleRateLimit(player) != RateLimitStatus.Allowed)
            return;

        // Check if message exceeds the character limit
        if (message.Length > MaxMessageLength)
        {
            DispatchServerMessage(player, Loc.GetString("chat-manager-max-message-length-exceeded-message", ("limit", MaxMessageLength)));
            return;
        }

        switch (type)
        {
            case OOCChatType.OOC:
                SendOOC(player, message);
                break;
            case OOCChatType.Admin:
                SendAdminChat(player, message);
                break;
        }
    }

    #endregion

    #region Private API

    private void SendOOC(ICommonSession player, string message)
    {
        if (_adminManager.IsAdmin(player))
        {
            if (!_adminOocEnabled)
            {
                return;
            }
        }
        else if (!_oocEnabled)
        {
            return;
        }

        Color? colorOverride = null;
        var wrappedMessage = Loc.GetString("chat-manager-send-ooc-wrap-message", ("playerName",player.Name), ("message", FormattedMessage.EscapeText(message)));
        if (_adminManager.HasAdminFlag(player, AdminFlags.NameColor))
        {
            var prefs = _preferencesManager.GetPreferences(player.UserId);
            colorOverride = prefs.AdminOOCColor;
        }
        if (  _netConfigManager.GetClientCVar(player.Channel, CCVars.ShowOocPatronColor) && player.Channel.UserData.PatronTier is { } patron && PatronOocColors.TryGetValue(patron, out var patronColor))
        {
            wrappedMessage = Loc.GetString("chat-manager-send-ooc-patron-wrap-message", ("patronColor", patronColor),("playerName", player.Name), ("message", FormattedMessage.EscapeText(message)));
        }

        //TODO: player.Name color, this will need to change the structure of the MsgChatMessage
        ChatMessageToAll(ChatChannel.OOC, message, wrappedMessage, EntityUid.Invalid, hideChat: false, recordReplay: true, colorOverride: colorOverride, author: player.UserId);
        _discordLink.SendMessage(message, player.Name, ChatChannel.OOC);
        _adminLogger.Add(LogType.Chat, LogImpact.Low, $"OOC from {player:Player}: {message}");
    }

    private void SendAdminChat(ICommonSession player, string message)
    {
        if (!_adminManager.IsAdmin(player))
        {
            _adminLogger.Add(LogType.Chat, LogImpact.Extreme, $"{player:Player} attempted to send admin message but was not admin");
            return;
        }

        var clients = _adminManager.ActiveAdmins.Select(p => p.Channel);
        var wrappedMessage = Loc.GetString("chat-manager-send-admin-chat-wrap-message",
                                        ("adminChannelName", Loc.GetString("chat-manager-admin-channel-name")),
                                        ("playerName", player.Name), ("message", FormattedMessage.EscapeText(message)));

        foreach (var client in clients)
        {
            var isSource = client != player.Channel;
            ChatMessageToOne(ChatChannel.AdminChat,
                message,
                wrappedMessage,
                default,
                false,
                client,
                audioPath: isSource ? _netConfigManager.GetClientCVar(client, CCVars.AdminChatSoundPath) : default,
                audioVolume: isSource ? _netConfigManager.GetClientCVar(client, CCVars.AdminChatSoundVolume) : default,
                author: player.UserId);
        }

        _discordLink.SendMessage(message, player.Name, ChatChannel.AdminChat);
        _adminLogger.Add(LogType.Chat, $"Admin chat from {player:Player}: {message}");
    }

    #endregion

    #region Utility

    public void ChatMessageToOne(ChatChannel channel, string message, string wrappedMessage, EntityUid source, bool hideChat, INetChannel client, Color? colorOverride = null, bool recordReplay = false, string? audioPath = null, float audioVolume = 0, NetUserId? author = null)
    {
        var user = author == null ? null : EnsurePlayer(author);
        var netSource = _entityManager.GetNetEntity(source);
        user?.AddEntity(netSource);

        var msg = new ChatMessage(channel, message, wrappedMessage, netSource, user?.Key, hideChat, colorOverride, audioPath, audioVolume);
        _netManager.ServerSendMessage(new MsgChatMessage() { Message = msg }, client);

        if (!recordReplay)
            return;

        if ((channel & ChatChannel.AdminRelated) == 0 ||
            _configurationManager.GetCVar(CCVars.ReplayRecordAdminChat))
        {
            _replay.RecordServerMessage(msg);
        }
    }

    public void ChatMessageToMany(ChatChannel channel, string message, string wrappedMessage, EntityUid source, bool hideChat, bool recordReplay, IEnumerable<INetChannel> clients, Color? colorOverride = null, string? audioPath = null, float audioVolume = 0, NetUserId? author = null)
        => ChatMessageToMany(channel, message, wrappedMessage, source, hideChat, recordReplay, clients.ToList(), colorOverride, audioPath, audioVolume, author);

    public void ChatMessageToMany(ChatChannel channel, string message, string wrappedMessage, EntityUid source, bool hideChat, bool recordReplay, List<INetChannel> clients, Color? colorOverride = null, string? audioPath = null, float audioVolume = 0, NetUserId? author = null)
    {
        var user = author == null ? null : EnsurePlayer(author);
        var netSource = _entityManager.GetNetEntity(source);
        user?.AddEntity(netSource);

        var msg = new ChatMessage(channel, message, wrappedMessage, netSource, user?.Key, hideChat, colorOverride, audioPath, audioVolume);
        _netManager.ServerSendToMany(new MsgChatMessage() { Message = msg }, clients);

        if (!recordReplay)
            return;

        if ((channel & ChatChannel.AdminRelated) == 0 ||
            _configurationManager.GetCVar(CCVars.ReplayRecordAdminChat))
        {
            _replay.RecordServerMessage(msg);
        }
    }

    public void ChatMessageToManyFiltered(Filter filter, ChatChannel channel, string message, string wrappedMessage, EntityUid source,
        bool hideChat, bool recordReplay, Color? colorOverride = null, string? audioPath = null, float audioVolume = 0)
    {
        if (!recordReplay && !filter.Recipients.Any())
            return;

        var clients = new List<INetChannel>();
        foreach (var recipient in filter.Recipients)
        {
            clients.Add(recipient.Channel);
        }

        ChatMessageToMany(channel, message, wrappedMessage, source, hideChat, recordReplay, clients, colorOverride, audioPath, audioVolume);
    }

    public void ChatMessageToAll(ChatChannel channel, string message, string wrappedMessage, EntityUid source, bool hideChat, bool recordReplay, Color? colorOverride = null, string? audioPath = null, float audioVolume = 0, NetUserId? author = null)
    {
        var user = author == null ? null : EnsurePlayer(author);
        var netSource = _entityManager.GetNetEntity(source);
        user?.AddEntity(netSource);

        var msg = new ChatMessage(channel, message, wrappedMessage, netSource, user?.Key, hideChat, colorOverride, audioPath, audioVolume);
        _netManager.ServerSendToAll(new MsgChatMessage() { Message = msg });

        if (!recordReplay)
            return;

        if ((channel & ChatChannel.AdminRelated) == 0 ||
            _configurationManager.GetCVar(CCVars.ReplayRecordAdminChat))
        {
            _replay.RecordServerMessage(msg);
        }
    }

    public bool MessageCharacterLimit(ICommonSession? player, string message)
    {
        var isOverLength = false;

        // Non-players don't need to be checked.
        if (player == null)
            return false;

        // Check if message exceeds the character limit if the sender is a player
        if (message.Length > MaxMessageLength)
        {
            var feedback = Loc.GetString("chat-manager-max-message-length-exceeded-message", ("limit", MaxMessageLength));

            DispatchServerMessage(player, feedback);

            isOverLength = true;
        }

        return isOverLength;
    }

    #endregion
}

public enum OOCChatType : byte
{
    OOC,
    Admin
}<|MERGE_RESOLUTION|>--- conflicted
+++ resolved
@@ -44,12 +44,8 @@
     [Dependency] private readonly INetConfigurationManager _netConfigManager = default!;
     [Dependency] private readonly IEntityManager _entityManager = default!;
     [Dependency] private readonly PlayerRateLimitManager _rateLimitManager = default!;
-<<<<<<< HEAD
-=======
     [Dependency] private readonly ISharedPlayerManager _player = default!;
     [Dependency] private readonly DiscordChatLink _discordLink = default!;
-    private ISharedSponsorsManager? _sponsorsManager; // Corvax-Sponsors
->>>>>>> ec03ef6b
 
     /// <summary>
     /// The maximum length a player-sent message can be sent
