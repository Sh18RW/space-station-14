--- conflicted
+++ resolved
@@ -72,11 +72,8 @@
         { "lel", "chatsan-laughs" },
         { "kek", "chatsan-laughs" },
         { "o7", "chatsan-salutes" },
-<<<<<<< HEAD
         { "о7", "chatsan-salutes" }, // cyrillic о
-=======
         { ";_;7", "chatsan-tearfully-salutes"},
->>>>>>> 37e21540
         { "idk", "chatsan-shrugs" }
     };
 
