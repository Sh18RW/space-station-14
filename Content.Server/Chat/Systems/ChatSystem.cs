using System.Globalization;
using System.Linq;
using System.Text;
using Content.Server.Speech.EntitySystems;
using Content.Server.Speech.Components;
using Content.Server.Administration.Logs;
using Content.Server.Administration.Managers;
using Content.Server.Chat.Managers;
using Content.Server.GameTicking;
using Content.Server.Players;
using Content.Server.Station.Components;
using Content.Server.Station.Systems;
using Content.Shared.ActionBlocker;
using Content.Shared.CCVar;
using Content.Shared.Chat;
using Content.Shared.Database;
using Content.Shared.Ghost;
using Content.Shared.Humanoid;
using Content.Shared.IdentityManagement;
using Content.Shared.Interaction;
using Content.Shared.Mobs.Systems;
using Content.Shared.Radio;
using Robust.Server.GameObjects;
using Robust.Server.Player;
using Robust.Shared.Audio;
using Robust.Shared.Configuration;
using Robust.Shared.Console;
using Robust.Shared.Network;
using Robust.Shared.Player;
using Robust.Shared.Players;
using Robust.Shared.Prototypes;
using Robust.Shared.Random;
using Robust.Shared.Replays;
using Robust.Shared.Utility;

namespace Content.Server.Chat.Systems;

// TODO refactor whatever active warzone this class and chatmanager have become
/// <summary>
///     ChatSystem is responsible for in-simulation chat handling, such as whispering, speaking, emoting, etc.
///     ChatSystem depends on ChatManager to actually send the messages.
/// </summary>
public sealed partial class ChatSystem : SharedChatSystem
{
    [Dependency] private readonly IReplayRecordingManager _replay = default!;
    [Dependency] private readonly IConfigurationManager _configurationManager = default!;
    [Dependency] private readonly IChatManager _chatManager = default!;
    [Dependency] private readonly IChatSanitizationManager _sanitizer = default!;
    [Dependency] private readonly IAdminManager _adminManager = default!;
    [Dependency] private readonly IPlayerManager _playerManager = default!;
    [Dependency] private readonly IPrototypeManager _prototypeManager = default!;
    [Dependency] private readonly IRobustRandom _random = default!;
    [Dependency] private readonly IAdminLogManager _adminLogger = default!;
    [Dependency] private readonly ActionBlockerSystem _actionBlocker = default!;
    [Dependency] private readonly StationSystem _stationSystem = default!;
    [Dependency] private readonly MobStateSystem _mobStateSystem = default!;
    [Dependency] private readonly SharedAudioSystem _audio = default!;
    [Dependency] private readonly SharedInteractionSystem _interactionSystem = default!;
    [Dependency] private readonly ReplacementAccentSystem _wordreplacement = default!;

    public const int VoiceRange = 10; // how far voice goes in world units
    public const int WhisperClearRange = 2; // how far whisper goes while still being understandable, in world units
    public const int WhisperMuffledRange = 5; // how far whisper goes at all, in world units
    public const string DefaultAnnouncementSound = "/Audio/Corvax/Announcements/announce.ogg"; // Corvax-Announcements
    public const string CentComAnnouncementSound = "/Audio/Corvax/Announcements/centcomm.ogg"; // Corvax-Announcements

    private bool _loocEnabled = true;
    private bool _deadLoocEnabled;
    private bool _critLoocEnabled;
    private readonly bool _adminLoocEnabled = true;

    public override void Initialize()
    {
        base.Initialize();
        InitializeEmotes();
        _configurationManager.OnValueChanged(CCVars.LoocEnabled, OnLoocEnabledChanged, true);
        _configurationManager.OnValueChanged(CCVars.DeadLoocEnabled, OnDeadLoocEnabledChanged, true);
        _configurationManager.OnValueChanged(CCVars.CritLoocEnabled, OnCritLoocEnabledChanged, true);

        SubscribeLocalEvent<GameRunLevelChangedEvent>(OnGameChange);
    }

    public override void Shutdown()
    {
        base.Shutdown();
        ShutdownEmotes();
        _configurationManager.UnsubValueChanged(CCVars.LoocEnabled, OnLoocEnabledChanged);
        _configurationManager.UnsubValueChanged(CCVars.DeadLoocEnabled, OnDeadLoocEnabledChanged);
        _configurationManager.UnsubValueChanged(CCVars.CritLoocEnabled, OnCritLoocEnabledChanged);
    }

    private void OnLoocEnabledChanged(bool val)
    {
        if (_loocEnabled == val) return;

        _loocEnabled = val;
        _chatManager.DispatchServerAnnouncement(
            Loc.GetString(val ? "chat-manager-looc-chat-enabled-message" : "chat-manager-looc-chat-disabled-message"));
    }

    private void OnDeadLoocEnabledChanged(bool val)
    {
        if (_deadLoocEnabled == val) return;

        _deadLoocEnabled = val;
        _chatManager.DispatchServerAnnouncement(
            Loc.GetString(val ? "chat-manager-dead-looc-chat-enabled-message" : "chat-manager-dead-looc-chat-disabled-message"));
    }

    private void OnCritLoocEnabledChanged(bool val)
    {
        if (_critLoocEnabled == val)
            return;

        _critLoocEnabled = val;
        _chatManager.DispatchServerAnnouncement(
            Loc.GetString(val ? "chat-manager-crit-looc-chat-enabled-message" : "chat-manager-crit-looc-chat-disabled-message"));
    }

    private void OnGameChange(GameRunLevelChangedEvent ev)
    {
        switch (ev.New)
        {
            case GameRunLevel.InRound:
                if (!_configurationManager.GetCVar(CCVars.OocEnableDuringRound))
                    _configurationManager.SetCVar(CCVars.OocEnabled, false);
                break;
            case GameRunLevel.PostRound:
                if (!_configurationManager.GetCVar(CCVars.OocEnableDuringRound))
                    _configurationManager.SetCVar(CCVars.OocEnabled, true);
                break;
        }
    }

    /// <summary>
    ///     Sends an in-character chat message to relevant clients.
    /// </summary>
    /// <param name="source">The entity that is speaking</param>
    /// <param name="message">The message being spoken or emoted</param>
    /// <param name="desiredType">The chat type</param>
    /// <param name="hideChat">Whether or not this message should appear in the chat window</param>
    /// <param name="hideLog">Whether or not this message should appear in the adminlog window</param>
    /// <param name="shell"></param>
    /// <param name="player">The player doing the speaking</param>
    /// <param name="nameOverride">The name to use for the speaking entity. Usually this should just be modified via <see cref="TransformSpeakerNameEvent"/>. If this is set, the event will not get raised.</param>
    public void TrySendInGameICMessage(
        EntityUid source,
        string message,
        InGameICChatType desiredType,
        bool hideChat, bool hideLog = false,
        IConsoleShell? shell = null,
        IPlayerSession? player = null, string? nameOverride = null,
        bool checkRadioPrefix = true,
        bool ignoreActionBlocker = false)
    {
        TrySendInGameICMessage(source, message, desiredType, hideChat ? ChatTransmitRange.HideChat : ChatTransmitRange.Normal, hideLog, shell, player, nameOverride, checkRadioPrefix, ignoreActionBlocker);
    }

    /// <summary>
    ///     Sends an in-character chat message to relevant clients.
    /// </summary>
    /// <param name="source">The entity that is speaking</param>
    /// <param name="message">The message being spoken or emoted</param>
    /// <param name="desiredType">The chat type</param>
    /// <param name="range">Conceptual range of transmission, if it shows in the chat window, if it shows to far-away ghosts or ghosts at all...</param>
    /// <param name="shell"></param>
    /// <param name="player">The player doing the speaking</param>
    /// <param name="nameOverride">The name to use for the speaking entity. Usually this should just be modified via <see cref="TransformSpeakerNameEvent"/>. If this is set, the event will not get raised.</param>
    /// <param name="ignoreActionBlocker">If set to true, action blocker will not be considered for whether an entity can send this message.</param>
    public void TrySendInGameICMessage(
        EntityUid source,
        string message,
        InGameICChatType desiredType,
        ChatTransmitRange range,
        bool hideLog = false,
        IConsoleShell? shell = null,
        IPlayerSession? player = null,
        string? nameOverride = null,
        bool checkRadioPrefix = true,
        bool ignoreActionBlocker = false
        )
    {
        if (HasComp<GhostComponent>(source))
        {
            // Ghosts can only send dead chat messages, so we'll forward it to InGame OOC.
            TrySendInGameOOCMessage(source, message, InGameOOCChatType.Dead, range == ChatTransmitRange.HideChat, shell, player);
            return;
        }

        // Sus
        if (player?.AttachedEntity is { Valid: true } entity && source != entity)
        {
            return;
        }

        if (!CanSendInGame(message, shell, player))
            return;

        if (player != null)
            _chatManager.SenderEntities.GetOrNew(player).Add(GetNetEntity(source));

        if (desiredType == InGameICChatType.Speak && message.StartsWith(LocalPrefix))
        {
            // prevent radios and remove prefix.
            checkRadioPrefix = false;
            message = message[1..];
        }

        bool shouldCapitalize = (desiredType != InGameICChatType.Emote);
        bool shouldPunctuate = _configurationManager.GetCVar(CCVars.ChatPunctuation);
        // Capitalizing the word I only happens in English, so we check language here
        bool shouldCapitalizeTheWordI = (!CultureInfo.CurrentCulture.IsNeutralCulture && CultureInfo.CurrentCulture.Parent.Name == "en")
            || (CultureInfo.CurrentCulture.IsNeutralCulture && CultureInfo.CurrentCulture.Name == "en");

        message = SanitizeInGameICMessage(source, message, out var emoteStr, shouldCapitalize, shouldPunctuate, shouldCapitalizeTheWordI);

        // Was there an emote in the message? If so, send it.
        if (player != null && emoteStr != message && emoteStr != null)
        {
            SendEntityEmote(source, emoteStr, range, nameOverride, ignoreActionBlocker);
        }

        // This can happen if the entire string is sanitized out.
        if (string.IsNullOrEmpty(message))
            return;

        // This message may have a radio prefix, and should then be whispered to the resolved radio channel
        if (checkRadioPrefix)
        {
            if (TryProccessRadioMessage(source, message, out var modMessage, out var channel))
            {
                SendEntityWhisper(source, modMessage, range, channel, nameOverride, ignoreActionBlocker);
                return;
            }
        }

        // Otherwise, send whatever type.
        switch (desiredType)
        {
            case InGameICChatType.Speak:
                SendEntitySpeak(source, message, range, nameOverride, hideLog, ignoreActionBlocker);
                break;
            case InGameICChatType.Whisper:
                SendEntityWhisper(source, message, range, null, nameOverride, hideLog, ignoreActionBlocker);
                break;
            case InGameICChatType.Emote:
                SendEntityEmote(source, message, range, nameOverride, hideLog: hideLog, ignoreActionBlocker: ignoreActionBlocker);
                break;
        }
    }

    public void TrySendInGameOOCMessage(
        EntityUid source,
        string message,
        InGameOOCChatType type,
        bool hideChat,
        IConsoleShell? shell = null,
        IPlayerSession? player = null
        )
    {
        if (!CanSendInGame(message, shell, player))
            return;

        // It doesn't make any sense for a non-player to send in-game OOC messages, whereas non-players may be sending
        // in-game IC messages.
        if (player?.AttachedEntity is not { Valid: true } entity || source != entity)
            return;

        message = SanitizeInGameOOCMessage(message);

        var sendType = type;
        // If dead player LOOC is disabled, unless you are an aghost, send dead messages to dead chat
        if (!_adminManager.IsAdmin(player) && !_deadLoocEnabled &&
            (HasComp<GhostComponent>(source) || _mobStateSystem.IsDead(source)))
            sendType = InGameOOCChatType.Dead;

        // If crit player LOOC is disabled, don't send the message at all.
        if (!_critLoocEnabled && _mobStateSystem.IsCritical(source))
            return;

        switch (sendType)
        {
            case InGameOOCChatType.Dead:
                SendDeadChat(source, player, message, hideChat);
                break;
            case InGameOOCChatType.Looc:
                SendLOOC(source, player, message, hideChat);
                break;
        }
    }

    #region Announcements

    /// <summary>
    /// Dispatches an announcement to all.
    /// </summary>
    /// <param name="message">The contents of the message</param>
    /// <param name="sender">The sender (Communications Console in Communications Console Announcement)</param>
    /// <param name="playSound">Play the announcement sound</param>
    /// <param name="colorOverride">Optional color for the announcement message</param>
    public void DispatchGlobalAnnouncement(
        string message,
        string sender = "Central Command",
        bool playSound = true,
        SoundSpecifier? announcementSound = null,
        Color? colorOverride = null
        )
    {
        var wrappedMessage = Loc.GetString("chat-manager-sender-announcement-wrap-message", ("sender", sender), ("message", FormattedMessage.EscapeText(message)));
        _chatManager.ChatMessageToAll(ChatChannel.Radio, message, wrappedMessage, default, false, true, colorOverride);
        if (playSound)
        {
            if (sender == Loc.GetString("admin-announce-announcer-default")) announcementSound = new SoundPathSpecifier(CentComAnnouncementSound); // Corvax-Announcements: Support custom alert sound from admin panel
            SoundSystem.Play(announcementSound?.GetSound() ?? DefaultAnnouncementSound, Filter.Broadcast(), announcementSound?.Params ?? AudioParams.Default.WithVolume(-2f));
        }
        _adminLogger.Add(LogType.Chat, LogImpact.Low, $"Global station announcement from {sender}: {message}");
    }

    /// <summary>
    /// Dispatches an announcement on a specific station
    /// </summary>
    /// <param name="source">The entity making the announcement (used to determine the station)</param>
    /// <param name="message">The contents of the message</param>
    /// <param name="sender">The sender (Communications Console in Communications Console Announcement)</param>
    /// <param name="playDefaultSound">Play the announcement sound</param>
    /// <param name="colorOverride">Optional color for the announcement message</param>
    public void DispatchStationAnnouncement(
        EntityUid source,
        string message,
        string sender = "Central Command",
        bool playDefaultSound = true,
        SoundSpecifier? announcementSound = null,
        Color? colorOverride = null)
    {
        var wrappedMessage = Loc.GetString("chat-manager-sender-announcement-wrap-message", ("sender", sender), ("message", FormattedMessage.EscapeText(message)));
        var station = _stationSystem.GetOwningStation(source);

        if (station == null)
        {
            // you can't make a station announcement without a station
            return;
        }

        if (!EntityManager.TryGetComponent<StationDataComponent>(station, out var stationDataComp)) return;

        var filter = _stationSystem.GetInStation(stationDataComp);

        _chatManager.ChatMessageToManyFiltered(filter, ChatChannel.Radio, message, wrappedMessage, source, false, true, colorOverride);

        if (playDefaultSound)
        {
            SoundSystem.Play(announcementSound?.GetSound() ?? DefaultAnnouncementSound, filter, AudioParams.Default.WithVolume(-2f));
        }

        _adminLogger.Add(LogType.Chat, LogImpact.Low, $"Station Announcement on {station} from {sender}: {message}");
    }

    #endregion

    #region Private API

    private void SendEntitySpeak(
        EntityUid source,
        string originalMessage,
        ChatTransmitRange range,
        string? nameOverride,
        bool hideLog = false,
        bool ignoreActionBlocker = false
        )
    {
        if (!_actionBlocker.CanSpeak(source) && !ignoreActionBlocker)
            return;

        var message = TransformSpeech(source, originalMessage);
        if (message.Length == 0)
            return;

        // get the entity's apparent name (if no override provided).
        string name;
        if (nameOverride != null)
        {
            name = nameOverride;
        }
        else
        {
            var nameEv = new TransformSpeakerNameEvent(source, Name(source));
            RaiseLocalEvent(source, nameEv);
            name = nameEv.Name;
        }

        name = FormattedMessage.EscapeText(name);
        // Corvax-SpeakerColor-Start
        if (TryComp<HumanoidAppearanceComponent>(source, out var comp))
            name = $"[color={comp.SpeakerColor.ToHex()}]{name}[/color]";
        // Corvax-SpeakerColor-End
        var speech = GetSpeechVerb(source, message);
        var wrappedMessage = Loc.GetString(speech.Bold ? "chat-manager-entity-say-bold-wrap-message" : "chat-manager-entity-say-wrap-message",
            ("entityName", name),
            ("verb", Loc.GetString(_random.Pick(speech.SpeechVerbStrings))),
            ("fontType", speech.FontId),
            ("fontSize", speech.FontSize),
            ("message", FormattedMessage.EscapeText(message)));

        SendInVoiceRange(ChatChannel.Local, message, wrappedMessage, source, range);

        var ev = new EntitySpokeEvent(source, message, originalMessage, null, null);
        RaiseLocalEvent(source, ev, true);

        // To avoid logging any messages sent by entities that are not players, like vendors, cloning, etc.
		// Also doesn't log if hideLog is true.
        if (!HasComp<ActorComponent>(source) || hideLog == true)
            return;

        if (originalMessage == message)
        {
            if (name != Name(source))
                _adminLogger.Add(LogType.Chat, LogImpact.Low, $"Say from {ToPrettyString(source):user} as {name}: {originalMessage}.");
            else
                _adminLogger.Add(LogType.Chat, LogImpact.Low, $"Say from {ToPrettyString(source):user}: {originalMessage}.");
        }
        else
        {
            if (name != Name(source))
                _adminLogger.Add(LogType.Chat, LogImpact.Low,
                    $"Say from {ToPrettyString(source):user} as {name}, original: {originalMessage}, transformed: {message}.");
            else
                _adminLogger.Add(LogType.Chat, LogImpact.Low,
                    $"Say from {ToPrettyString(source):user}, original: {originalMessage}, transformed: {message}.");
        }
    }

    private void SendEntityWhisper(
        EntityUid source,
        string originalMessage,
        ChatTransmitRange range,
        RadioChannelPrototype? channel,
        string? nameOverride,
        bool hideLog = false,
        bool ignoreActionBlocker = false
        )
    {
        if (!_actionBlocker.CanSpeak(source) && !ignoreActionBlocker)
            return;

        var message = TransformSpeech(source, originalMessage);
        if (message.Length == 0)
            return;

        var obfuscatedMessage = ObfuscateMessageReadability(message, 0.2f);

        // get the entity's name by visual identity (if no override provided).
        string nameIdentity = FormattedMessage.EscapeText(nameOverride ?? Identity.Name(source, EntityManager));
        // get the entity's name by voice (if no override provided).
        string name;
        if (nameOverride != null)
        {
            name = nameOverride;
        }
        else
        {
            var nameEv = new TransformSpeakerNameEvent(source, Name(source));
            RaiseLocalEvent(source, nameEv);
            name = nameEv.Name;
        }
        name = FormattedMessage.EscapeText(name);
        // Corvax-SpeakerColor-Start
        if (TryComp<HumanoidAppearanceComponent>(source, out var comp))
            name = $"[color={comp.SpeakerColor.ToHex()}]{name}[/color]";
        // Corvax-SpeakerColor-End

        var wrappedMessage = Loc.GetString("chat-manager-entity-whisper-wrap-message",
            ("entityName", name), ("message", FormattedMessage.EscapeText(message)));

        var wrappedobfuscatedMessage = Loc.GetString("chat-manager-entity-whisper-wrap-message",
            ("entityName", nameIdentity), ("message", FormattedMessage.EscapeText(obfuscatedMessage)));

        var wrappedUnknownMessage = Loc.GetString("chat-manager-entity-whisper-unknown-wrap-message",
            ("message", FormattedMessage.EscapeText(obfuscatedMessage)));


        foreach (var (session, data) in GetRecipients(source, WhisperMuffledRange))
        {
            EntityUid listener;

            if (session.AttachedEntity is not { Valid: true } playerEntity)
                continue;
            listener = session.AttachedEntity.Value;

            if (MessageRangeCheck(session, data, range) != MessageRangeCheckResult.Full)
                continue; // Won't get logged to chat, and ghosts are too far away to see the pop-up, so we just won't send it to them.

            if (data.Range <= WhisperClearRange)
                _chatManager.ChatMessageToOne(ChatChannel.Whisper, message, wrappedMessage, source, false, session.ConnectedClient);
            //If listener is too far, they only hear fragments of the message
            //Collisiongroup.Opaque is not ideal for this use. Preferably, there should be a check specifically with "Can Ent1 see Ent2" in mind
            else if (_interactionSystem.InRangeUnobstructed(source, listener, WhisperMuffledRange, Shared.Physics.CollisionGroup.Opaque)) //Shared.Physics.CollisionGroup.Opaque
                _chatManager.ChatMessageToOne(ChatChannel.Whisper, obfuscatedMessage, wrappedobfuscatedMessage, source, false, session.ConnectedClient);
            //If listener is too far and has no line of sight, they can't identify the whisperer's identity
            else
                _chatManager.ChatMessageToOne(ChatChannel.Whisper, obfuscatedMessage, wrappedUnknownMessage, source, false, session.ConnectedClient);
        }

        _replay.RecordServerMessage(new ChatMessage(ChatChannel.Whisper, message, wrappedMessage, GetNetEntity(source), null, MessageRangeHideChatForReplay(range)));

        var ev = new EntitySpokeEvent(source, message, originalMessage, channel, obfuscatedMessage);
        RaiseLocalEvent(source, ev, true);
        if (!hideLog)
            if (originalMessage == message)
            {
                if (name != Name(source))
                    _adminLogger.Add(LogType.Chat, LogImpact.Low, $"Whisper from {ToPrettyString(source):user} as {name}: {originalMessage}.");
                else
                    _adminLogger.Add(LogType.Chat, LogImpact.Low, $"Whisper from {ToPrettyString(source):user}: {originalMessage}.");
            }
            else
            {
                if (name != Name(source))
                    _adminLogger.Add(LogType.Chat, LogImpact.Low,
                    $"Whisper from {ToPrettyString(source):user} as {name}, original: {originalMessage}, transformed: {message}.");
                else
                    _adminLogger.Add(LogType.Chat, LogImpact.Low,
                    $"Whisper from {ToPrettyString(source):user}, original: {originalMessage}, transformed: {message}.");
            }
    }

    private void SendEntityEmote(
        EntityUid source,
        string action,
        ChatTransmitRange range,
        string? nameOverride,
        bool hideLog = false,
        bool checkEmote = true,
        bool ignoreActionBlocker = false
        )
    {
        if (!_actionBlocker.CanEmote(source) && !ignoreActionBlocker)
            return;

        // get the entity's apparent name (if no override provided).
        var ent = Identity.Entity(source, EntityManager);
        string name = FormattedMessage.EscapeText(nameOverride ?? Name(ent));

        // Emotes use Identity.Name, since it doesn't actually involve your voice at all.
        var wrappedMessage = Loc.GetString("chat-manager-entity-me-wrap-message",
            ("entityName", name),
            ("entity", ent),
            ("message", FormattedMessage.EscapeText(action)));

        if (checkEmote)
            TryEmoteChatInput(source, action);
        SendInVoiceRange(ChatChannel.Emotes, action, wrappedMessage, source, range);
        if (!hideLog)
            if (name != Name(source))
                _adminLogger.Add(LogType.Chat, LogImpact.Low, $"Emote from {ToPrettyString(source):user} as {name}: {action}");
            else
                _adminLogger.Add(LogType.Chat, LogImpact.Low, $"Emote from {ToPrettyString(source):user}: {action}");
    }

    // ReSharper disable once InconsistentNaming
    private void SendLOOC(EntityUid source, IPlayerSession player, string message, bool hideChat)
    {
        var name = FormattedMessage.EscapeText(Identity.Name(source, EntityManager));

        if (_adminManager.IsAdmin(player))
        {
            if (!_adminLoocEnabled) return;
        }
        else if (!_loocEnabled) return;

        // If crit player LOOC is disabled, don't send the message at all.
        if (!_critLoocEnabled && _mobStateSystem.IsCritical(source))
            return;

        var wrappedMessage = Loc.GetString("chat-manager-entity-looc-wrap-message",
            ("entityName", name),
            ("message", FormattedMessage.EscapeText(message)));

        _chatManager.SenderEntities.GetOrNew(player).Add(GetNetEntity(source));

        SendInVoiceRange(ChatChannel.LOOC, message, wrappedMessage, source, hideChat ? ChatTransmitRange.HideChat : ChatTransmitRange.Normal);
        _adminLogger.Add(LogType.Chat, LogImpact.Low, $"LOOC from {player:Player}: {message}");
    }

    private void SendDeadChat(EntityUid source, IPlayerSession player, string message, bool hideChat)
    {
        var clients = GetDeadChatClients();
        var playerName = Name(source);
        string wrappedMessage;
        if (_adminManager.IsAdmin(player))
        {
            wrappedMessage = Loc.GetString("chat-manager-send-admin-dead-chat-wrap-message",
                ("adminChannelName", Loc.GetString("chat-manager-admin-channel-name")),
                ("userName", player.ConnectedClient.UserName),
                ("message", FormattedMessage.EscapeText(message)));
            _adminLogger.Add(LogType.Chat, LogImpact.Low, $"Admin dead chat from {player:Player}: {message}");
        }
        else
        {
            wrappedMessage = Loc.GetString("chat-manager-send-dead-chat-wrap-message",
                ("deadChannelName", Loc.GetString("chat-manager-dead-channel-name")),
                ("playerName", (playerName)),
                ("message", FormattedMessage.EscapeText(message)));
            _adminLogger.Add(LogType.Chat, LogImpact.Low, $"Dead chat from {player:Player}: {message}");
        }

        _chatManager.SenderEntities.GetOrNew(player).Add(GetNetEntity(source));

        _chatManager.ChatMessageToMany(ChatChannel.Dead, message, wrappedMessage, source, hideChat, true, clients.ToList());
    }
    #endregion

    #region Utility

    private enum MessageRangeCheckResult {
        Disallowed,
        HideChat,
        Full
    }

    /// <summary>
    ///     If hideChat should be set as far as replays are concerned.
    /// </summary>
    private bool MessageRangeHideChatForReplay(ChatTransmitRange range)
    {
        return range == ChatTransmitRange.HideChat;
    }

    /// <summary>
    ///     Checks if a target as returned from GetRecipients should receive the message.
    ///     Keep in mind data.Range is -1 for out of range observers.
    /// </summary>
    private MessageRangeCheckResult MessageRangeCheck(ICommonSession session, ICChatRecipientData data, ChatTransmitRange range)
    {
        var initialResult = MessageRangeCheckResult.Full;
        switch (range)
        {
            case ChatTransmitRange.Normal:
                initialResult = MessageRangeCheckResult.Full;
                break;
            case ChatTransmitRange.GhostRangeLimit:
                initialResult = (data.Observer && data.Range < 0 && !_adminManager.IsAdmin((IPlayerSession) session)) ? MessageRangeCheckResult.HideChat : MessageRangeCheckResult.Full;
                break;
            case ChatTransmitRange.HideChat:
                initialResult = MessageRangeCheckResult.HideChat;
                break;
            case ChatTransmitRange.NoGhosts:
                initialResult = (data.Observer && !_adminManager.IsAdmin((IPlayerSession) session)) ? MessageRangeCheckResult.Disallowed : MessageRangeCheckResult.Full;
                break;
        }
        var insistHideChat = data.HideChatOverride ?? false;
        var insistNoHideChat = !(data.HideChatOverride ?? true);
        if (insistHideChat && initialResult == MessageRangeCheckResult.Full)
            return MessageRangeCheckResult.HideChat;
        if (insistNoHideChat && initialResult == MessageRangeCheckResult.HideChat)
            return MessageRangeCheckResult.Full;
        return initialResult;
    }

    /// <summary>
    ///     Sends a chat message to the given players in range of the source entity.
    /// </summary>
    private void SendInVoiceRange(ChatChannel channel, string message, string wrappedMessage, EntityUid source, ChatTransmitRange range)
    {
        foreach (var (session, data) in GetRecipients(source, VoiceRange))
        {
            var entRange = MessageRangeCheck(session, data, range);
            if (entRange == MessageRangeCheckResult.Disallowed)
                continue;
            var entHideChat = entRange == MessageRangeCheckResult.HideChat;
            _chatManager.ChatMessageToOne(channel, message, wrappedMessage, source, entHideChat, session.ConnectedClient);
        }

        _replay.RecordServerMessage(new ChatMessage(channel, message, wrappedMessage, GetNetEntity(source), null, MessageRangeHideChatForReplay(range)));
    }

    /// <summary>
    ///     Returns true if the given player is 'allowed' to send the given message, false otherwise.
    /// </summary>
    private bool CanSendInGame(string message, IConsoleShell? shell = null, IPlayerSession? player = null)
    {
        // Non-players don't have to worry about these restrictions.
        if (player == null)
            return true;

        var mindContainerComponent = player.ContentData()?.Mind;

        if (mindContainerComponent == null)
        {
            shell?.WriteError("You don't have a mind!");
            return false;
        }

        if (player.AttachedEntity is not { Valid: true } _)
        {
            shell?.WriteError("You don't have an entity!");
            return false;
        }

        return !_chatManager.MessageCharacterLimit(player, message);
    }

    // ReSharper disable once InconsistentNaming
    private string SanitizeInGameICMessage(EntityUid source, string message, out string? emoteStr, bool capitalize = true, bool punctuate = false, bool capitalizeTheWordI = true)
    {
        var newMessage = message.Trim();
<<<<<<< HEAD
        newMessage = ReplaceWords(newMessage); // Corvax-ChatSanitize
=======
        newMessage = SanitizeMessageReplaceWords(newMessage);
        
>>>>>>> c318cbac
        if (capitalize)
            newMessage = SanitizeMessageCapital(newMessage);
        if (capitalizeTheWordI)
            newMessage = SanitizeMessageCapitalizeTheWordI(newMessage, "i");
        if (punctuate)
            newMessage = SanitizeMessagePeriod(newMessage);

        _sanitizer.TrySanitizeOutSmilies(newMessage, source, out newMessage, out emoteStr);

        return newMessage;
    }

    private string SanitizeInGameOOCMessage(string message)
    {
        var newMessage = message.Trim();
        newMessage = FormattedMessage.EscapeText(newMessage);

        return newMessage;
    }

    public string TransformSpeech(EntityUid sender, string message)
    {
        var ev = new TransformSpeechEvent(sender, message);
        RaiseLocalEvent(ev);

        return ev.Message;
    }

    private IEnumerable<INetChannel> GetDeadChatClients()
    {
        return Filter.Empty()
            .AddWhereAttachedEntity(HasComp<GhostComponent>)
            .Recipients
            .Union(_adminManager.ActiveAdmins)
            .Select(p => p.ConnectedClient);
    }

    private string SanitizeMessagePeriod(string message)
    {
        if (string.IsNullOrEmpty(message))
            return message;
        // Adds a period if the last character is a letter.
        if (char.IsLetter(message[^1]))
            message += ".";
        return message;
    }

    [ValidatePrototypeId<ReplacementAccentPrototype>]
    public const string ChatSanitize_Accent = "chatsanitize";

    public string SanitizeMessageReplaceWords(string message)
    {
        if (string.IsNullOrEmpty(message)) return message;

        var msg = message;

        msg = _wordreplacement.ApplyReplacements(msg, ChatSanitize_Accent);

        return msg;
    }

    /// <summary>
    ///     Returns list of players and ranges for all players withing some range. Also returns observers with a range of -1.
    /// </summary>
    private Dictionary<ICommonSession, ICChatRecipientData> GetRecipients(EntityUid source, float voiceGetRange)
    {
        // TODO proper speech occlusion

        var recipients = new Dictionary<ICommonSession, ICChatRecipientData>();
        var ghostHearing = GetEntityQuery<GhostHearingComponent>();
        var xforms = GetEntityQuery<TransformComponent>();

        var transformSource = xforms.GetComponent(source);
        var sourceMapId = transformSource.MapID;
        var sourceCoords = transformSource.Coordinates;

        foreach (var player in _playerManager.Sessions)
        {
            if (player.AttachedEntity is not {Valid: true} playerEntity)
                continue;

            var transformEntity = xforms.GetComponent(playerEntity);

            if (transformEntity.MapID != sourceMapId)
                continue;

            var observer = ghostHearing.HasComponent(playerEntity);

            // even if they are a ghost hearer, in some situations we still need the range
            if (sourceCoords.TryDistance(EntityManager, transformEntity.Coordinates, out var distance) && distance < voiceGetRange)
            {
                recipients.Add(player, new ICChatRecipientData(distance, observer));
                continue;
            }

            if (observer)
                recipients.Add(player, new ICChatRecipientData(-1, true));
        }

        RaiseLocalEvent(new ExpandICChatRecipientstEvent(source, voiceGetRange, recipients));
        return recipients;
    }

    public readonly record struct ICChatRecipientData(float Range, bool Observer, bool? HideChatOverride = null)
    {
    }

    private string ObfuscateMessageReadability(string message, float chance)
    {
        var modifiedMessage = new StringBuilder(message);

        for (var i = 0; i < message.Length; i++)
        {
            if (char.IsWhiteSpace((modifiedMessage[i])))
            {
                continue;
            }

            if (_random.Prob(1 - chance))
            {
                modifiedMessage[i] = '~';
            }
        }

        return modifiedMessage.ToString();
    }

    #endregion
}

/// <summary>
///     This event is raised before chat messages are sent out to clients. This enables some systems to send the chat
///     messages to otherwise out-of view entities (e.g. for multiple viewports from cameras).
/// </summary>
public record ExpandICChatRecipientstEvent(EntityUid Source, float VoiceRange, Dictionary<ICommonSession, ChatSystem.ICChatRecipientData> Recipients)
{
}

public sealed class TransformSpeakerNameEvent : EntityEventArgs
{
    public EntityUid Sender;
    public string Name;

    public TransformSpeakerNameEvent(EntityUid sender, string name)
    {
        Sender = sender;
        Name = name;
    }
}

/// <summary>
///     Raised broadcast in order to transform speech.transmit
/// </summary>
public sealed class TransformSpeechEvent : EntityEventArgs
{
    public EntityUid Sender;
    public string Message;

    public TransformSpeechEvent(EntityUid sender, string message)
    {
        Sender = sender;
        Message = message;
    }
}

/// <summary>
///     Raised on an entity when it speaks, either through 'say' or 'whisper'.
/// </summary>
public sealed class EntitySpokeEvent : EntityEventArgs
{
    public readonly EntityUid Source;
    public readonly string Message;
    public readonly string OriginalMessage;
    public readonly string? ObfuscatedMessage; // not null if this was a whisper

    /// <summary>
    ///     If the entity was trying to speak into a radio, this was the channel they were trying to access. If a radio
    ///     message gets sent on this channel, this should be set to null to prevent duplicate messages.
    /// </summary>
    public RadioChannelPrototype? Channel;

    public EntitySpokeEvent(EntityUid source, string message, string originalMessage, RadioChannelPrototype? channel, string? obfuscatedMessage)
    {
        Source = source;
        Message = message;
        OriginalMessage = originalMessage; // Corvax-TTS: Spec symbol sanitize
        Channel = channel;
        ObfuscatedMessage = obfuscatedMessage;
    }
}

/// <summary>
///     InGame IC chat is for chat that is specifically ingame (not lobby) but is also in character, i.e. speaking.
/// </summary>
// ReSharper disable once InconsistentNaming
public enum InGameICChatType : byte
{
    Speak,
    Emote,
    Whisper
}

/// <summary>
///     InGame OOC chat is for chat that is specifically ingame (not lobby) but is OOC, like deadchat or LOOC.
/// </summary>
public enum InGameOOCChatType : byte
{
    Looc,
    Dead
}

/// <summary>
///     Controls transmission of chat.
/// </summary>
public enum ChatTransmitRange : byte
{
    /// Acts normal, ghosts can hear across the map, etc.
    Normal,
    /// Normal but ghosts are still range-limited.
    GhostRangeLimit,
    /// Hidden from the chat window.
    HideChat,
    /// Ghosts can't hear or see it at all. Regular players can if in-range.
    NoGhosts
}<|MERGE_RESOLUTION|>--- conflicted
+++ resolved
@@ -703,12 +703,9 @@
     private string SanitizeInGameICMessage(EntityUid source, string message, out string? emoteStr, bool capitalize = true, bool punctuate = false, bool capitalizeTheWordI = true)
     {
         var newMessage = message.Trim();
-<<<<<<< HEAD
         newMessage = ReplaceWords(newMessage); // Corvax-ChatSanitize
-=======
         newMessage = SanitizeMessageReplaceWords(newMessage);
-        
->>>>>>> c318cbac
+
         if (capitalize)
             newMessage = SanitizeMessageCapital(newMessage);
         if (capitalizeTheWordI)
