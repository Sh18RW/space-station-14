using System.Globalization;
using System.Linq;
using System.Text;
using Content.Server.Administration.Logs;
using Content.Server.Administration.Managers;
using Content.Server.Chat.Managers;
using Content.Server.GameTicking;
using Content.Server.Players.RateLimiting;
using Content.Server.Speech.Prototypes;
using Content.Server.Speech.EntitySystems;
using Content.Server.Station.Components;
using Content.Server.Station.Systems;
using Content.Shared.ActionBlocker;
using Content.Shared.Administration;
using Content.Shared.CCVar;
using Content.Shared.Chat;
using Content.Shared.Database;
using Content.Shared.Examine;
using Content.Shared.Ghost;
using Content.Shared.IdentityManagement;
using Content.Shared.Mobs.Systems;
using Content.Shared.Players;
using Content.Shared.Players.RateLimiting;
using Content.Shared.Radio;
using Content.Shared.Whitelist;
using Robust.Server.Player;
using Robust.Shared.Audio;
using Robust.Shared.Audio.Systems;
using Robust.Shared.Configuration;
using Robust.Shared.Console;
using Robust.Shared.Network;
using Robust.Shared.Player;
using Robust.Shared.Prototypes;
using Robust.Shared.Random;
using Robust.Shared.Replays;
using Robust.Shared.Utility;

namespace Content.Server.Chat.Systems;

// TODO refactor whatever active warzone this class and chatmanager have become
/// <summary>
///     ChatSystem is responsible for in-simulation chat handling, such as whispering, speaking, emoting, etc.
///     ChatSystem depends on ChatManager to actually send the messages.
/// </summary>
public sealed partial class ChatSystem : SharedChatSystem
{
    [Dependency] private readonly IReplayRecordingManager _replay = default!;
    [Dependency] private readonly IConfigurationManager _configurationManager = default!;
    [Dependency] private readonly IChatManager _chatManager = default!;
    [Dependency] private readonly IChatSanitizationManager _sanitizer = default!;
    [Dependency] private readonly IAdminManager _adminManager = default!;
    [Dependency] private readonly IPlayerManager _playerManager = default!;
    [Dependency] private readonly IPrototypeManager _prototypeManager = default!;
    [Dependency] private readonly IRobustRandom _random = default!;
    [Dependency] private readonly IAdminLogManager _adminLogger = default!;
    [Dependency] private readonly ActionBlockerSystem _actionBlocker = default!;
    [Dependency] private readonly StationSystem _stationSystem = default!;
    [Dependency] private readonly MobStateSystem _mobStateSystem = default!;
    [Dependency] private readonly SharedAudioSystem _audio = default!;
    [Dependency] private readonly ReplacementAccentSystem _wordreplacement = default!;
    [Dependency] private readonly EntityWhitelistSystem _whitelistSystem = default!;
    [Dependency] private readonly ExamineSystemShared _examineSystem = default!;

    // Corvax-TTS-Start: Moved from Server to Shared
    // public const int VoiceRange = 10; // how far voice goes in world units
    // public const int WhisperClearRange = 2; // how far whisper goes while still being understandable, in world units
    // public const int WhisperMuffledRange = 5; // how far whisper goes at all, in world units
    // Corvax-TTS-End
    public const string DefaultAnnouncementSound = "/Audio/Corvax/Announcements/announce.ogg"; // Corvax-Announcements
    public const string CentComAnnouncementSound = "/Audio/Corvax/Announcements/centcomm.ogg"; // Corvax-Announcements

    private bool _loocEnabled = true;
    private bool _deadLoocEnabled;
    private bool _critLoocEnabled;
    private readonly bool _adminLoocEnabled = true;

    public override void Initialize()
    {
        base.Initialize();
        CacheEmotes();
        Subs.CVar(_configurationManager, CCVars.LoocEnabled, OnLoocEnabledChanged, true);
        Subs.CVar(_configurationManager, CCVars.DeadLoocEnabled, OnDeadLoocEnabledChanged, true);
        Subs.CVar(_configurationManager, CCVars.CritLoocEnabled, OnCritLoocEnabledChanged, true);

        SubscribeLocalEvent<GameRunLevelChangedEvent>(OnGameChange);
    }

    private void OnLoocEnabledChanged(bool val)
    {
        if (_loocEnabled == val) return;

        _loocEnabled = val;
        _chatManager.DispatchServerAnnouncement(
            Loc.GetString(val ? "chat-manager-looc-chat-enabled-message" : "chat-manager-looc-chat-disabled-message"));
    }

    private void OnDeadLoocEnabledChanged(bool val)
    {
        if (_deadLoocEnabled == val) return;

        _deadLoocEnabled = val;
        _chatManager.DispatchServerAnnouncement(
            Loc.GetString(val ? "chat-manager-dead-looc-chat-enabled-message" : "chat-manager-dead-looc-chat-disabled-message"));
    }

    private void OnCritLoocEnabledChanged(bool val)
    {
        if (_critLoocEnabled == val)
            return;

        _critLoocEnabled = val;
        _chatManager.DispatchServerAnnouncement(
            Loc.GetString(val ? "chat-manager-crit-looc-chat-enabled-message" : "chat-manager-crit-looc-chat-disabled-message"));
    }

    private void OnGameChange(GameRunLevelChangedEvent ev)
    {
        switch (ev.New)
        {
            case GameRunLevel.InRound:
                if (!_configurationManager.GetCVar(CCVars.OocEnableDuringRound))
                    _configurationManager.SetCVar(CCVars.OocEnabled, false);
                break;
            case GameRunLevel.PostRound:
            case GameRunLevel.PreRoundLobby:
                if (!_configurationManager.GetCVar(CCVars.OocEnableDuringRound))
                    _configurationManager.SetCVar(CCVars.OocEnabled, true);
                break;
        }
    }

    /// <summary>
    ///     Sends an in-character chat message to relevant clients.
    /// </summary>
    /// <param name="source">The entity that is speaking</param>
    /// <param name="message">The message being spoken or emoted</param>
    /// <param name="desiredType">The chat type</param>
    /// <param name="hideChat">Whether or not this message should appear in the chat window</param>
    /// <param name="hideLog">Whether or not this message should appear in the adminlog window</param>
    /// <param name="shell"></param>
    /// <param name="player">The player doing the speaking</param>
    /// <param name="nameOverride">The name to use for the speaking entity. Usually this should just be modified via <see cref="TransformSpeakerNameEvent"/>. If this is set, the event will not get raised.</param>
    public void TrySendInGameICMessage(
        EntityUid source,
        string message,
        InGameICChatType desiredType,
        bool hideChat, bool hideLog = false,
        IConsoleShell? shell = null,
        ICommonSession? player = null, string? nameOverride = null,
        bool checkRadioPrefix = true,
        bool ignoreActionBlocker = false)
    {
        TrySendInGameICMessage(source, message, desiredType, hideChat ? ChatTransmitRange.HideChat : ChatTransmitRange.Normal, hideLog, shell, player, nameOverride, checkRadioPrefix, ignoreActionBlocker);
    }

    /// <summary>
    ///     Sends an in-character chat message to relevant clients.
    /// </summary>
    /// <param name="source">The entity that is speaking</param>
    /// <param name="message">The message being spoken or emoted</param>
    /// <param name="desiredType">The chat type</param>
    /// <param name="range">Conceptual range of transmission, if it shows in the chat window, if it shows to far-away ghosts or ghosts at all...</param>
    /// <param name="shell"></param>
    /// <param name="player">The player doing the speaking</param>
    /// <param name="nameOverride">The name to use for the speaking entity. Usually this should just be modified via <see cref="TransformSpeakerNameEvent"/>. If this is set, the event will not get raised.</param>
    /// <param name="ignoreActionBlocker">If set to true, action blocker will not be considered for whether an entity can send this message.</param>
    public void TrySendInGameICMessage(
        EntityUid source,
        string message,
        InGameICChatType desiredType,
        ChatTransmitRange range,
        bool hideLog = false,
        IConsoleShell? shell = null,
        ICommonSession? player = null,
        string? nameOverride = null,
        bool checkRadioPrefix = true,
        bool ignoreActionBlocker = false
        )
    {
        if (HasComp<GhostComponent>(source))
        {
            // Ghosts can only send dead chat messages, so we'll forward it to InGame OOC.
            TrySendInGameOOCMessage(source, message, InGameOOCChatType.Dead, range == ChatTransmitRange.HideChat, shell, player);
            return;
        }

        if (player != null && _chatManager.HandleRateLimit(player) != RateLimitStatus.Allowed)
            return;

        // Sus
        if (player?.AttachedEntity is { Valid: true } entity && source != entity)
        {
            return;
        }

        if (!CanSendInGame(message, shell, player))
            return;

        ignoreActionBlocker = CheckIgnoreSpeechBlocker(source, ignoreActionBlocker);

        // this method is a disaster
        // every second i have to spend working with this code is fucking agony
        // scientists have to wonder how any of this was merged
        // coding any game admin feature that involves chat code is pure torture
        // changing even 10 lines of code feels like waterboarding myself
        // and i dont feel like vibe checking 50 code paths
        // so we set this here
        // todo free me from chat code
        if (player != null)
        {
            _chatManager.EnsurePlayer(player.UserId).AddEntity(GetNetEntity(source));
        }

        if (desiredType == InGameICChatType.Speak && message.StartsWith(LocalPrefix))
        {
            // prevent radios and remove prefix.
            checkRadioPrefix = false;
            message = message[1..];
        }

        bool shouldCapitalize = (desiredType != InGameICChatType.Emote);
        bool shouldPunctuate = _configurationManager.GetCVar(CCVars.ChatPunctuation);
        // Capitalizing the word I only happens in English, so we check language here
        bool shouldCapitalizeTheWordI = (!CultureInfo.CurrentCulture.IsNeutralCulture && CultureInfo.CurrentCulture.Parent.Name == "en")
            || (CultureInfo.CurrentCulture.IsNeutralCulture && CultureInfo.CurrentCulture.Name == "en");

        message = SanitizeInGameICMessage(source, message, out var emoteStr, shouldCapitalize, shouldPunctuate, shouldCapitalizeTheWordI);

        // Was there an emote in the message? If so, send it.
        if (player != null && emoteStr != message && emoteStr != null)
        {
            SendEntityEmote(source, emoteStr, range, nameOverride, ignoreActionBlocker);
        }

        // This can happen if the entire string is sanitized out.
        if (string.IsNullOrEmpty(message))
            return;

        // This message may have a radio prefix, and should then be whispered to the resolved radio channel
        if (checkRadioPrefix)
        {
            if (TryProccessRadioMessage(source, message, out var modMessage, out var channel))
            {
                SendEntityWhisper(source, modMessage, range, channel, nameOverride, hideLog, ignoreActionBlocker);
                return;
            }
        }

        // Otherwise, send whatever type.
        switch (desiredType)
        {
            case InGameICChatType.Speak:
                SendEntitySpeak(source, message, range, nameOverride, hideLog, ignoreActionBlocker);
                break;
            case InGameICChatType.Whisper:
                SendEntityWhisper(source, message, range, null, nameOverride, hideLog, ignoreActionBlocker);
                break;
            case InGameICChatType.Emote:
                SendEntityEmote(source, message, range, nameOverride, hideLog: hideLog, ignoreActionBlocker: ignoreActionBlocker);
                break;
        }
    }

    public void TrySendInGameOOCMessage(
        EntityUid source,
        string message,
        InGameOOCChatType type,
        bool hideChat,
        IConsoleShell? shell = null,
        ICommonSession? player = null
        )
    {
        if (!CanSendInGame(message, shell, player))
            return;

        if (player != null && _chatManager.HandleRateLimit(player) != RateLimitStatus.Allowed)
            return;

        // It doesn't make any sense for a non-player to send in-game OOC messages, whereas non-players may be sending
        // in-game IC messages.
        if (player?.AttachedEntity is not { Valid: true } entity || source != entity)
            return;

        message = SanitizeInGameOOCMessage(message);

        var sendType = type;
        // If dead player LOOC is disabled, unless you are an admin with Moderator perms, send dead messages to dead chat
        if ((_adminManager.IsAdmin(player) && _adminManager.HasAdminFlag(player, AdminFlags.Moderator)) // Override if admin
            || _deadLoocEnabled
            || (!HasComp<GhostComponent>(source) && !_mobStateSystem.IsDead(source))) // Check that player is not dead
        {
        }
        else
            sendType = InGameOOCChatType.Dead;

        // If crit player LOOC is disabled, don't send the message at all.
        if (!_critLoocEnabled && _mobStateSystem.IsCritical(source))
            return;

        switch (sendType)
        {
            case InGameOOCChatType.Dead:
                SendDeadChat(source, player, message, hideChat);
                break;
            case InGameOOCChatType.Looc:
                SendLOOC(source, player, message, hideChat);
                break;
        }
    }

    #region Announcements

    /// <summary>
    /// Dispatches an announcement to all.
    /// </summary>
    /// <param name="message">The contents of the message</param>
    /// <param name="sender">The sender (Communications Console in Communications Console Announcement)</param>
    /// <param name="playSound">Play the announcement sound</param>
    /// <param name="colorOverride">Optional color for the announcement message</param>
    public void DispatchGlobalAnnouncement(
        string message,
        string? sender = null,
        bool playSound = true,
        SoundSpecifier? announcementSound = null,
        Color? colorOverride = null
        )
    {
        sender ??= Loc.GetString("chat-manager-sender-announcement");

        var wrappedMessage = Loc.GetString("chat-manager-sender-announcement-wrap-message", ("sender", sender), ("message", FormattedMessage.EscapeText(message)));
        _chatManager.ChatMessageToAll(ChatChannel.Radio, message, wrappedMessage, default, false, true, colorOverride);
        if (playSound)
        {
<<<<<<< HEAD
            if (sender == Loc.GetString("admin-announce-announcer-default")) announcementSound = new SoundPathSpecifier(CentComAnnouncementSound); // Corvax-Announcements: Support custom alert sound from admin panel
            _audio.PlayGlobal(announcementSound == null ? DefaultAnnouncementSound : _audio.GetSound(announcementSound), Filter.Broadcast(), true, AudioParams.Default.WithVolume(-2f));
=======
            _audio.PlayGlobal(announcementSound == null ? DefaultAnnouncementSound : _audio.ResolveSound(announcementSound), Filter.Broadcast(), true, AudioParams.Default.WithVolume(-2f));
>>>>>>> 08cd8d05
        }
        _adminLogger.Add(LogType.Chat, LogImpact.Low, $"Global station announcement from {sender}: {message}");
    }

    /// <summary>
    /// Dispatches an announcement to players selected by filter.
    /// </summary>
    /// <param name="filter">Filter to select players who will recieve the announcement</param>
    /// <param name="message">The contents of the message</param>
    /// <param name="source">The entity making the announcement (used to determine the station)</param>
    /// <param name="sender">The sender (Communications Console in Communications Console Announcement)</param>
    /// <param name="playDefaultSound">Play the announcement sound</param>
    /// <param name="announcementSound">Sound to play</param>
    /// <param name="colorOverride">Optional color for the announcement message</param>
    public void DispatchFilteredAnnouncement(
        Filter filter,
        string message,
        EntityUid? source = null,
        string? sender = null,
        bool playSound = true,
        SoundSpecifier? announcementSound = null,
        Color? colorOverride = null)
    {
        sender ??= Loc.GetString("chat-manager-sender-announcement");

        var wrappedMessage = Loc.GetString("chat-manager-sender-announcement-wrap-message", ("sender", sender), ("message", FormattedMessage.EscapeText(message)));
        _chatManager.ChatMessageToManyFiltered(filter, ChatChannel.Radio, message, wrappedMessage, source ?? default, false, true, colorOverride);
        if (playSound)
        {
            _audio.PlayGlobal(announcementSound?.ToString() ?? DefaultAnnouncementSound, filter, true, AudioParams.Default.WithVolume(-2f));
        }
        _adminLogger.Add(LogType.Chat, LogImpact.Low, $"Station Announcement from {sender}: {message}");
    }

    /// <summary>
    /// Dispatches an announcement on a specific station
    /// </summary>
    /// <param name="source">The entity making the announcement (used to determine the station)</param>
    /// <param name="message">The contents of the message</param>
    /// <param name="sender">The sender (Communications Console in Communications Console Announcement)</param>
    /// <param name="playDefaultSound">Play the announcement sound</param>
    /// <param name="colorOverride">Optional color for the announcement message</param>
    public void DispatchStationAnnouncement(
        EntityUid source,
        string message,
        string? sender = null,
        bool playDefaultSound = true,
        SoundSpecifier? announcementSound = null,
        Color? colorOverride = null)
    {
        sender ??= Loc.GetString("chat-manager-sender-announcement");

        var wrappedMessage = Loc.GetString("chat-manager-sender-announcement-wrap-message", ("sender", sender), ("message", FormattedMessage.EscapeText(message)));
        var station = _stationSystem.GetOwningStation(source);

        if (station == null)
        {
            // you can't make a station announcement without a station
            return;
        }

        if (!EntityManager.TryGetComponent<StationDataComponent>(station, out var stationDataComp)) return;

        var filter = _stationSystem.GetInStation(stationDataComp);

        _chatManager.ChatMessageToManyFiltered(filter, ChatChannel.Radio, message, wrappedMessage, source, false, true, colorOverride);

        if (playDefaultSound)
        {
            _audio.PlayGlobal(announcementSound?.ToString() ?? DefaultAnnouncementSound, filter, true, AudioParams.Default.WithVolume(-2f));
        }

        _adminLogger.Add(LogType.Chat, LogImpact.Low, $"Station Announcement on {station} from {sender}: {message}");
    }

    #endregion

    #region Private API

    private void SendEntitySpeak(
        EntityUid source,
        string originalMessage,
        ChatTransmitRange range,
        string? nameOverride,
        bool hideLog = false,
        bool ignoreActionBlocker = false
        )
    {
        if (!_actionBlocker.CanSpeak(source) && !ignoreActionBlocker)
            return;

        var message = TransformSpeech(source, originalMessage);

        if (message.Length == 0)
            return;

        var speech = GetSpeechVerb(source, message);

        // get the entity's apparent name (if no override provided).
        string name;
        if (nameOverride != null)
        {
            name = nameOverride;
        }
        else
        {
            var nameEv = new TransformSpeakerNameEvent(source, Name(source));
            RaiseLocalEvent(source, nameEv);
            name = nameEv.VoiceName;
            // Check for a speech verb override
            if (nameEv.SpeechVerb != null && _prototypeManager.TryIndex(nameEv.SpeechVerb, out var proto))
                speech = proto;
        }

        name = FormattedMessage.EscapeText(name);

        var wrappedMessage = Loc.GetString(speech.Bold ? "chat-manager-entity-say-bold-wrap-message" : "chat-manager-entity-say-wrap-message",
            ("entityName", name),
            ("verb", Loc.GetString(_random.Pick(speech.SpeechVerbStrings))),
            ("fontType", speech.FontId),
            ("fontSize", speech.FontSize),
            ("message", FormattedMessage.EscapeText(message)));

        SendInVoiceRange(ChatChannel.Local, message, wrappedMessage, source, range);

        var ev = new EntitySpokeEvent(source, message, originalMessage, null, null);
        RaiseLocalEvent(source, ev, true);

        // To avoid logging any messages sent by entities that are not players, like vendors, cloning, etc.
        // Also doesn't log if hideLog is true.
        if (!HasComp<ActorComponent>(source) || hideLog)
            return;

        if (originalMessage == message)
        {
            if (name != Name(source))
                _adminLogger.Add(LogType.Chat, LogImpact.Low, $"Say from {ToPrettyString(source):user} as {name}: {originalMessage}.");
            else
                _adminLogger.Add(LogType.Chat, LogImpact.Low, $"Say from {ToPrettyString(source):user}: {originalMessage}.");
        }
        else
        {
            if (name != Name(source))
                _adminLogger.Add(LogType.Chat, LogImpact.Low,
                    $"Say from {ToPrettyString(source):user} as {name}, original: {originalMessage}, transformed: {message}.");
            else
                _adminLogger.Add(LogType.Chat, LogImpact.Low,
                    $"Say from {ToPrettyString(source):user}, original: {originalMessage}, transformed: {message}.");
        }
    }

    private void SendEntityWhisper(
        EntityUid source,
        string originalMessage,
        ChatTransmitRange range,
        RadioChannelPrototype? channel,
        string? nameOverride,
        bool hideLog = false,
        bool ignoreActionBlocker = false
        )
    {
        if (!_actionBlocker.CanSpeak(source) && !ignoreActionBlocker)
            return;

        var message = TransformSpeech(source, FormattedMessage.RemoveMarkupOrThrow(originalMessage));
        if (message.Length == 0)
            return;

        var obfuscatedMessage = ObfuscateMessageReadability(message, 0.2f);

        // get the entity's name by visual identity (if no override provided).
        string nameIdentity = FormattedMessage.EscapeText(nameOverride ?? Identity.Name(source, EntityManager));
        // get the entity's name by voice (if no override provided).
        string name;
        if (nameOverride != null)
        {
            name = nameOverride;
        }
        else
        {
            var nameEv = new TransformSpeakerNameEvent(source, Name(source));
            RaiseLocalEvent(source, nameEv);
            name = nameEv.VoiceName;
        }
        name = FormattedMessage.EscapeText(name);

        var wrappedMessage = Loc.GetString("chat-manager-entity-whisper-wrap-message",
            ("entityName", name), ("message", FormattedMessage.EscapeText(message)));

        var wrappedobfuscatedMessage = Loc.GetString("chat-manager-entity-whisper-wrap-message",
            ("entityName", nameIdentity), ("message", FormattedMessage.EscapeText(obfuscatedMessage)));

        var wrappedUnknownMessage = Loc.GetString("chat-manager-entity-whisper-unknown-wrap-message",
            ("message", FormattedMessage.EscapeText(obfuscatedMessage)));


        foreach (var (session, data) in GetRecipients(source, WhisperMuffledRange))
        {
            EntityUid listener;

            if (session.AttachedEntity is not { Valid: true } playerEntity)
                continue;
            listener = session.AttachedEntity.Value;

            if (MessageRangeCheck(session, data, range) != MessageRangeCheckResult.Full)
                continue; // Won't get logged to chat, and ghosts are too far away to see the pop-up, so we just won't send it to them.

            if (data.Range <= WhisperClearRange)
                _chatManager.ChatMessageToOne(ChatChannel.Whisper, message, wrappedMessage, source, false, session.Channel);
            //If listener is too far, they only hear fragments of the message
            else if (_examineSystem.InRangeUnOccluded(source, listener, WhisperMuffledRange))
                _chatManager.ChatMessageToOne(ChatChannel.Whisper, obfuscatedMessage, wrappedobfuscatedMessage, source, false, session.Channel);
            //If listener is too far and has no line of sight, they can't identify the whisperer's identity
            else
                _chatManager.ChatMessageToOne(ChatChannel.Whisper, obfuscatedMessage, wrappedUnknownMessage, source, false, session.Channel);
        }

        _replay.RecordServerMessage(new ChatMessage(ChatChannel.Whisper, message, wrappedMessage, GetNetEntity(source), null, MessageRangeHideChatForReplay(range)));

        var ev = new EntitySpokeEvent(source, message, originalMessage, channel, obfuscatedMessage);
        RaiseLocalEvent(source, ev, true);
        if (!hideLog)
            if (originalMessage == message)
            {
                if (name != Name(source))
                    _adminLogger.Add(LogType.Chat, LogImpact.Low, $"Whisper from {ToPrettyString(source):user} as {name}: {originalMessage}.");
                else
                    _adminLogger.Add(LogType.Chat, LogImpact.Low, $"Whisper from {ToPrettyString(source):user}: {originalMessage}.");
            }
            else
            {
                if (name != Name(source))
                    _adminLogger.Add(LogType.Chat, LogImpact.Low,
                    $"Whisper from {ToPrettyString(source):user} as {name}, original: {originalMessage}, transformed: {message}.");
                else
                    _adminLogger.Add(LogType.Chat, LogImpact.Low,
                    $"Whisper from {ToPrettyString(source):user}, original: {originalMessage}, transformed: {message}.");
            }
    }

    private void SendEntityEmote(
        EntityUid source,
        string action,
        ChatTransmitRange range,
        string? nameOverride,
        bool hideLog = false,
        bool checkEmote = true,
        bool ignoreActionBlocker = false,
        NetUserId? author = null
        )
    {
        if (!_actionBlocker.CanEmote(source) && !ignoreActionBlocker)
            return;

        // get the entity's apparent name (if no override provided).
        var ent = Identity.Entity(source, EntityManager);
        string name = FormattedMessage.EscapeText(nameOverride ?? Name(ent));

        // Emotes use Identity.Name, since it doesn't actually involve your voice at all.
        var wrappedMessage = Loc.GetString("chat-manager-entity-me-wrap-message",
            ("entityName", name),
            ("entity", ent),
            ("message", FormattedMessage.RemoveMarkupOrThrow(action)));

        if (checkEmote)
            TryEmoteChatInput(source, action);
        SendInVoiceRange(ChatChannel.Emotes, action, wrappedMessage, source, range, author);
        if (!hideLog)
            if (name != Name(source))
                _adminLogger.Add(LogType.Chat, LogImpact.Low, $"Emote from {ToPrettyString(source):user} as {name}: {action}");
            else
                _adminLogger.Add(LogType.Chat, LogImpact.Low, $"Emote from {ToPrettyString(source):user}: {action}");
    }

    // ReSharper disable once InconsistentNaming
    private void SendLOOC(EntityUid source, ICommonSession player, string message, bool hideChat)
    {
        var name = FormattedMessage.EscapeText(Identity.Name(source, EntityManager));

        if (_adminManager.IsAdmin(player))
        {
            if (!_adminLoocEnabled) return;
        }
        else if (!_loocEnabled) return;

        // If crit player LOOC is disabled, don't send the message at all.
        if (!_critLoocEnabled && _mobStateSystem.IsCritical(source))
            return;

        var wrappedMessage = Loc.GetString("chat-manager-entity-looc-wrap-message",
            ("entityName", name),
            ("message", FormattedMessage.EscapeText(message)));

        SendInVoiceRange(ChatChannel.LOOC, message, wrappedMessage, source, hideChat ? ChatTransmitRange.HideChat : ChatTransmitRange.Normal, player.UserId);
        _adminLogger.Add(LogType.Chat, LogImpact.Low, $"LOOC from {player:Player}: {message}");
    }

    private void SendDeadChat(EntityUid source, ICommonSession player, string message, bool hideChat)
    {
        var clients = GetDeadChatClients();
        var playerName = Name(source);
        string wrappedMessage;
        if (_adminManager.IsAdmin(player))
        {
            wrappedMessage = Loc.GetString("chat-manager-send-admin-dead-chat-wrap-message",
                ("adminChannelName", Loc.GetString("chat-manager-admin-channel-name")),
                ("userName", player.Channel.UserName),
                ("message", FormattedMessage.EscapeText(message)));
            _adminLogger.Add(LogType.Chat, LogImpact.Low, $"Admin dead chat from {player:Player}: {message}");
        }
        else
        {
            wrappedMessage = Loc.GetString("chat-manager-send-dead-chat-wrap-message",
                ("deadChannelName", Loc.GetString("chat-manager-dead-channel-name")),
                ("playerName", (playerName)),
                ("message", FormattedMessage.EscapeText(message)));
            _adminLogger.Add(LogType.Chat, LogImpact.Low, $"Dead chat from {player:Player}: {message}");
        }

        _chatManager.ChatMessageToMany(ChatChannel.Dead, message, wrappedMessage, source, hideChat, true, clients.ToList(), author: player.UserId);
    }
    #endregion

    #region Utility

    private enum MessageRangeCheckResult
    {
        Disallowed,
        HideChat,
        Full
    }

    /// <summary>
    ///     If hideChat should be set as far as replays are concerned.
    /// </summary>
    private bool MessageRangeHideChatForReplay(ChatTransmitRange range)
    {
        return range == ChatTransmitRange.HideChat;
    }

    /// <summary>
    ///     Checks if a target as returned from GetRecipients should receive the message.
    ///     Keep in mind data.Range is -1 for out of range observers.
    /// </summary>
    private MessageRangeCheckResult MessageRangeCheck(ICommonSession session, ICChatRecipientData data, ChatTransmitRange range)
    {
        var initialResult = MessageRangeCheckResult.Full;
        switch (range)
        {
            case ChatTransmitRange.Normal:
                initialResult = MessageRangeCheckResult.Full;
                break;
            case ChatTransmitRange.GhostRangeLimit:
                initialResult = (data.Observer && data.Range < 0 && !_adminManager.IsAdmin(session)) ? MessageRangeCheckResult.HideChat : MessageRangeCheckResult.Full;
                break;
            case ChatTransmitRange.HideChat:
                initialResult = MessageRangeCheckResult.HideChat;
                break;
            case ChatTransmitRange.NoGhosts:
                initialResult = (data.Observer && !_adminManager.IsAdmin(session)) ? MessageRangeCheckResult.Disallowed : MessageRangeCheckResult.Full;
                break;
        }
        var insistHideChat = data.HideChatOverride ?? false;
        var insistNoHideChat = !(data.HideChatOverride ?? true);
        if (insistHideChat && initialResult == MessageRangeCheckResult.Full)
            return MessageRangeCheckResult.HideChat;
        if (insistNoHideChat && initialResult == MessageRangeCheckResult.HideChat)
            return MessageRangeCheckResult.Full;
        return initialResult;
    }

    /// <summary>
    ///     Sends a chat message to the given players in range of the source entity.
    /// </summary>
    private void SendInVoiceRange(ChatChannel channel, string message, string wrappedMessage, EntityUid source, ChatTransmitRange range, NetUserId? author = null)
    {
        foreach (var (session, data) in GetRecipients(source, VoiceRange))
        {
            var entRange = MessageRangeCheck(session, data, range);
            if (entRange == MessageRangeCheckResult.Disallowed)
                continue;
            var entHideChat = entRange == MessageRangeCheckResult.HideChat;
            _chatManager.ChatMessageToOne(channel, message, wrappedMessage, source, entHideChat, session.Channel, author: author);
        }

        _replay.RecordServerMessage(new ChatMessage(channel, message, wrappedMessage, GetNetEntity(source), null, MessageRangeHideChatForReplay(range)));
    }

    /// <summary>
    ///     Returns true if the given player is 'allowed' to send the given message, false otherwise.
    /// </summary>
    private bool CanSendInGame(string message, IConsoleShell? shell = null, ICommonSession? player = null)
    {
        // Non-players don't have to worry about these restrictions.
        if (player == null)
            return true;

        var mindContainerComponent = player.ContentData()?.Mind;

        if (mindContainerComponent == null)
        {
            shell?.WriteError("You don't have a mind!");
            return false;
        }

        if (player.AttachedEntity is not { Valid: true } _)
        {
            shell?.WriteError("You don't have an entity!");
            return false;
        }

        return !_chatManager.MessageCharacterLimit(player, message);
    }

    // ReSharper disable once InconsistentNaming
    private string SanitizeInGameICMessage(EntityUid source, string message, out string? emoteStr, bool capitalize = true, bool punctuate = false, bool capitalizeTheWordI = true)
    {
        var newMessage = SanitizeMessageReplaceWords(message.Trim());

        GetRadioKeycodePrefix(source, newMessage, out newMessage, out var prefix);

        // Sanitize it first as it might change the word order
        _sanitizer.TrySanitizeEmoteShorthands(newMessage, source, out newMessage, out emoteStr);

        if (capitalize)
            newMessage = SanitizeMessageCapital(newMessage);
        if (capitalizeTheWordI)
            newMessage = SanitizeMessageCapitalizeTheWordI(newMessage, "i");
        if (punctuate)
            newMessage = SanitizeMessagePeriod(newMessage);

        return prefix + newMessage;
    }

    private string SanitizeInGameOOCMessage(string message)
    {
        var newMessage = message.Trim();
        newMessage = FormattedMessage.EscapeText(newMessage);

        return newMessage;
    }

    public string TransformSpeech(EntityUid sender, string message)
    {
        var ev = new TransformSpeechEvent(sender, message);
        RaiseLocalEvent(ev);

        return ev.Message;
    }

    public bool CheckIgnoreSpeechBlocker(EntityUid sender, bool ignoreBlocker)
    {
        if (ignoreBlocker)
            return ignoreBlocker;

        var ev = new CheckIgnoreSpeechBlockerEvent(sender, ignoreBlocker);
        RaiseLocalEvent(sender, ev, true);

        return ev.IgnoreBlocker;
    }

    private IEnumerable<INetChannel> GetDeadChatClients()
    {
        return Filter.Empty()
            .AddWhereAttachedEntity(HasComp<GhostComponent>)
            .Recipients
            .Union(_adminManager.ActiveAdmins)
            .Select(p => p.Channel);
    }

    private string SanitizeMessagePeriod(string message)
    {
        if (string.IsNullOrEmpty(message))
            return message;
        // Adds a period if the last character is a letter.
        if (char.IsLetter(message[^1]))
            message += ".";
        return message;
    }

    [ValidatePrototypeId<ReplacementAccentPrototype>]
    public const string ChatSanitize_Accent = "chatsanitize";

    public string SanitizeMessageReplaceWords(string message)
    {
        if (string.IsNullOrEmpty(message)) return message;

        var msg = message;

        msg = _wordreplacement.ApplyReplacements(msg, ChatSanitize_Accent);

        return msg;
    }

    /// <summary>
    ///     Returns list of players and ranges for all players withing some range. Also returns observers with a range of -1.
    /// </summary>
    private Dictionary<ICommonSession, ICChatRecipientData> GetRecipients(EntityUid source, float voiceGetRange)
    {
        // TODO proper speech occlusion

        var recipients = new Dictionary<ICommonSession, ICChatRecipientData>();
        var ghostHearing = GetEntityQuery<GhostHearingComponent>();
        var xforms = GetEntityQuery<TransformComponent>();

        var transformSource = xforms.GetComponent(source);
        var sourceMapId = transformSource.MapID;
        var sourceCoords = transformSource.Coordinates;

        foreach (var player in _playerManager.Sessions)
        {
            if (player.AttachedEntity is not { Valid: true } playerEntity)
                continue;

            var transformEntity = xforms.GetComponent(playerEntity);

            if (transformEntity.MapID != sourceMapId)
                continue;

            var observer = ghostHearing.HasComponent(playerEntity);

            // even if they are a ghost hearer, in some situations we still need the range
            if (sourceCoords.TryDistance(EntityManager, transformEntity.Coordinates, out var distance) && distance < voiceGetRange)
            {
                recipients.Add(player, new ICChatRecipientData(distance, observer));
                continue;
            }

            if (observer)
                recipients.Add(player, new ICChatRecipientData(-1, true));
        }

        RaiseLocalEvent(new ExpandICChatRecipientsEvent(source, voiceGetRange, recipients));
        return recipients;
    }

    public readonly record struct ICChatRecipientData(float Range, bool Observer, bool? HideChatOverride = null)
    {
    }

    private string ObfuscateMessageReadability(string message, float chance)
    {
        var modifiedMessage = new StringBuilder(message);

        for (var i = 0; i < message.Length; i++)
        {
            if (char.IsWhiteSpace((modifiedMessage[i])))
            {
                continue;
            }

            if (_random.Prob(1 - chance))
            {
                modifiedMessage[i] = '~';
            }
        }

        return modifiedMessage.ToString();
    }

    public string BuildGibberishString(IReadOnlyList<char> charOptions, int length)
    {
        var sb = new StringBuilder();
        for (var i = 0; i < length; i++)
        {
            sb.Append(_random.Pick(charOptions));
        }
        return sb.ToString();
    }

    #endregion
}

/// <summary>
///     This event is raised before chat messages are sent out to clients. This enables some systems to send the chat
///     messages to otherwise out-of view entities (e.g. for multiple viewports from cameras).
/// </summary>
public record ExpandICChatRecipientsEvent(EntityUid Source, float VoiceRange, Dictionary<ICommonSession, ChatSystem.ICChatRecipientData> Recipients)
{
}

/// <summary>
///     Raised broadcast in order to transform speech.transmit
/// </summary>
public sealed class TransformSpeechEvent : EntityEventArgs
{
    public EntityUid Sender;
    public string Message;

    public TransformSpeechEvent(EntityUid sender, string message)
    {
        Sender = sender;
        Message = message;
    }
}

public sealed class CheckIgnoreSpeechBlockerEvent : EntityEventArgs
{
    public EntityUid Sender;
    public bool IgnoreBlocker;

    public CheckIgnoreSpeechBlockerEvent(EntityUid sender, bool ignoreBlocker)
    {
        Sender = sender;
        IgnoreBlocker = ignoreBlocker;
    }
}

/// <summary>
///     Raised on an entity when it speaks, either through 'say' or 'whisper'.
/// </summary>
public sealed class EntitySpokeEvent : EntityEventArgs
{
    public readonly EntityUid Source;
    public readonly string Message;
    public readonly string OriginalMessage;
    public readonly string? ObfuscatedMessage; // not null if this was a whisper

    /// <summary>
    ///     If the entity was trying to speak into a radio, this was the channel they were trying to access. If a radio
    ///     message gets sent on this channel, this should be set to null to prevent duplicate messages.
    /// </summary>
    public RadioChannelPrototype? Channel;

    public EntitySpokeEvent(EntityUid source, string message, string originalMessage, RadioChannelPrototype? channel, string? obfuscatedMessage)
    {
        Source = source;
        Message = message;
        OriginalMessage = originalMessage; // Corvax-TTS: Spec symbol sanitize
        Channel = channel;
        ObfuscatedMessage = obfuscatedMessage;
    }
}

/// <summary>
///     InGame IC chat is for chat that is specifically ingame (not lobby) but is also in character, i.e. speaking.
/// </summary>
// ReSharper disable once InconsistentNaming
public enum InGameICChatType : byte
{
    Speak,
    Emote,
    Whisper
}

/// <summary>
///     InGame OOC chat is for chat that is specifically ingame (not lobby) but is OOC, like deadchat or LOOC.
/// </summary>
public enum InGameOOCChatType : byte
{
    Looc,
    Dead
}

/// <summary>
///     Controls transmission of chat.
/// </summary>
public enum ChatTransmitRange : byte
{
    /// Acts normal, ghosts can hear across the map, etc.
    Normal,
    /// Normal but ghosts are still range-limited.
    GhostRangeLimit,
    /// Hidden from the chat window.
    HideChat,
    /// Ghosts can't hear or see it at all. Regular players can if in-range.
    NoGhosts
}<|MERGE_RESOLUTION|>--- conflicted
+++ resolved
@@ -331,12 +331,8 @@
         _chatManager.ChatMessageToAll(ChatChannel.Radio, message, wrappedMessage, default, false, true, colorOverride);
         if (playSound)
         {
-<<<<<<< HEAD
             if (sender == Loc.GetString("admin-announce-announcer-default")) announcementSound = new SoundPathSpecifier(CentComAnnouncementSound); // Corvax-Announcements: Support custom alert sound from admin panel
-            _audio.PlayGlobal(announcementSound == null ? DefaultAnnouncementSound : _audio.GetSound(announcementSound), Filter.Broadcast(), true, AudioParams.Default.WithVolume(-2f));
-=======
             _audio.PlayGlobal(announcementSound == null ? DefaultAnnouncementSound : _audio.ResolveSound(announcementSound), Filter.Broadcast(), true, AudioParams.Default.WithVolume(-2f));
->>>>>>> 08cd8d05
         }
         _adminLogger.Add(LogType.Chat, LogImpact.Low, $"Global station announcement from {sender}: {message}");
     }
