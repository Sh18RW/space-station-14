--- conflicted
+++ resolved
@@ -425,19 +425,11 @@
         }
 
         name = FormattedMessage.EscapeText(name);
-<<<<<<< HEAD
-        // Corvax-SpeakerColor-Start
-        if (TryComp<HumanoidAppearanceComponent>(source, out var comp))
-            name = $"[color={comp.SpeakerColor.ToHex()}]{name}[/color]";
-        // Corvax-SpeakerColor-End
-        var speech = GetSpeechVerb(source, message);
-=======
 
         // color the name unless it's something like "the old man"
         if (!TryComp<GrammarComponent>(source, out var grammar) || grammar.ProperNoun == true)
             name = $"[color={GetNameColor(name)}]{name}[/color]";
 
->>>>>>> ff207b2e
         var wrappedMessage = Loc.GetString(speech.Bold ? "chat-manager-entity-say-bold-wrap-message" : "chat-manager-entity-say-wrap-message",
             ("entityName", name),
             ("verb", Loc.GetString(_random.Pick(speech.SpeechVerbStrings))),
@@ -507,10 +499,6 @@
             name = nameEv.Name;
         }
         name = FormattedMessage.EscapeText(name);
-        // Corvax-SpeakerColor-Start
-        if (TryComp<HumanoidAppearanceComponent>(source, out var comp))
-            name = $"[color={comp.SpeakerColor.ToHex()}]{name}[/color]";
-        // Corvax-SpeakerColor-End
 
         // color the name unless it's something like "the old man"
         if (!TryComp<GrammarComponent>(source, out var grammar) || grammar.ProperNoun == true)
