--- conflicted
+++ resolved
@@ -480,13 +480,10 @@
             name = nameEv.Name;
         }
         name = FormattedMessage.EscapeText(name);
-<<<<<<< HEAD
         // Corvax-SpeakerColor-Start
         if (TryComp<HumanoidAppearanceComponent>(source, out var comp))
             name = $"[color={comp.SpeakerColor.ToHex()}]{name}[/color]";
         // Corvax-SpeakerColor-End
-=======
->>>>>>> 897e1d34
 
         var wrappedMessage = Loc.GetString("chat-manager-entity-whisper-wrap-message",
             ("entityName", name), ("message", FormattedMessage.EscapeText(message)));
