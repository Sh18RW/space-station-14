--- conflicted
+++ resolved
@@ -327,12 +327,8 @@
         _chatManager.ChatMessageToAll(ChatChannel.Radio, message, wrappedMessage, default, false, true, colorOverride);
         if (playSound)
         {
-<<<<<<< HEAD
             if (sender == Loc.GetString("admin-announce-announcer-default")) announcementSound = new SoundPathSpecifier(CentComAnnouncementSound); // Corvax-Announcements: Support custom alert sound from admin panel
-            SoundSystem.Play(announcementSound?.GetSound() ?? DefaultAnnouncementSound, Filter.Broadcast(), announcementSound?.Params ?? AudioParams.Default.WithVolume(-2f));
-=======
-            _audio.PlayGlobal(announcementSound?.GetSound() ?? DefaultAnnouncementSound, Filter.Broadcast(), true, AudioParams.Default.WithVolume(-2f));
->>>>>>> 18fbd0b6
+            _audio.PlayGlobal(announcementSound?.GetSound() ?? DefaultAnnouncementSound, Filter.Broadcast(), true, announcementSound?.Params ?? AudioParams.Default.WithVolume(-2f));
         }
         _adminLogger.Add(LogType.Chat, LogImpact.Low, $"Global station announcement from {sender}: {message}");
     }
@@ -750,7 +746,7 @@
 
         return ev.Message;
     }
- 
+
     public bool CheckIgnoreSpeechBlocker(EntityUid sender, bool ignoreBlocker)
     {
         if (ignoreBlocker)
