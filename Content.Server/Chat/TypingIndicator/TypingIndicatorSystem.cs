using Content.Shared.ActionBlocker;
using Content.Shared.Chat.TypingIndicator;
using Robust.Server.GameObjects;

namespace Content.Server.Chat.TypingIndicator;

// Server-side typing system
// It receives networked typing events from clients
// And sync typing indicator using appearance component
public sealed class TypingIndicatorSystem : SharedTypingIndicatorSystem
{
    [Dependency] private readonly ActionBlockerSystem _actionBlocker = default!;
    [Dependency] private readonly SharedAppearanceSystem _appearance = default!;

    public override void Initialize()
    {
        base.Initialize();
        SubscribeLocalEvent<PlayerAttachedEvent>(OnPlayerAttached);
        SubscribeLocalEvent<TypingIndicatorComponent, PlayerDetachedEvent>(OnPlayerDetached);
        SubscribeNetworkEvent<TypingChangedEvent>(OnClientTypingChanged);
    }

    private void OnPlayerAttached(PlayerAttachedEvent ev)
    {
        // when player poses entity we want to make sure that there is typing indicator
        EnsureComp<TypingIndicatorComponent>(ev.Entity);
        // we also need appearance component to sync visual state
        EnsureComp<ServerAppearanceComponent>(ev.Entity);
    }

    private void OnPlayerDetached(EntityUid uid, TypingIndicatorComponent component, PlayerDetachedEvent args)
    {
        // player left entity body - hide typing indicator
        SetTypingIndicatorState(uid, TypingIndicatorState.None); // Corvax-TypingIndicator
    }

    private void OnClientTypingChanged(TypingChangedEvent ev, EntitySessionEventArgs args)
    {
        var uid = args.SenderSession.AttachedEntity;
        if (!Exists(uid))
        {
            Logger.Warning($"Client {args.SenderSession} sent TypingChangedEvent without an attached entity.");
            return;
        }

        // check if this entity can speak or emote
        if (!_actionBlocker.CanEmote(uid.Value) && !_actionBlocker.CanSpeak(uid.Value))
        {
            // nah, make sure that typing indicator is disabled
            SetTypingIndicatorState(uid.Value, TypingIndicatorState.None); // Corvax-TypingIndicator
            return;
        }

        SetTypingIndicatorState(uid.Value, ev.State); // Corvax-TypingIndicator
    }

    private void SetTypingIndicatorState(EntityUid uid, TypingIndicatorState state, AppearanceComponent? appearance = null) // Corvax-TypingIndicator
    {
        if (!Resolve(uid, ref appearance, false))
            return;

<<<<<<< HEAD
        appearance.SetData(TypingIndicatorVisuals.State, state); // Corvax-TypingIndicator
=======
        _appearance.SetData(uid, TypingIndicatorVisuals.IsTyping, isEnabled, appearance);
>>>>>>> 012062e8
    }
}<|MERGE_RESOLUTION|>--- conflicted
+++ resolved
@@ -59,10 +59,6 @@
         if (!Resolve(uid, ref appearance, false))
             return;
 
-<<<<<<< HEAD
-        appearance.SetData(TypingIndicatorVisuals.State, state); // Corvax-TypingIndicator
-=======
-        _appearance.SetData(uid, TypingIndicatorVisuals.IsTyping, isEnabled, appearance);
->>>>>>> 012062e8
+        _appearance.SetData(uid, TypingIndicatorVisuals.State, appearance); // Corvax-TypingIndicator
     }
 }