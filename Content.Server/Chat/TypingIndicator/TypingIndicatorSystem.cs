--- conflicted
+++ resolved
@@ -4,59 +4,4 @@
 
 public sealed class TypingIndicatorSystem : SharedTypingIndicatorSystem
 {
-<<<<<<< HEAD
-    [Dependency] private readonly ActionBlockerSystem _actionBlocker = default!;
-    [Dependency] private readonly SharedAppearanceSystem _appearance = default!;
-
-    public override void Initialize()
-    {
-        base.Initialize();
-        SubscribeLocalEvent<PlayerAttachedEvent>(OnPlayerAttached);
-        SubscribeLocalEvent<TypingIndicatorComponent, PlayerDetachedEvent>(OnPlayerDetached);
-        SubscribeNetworkEvent<TypingChangedEvent>(OnClientTypingChanged);
-    }
-
-    private void OnPlayerAttached(PlayerAttachedEvent ev)
-    {
-        // when player poses entity we want to make sure that there is typing indicator
-        EnsureComp<TypingIndicatorComponent>(ev.Entity);
-        // we also need appearance component to sync visual state
-        EnsureComp<AppearanceComponent>(ev.Entity);
-    }
-
-    private void OnPlayerDetached(EntityUid uid, TypingIndicatorComponent component, PlayerDetachedEvent args)
-    {
-        // player left entity body - hide typing indicator
-        SetTypingIndicatorState(uid, TypingIndicatorState.None); // Corvax-TypingIndicator
-    }
-
-    private void OnClientTypingChanged(TypingChangedEvent ev, EntitySessionEventArgs args)
-    {
-        var uid = args.SenderSession.AttachedEntity;
-        if (!Exists(uid))
-        {
-            Log.Warning($"Client {args.SenderSession} sent TypingChangedEvent without an attached entity.");
-            return;
-        }
-
-        // check if this entity can speak or emote
-        if (!_actionBlocker.CanEmote(uid.Value) && !_actionBlocker.CanSpeak(uid.Value))
-        {
-            // nah, make sure that typing indicator is disabled
-            SetTypingIndicatorState(uid.Value, TypingIndicatorState.None); // Corvax-TypingIndicator
-            return;
-        }
-
-        SetTypingIndicatorState(uid.Value, ev.State); // Corvax-TypingIndicator
-    }
-
-    private void SetTypingIndicatorState(EntityUid uid, TypingIndicatorState state, AppearanceComponent? appearance = null) // Corvax-TypingIndicator
-    {
-        // if (!Resolve(uid, ref appearance, false)) // Corvax-TypingIndicator
-        //     return;
-
-        _appearance.SetData(uid, TypingIndicatorVisuals.State, state); // Corvax-TypingIndicator
-    }
-=======
->>>>>>> cb87787f
 }