using System.Numerics;
using Content.Shared.Atmos;
using Robust.Shared.Map;
using Robust.Shared.Map.Components;
using static Content.Server.Explosion.EntitySystems.ExplosionSystem;

namespace Content.Server.Explosion.EntitySystems;

/// <summary>
///     See <see cref="ExplosionTileFlood"/>. Each instance of this class corresponds to a seperate grid.
/// </summary>
public sealed class ExplosionGridTileFlood : ExplosionTileFlood
{
    public Entity<MapGridComponent> Grid;
    private bool _needToTransform = false;

    private Matrix3x2 _matrix = Matrix3x2.Identity;
    private Vector2 _offset;

    // Tiles which neighbor an exploding tile, but have not yet had the explosion spread to them due to an
    // airtight entity on the exploding tile that prevents the explosion from spreading in that direction. These
    // will be added as a neighbor after some delay, once the explosion on that tile is sufficiently strong to
    // destroy the airtight entity.
    private Dictionary<int, List<(Vector2i, AtmosDirection)>> _delayedNeighbors = new();

    private Dictionary<Vector2i, TileData> _airtightMap;

    private float _maxIntensity;
    private float _intensityStepSize;
    private int _typeIndex;

    private UniqueVector2iSet _spaceTiles = new();
    private UniqueVector2iSet _processedSpaceTiles = new();

    public HashSet<Vector2i> SpaceJump = new();

    private Dictionary<Vector2i, NeighborFlag> _edgeTiles;

    public ExplosionGridTileFlood(
        Entity<MapGridComponent> grid,
        Dictionary<Vector2i, TileData> airtightMap,
        float maxIntensity,
        float intensityStepSize,
        int typeIndex,
        Dictionary<Vector2i, NeighborFlag> edgeTiles,
        EntityUid? referenceGrid,
        Matrix3x2 spaceMatrix,
        Angle spaceAngle)
    {
        Grid = grid;
        _airtightMap = airtightMap;
        _maxIntensity = maxIntensity;
        _intensityStepSize = intensityStepSize;
        _typeIndex = typeIndex;
        _edgeTiles = edgeTiles;

        // initialise SpaceTiles
        foreach (var (tile, spaceNeighbors) in _edgeTiles)
        {
            for (var i = 0; i < NeighbourVectors.Length; i++)
            {
                var dir = (NeighborFlag) (1 << i);
                if ((spaceNeighbors & dir) != NeighborFlag.Invalid)
                    _spaceTiles.Add(tile + NeighbourVectors[i]);
            }
        }

        if (referenceGrid == Grid.Owner)
            return;

        _needToTransform = true;
        var entityManager = IoCManager.Resolve<IEntityManager>();

        var transformSystem = entityManager.System<SharedTransformSystem>();
        var transform = entityManager.GetComponent<TransformComponent>(Grid.Owner);
<<<<<<< HEAD
        var size = (float)Grid.TileSize;
=======
        var size = (float)Grid.Comp.TileSize;
>>>>>>> a594c7b6

        _matrix.M31 = size / 2;
        _matrix.M32 = size / 2;
        Matrix3x2.Invert(spaceMatrix, out var invSpace);
        var (_, relativeAngle, worldMatrix) = transformSystem.GetWorldPositionRotationMatrix(transform);
        relativeAngle -= spaceAngle;
        _matrix *= worldMatrix * invSpace;
        _offset = relativeAngle.RotateVec(new Vector2(size / 4, size / 4));
    }

    public override void InitTile(Vector2i initialTile)
    {
        TileLists[0] = new() { initialTile };

        if (_airtightMap.ContainsKey(initialTile))
            EnteredBlockedTiles.Add(initialTile);
        else
            ProcessedTiles.Add(initialTile);
    }

    public int AddNewTiles(int iteration, HashSet<Vector2i>? gridJump)
    {
        SpaceJump = new();
        NewTiles = new();
        NewBlockedTiles = new();

        // Mark tiles as entered if any were just freed due to airtight/explosion blockers being destroyed.
        if (FreedTileLists.TryGetValue(iteration, out var freed))
        {
            HashSet<Vector2i> toRemove = new();
            foreach (var tile in freed)
            {
                if (!EnteredBlockedTiles.Add(tile))
                    toRemove.Add(tile);
            }

            freed.ExceptWith(toRemove);
            NewFreedTiles = freed;
        }
        else
        {
            NewFreedTiles = new();
            FreedTileLists[iteration] = NewFreedTiles;
        }

        // Add adjacent tiles
        if (TileLists.TryGetValue(iteration - 2, out var adjacent))
            AddNewAdjacentTiles(iteration, adjacent, false);
        if (FreedTileLists.TryGetValue(iteration - 2, out var delayedAdjacent))
            AddNewAdjacentTiles(iteration, delayedAdjacent, true);

        // Add diagonal tiles
        if (TileLists.TryGetValue(iteration - 3, out var diagonal))
            AddNewDiagonalTiles(iteration, diagonal, false);
        if (FreedTileLists.TryGetValue(iteration - 3, out var delayedDiagonal))
            AddNewDiagonalTiles(iteration, delayedDiagonal, true);

        // Add delayed tiles
        AddDelayedNeighbors(iteration);

        // Tiles from Spaaaace
        if (gridJump != null)
        {
            foreach (var tile in gridJump)
            {
                ProcessNewTile(iteration, tile, AtmosDirection.Invalid);
            }
        }

        // Store new tiles
        if (NewTiles.Count != 0)
            TileLists[iteration] = NewTiles;
        if (NewBlockedTiles.Count != 0)
            BlockedTileLists[iteration] = NewBlockedTiles;

        return NewTiles.Count + NewBlockedTiles.Count;
    }

    protected override void ProcessNewTile(int iteration, Vector2i tile, AtmosDirection entryDirections)
    {
        // Is there an airtight blocker on this tile?
        if (!_airtightMap.TryGetValue(tile, out var tileData))
        {
            // No blocker. Ezy. Though maybe this a space tile?

            if (_spaceTiles.Contains(tile))
                JumpToSpace(tile);
            else if (ProcessedTiles.Add(tile))
                NewTiles.Add(tile);

            return;
        }

        // If the explosion is entering this new tile from an unblocked direction, we add it directly. Note that because
        // for space -> grid jumps, we don't have a direction from which the explosion came, we will only assume it is
        // unblocked if all space-facing directions are unblocked. Though this could eventually be done properly.

        bool blocked;
        var blockedDirections = tileData.BlockedDirections;
        if (entryDirections == AtmosDirection.Invalid) // is coming from space?
        {
            blocked = AnyNeighborBlocked(_edgeTiles[tile], blockedDirections); // at least one space direction is blocked.
        }
        else
            blocked = (blockedDirections & entryDirections) == entryDirections;// **ALL** entry directions are blocked

        if (blocked)
        {
            // was this tile already entered from some other direction?
            if (EnteredBlockedTiles.Contains(tile))
                return;

            // Did the explosion already attempt to enter this tile from some other direction?
            if (!UnenteredBlockedTiles.Add(tile))
                return;

            NewBlockedTiles.Add(tile);

            // At what explosion iteration would this blocker be destroyed?
            var required = tileData.ExplosionTolerance[_typeIndex];
            if (required > _maxIntensity)
                return; // blocker is never destroyed.

            var clearIteration = iteration + (int) MathF.Ceiling(required / _intensityStepSize);
            if (FreedTileLists.TryGetValue(clearIteration, out var list))
                list.Add(tile);
            else
                FreedTileLists[clearIteration] = new() { tile };

            return;
        }

        // was this tile already entered from some other direction?
        if (!EnteredBlockedTiles.Add(tile))
            return;

        // Did the explosion already attempt to enter this tile from some other direction?
        if (UnenteredBlockedTiles.Contains(tile))
        {
            NewFreedTiles.Add(tile);
            return;
        }

        // This is a completely new tile, and we just so happened to enter it from an unblocked direction.
        NewTiles.Add(tile);
    }

    private void JumpToSpace(Vector2i tile)
    {
        // Did we already jump/process this tile?
        if (!_processedSpaceTiles.Add(tile))
            return;

        if (!_needToTransform)
        {
            SpaceJump.Add(tile);
            return;
        }

        var center = Vector2.Transform(tile, _matrix);
        SpaceJump.Add(new((int) MathF.Floor(center.X + _offset.X), (int) MathF.Floor(center.Y + _offset.Y)));
        SpaceJump.Add(new((int) MathF.Floor(center.X - _offset.Y), (int) MathF.Floor(center.Y + _offset.X)));
        SpaceJump.Add(new((int) MathF.Floor(center.X - _offset.X), (int) MathF.Floor(center.Y - _offset.Y)));
        SpaceJump.Add(new((int) MathF.Floor(center.X + _offset.Y), (int) MathF.Floor(center.Y - _offset.X)));
    }

    private void AddDelayedNeighbors(int iteration)
    {
        if (!_delayedNeighbors.TryGetValue(iteration, out var delayed))
            return;

        foreach (var (tile, direction) in delayed)
        {
            ProcessNewTile(iteration, tile, direction);
        }

        _delayedNeighbors.Remove(iteration);
    }

    // Gets the tiles that are directly adjacent to other tiles. If a currently exploding tile has an airtight entity
    // that blocks the explosion from propagating in some direction, those tiles are added to a list of delayed tiles
    // that will be added to the explosion in some future iteration.
    private void AddNewAdjacentTiles(int iteration, IEnumerable<Vector2i> tiles, bool ignoreTileBlockers = false)
    {
        foreach (var tile in tiles)
        {
            var blockedDirections = AtmosDirection.Invalid;
            float sealIntegrity = 0;

            // Note that if (grid, tile) is not a valid key, then airtight.BlockedDirections will default to 0 (no blocked directions)
            if (_airtightMap.TryGetValue(tile, out var tileData))
            {
                blockedDirections = tileData.BlockedDirections;
                sealIntegrity = tileData.ExplosionTolerance[_typeIndex];
            }

            // First, yield any neighboring tiles that are not blocked by airtight entities on this tile
            for (var i = 0; i < Atmospherics.Directions; i++)
            {
                var direction = (AtmosDirection) (1 << i);
                if (ignoreTileBlockers || !blockedDirections.IsFlagSet(direction))
                {
                    ProcessNewTile(iteration, tile.Offset(direction), i.ToOppositeDir());
                }
            }

            // If there are no blocked directions, we are done with this tile.
            if (ignoreTileBlockers || blockedDirections == AtmosDirection.Invalid)
                continue;

            // This tile has one or more airtight entities anchored to it blocking the explosion from traveling in
            // some directions. First, check whether this blocker can even be destroyed by this explosion?
            if (sealIntegrity > _maxIntensity)
                continue;

            // At what explosion iteration would this blocker be destroyed?
            var clearIteration = iteration + (int) MathF.Ceiling(sealIntegrity / _intensityStepSize);

            // Get the delayed neighbours list
            if (!_delayedNeighbors.TryGetValue(clearIteration, out var list))
            {
                list = new();
                _delayedNeighbors[clearIteration] = list;
            }

            // Check which directions are blocked, and add them to the list.
            for (var i = 0; i < Atmospherics.Directions; i++)
            {
                var direction = (AtmosDirection) (1 << i);
                if (blockedDirections.IsFlagSet(direction))
                {
                    list.Add((tile.Offset(direction), i.ToOppositeDir()));
                }
            }
        }
    }

    protected override AtmosDirection GetUnblockedDirectionOrAll(Vector2i tile)
    {
        return ~_airtightMap.GetValueOrDefault(tile).BlockedDirections;
    }
}<|MERGE_RESOLUTION|>--- conflicted
+++ resolved
@@ -73,11 +73,7 @@
 
         var transformSystem = entityManager.System<SharedTransformSystem>();
         var transform = entityManager.GetComponent<TransformComponent>(Grid.Owner);
-<<<<<<< HEAD
-        var size = (float)Grid.TileSize;
-=======
         var size = (float)Grid.Comp.TileSize;
->>>>>>> a594c7b6
 
         _matrix.M31 = size / 2;
         _matrix.M32 = size / 2;
