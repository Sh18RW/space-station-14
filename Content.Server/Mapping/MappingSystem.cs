using System.IO;
using Content.Server.Administration;
using Content.Shared.Administration;
using Content.Shared.CCVar;
using Robust.Shared.Configuration;
using Robust.Shared.Console;
using Robust.Shared.ContentPack;
using Robust.Shared.EntitySerialization.Systems;
using Robust.Shared.Map;
using Robust.Shared.Map.Components;
using Robust.Shared.Timing;
using Robust.Shared.Utility;

namespace Content.Server.Mapping;

/// <summary>
///     Handles autosaving maps.
/// </summary>
public sealed class MappingSystem : EntitySystem
{
    [Dependency] private readonly IConsoleHost _conHost = default!;
    [Dependency] private readonly IGameTiming _timing = default!;
    [Dependency] private readonly IConfigurationManager _cfg = default!;
    [Dependency] private readonly SharedMapSystem _map = default!;
    [Dependency] private readonly IResourceManager _resMan = default!;
    [Dependency] private readonly MapLoaderSystem _loader = default!;

    // Not a comp because I don't want to deal with this getting saved onto maps ever
    /// <summary>
    ///     map id -> next autosave timespan & original filename.
    /// </summary>
    /// <returns></returns>
    private Dictionary<EntityUid, (TimeSpan next, string fileName)> _currentlyAutosaving = new();

    private bool _autosaveEnabled;

    public override void Initialize()
    {
        base.Initialize();

        _conHost.RegisterCommand("toggleautosave",
            "Toggles autosaving for a map.",
            "autosave <map> <path if enabling>",
            ToggleAutosaveCommand);

        Subs.CVar(_cfg, CCVars.AutosaveEnabled, SetAutosaveEnabled, true);
    }

    private void SetAutosaveEnabled(bool b)
    {
        if (!b)
            _currentlyAutosaving.Clear();
        _autosaveEnabled = b;
    }

    public override void Update(float frameTime)
    {
        base.Update(frameTime);

        if (!_autosaveEnabled)
            return;

        foreach (var (uid, (time, name))in _currentlyAutosaving)
        {
            if (_timing.RealTime <= time)
                continue;

            if (LifeStage(uid) >= EntityLifeStage.MapInitialized)
            {
                Log.Warning($"Can't autosave entity {uid}; it doesn't exist, or is initialized. Removing from autosave.");
                _currentlyAutosaving.Remove(uid);
                continue;
            }

            _currentlyAutosaving[uid] = (CalculateNextTime(), name);
<<<<<<< HEAD
            var saveDir = Path.Combine(_cfg.GetCVar(CCVars.AutosaveDirectory), name);
=======
            var saveDir = Path.Combine(_cfg.GetCVar(CCVars.AutosaveDirectory), name).Replace(Path.DirectorySeparatorChar, '/');
>>>>>>> a594c7b6
            _resMan.UserData.CreateDir(new ResPath(saveDir).ToRootedPath());

            var path = new ResPath(Path.Combine(saveDir, $"{DateTime.Now:yyyy-M-dd_HH.mm.ss}-AUTO.yml"));
            Log.Info($"Autosaving map {name} ({uid}) to {path}. Next save in {ReadableTimeLeft(uid)} seconds.");

            if (HasComp<MapComponent>(uid))
                _loader.TrySaveMap(uid, path);
            else
                _loader.TrySaveGrid(uid, path);
        }
    }

    private TimeSpan CalculateNextTime()
    {
        return _timing.RealTime + TimeSpan.FromSeconds(_cfg.GetCVar(CCVars.AutosaveInterval));
    }

    private double ReadableTimeLeft(EntityUid uid)
    {
        return Math.Round(_currentlyAutosaving[uid].next.TotalSeconds - _timing.RealTime.TotalSeconds);
    }

    #region Public API

    public void ToggleAutosave(MapId map, string? path = null)
    {
        if (_map.TryGetMap(map, out var uid))
            ToggleAutosave(uid.Value, path);
    }

    public void ToggleAutosave(EntityUid uid, string? path=null)
    {
        if (!_autosaveEnabled)
            return;

        if (_currentlyAutosaving.Remove(uid) || path == null)
            return;

        if (LifeStage(uid) >= EntityLifeStage.MapInitialized)
        {
            Log.Error("Tried to enable autosaving on a post map-init entity.");
            return;
        }

        if (!HasComp<MapComponent>(uid) && !HasComp<MapGridComponent>(uid))
        {
            Log.Error($"{ToPrettyString(uid)} is neither a grid or map");
            return;
        }

        _currentlyAutosaving[uid] = (CalculateNextTime(), Path.GetFileName(path));
        Log.Info($"Started autosaving map {path} ({uid}). Next save in {ReadableTimeLeft(uid)} seconds.");
    }

    #endregion

    #region Commands

    [AdminCommand(AdminFlags.Server | AdminFlags.Mapping)]
    private void ToggleAutosaveCommand(IConsoleShell shell, string argstr, string[] args)
    {
        if (args.Length != 1 && args.Length != 2)
        {
            shell.WriteError(Loc.GetString("shell-wrong-arguments-number"));
            return;
        }

        if (!int.TryParse(args[0], out var intMapId))
        {
            shell.WriteError(Loc.GetString("cmd-mapping-failure-integer", ("arg", args[0])));
            return;
        }

        string? path = null;
        if (args.Length == 2)
        {
            path = args[1];
        }

        var mapId = new MapId(intMapId);
        ToggleAutosave(mapId, path);
    }

    #endregion
}<|MERGE_RESOLUTION|>--- conflicted
+++ resolved
@@ -73,11 +73,7 @@
             }
 
             _currentlyAutosaving[uid] = (CalculateNextTime(), name);
-<<<<<<< HEAD
-            var saveDir = Path.Combine(_cfg.GetCVar(CCVars.AutosaveDirectory), name);
-=======
             var saveDir = Path.Combine(_cfg.GetCVar(CCVars.AutosaveDirectory), name).Replace(Path.DirectorySeparatorChar, '/');
->>>>>>> a594c7b6
             _resMan.UserData.CreateDir(new ResPath(saveDir).ToRootedPath());
 
             var path = new ResPath(Path.Combine(saveDir, $"{DateTime.Now:yyyy-M-dd_HH.mm.ss}-AUTO.yml"));
