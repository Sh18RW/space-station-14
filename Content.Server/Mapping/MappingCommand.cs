using System.Linq;
using Content.Server.Administration;
using Content.Server.GameTicking;
using Content.Shared.Administration;
<<<<<<< HEAD
using Content.Shared.CCVar;
using Robust.Shared.Configuration;
=======
>>>>>>> a594c7b6
using Robust.Shared.Console;
using Robust.Shared.ContentPack;
using Robust.Shared.EntitySerialization;
using Robust.Shared.EntitySerialization.Systems;
using Robust.Shared.Map;
using Robust.Shared.Map.Components;
using Robust.Shared.Utility;

namespace Content.Server.Mapping
{
    [AdminCommand(AdminFlags.Server | AdminFlags.Mapping)]
    public sealed class MappingCommand : LocalizedEntityCommands
    {
        [Dependency] private readonly IResourceManager _resourceMgr = default!;
        [Dependency] private readonly SharedMapSystem _mapSystem = default!;
        [Dependency] private readonly MappingSystem _mappingSystem = default!;
        [Dependency] private readonly MapLoaderSystem _mapLoader = default!;

        public override string Command => "mapping";

        public override CompletionResult GetCompletion(IConsoleShell shell, string[] args)
        {
            switch (args.Length)
            {
                case 1:
                    return CompletionResult.FromHint(Loc.GetString("cmd-hint-mapping-id"));
                case 2:
                    var opts = CompletionHelper.UserFilePath(args[1], _resourceMgr.UserData)
                        .Concat(CompletionHelper.ContentFilePath(args[1], _resourceMgr));
                    return CompletionResult.FromHintOptions(opts, Loc.GetString("cmd-hint-mapping-path"));
                case 3:
                    return CompletionResult.FromHintOptions(["false", "true"], Loc.GetString("cmd-mapping-hint-grid"));
            }
            return CompletionResult.Empty;
        }

        public override void Execute(IConsoleShell shell, string argStr, string[] args)
        {
            if (shell.Player is not { } player)
            {
                shell.WriteError(Loc.GetString("shell-cannot-run-command-from-server"));
                return;
            }

            if (args.Length > 3)
            {
                shell.WriteLine(Help);
                return;
            }

#if DEBUG
            shell.WriteLine(Loc.GetString("cmd-mapping-warning"));
#endif

            // For backwards compatibility, isGrid is optional and we allow mappers to try load grids without explicitly
            // specifying that they are loading a grid. Currently content is not allowed to override a map's MapId, so
            // without engine changes this needs to be done by brute force by just trying to load it as a map first.
            // This can result in errors being logged if the file is actually a grid, but the command should still work.
            // yipeeee
            bool? isGrid = args.Length < 3 ? null : bool.Parse(args[2]);

            MapId mapId;
            string? toLoad = null;
<<<<<<< HEAD
            var mapSys = _entities.System<SharedMapSystem>();
=======

>>>>>>> a594c7b6
            Entity<MapGridComponent>? grid = null;

            // Get the map ID to use
            if (args.Length > 0)
            {
                if (!int.TryParse(args[0], out var intMapId))
                {
                    shell.WriteError(Loc.GetString("cmd-mapping-failure-integer", ("arg", args[0])));
                    return;
                }

                mapId = new MapId(intMapId);

                // no loading null space
                if (mapId == MapId.Nullspace)
                {
                    shell.WriteError(Loc.GetString("cmd-mapping-nullspace"));
                    return;
                }

<<<<<<< HEAD
                if (mapSys.MapExists(mapId))
=======
                if (_mapSystem.MapExists(mapId))
>>>>>>> a594c7b6
                {
                    shell.WriteError(Loc.GetString("cmd-mapping-exists", ("mapId", mapId)));
                    return;
                }

                // either load a map or create a new one.
                if (args.Length <= 1)
                {
                    _mapSystem.CreateMap(mapId, runMapInit: false);
                }
                else
                {
                    var path = new ResPath(args[1]);
                    toLoad = path.FilenameWithoutExtension;
                    var opts = new DeserializationOptions {StoreYamlUids = true};
<<<<<<< HEAD
                    var loader = _entities.System<MapLoaderSystem>();

                    if (isGrid == true)
                    {
                        mapSys.CreateMap(mapId, runMapInit: false);
                        if (!loader.TryLoadGrid(mapId, path, out grid, opts))
                        {
                            shell.WriteError(Loc.GetString("cmd-mapping-error"));
                            mapSys.DeleteMap(mapId);
                            return;
                        }
                    }
                    else if (!loader.TryLoadMapWithId(mapId, path, out _, out _, opts))
=======

                    if (isGrid == true)
                    {
                        _mapSystem.CreateMap(mapId, runMapInit: false);
                        if (!_mapLoader.TryLoadGrid(mapId, path, out grid, opts))
                        {
                            shell.WriteError(Loc.GetString("cmd-mapping-error"));
                            _mapSystem.DeleteMap(mapId);
                            return;
                        }
                    }
                    else if (!_mapLoader.TryLoadMapWithId(mapId, path, out _, out _, opts))
>>>>>>> a594c7b6
                    {
                        if (isGrid == false)
                        {
                            shell.WriteError(Loc.GetString("cmd-mapping-error"));
                            return;
                        }

                        // isGrid was not specified and loading it as a map failed, so we fall back to trying to load
                        // the file as a grid
                        shell.WriteLine(Loc.GetString("cmd-mapping-try-grid"));
<<<<<<< HEAD
                        mapSys.CreateMap(mapId, runMapInit: false);
                        if (!loader.TryLoadGrid(mapId, path, out grid, opts))
                        {
                            shell.WriteError(Loc.GetString("cmd-mapping-error"));
                            mapSys.DeleteMap(mapId);
=======
                        _mapSystem.CreateMap(mapId, runMapInit: false);
                        if (!_mapLoader.TryLoadGrid(mapId, path, out grid, opts))
                        {
                            shell.WriteError(Loc.GetString("cmd-mapping-error"));
                            _mapSystem.DeleteMap(mapId);
>>>>>>> a594c7b6
                            return;
                        }
                    }
                }

                // was the map actually created or did it fail somehow?
<<<<<<< HEAD
                if (!mapSys.MapExists(mapId))
=======
                if (!_mapSystem.MapExists(mapId))
>>>>>>> a594c7b6
                {
                    shell.WriteError(Loc.GetString("cmd-mapping-error"));
                    return;
                }
            }
            else
                _mapSystem.CreateMap(out mapId, runMapInit: false);

            // map successfully created. run misc helpful mapping commands
            if (player.AttachedEntity is { Valid: true } playerEntity &&
                EntityManager.GetComponent<MetaDataComponent>(playerEntity).EntityPrototype?.ID != GameTicker.AdminObserverPrototypeName)
            {
                shell.ExecuteCommand("aghost");
            }

            // don't interrupt mapping with events or auto-shuttle
            shell.ExecuteCommand("changecvar events.enabled false");
            shell.ExecuteCommand("changecvar shuttle.auto_call_time 0");

<<<<<<< HEAD
            var auto = _entities.System<MappingSystem>();
            if (grid != null)
                auto.ToggleAutosave(grid.Value.Owner, toLoad ?? "NEWGRID");
            else
                auto.ToggleAutosave(mapId, toLoad ?? "NEWMAP");

            shell.ExecuteCommand($"tp 0 0 {mapId}");
            shell.RemoteExecuteCommand("mappingclientsidesetup");
            DebugTools.Assert(mapSys.IsPaused(mapId));
=======
            if (grid != null)
                _mappingSystem.ToggleAutosave(grid.Value.Owner, toLoad ?? "NEWGRID");
            else
                _mappingSystem.ToggleAutosave(mapId, toLoad ?? "NEWMAP");

            shell.ExecuteCommand($"tp 0 0 {mapId}");
            shell.RemoteExecuteCommand("mappingclientsidesetup");
            DebugTools.Assert(_mapSystem.IsPaused(mapId));
>>>>>>> a594c7b6

            if (args.Length != 2)
                shell.WriteLine(Loc.GetString("cmd-mapping-success", ("mapId", mapId)));
            else if (grid == null)
                shell.WriteLine(Loc.GetString("cmd-mapping-success-load", ("mapId", mapId), ("path", args[1])));
            else
                shell.WriteLine(Loc.GetString("cmd-mapping-success-load-grid", ("mapId", mapId), ("path", args[1])));
        }
    }
}<|MERGE_RESOLUTION|>--- conflicted
+++ resolved
@@ -2,11 +2,6 @@
 using Content.Server.Administration;
 using Content.Server.GameTicking;
 using Content.Shared.Administration;
-<<<<<<< HEAD
-using Content.Shared.CCVar;
-using Robust.Shared.Configuration;
-=======
->>>>>>> a594c7b6
 using Robust.Shared.Console;
 using Robust.Shared.ContentPack;
 using Robust.Shared.EntitySerialization;
@@ -70,11 +65,7 @@
 
             MapId mapId;
             string? toLoad = null;
-<<<<<<< HEAD
-            var mapSys = _entities.System<SharedMapSystem>();
-=======
 
->>>>>>> a594c7b6
             Entity<MapGridComponent>? grid = null;
 
             // Get the map ID to use
@@ -95,11 +86,7 @@
                     return;
                 }
 
-<<<<<<< HEAD
-                if (mapSys.MapExists(mapId))
-=======
                 if (_mapSystem.MapExists(mapId))
->>>>>>> a594c7b6
                 {
                     shell.WriteError(Loc.GetString("cmd-mapping-exists", ("mapId", mapId)));
                     return;
@@ -115,21 +102,6 @@
                     var path = new ResPath(args[1]);
                     toLoad = path.FilenameWithoutExtension;
                     var opts = new DeserializationOptions {StoreYamlUids = true};
-<<<<<<< HEAD
-                    var loader = _entities.System<MapLoaderSystem>();
-
-                    if (isGrid == true)
-                    {
-                        mapSys.CreateMap(mapId, runMapInit: false);
-                        if (!loader.TryLoadGrid(mapId, path, out grid, opts))
-                        {
-                            shell.WriteError(Loc.GetString("cmd-mapping-error"));
-                            mapSys.DeleteMap(mapId);
-                            return;
-                        }
-                    }
-                    else if (!loader.TryLoadMapWithId(mapId, path, out _, out _, opts))
-=======
 
                     if (isGrid == true)
                     {
@@ -142,7 +114,6 @@
                         }
                     }
                     else if (!_mapLoader.TryLoadMapWithId(mapId, path, out _, out _, opts))
->>>>>>> a594c7b6
                     {
                         if (isGrid == false)
                         {
@@ -153,30 +124,18 @@
                         // isGrid was not specified and loading it as a map failed, so we fall back to trying to load
                         // the file as a grid
                         shell.WriteLine(Loc.GetString("cmd-mapping-try-grid"));
-<<<<<<< HEAD
-                        mapSys.CreateMap(mapId, runMapInit: false);
-                        if (!loader.TryLoadGrid(mapId, path, out grid, opts))
-                        {
-                            shell.WriteError(Loc.GetString("cmd-mapping-error"));
-                            mapSys.DeleteMap(mapId);
-=======
                         _mapSystem.CreateMap(mapId, runMapInit: false);
                         if (!_mapLoader.TryLoadGrid(mapId, path, out grid, opts))
                         {
                             shell.WriteError(Loc.GetString("cmd-mapping-error"));
                             _mapSystem.DeleteMap(mapId);
->>>>>>> a594c7b6
                             return;
                         }
                     }
                 }
 
                 // was the map actually created or did it fail somehow?
-<<<<<<< HEAD
-                if (!mapSys.MapExists(mapId))
-=======
                 if (!_mapSystem.MapExists(mapId))
->>>>>>> a594c7b6
                 {
                     shell.WriteError(Loc.GetString("cmd-mapping-error"));
                     return;
@@ -196,17 +155,6 @@
             shell.ExecuteCommand("changecvar events.enabled false");
             shell.ExecuteCommand("changecvar shuttle.auto_call_time 0");
 
-<<<<<<< HEAD
-            var auto = _entities.System<MappingSystem>();
-            if (grid != null)
-                auto.ToggleAutosave(grid.Value.Owner, toLoad ?? "NEWGRID");
-            else
-                auto.ToggleAutosave(mapId, toLoad ?? "NEWMAP");
-
-            shell.ExecuteCommand($"tp 0 0 {mapId}");
-            shell.RemoteExecuteCommand("mappingclientsidesetup");
-            DebugTools.Assert(mapSys.IsPaused(mapId));
-=======
             if (grid != null)
                 _mappingSystem.ToggleAutosave(grid.Value.Owner, toLoad ?? "NEWGRID");
             else
@@ -215,7 +163,6 @@
             shell.ExecuteCommand($"tp 0 0 {mapId}");
             shell.RemoteExecuteCommand("mappingclientsidesetup");
             DebugTools.Assert(_mapSystem.IsPaused(mapId));
->>>>>>> a594c7b6
 
             if (args.Length != 2)
                 shell.WriteLine(Loc.GetString("cmd-mapping-success", ("mapId", mapId)));
