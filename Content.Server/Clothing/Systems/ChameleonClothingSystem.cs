--- conflicted
+++ resolved
@@ -8,20 +8,13 @@
 using Content.Shared.Inventory;
 using Content.Shared.Prototypes;
 using Robust.Shared.Prototypes;
-<<<<<<< HEAD
-=======
 using Robust.Shared.Random;
->>>>>>> a594c7b6
 
 namespace Content.Server.Clothing.Systems;
 
 public sealed class ChameleonClothingSystem : SharedChameleonClothingSystem
 {
     [Dependency] private readonly IPrototypeManager _proto = default!;
-<<<<<<< HEAD
-    [Dependency] private readonly IComponentFactory _factory = default!;
-=======
->>>>>>> a594c7b6
     [Dependency] private readonly IdentitySystem _identity = default!;
     [Dependency] private readonly IRobustRandom _random = default!;
 
@@ -44,8 +37,6 @@
         SetSelectedPrototype(uid, args.SelectedId, component: component);
     }
 
-<<<<<<< HEAD
-=======
     private void OnEmpPulse(EntityUid uid, ChameleonClothingComponent component, ref EmpPulseEvent args)
     {
         if (!component.AffectedByEmp)
@@ -61,7 +52,6 @@
         args.Disabled = true;
     }
 
->>>>>>> a594c7b6
     private void UpdateUi(EntityUid uid, ChameleonClothingComponent? component = null)
     {
         if (!Resolve(uid, ref component))
