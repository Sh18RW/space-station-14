--- conflicted
+++ resolved
@@ -33,15 +33,12 @@
 using Robust.Shared.Containers;
 using Robust.Shared.Player;
 using Robust.Shared.Timing;
-using Content.Shared.CCVar;
-using Robust.Shared.Configuration;
 
 namespace Content.Server.MassMedia.Systems;
 
 public sealed class NewsSystem : SharedNewsSystem
 {
     [Dependency] private readonly IGameTiming _timing = default!;
-    [Dependency] private readonly IConfigurationManager _cfg = default!;
     [Dependency] private readonly UserInterfaceSystem _ui = default!;
     [Dependency] private readonly RingerSystem _ringer = default!;
     [Dependency] private readonly CartridgeLoaderSystem _cartridgeLoaderSystem = default!;
@@ -161,16 +158,6 @@
             }
         }
 
-<<<<<<< HEAD
-        var maxNameLength = _cfg.GetCVar(CCVars.NewsNameLimit);
-        var maxContentLength = _cfg.GetCVar(CCVars.NewsContentLimit);
-
-        NewsArticle article = new NewsArticle
-        {
-            Author = authorName,
-            Name = (msg.Name.Length <= maxNameLength ? msg.Name.Trim() : $"{msg.Name.Trim().Substring(0, maxNameLength)}..."),
-            Content = (msg.Content.Length <= maxContentLength ? msg.Content.Trim() : $"{msg.Content.Trim().Substring(0, maxContentLength)}..."),
-=======
         var trimmedName = msg.Name.Trim();
         var trimmedContent = msg.Content.Trim();
 
@@ -179,7 +166,6 @@
             Author = authorName,
             Name = trimmedName.Length <= MaxNameLength ? trimmedName : $"{trimmedName[..MaxNameLength]}...",
             Content = trimmedContent.Length <= MaxArticleLength ? trimmedContent : $"{trimmedContent[..MaxArticleLength]}...",
->>>>>>> f9a57dc1
             ShareTime = _ticker.RoundDuration()
         };
 
