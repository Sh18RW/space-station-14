--- conflicted
+++ resolved
@@ -12,49 +12,13 @@
     [DataDefinition]
     public sealed partial class SpillTileReaction : ITileReaction
     {
-<<<<<<< HEAD
-        [DataField("launchForwardsMultiplier")] public float LaunchForwardsMultiplier = 1;
-        [DataField("requiredSlipSpeed")] public float RequiredSlipSpeed = 6;
-        [DataField("paralyzeTime")] public float ParalyzeTime = 1;
-
-        /// <summary>
-        /// <see cref="SlipperyComponent.SuperSlippery"/>
-        /// </summary>
-        [DataField("superSlippery")] public bool SuperSlippery;
-
-=======
->>>>>>> a594c7b6
         public FixedPoint2 TileReact(TileRef tile,
             ReagentPrototype reagent,
             FixedPoint2 reactVolume,
             IEntityManager entityManager,
             List<ReagentData>? data)
         {
-<<<<<<< HEAD
-            if (reactVolume < 5)
-                return FixedPoint2.Zero;
-
-            if (entityManager.EntitySysManager.GetEntitySystem<PuddleSystem>()
-                .TrySpillAt(tile, new Solution(reagent.ID, reactVolume, data), out var puddleUid, false, false))
-            {
-                var slippery = entityManager.EnsureComponent<SlipperyComponent>(puddleUid);
-                slippery.LaunchForwardsMultiplier = LaunchForwardsMultiplier;
-                slippery.ParalyzeTime = ParalyzeTime;
-                slippery.SuperSlippery = SuperSlippery;
-                entityManager.Dirty(puddleUid, slippery);
-
-                var step = entityManager.EnsureComponent<StepTriggerComponent>(puddleUid);
-                entityManager.EntitySysManager.GetEntitySystem<StepTriggerSystem>().SetRequiredTriggerSpeed(puddleUid, RequiredSlipSpeed, step);
-
-                var slow = entityManager.EnsureComponent<SpeedModifierContactsComponent>(puddleUid);
-                var speedModifier = 1 - reagent.Viscosity;
-                entityManager.EntitySysManager.GetEntitySystem<SpeedModifierContactsSystem>().ChangeModifiers(puddleUid, speedModifier, slow);
-
-                return reactVolume;
-            }
-=======
             var spillSystem = entityManager.System<PuddleSystem>();
->>>>>>> a594c7b6
 
             return spillSystem.TrySpillAt(tile, new Solution(reagent.ID, reactVolume, data), out _, sound: false, tileReact: false)
                 ? reactVolume
