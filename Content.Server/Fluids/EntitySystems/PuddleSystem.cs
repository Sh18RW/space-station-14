--- conflicted
+++ resolved
@@ -383,13 +383,6 @@
 
     private void UpdateSlip(Entity<PuddleComponent> entity, Solution solution)
     {
-<<<<<<< HEAD
-        var isSlippery = false;
-        var isSuperSlippery = false;
-        // The base sprite is currently at 0.3 so we require at least 2nd tier to be slippery or else it's too hard to see.
-        var amountRequired = FixedPoint2.New(component.OverflowVolume.Float() * LowThreshold);
-        var slipperyAmount = FixedPoint2.Zero;
-=======
         if (!TryComp<StepTriggerComponent>(entity, out var comp))
             return;
 
@@ -425,52 +418,11 @@
 
         if (!TryComp<SlipperyComponent>(entity, out var slipComp))
             return;
->>>>>>> a594c7b6
-
-        // Utilize the defaults from their relevant systems... this sucks, and is a bandaid
-        var launchForwardsMultiplier = SlipperyComponent.DefaultLaunchForwardsMultiplier;
-        var paralyzeTime = SlipperyComponent.DefaultParalyzeTime;
-        var requiredSlipSpeed = StepTriggerComponent.DefaultRequiredTriggeredSpeed;
 
         foreach (var (reagent, quantity) in solution.Contents)
         {
             var reagentProto = _prototypeManager.Index<ReagentPrototype>(reagent.Prototype);
 
-<<<<<<< HEAD
-            if (!reagentProto.Slippery)
-                continue;
-            slipperyAmount += quantity;
-
-            if (slipperyAmount <= amountRequired)
-                continue;
-            isSlippery = true;
-
-            foreach (var tileReaction in reagentProto.TileReactions)
-            {
-                if (tileReaction is not SpillTileReaction spillTileReaction)
-                    continue;
-                isSuperSlippery = spillTileReaction.SuperSlippery;
-                launchForwardsMultiplier = launchForwardsMultiplier < spillTileReaction.LaunchForwardsMultiplier ? spillTileReaction.LaunchForwardsMultiplier : launchForwardsMultiplier;
-                requiredSlipSpeed = requiredSlipSpeed > spillTileReaction.RequiredSlipSpeed ? spillTileReaction.RequiredSlipSpeed : requiredSlipSpeed;
-                paralyzeTime = paralyzeTime < spillTileReaction.ParalyzeTime ? spillTileReaction.ParalyzeTime : paralyzeTime;
-            }
-        }
-
-        if (isSlippery)
-        {
-            var comp = EnsureComp<StepTriggerComponent>(entityUid);
-            _stepTrigger.SetActive(entityUid, true, comp);
-            var friction = EnsureComp<TileFrictionModifierComponent>(entityUid);
-            _tile.SetModifier(entityUid, TileFrictionController.DefaultFriction * 0.5f, friction);
-
-            if (!TryComp<SlipperyComponent>(entityUid, out var slipperyComponent))
-                return;
-            slipperyComponent.SuperSlippery = isSuperSlippery;
-            _stepTrigger.SetRequiredTriggerSpeed(entityUid, requiredSlipSpeed);
-            slipperyComponent.LaunchForwardsMultiplier = launchForwardsMultiplier;
-            slipperyComponent.ParalyzeTime = paralyzeTime;
-
-=======
             // Calculate the minimum speed needed to slip in the puddle. Average the overall slip thresholds for all reagents
             var deltaSlipTrigger = reagentProto.SlipData?.RequiredSlipSpeed ?? entity.Comp.DefaultSlippery;
             slipStepTrigger += quantity * deltaSlipTrigger;
@@ -489,7 +441,6 @@
 
             if (reagentProto.SlipData.SuperSlippery)
                 superSlipperyUnits += quantity;
->>>>>>> a594c7b6
         }
 
         // Turn on the step trigger if it's slippery
