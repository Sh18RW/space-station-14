--- conflicted
+++ resolved
@@ -27,11 +27,7 @@
         definition = null;
 
         var totalTargetCount = GetTargetAntagCount(ent, players);
-<<<<<<< HEAD
-        var mindCount = ent.Comp.SelectedMinds.Count;
-=======
         var mindCount = ent.Comp.AssignedMinds.Count;
->>>>>>> a594c7b6
         if (mindCount >= totalTargetCount)
             return false;
 
