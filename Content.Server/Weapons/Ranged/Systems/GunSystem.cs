using System.Linq;
using System.Numerics;
using Content.Server.Cargo.Systems;
using Content.Server.Weapons.Ranged.Components;
using Content.Shared.Cargo;
using Content.Shared.Damage;
using Content.Shared.Damage.Systems;
using Content.Shared.Database;
using Content.Shared.Effects;
using Content.Shared.Projectiles;
using Content.Shared.Weapons.Melee;
using Content.Shared.Weapons.Ranged;
using Content.Shared.Weapons.Ranged.Components;
using Content.Shared.Weapons.Ranged.Events;
using Content.Shared.Weapons.Ranged.Systems;
using Content.Shared.Weapons.Reflect;
using Content.Shared.Damage.Components;
using Robust.Shared.Audio;
using Robust.Shared.Map;
using Robust.Shared.Physics;
using Robust.Shared.Player;
using Robust.Shared.Prototypes;
using Robust.Shared.Utility;
using Robust.Shared.Containers;

namespace Content.Server.Weapons.Ranged.Systems;

public sealed partial class GunSystem : SharedGunSystem
{
    [Dependency] private readonly DamageExamineSystem _damageExamine = default!;
    [Dependency] private readonly PricingSystem _pricing = default!;
    [Dependency] private readonly SharedColorFlashEffectSystem _color = default!;
    [Dependency] private readonly SharedStaminaSystem _stamina = default!;
    [Dependency] private readonly SharedContainerSystem _container = default!;
    [Dependency] private readonly SharedMapSystem _map = default!;

    private const float DamagePitchVariation = 0.05f;

    public override void Initialize()
    {
        base.Initialize();
        SubscribeLocalEvent<BallisticAmmoProviderComponent, PriceCalculationEvent>(OnBallisticPrice);
    }

    private void OnBallisticPrice(EntityUid uid, BallisticAmmoProviderComponent component, ref PriceCalculationEvent args)
    {
        if (string.IsNullOrEmpty(component.Proto) || component.UnspawnedCount == 0)
            return;

        if (!ProtoManager.TryIndex<EntityPrototype>(component.Proto, out var proto))
        {
            Log.Error($"Unable to find fill prototype for price on {component.Proto} on {ToPrettyString(uid)}");
            return;
        }

        // Probably good enough for most.
        var price = _pricing.GetEstimatedPrice(proto);
        args.Price += price * component.UnspawnedCount;
    }

    public override void Shoot(EntityUid gunUid, GunComponent gun, List<(EntityUid? Entity, IShootable Shootable)> ammo,
        EntityCoordinates fromCoordinates, EntityCoordinates toCoordinates, out bool userImpulse, EntityUid? user = null, bool throwItems = false)
    {
        userImpulse = true;

        if (user != null)
        {
            var selfEvent = new SelfBeforeGunShotEvent(user.Value, (gunUid, gun), ammo);
            RaiseLocalEvent(user.Value, selfEvent);
            if (selfEvent.Cancelled)
            {
                userImpulse = false;
                return;
            }
        }

        var fromMap = TransformSystem.ToMapCoordinates(fromCoordinates);
        var toMap = TransformSystem.ToMapCoordinates(toCoordinates).Position;
        var mapDirection = toMap - fromMap.Position;
        var mapAngle = mapDirection.ToAngle();
        var angle = GetRecoilAngle(Timing.CurTime, gun, mapDirection.ToAngle());

        // If applicable, this ensures the projectile is parented to grid on spawn, instead of the map.
        var fromEnt = MapManager.TryFindGridAt(fromMap, out var gridUid, out _)
            ? TransformSystem.WithEntityId(fromCoordinates, gridUid)
            : new EntityCoordinates(_map.GetMapOrInvalid(fromMap.MapId), fromMap.Position);

        // Update shot based on the recoil
        toMap = fromMap.Position + angle.ToVec() * mapDirection.Length();
        mapDirection = toMap - fromMap.Position;
        var gunVelocity = Physics.GetMapLinearVelocity(fromEnt);

        // I must be high because this was getting tripped even when true.
        // DebugTools.Assert(direction != Vector2.Zero);
        var shotProjectiles = new List<EntityUid>(ammo.Count);

        foreach (var (ent, shootable) in ammo)
        {
            // pneumatic cannon doesn't shoot bullets it just throws them, ignore ammo handling
            if (throwItems && ent != null)
            {
                ShootOrThrow(ent.Value, mapDirection, gunVelocity, gun, gunUid, user);
                continue;
            }

            switch (shootable)
            {
                // Cartridge shoots something else
                case CartridgeAmmoComponent cartridge:
                    if (!cartridge.Spent)
                    {
                        var uid = Spawn(cartridge.Prototype, fromEnt);
                        CreateAndFireProjectiles(uid, cartridge);

                        RaiseLocalEvent(ent!.Value, new AmmoShotEvent()
                        {
                            FiredProjectiles = shotProjectiles,
                        });

                        SetCartridgeSpent(ent.Value, cartridge, true);

                        if (cartridge.DeleteOnSpawn)
                            Del(ent.Value);
                    }
                    else
                    {
                        userImpulse = false;
                        Audio.PlayPredicted(gun.SoundEmpty, gunUid, user);
                    }

                    // Something like ballistic might want to leave it in the container still
                    if (!cartridge.DeleteOnSpawn && !Containers.IsEntityInContainer(ent!.Value))
                        EjectCartridge(ent.Value, angle);

                    Dirty(ent!.Value, cartridge);
                    break;
                // Ammo shoots itself
                case AmmoComponent newAmmo:
                    if (ent == null)
                        break;
                    CreateAndFireProjectiles(ent.Value, newAmmo);

                    break;
                case HitscanPrototype hitscan:

                    EntityUid? lastHit = null;

                    var from = fromMap;
                    // can't use map coords above because funny FireEffects
                    var fromEffect = fromCoordinates;
                    var dir = mapDirection.Normalized();

                    //in the situation when user == null, means that the cannon fires on its own (via signals). And we need the gun to not fire by itself in this case
                    var lastUser = user ?? gunUid;

                    if (hitscan.Reflective != ReflectType.None)
                    {
                        for (var reflectAttempt = 0; reflectAttempt < 3; reflectAttempt++)
                        {
                            var ray = new CollisionRay(from.Position, dir, hitscan.CollisionMask);
                            var rayCastResults =
                                Physics.IntersectRay(from.MapId, ray, hitscan.MaxLength, lastUser, false).ToList();
                            if (!rayCastResults.Any())
                                break;

                            var result = rayCastResults[0];

                            // Check if laser is shot from in a container
                            if (!_container.IsEntityOrParentInContainer(lastUser))
                            {
                                // Checks if the laser should pass over unless targeted by its user
                                foreach (var collide in rayCastResults)
                                {
                                    if (collide.HitEntity != gun.Target &&
                                        CompOrNull<RequireProjectileTargetComponent>(collide.HitEntity)?.Active == true)
                                    {
                                        continue;
                                    }

                                    result = collide;
                                    break;
                                }
                            }

                            var hit = result.HitEntity;
                            lastHit = hit;

                            FireEffects(fromEffect, result.Distance, dir.Normalized().ToAngle(), hitscan, hit);

                            var ev = new HitScanReflectAttemptEvent(user, gunUid, hitscan.Reflective, dir, false);
                            RaiseLocalEvent(hit, ref ev);

                            if (!ev.Reflected)
                                break;

                            fromEffect = Transform(hit).Coordinates;
                            from = TransformSystem.ToMapCoordinates(fromEffect);
                            dir = ev.Direction;
                            lastUser = hit;
                        }
                    }

                    if (lastHit != null)
                    {
                        var hitEntity = lastHit.Value;
                        if (hitscan.StaminaDamage > 0f)
                            _stamina.TakeStaminaDamage(hitEntity, hitscan.StaminaDamage, source: user);

                        var dmg = hitscan.Damage;

                        var hitName = ToPrettyString(hitEntity);
                        if (dmg != null)
                            dmg = Damageable.TryChangeDamage(hitEntity, dmg * Damageable.UniversalHitscanDamageModifier, origin: user);

                        // check null again, as TryChangeDamage returns modified damage values
                        if (dmg != null)
                        {
                            if (!Deleted(hitEntity))
                            {
                                if (dmg.AnyPositive())
                                {
                                    _color.RaiseEffect(Color.Red, new List<EntityUid>() { hitEntity }, Filter.Pvs(hitEntity, entityManager: EntityManager));
                                }

                                // TODO get fallback position for playing hit sound.
                                PlayImpactSound(hitEntity, dmg, hitscan.Sound, hitscan.ForceSound);
                            }

                            if (user != null)
                            {
                                Logs.Add(LogType.HitScanHit,
                                    $"{ToPrettyString(user.Value):user} hit {hitName:target} using hitscan and dealt {dmg.GetTotal():damage} damage");
                            }
                            else
                            {
                                Logs.Add(LogType.HitScanHit,
                                    $"{hitName:target} hit by hitscan dealing {dmg.GetTotal():damage} damage");
                            }
                        }
                    }
                    else
                    {
                        FireEffects(fromEffect, hitscan.MaxLength, dir.ToAngle(), hitscan);
                    }

                    Audio.PlayPredicted(gun.SoundGunshotModified, gunUid, user);
                    break;
                default:
                    throw new ArgumentOutOfRangeException();
            }
        }

        RaiseLocalEvent(gunUid, new AmmoShotEvent()
        {
            FiredProjectiles = shotProjectiles,
        });

        void CreateAndFireProjectiles(EntityUid ammoEnt, AmmoComponent ammoComp)
        {
            if (TryComp<ProjectileSpreadComponent>(ammoEnt, out var ammoSpreadComp))
            {
                var spreadEvent = new GunGetAmmoSpreadEvent(ammoSpreadComp.Spread);
                RaiseLocalEvent(gunUid, ref spreadEvent);

                var angles = LinearSpread(mapAngle - spreadEvent.Spread / 2,
                    mapAngle + spreadEvent.Spread / 2, ammoSpreadComp.Count);

                ShootOrThrow(ammoEnt, angles[0].ToVec(), gunVelocity, gun, gunUid, user);
                shotProjectiles.Add(ammoEnt);

                for (var i = 1; i < ammoSpreadComp.Count; i++)
                {
                    var newuid = Spawn(ammoSpreadComp.Proto, fromEnt);
                    ShootOrThrow(newuid, angles[i].ToVec(), gunVelocity, gun, gunUid, user);
                    shotProjectiles.Add(newuid);
                }
            }
            else
            {
                ShootOrThrow(ammoEnt, mapDirection, gunVelocity, gun, gunUid, user);
                shotProjectiles.Add(ammoEnt);
            }

            MuzzleFlash(gunUid, ammoComp, mapDirection.ToAngle(), user);
            Audio.PlayPredicted(gun.SoundGunshotModified, gunUid, user);
        }
    }

    private void ShootOrThrow(EntityUid uid, Vector2 mapDirection, Vector2 gunVelocity, GunComponent gun, EntityUid gunUid, EntityUid? user)
    {
        if (gun.Target is { } target && !TerminatingOrDeleted(target))
        {
            var targeted = EnsureComp<TargetedProjectileComponent>(uid);
            targeted.Target = target;
            Dirty(uid, targeted);
        }

        // Do a throw
        if (!HasComp<ProjectileComponent>(uid))
        {
            RemoveShootable(uid);
            // TODO: Someone can probably yeet this a billion miles so need to pre-validate input somewhere up the call stack.
            ThrowingSystem.TryThrow(uid, mapDirection, gun.ProjectileSpeedModified, user);
            return;
        }

        ShootProjectile(uid, mapDirection, gunVelocity, gunUid, user, gun.ProjectileSpeedModified);
    }

    /// <summary>
    /// Gets a linear spread of angles between start and end.
    /// </summary>
    /// <param name="start">Start angle in degrees</param>
    /// <param name="end">End angle in degrees</param>
    /// <param name="intervals">How many shots there are</param>
    private Angle[] LinearSpread(Angle start, Angle end, int intervals)
    {
        var angles = new Angle[intervals];
        DebugTools.Assert(intervals > 1);

        for (var i = 0; i <= intervals - 1; i++)
        {
            angles[i] = new Angle(start + (end - start) * i / (intervals - 1));
        }

        return angles;
    }

    private Angle GetRecoilAngle(TimeSpan curTime, GunComponent component, Angle direction)
    {
        var timeSinceLastFire = (curTime - component.LastFire).TotalSeconds;
        var newTheta = MathHelper.Clamp(component.CurrentAngle.Theta + component.AngleIncreaseModified.Theta - component.AngleDecayModified.Theta * timeSinceLastFire, component.MinAngleModified.Theta, component.MaxAngleModified.Theta);
        component.CurrentAngle = new Angle(newTheta);
        component.LastFire = component.NextFire;

        // Convert it so angle can go either side.
        var random = Random.NextFloat(-0.5f, 0.5f);
        var spread = component.CurrentAngle.Theta * random;
        var angle = new Angle(direction.Theta + component.CurrentAngle.Theta * random);
        DebugTools.Assert(spread <= component.MaxAngleModified.Theta);
        return angle;
    }

    protected override void Popup(string message, EntityUid? uid, EntityUid? user) { }

    protected override void CreateEffect(EntityUid gunUid, MuzzleFlashEvent message, EntityUid? user = null)
    {
        var filter = Filter.Pvs(gunUid, entityManager: EntityManager);

        if (TryComp<ActorComponent>(user, out var actor))
            filter.RemovePlayer(actor.PlayerSession);

        RaiseNetworkEvent(message, filter);
    }

    public void PlayImpactSound(EntityUid otherEntity, DamageSpecifier? modifiedDamage, SoundSpecifier? weaponSound, bool forceWeaponSound)
    {
        DebugTools.Assert(!Deleted(otherEntity), "Impact sound entity was deleted");

        // Like projectiles and melee,
        // 1. Entity specific sound
        // 2. Ammo's sound
        // 3. Nothing
        var playedSound = false;

        if (!forceWeaponSound && modifiedDamage != null && modifiedDamage.GetTotal() > 0 && TryComp<RangedDamageSoundComponent>(otherEntity, out var rangedSound))
        {
            var type = SharedMeleeWeaponSystem.GetHighestDamageSound(modifiedDamage, ProtoManager);

            if (type != null && rangedSound.SoundTypes?.TryGetValue(type, out var damageSoundType) == true)
            {
                Audio.PlayPvs(damageSoundType, otherEntity, AudioParams.Default.WithVariation(DamagePitchVariation));
                playedSound = true;
            }
            else if (type != null && rangedSound.SoundGroups?.TryGetValue(type, out var damageSoundGroup) == true)
            {
                Audio.PlayPvs(damageSoundGroup, otherEntity, AudioParams.Default.WithVariation(DamagePitchVariation));
                playedSound = true;
            }
        }

        if (!playedSound && weaponSound != null)
        {
            Audio.PlayPvs(weaponSound, otherEntity);
        }
    }

    // TODO: Pseudo RNG so the client can predict these.
    #region Hitscan effects

    private void FireEffects(EntityCoordinates fromCoordinates, float distance, Angle angle, HitscanPrototype hitscan, EntityUid? hitEntity = null)
    {
        // Lord
        // Forgive me for the shitcode I am about to do
        // Effects tempt me not
        var sprites = new List<(NetCoordinates coordinates, Angle angle, SpriteSpecifier sprite, float scale)>();
        var fromXform = Transform(fromCoordinates.EntityId);

        // We'll get the effects relative to the grid / map of the firer
        // Look you could probably optimise this a bit with redundant transforms at this point.

        var gridUid = fromXform.GridUid;
        if (gridUid != fromCoordinates.EntityId && TryComp(gridUid, out TransformComponent? gridXform))
        {
            var (_, gridRot, gridInvMatrix) = TransformSystem.GetWorldPositionRotationInvMatrix(gridXform);
<<<<<<< HEAD
            var map = _transform.ToMapCoordinates(fromCoordinates);
=======
            var map = TransformSystem.ToMapCoordinates(fromCoordinates);
>>>>>>> a594c7b6
            fromCoordinates = new EntityCoordinates(gridUid.Value, Vector2.Transform(map.Position, gridInvMatrix));
            angle -= gridRot;
        }
        else
        {
<<<<<<< HEAD
            angle -= _transform.GetWorldRotation(fromXform);
=======
            angle -= TransformSystem.GetWorldRotation(fromXform);
>>>>>>> a594c7b6
        }

        if (distance >= 1f)
        {
            if (hitscan.MuzzleFlash != null)
            {
                var coords = fromCoordinates.Offset(angle.ToVec().Normalized() / 2);
                var netCoords = GetNetCoordinates(coords);

                sprites.Add((netCoords, angle, hitscan.MuzzleFlash, 1f));
            }

            if (hitscan.TravelFlash != null)
            {
                var coords = fromCoordinates.Offset(angle.ToVec() * (distance + 0.5f) / 2);
                var netCoords = GetNetCoordinates(coords);

                sprites.Add((netCoords, angle, hitscan.TravelFlash, distance - 1.5f));
            }
        }

        if (hitscan.ImpactFlash != null)
        {
            var coords = fromCoordinates.Offset(angle.ToVec() * distance);
            var netCoords = GetNetCoordinates(coords);

            sprites.Add((netCoords, angle.FlipPositive(), hitscan.ImpactFlash, 1f));
        }

        if (sprites.Count > 0)
        {
            RaiseNetworkEvent(new HitscanEvent
            {
                Sprites = sprites,
            }, Filter.Pvs(fromCoordinates, entityMan: EntityManager));
        }
    }

    #endregion
}<|MERGE_RESOLUTION|>--- conflicted
+++ resolved
@@ -403,21 +403,13 @@
         if (gridUid != fromCoordinates.EntityId && TryComp(gridUid, out TransformComponent? gridXform))
         {
             var (_, gridRot, gridInvMatrix) = TransformSystem.GetWorldPositionRotationInvMatrix(gridXform);
-<<<<<<< HEAD
-            var map = _transform.ToMapCoordinates(fromCoordinates);
-=======
             var map = TransformSystem.ToMapCoordinates(fromCoordinates);
->>>>>>> a594c7b6
             fromCoordinates = new EntityCoordinates(gridUid.Value, Vector2.Transform(map.Position, gridInvMatrix));
             angle -= gridRot;
         }
         else
         {
-<<<<<<< HEAD
-            angle -= _transform.GetWorldRotation(fromXform);
-=======
             angle -= TransformSystem.GetWorldRotation(fromXform);
->>>>>>> a594c7b6
         }
 
         if (distance >= 1f)
