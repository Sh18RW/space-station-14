using System.Buffers;
using System.Linq;
using System.Numerics;
using System.Threading;
using System.Threading.Tasks;
using Content.Server.Administration.Managers;
using Content.Server.Destructible;
using Content.Server.NPC.Systems;
using Content.Shared.Access.Components;
using Content.Shared.Administration;
using Content.Shared.Climbing.Components;
using Content.Shared.Doors.Components;
using Content.Shared.NPC;
using Robust.Server.Player;
using Robust.Shared.Enums;
using Robust.Shared.Map;
using Robust.Shared.Map.Components;
using Robust.Shared.Physics;
using Robust.Shared.Physics.Systems;
using Robust.Shared.Player;
using Robust.Shared.Random;
using Robust.Shared.Threading;
using Robust.Shared.Timing;
using Robust.Shared.Utility;

namespace Content.Server.NPC.Pathfinding
{
    /// <summary>
    /// This system handles pathfinding graph updates as well as dispatches to the pathfinder
    /// (90% of what it's doing is graph updates so not much point splitting the 2 roles)
    /// </summary>
    public sealed partial class PathfindingSystem : SharedPathfindingSystem
    {
        /*
         * I have spent many hours looking at what pathfinding to use
         * Ideally we would be able to use something grid based with hierarchy, but the problem is
         * we also have triangular / diagonal walls and thindows which makes that not exactly feasible
         * Recast is also overkill for our usecase, plus another lib, hence you get this.
         *
         * See PathfindingSystem.Grid for a description of the grid implementation.
         */

        [Dependency] private readonly IAdminManager _adminManager = default!;
        [Dependency] private readonly IGameTiming _timing = default!;
        [Dependency] private readonly IParallelManager _parallel = default!;
        [Dependency] private readonly IPlayerManager _playerManager = default!;
        [Dependency] private readonly IRobustRandom _random = default!;
        [Dependency] private readonly DestructibleSystem _destructible = default!;
        [Dependency] private readonly EntityLookupSystem _lookup = default!;
        [Dependency] private readonly FixtureSystem _fixtures = default!;
        [Dependency] private readonly NPCSystem _npc = default!;
        [Dependency] private readonly SharedMapSystem _maps = default!;
        [Dependency] private readonly SharedPhysicsSystem _physics = default!;
        [Dependency] private readonly SharedTransformSystem _transform = default!;

        private readonly Dictionary<ICommonSession, PathfindingDebugMode> _subscribedSessions = new();

        [ViewVariables]
        private readonly List<PathRequest> _pathRequests = new(PathTickLimit);

        private static readonly TimeSpan PathTime = TimeSpan.FromMilliseconds(3);

        /// <summary>
        /// How many paths we can process in a single tick.
        /// </summary>
        private const int PathTickLimit = 256;

        private int _portalIndex;
        private readonly Dictionary<int, PathPortal> _portals = new();

        private EntityQuery<AccessReaderComponent> _accessQuery;
        private EntityQuery<DestructibleComponent> _destructibleQuery;
        private EntityQuery<DoorComponent> _doorQuery;
        private EntityQuery<ClimbableComponent> _climbableQuery;
        private EntityQuery<FixturesComponent> _fixturesQuery;
        private EntityQuery<MapGridComponent> _gridQuery;
        private EntityQuery<TransformComponent> _xformQuery;

        public override void Initialize()
        {
            base.Initialize();

            _accessQuery = GetEntityQuery<AccessReaderComponent>();
            _destructibleQuery = GetEntityQuery<DestructibleComponent>();
            _doorQuery = GetEntityQuery<DoorComponent>();
            _climbableQuery = GetEntityQuery<ClimbableComponent>();
            _fixturesQuery = GetEntityQuery<FixturesComponent>();
            _gridQuery = GetEntityQuery<MapGridComponent>();
            _xformQuery = GetEntityQuery<TransformComponent>();

            _playerManager.PlayerStatusChanged += OnPlayerChange;
            InitializeGrid();
            SubscribeNetworkEvent<RequestPathfindingDebugMessage>(OnBreadcrumbs);
        }

        public override void Shutdown()
        {
            base.Shutdown();
            _subscribedSessions.Clear();
            _playerManager.PlayerStatusChanged -= OnPlayerChange;
            _transform.OnGlobalMoveEvent -= OnMoveEvent;
        }

        public override void Update(float frameTime)
        {
            base.Update(frameTime);
            var options = new ParallelOptions()
            {
                MaxDegreeOfParallelism = _parallel.ParallelProcessCount,
            };

            UpdateGrid(options);
            _stopwatch.Restart();
            var amount = Math.Min(PathTickLimit, _pathRequests.Count);
            var results = ArrayPool<PathResult>.Shared.Rent(amount);


            Parallel.For(0, amount, options, i =>
            {
                // If we're over the limit (either time-sliced or hard cap).
                if (_stopwatch.Elapsed >= PathTime)
                {
                    results[i] = PathResult.Continuing;
                    return;
                }

                var request = _pathRequests[i];

                try
                {
                    switch (request)
                    {
                        case AStarPathRequest astar:
                            results[i] = UpdateAStarPath(astar);
                            break;
                        case BFSPathRequest bfs:
                            results[i] = UpdateBFSPath(_random, bfs);
                            break;
                        default:
                            throw new NotImplementedException();
                    }
                }
                catch (Exception)
                {
                    results[i] = PathResult.NoPath;
                    throw;
                }
            });

            var offset = 0;

            // then, single-threaded cleanup.
            for (var i = 0; i < amount; i++)
            {
                var resultIndex = i + offset;
                var path = _pathRequests[resultIndex];
                var result = results[i];

                if (path.Task.Exception != null)
                {
                    throw path.Task.Exception;
                }

                switch (result)
                {
                    case PathResult.Continuing:
                        break;
                    case PathResult.PartialPath:
                    case PathResult.Path:
                    case PathResult.NoPath:
                        SendDebug(path);
                        // Don't use RemoveSwap because we still want to try and process them in order.
                        _pathRequests.RemoveAt(resultIndex);
                        offset--;
                        path.Tcs.SetResult(result);
                        SendRoute(path);
                        break;
                    default:
                        throw new NotImplementedException();
                }
            }

            ArrayPool<PathResult>.Shared.Return(results);
        }

        /// <summary>
        /// Creates neighbouring edges at both locations, each leading to the other.
        /// </summary>
        public bool TryCreatePortal(EntityCoordinates coordsA, EntityCoordinates coordsB, out int handle)
        {
            var mapUidA = _transform.GetMap(coordsA);
            var mapUidB = _transform.GetMap(coordsB);
            handle = -1;

            if (mapUidA != mapUidB || mapUidA == null)
            {
                return false;
            }

            var gridUidA = _transform.GetGrid(coordsA);
            var gridUidB = _transform.GetGrid(coordsB);

            if (!TryComp<GridPathfindingComponent>(gridUidA, out var gridA) ||
                !TryComp<GridPathfindingComponent>(gridUidB, out var gridB))
            {
                return false;
            }

            handle = _portalIndex++;
            var portal = new PathPortal(handle, coordsA, coordsB);
            _portals[handle] = portal;
            var originA = GetOrigin(coordsA, gridUidA.Value);
            var originB = GetOrigin(coordsB, gridUidB.Value);

            gridA.PortalLookup.Add(portal, originA);
            gridB.PortalLookup.Add(portal, originB);

            var chunkA = GetChunk(originA, gridUidA.Value);
            var chunkB = GetChunk(originB, gridUidB.Value);
            chunkA.Portals.Add(portal);
            chunkB.Portals.Add(portal);

            // TODO: You already have the chunks
            DirtyChunk(gridUidA.Value, coordsA);
            DirtyChunk(gridUidB.Value, coordsB);

            return true;
        }

        public bool RemovePortal(int handle)
        {
            if (!_portals.TryGetValue(handle, out var portal))
            {
                return false;
            }

            _portals.Remove(handle);

            var gridUidA = _transform.GetGrid(portal.CoordinatesA);
            var gridUidB = _transform.GetGrid(portal.CoordinatesB);

            if (!TryComp<GridPathfindingComponent>(gridUidA, out var gridA) ||
                !TryComp<GridPathfindingComponent>(gridUidB, out var gridB))
            {
                return false;
            }

            gridA.PortalLookup.Remove(portal);
            gridB.PortalLookup.Remove(portal);
            var chunkA = GetChunk(GetOrigin(portal.CoordinatesA, gridUidA.Value), gridUidA.Value, gridA);
            var chunkB = GetChunk(GetOrigin(portal.CoordinatesB, gridUidB.Value), gridUidB.Value, gridB);
            chunkA.Portals.Remove(portal);
            chunkB.Portals.Remove(portal);
            DirtyChunk(gridUidA.Value, portal.CoordinatesA);
            DirtyChunk(gridUidB.Value, portal.CoordinatesB);

            return true;
        }

        public async Task<PathResultEvent> GetRandomPath(
            EntityUid entity,
            float maxRange,
            CancellationToken cancelToken,
            int limit = 40,
            PathFlags flags = PathFlags.None)
        {
            if (!TryComp(entity, out TransformComponent? start))
                return new PathResultEvent(PathResult.NoPath, new List<PathPoly>());

            var layer = 0;
            var mask = 0;

            if (TryComp<FixturesComponent>(entity, out var fixtures))
            {
                (layer, mask) = _physics.GetHardCollision(entity, fixtures);
            }

            var request = new BFSPathRequest(maxRange, limit, start.Coordinates, flags, layer, mask, cancelToken);
            var path = await GetPath(request);

            if (path.Result != PathResult.Path)
                return new PathResultEvent(PathResult.NoPath, new List<PathPoly>());

            return new PathResultEvent(PathResult.Path, path.Path);
        }

        /// <summary>
        /// Gets the estimated distance from the entity to the target node.
        /// </summary>
        public async Task<float?> GetPathDistance(
            EntityUid entity,
            EntityCoordinates end,
            float range,
            CancellationToken cancelToken,
            PathFlags flags = PathFlags.None)
        {
            if (!TryComp(entity, out TransformComponent? start))
                return null;

            var request = GetRequest(entity, start.Coordinates, end, range, cancelToken, flags);
            var path = await GetPath(request);

            if (path.Result != PathResult.Path)
                return null;

            if (path.Path.Count == 0)
                return 0f;

            var distance = 0f;
            var lastNode = path.Path[0];

            for (var i = 1; i < path.Path.Count; i++)
            {
                var node = path.Path[i];
                distance += GetTileCost(request, lastNode, node);
            }

            return distance;
        }

        public async Task<PathResultEvent> GetPath(
            EntityUid entity,
            EntityUid target,
            float range,
            CancellationToken cancelToken,
            PathFlags flags = PathFlags.None)
        {
            if (!TryComp(entity, out TransformComponent? xform) ||
                !TryComp(target, out TransformComponent? targetXform))
                return new PathResultEvent(PathResult.NoPath, new List<PathPoly>());

            var request = GetRequest(entity, xform.Coordinates, targetXform.Coordinates, range, cancelToken, flags);
            return await GetPath(request);
        }

        public async Task<PathResultEvent> GetPath(
            EntityUid entity,
            EntityCoordinates start,
            EntityCoordinates end,
            float range,
            CancellationToken cancelToken,
            PathFlags flags = PathFlags.None)
        {
            var request = GetRequest(entity, start, end, range, cancelToken, flags);
            return await GetPath(request);
        }

        /// <summary>
        /// Gets a path in a thread-safe way.
        /// </summary>
        public async Task<PathResultEvent> GetPathSafe(
            EntityUid entity,
            EntityCoordinates start,
            EntityCoordinates end,
            float range,
            CancellationToken cancelToken,
            PathFlags flags = PathFlags.None)
        {
            var request = GetRequest(entity, start, end, range, cancelToken, flags);
            return await GetPath(request, true);
        }

        /// <summary>
        /// Asynchronously gets a path.
        /// </summary>
        public async Task<PathResultEvent> GetPath(
            EntityCoordinates start,
            EntityCoordinates end,
            float range,
            int layer,
            int mask,
            CancellationToken cancelToken,
            PathFlags flags = PathFlags.None)
        {
            // Don't allow the caller to pass in the request in case they try to do something with its data.
            var request = new AStarPathRequest(start, end, flags, range, layer, mask, cancelToken);
            return await GetPath(request);
        }

        /// <summary>
        /// Raises the pathfinding result event on the entity when finished.
        /// </summary>
        public async void GetPathEvent(
            EntityUid uid,
            EntityCoordinates start,
            EntityCoordinates end,
            float range,
            CancellationToken cancelToken,
            PathFlags flags = PathFlags.None)
        {
            var path = await GetPath(uid, start, end, range, cancelToken);
            RaiseLocalEvent(uid, path);
        }

        /// <summary>
        /// Gets the relevant poly for the specified coordinates if it exists.
        /// </summary>
        public PathPoly? GetPoly(EntityCoordinates coordinates)
        {
            var gridUid = _transform.GetGrid(coordinates);

            if (!TryComp<GridPathfindingComponent>(gridUid, out var comp) ||
                !TryComp(gridUid, out TransformComponent? xform))
            {
                return null;
            }

<<<<<<< HEAD
            var localPos = Vector2.Transform(coordinates.ToMapPos(EntityManager, _transform), _transform.GetInvWorldMatrix(xform));
=======
            var localPos = Vector2.Transform(_transform.ToMapCoordinates(coordinates).Position, _transform.GetInvWorldMatrix(xform));
>>>>>>> a594c7b6
            var origin = GetOrigin(localPos);

            if (!TryGetChunk(origin, comp, out var chunk))
                return null;

            var chunkPos = new Vector2(MathHelper.Mod(localPos.X, ChunkSize), MathHelper.Mod(localPos.Y, ChunkSize));
            var polys = chunk.Polygons[(int)chunkPos.X * ChunkSize + (int)chunkPos.Y];

            foreach (var poly in polys)
            {
                if (!poly.Box.Contains(localPos))
                    continue;

                return poly;
            }

            return null;
        }

        private PathRequest GetRequest(EntityUid entity, EntityCoordinates start, EntityCoordinates end, float range, CancellationToken cancelToken, PathFlags flags)
        {
            var layer = 0;
            var mask = 0;

            if (TryComp<FixturesComponent>(entity, out var fixtures))
            {
                (layer, mask) = _physics.GetHardCollision(entity, fixtures);
            }

            return new AStarPathRequest(start, end, flags, range, layer, mask, cancelToken);
        }

        public PathFlags GetFlags(EntityUid uid)
        {
            if (!_npc.TryGetNpc(uid, out var npc))
            {
                return PathFlags.None;
            }

            return GetFlags(npc.Blackboard);
        }

        public PathFlags GetFlags(NPCBlackboard blackboard)
        {
            var flags = PathFlags.None;

            if (blackboard.TryGetValue<bool>(NPCBlackboard.NavPry, out var pry, EntityManager) && pry)
            {
                flags |= PathFlags.Prying;
            }

            if (blackboard.TryGetValue<bool>(NPCBlackboard.NavSmash, out var smash, EntityManager) && smash)
            {
                flags |= PathFlags.Smashing;
            }

            if (blackboard.TryGetValue<bool>(NPCBlackboard.NavClimb, out var climb, EntityManager) && climb)
            {
                flags |= PathFlags.Climbing;
            }

            if (blackboard.TryGetValue<bool>(NPCBlackboard.NavInteract, out var interact, EntityManager) && interact)
            {
                flags |= PathFlags.Interact;
            }

            return flags;
        }

        private async Task<PathResultEvent> GetPath(
            PathRequest request, bool safe = false)
        {
            // We could maybe try an initial quick run to avoid forcing time-slicing over ticks.
            // For now it seems okay and it shouldn't block on 1 NPC anyway.

            if (safe)
            {
                lock (_pathRequests)
                {
                    _pathRequests.Add(request);
                }
            }
            else
            {
                _pathRequests.Add(request);
            }

            await request.Task;

            if (request.Task.Exception != null)
            {
                throw request.Task.Exception;
            }

            if (!request.Task.IsCompletedSuccessfully)
            {
                return new PathResultEvent(PathResult.NoPath, new List<PathPoly>());
            }

            // Same context as do_after and not synchronously blocking soooo
#pragma warning disable RA0004
            var ev = new PathResultEvent(request.Task.Result, request.Polys);
#pragma warning restore RA0004

            return ev;
        }

        #region Debug handlers

        private DebugPathPoly GetDebugPoly(PathPoly poly)
        {
            // Create fake neighbors for it
            var neighbors = new List<NetCoordinates>(poly.Neighbors.Count);

            foreach (var neighbor in poly.Neighbors)
            {
                neighbors.Add(GetNetCoordinates(neighbor.Coordinates));
            }

            return new DebugPathPoly()
            {
                GraphUid = GetNetEntity(poly.GraphUid),
                ChunkOrigin = poly.ChunkOrigin,
                TileIndex = poly.TileIndex,
                Box = poly.Box,
                Data = poly.Data,
                Neighbors = neighbors,
            };
        }

        private void SendDebug(PathRequest request)
        {
            if (_subscribedSessions.Count == 0)
                return;

            foreach (var session in _subscribedSessions)
            {
                if ((session.Value & PathfindingDebugMode.Routes) == 0x0)
                    continue;

                RaiseNetworkEvent(new PathRouteMessage(request.Polys.Select(GetDebugPoly).ToList(), new Dictionary<DebugPathPoly, float>()), session.Key.Channel);
            }
        }

        private void OnBreadcrumbs(RequestPathfindingDebugMessage msg, EntitySessionEventArgs args)
        {
            var pSession = args.SenderSession;

            if (!_adminManager.HasAdminFlag(pSession, AdminFlags.Debug))
            {
                return;
            }

            var sessions = _subscribedSessions.GetOrNew(args.SenderSession);

            if (msg.Mode == PathfindingDebugMode.None)
            {
                _subscribedSessions.Remove(args.SenderSession);
                return;
            }

            sessions = msg.Mode;
            _subscribedSessions[args.SenderSession] = sessions;

            if (IsCrumb(sessions))
            {
                SendBreadcrumbs(pSession);
            }

            if (IsPoly(sessions))
            {
                SendPolys(pSession);
            }
        }

        private bool IsCrumb(PathfindingDebugMode mode)
        {
            return (mode & (PathfindingDebugMode.Breadcrumbs | PathfindingDebugMode.Crumb)) != 0x0;
        }

        private bool IsPoly(PathfindingDebugMode mode)
        {
            return (mode & (PathfindingDebugMode.Chunks | PathfindingDebugMode.Polys | PathfindingDebugMode.Poly | PathfindingDebugMode.PolyNeighbors)) != 0x0;
        }

        private bool IsRoute(PathfindingDebugMode mode)
        {
            return (mode & (PathfindingDebugMode.Routes | PathfindingDebugMode.RouteCosts)) != 0x0;
        }

        private void SendBreadcrumbs(ICommonSession pSession)
        {
            var msg = new PathBreadcrumbsMessage();

            var query = AllEntityQuery<GridPathfindingComponent>();
            while (query.MoveNext(out var uid, out var comp))
            {
                var netGrid = GetNetEntity(uid);

                msg.Breadcrumbs.Add(netGrid, new Dictionary<Vector2i, List<PathfindingBreadcrumb>>(comp.Chunks.Count));

                foreach (var chunk in comp.Chunks)
                {
                    var data = GetCrumbs(chunk.Value);
                    msg.Breadcrumbs[netGrid].Add(chunk.Key, data);
                }
            }

            RaiseNetworkEvent(msg, pSession.Channel);
        }

        private void SendRoute(PathRequest request)
        {
            if (_subscribedSessions.Count == 0)
                return;

            var polys = new List<DebugPathPoly>();
            var costs = new Dictionary<DebugPathPoly, float>();

            foreach (var poly in request.Polys)
            {
                polys.Add(GetDebugPoly(poly));
            }

            foreach (var (poly, value) in request.CostSoFar)
            {
                costs.Add(GetDebugPoly(poly), value);
            }

            var msg = new PathRouteMessage(polys, costs);

            foreach (var session in _subscribedSessions)
            {
                if (!IsRoute(session.Value))
                    continue;

                RaiseNetworkEvent(msg, session.Key.Channel);
            }
        }

        private void SendPolys(ICommonSession pSession)
        {
            var msg = new PathPolysMessage();

            var query = AllEntityQuery<GridPathfindingComponent>();
            while (query.MoveNext(out var uid, out var comp))
            {
                var netGrid = GetNetEntity(uid);

                msg.Polys.Add(netGrid, new Dictionary<Vector2i, Dictionary<Vector2i, List<DebugPathPoly>>>(comp.Chunks.Count));

                foreach (var chunk in comp.Chunks)
                {
                    var data = GetPolys(chunk.Value);
                    msg.Polys[netGrid].Add(chunk.Key, data);
                }
            }

            RaiseNetworkEvent(msg, pSession.Channel);
        }

        private void SendBreadcrumbs(GridPathfindingChunk chunk, EntityUid gridUid)
        {
            if (_subscribedSessions.Count == 0)
                return;

            var msg = new PathBreadcrumbsRefreshMessage()
            {
                Origin = chunk.Origin,
                GridUid = GetNetEntity(gridUid),
                Data = GetCrumbs(chunk),
            };

            foreach (var session in _subscribedSessions)
            {
                if (!IsCrumb(session.Value))
                    continue;

                RaiseNetworkEvent(msg, session.Key.Channel);
            }
        }

        private void SendPolys(GridPathfindingChunk chunk, EntityUid gridUid,
            List<PathPoly>[] tilePolys)
        {
            if (_subscribedSessions.Count == 0)
                return;

            var data = new Dictionary<Vector2i, List<DebugPathPoly>>(tilePolys.Length);
            var extent = Math.Sqrt(tilePolys.Length);

            for (var x = 0; x < extent; x++)
            {
                for (var y = 0; y < extent; y++)
                {
                    var index = GetIndex(x, y);
                    data[new Vector2i(x, y)] = tilePolys[index].Select(GetDebugPoly).ToList();
                }
            }

            var msg = new PathPolysRefreshMessage()
            {
                Origin = chunk.Origin,
                GridUid = GetNetEntity(gridUid),
                Polys = data,
            };

            foreach (var session in _subscribedSessions)
            {
                if (!IsPoly(session.Value))
                    continue;

                RaiseNetworkEvent(msg, session.Key.Channel);
            }
        }

        private List<PathfindingBreadcrumb> GetCrumbs(GridPathfindingChunk chunk)
        {
            var crumbs = new List<PathfindingBreadcrumb>(chunk.Points.Length);
            const int extent = ChunkSize * SubStep;

            for (var x = 0; x < extent; x++)
            {
                for (var y = 0; y < extent; y++)
                {
                    crumbs.Add(chunk.Points[x, y]);
                }
            }

            return crumbs;
        }

        private Dictionary<Vector2i, List<DebugPathPoly>> GetPolys(GridPathfindingChunk chunk)
        {
            var polys = new Dictionary<Vector2i, List<DebugPathPoly>>(chunk.Polygons.Length);

            for (var x = 0; x < ChunkSize; x++)
            {
                for (var y = 0; y < ChunkSize; y++)
                {
                    var index = GetIndex(x, y);
                    polys[new Vector2i(x, y)] = chunk.Polygons[index].Select(GetDebugPoly).ToList();
                }
            }

            return polys;
        }

        private void OnPlayerChange(object? sender, SessionStatusEventArgs e)
        {
            if (e.NewStatus == SessionStatus.Connected || !_subscribedSessions.ContainsKey(e.Session))
                return;

            _subscribedSessions.Remove(e.Session);
        }

        #endregion
    }
}<|MERGE_RESOLUTION|>--- conflicted
+++ resolved
@@ -405,11 +405,7 @@
                 return null;
             }
 
-<<<<<<< HEAD
-            var localPos = Vector2.Transform(coordinates.ToMapPos(EntityManager, _transform), _transform.GetInvWorldMatrix(xform));
-=======
             var localPos = Vector2.Transform(_transform.ToMapCoordinates(coordinates).Position, _transform.GetInvWorldMatrix(xform));
->>>>>>> a594c7b6
             var origin = GetOrigin(localPos);
 
             if (!TryGetChunk(origin, comp, out var chunk))
