using Content.Server.Atmos.Components;
using Content.Server.Fluids.EntitySystems;
using Content.Server.Hands.Systems;
using Content.Server.NPC.Queries;
using Content.Server.NPC.Queries.Considerations;
using Content.Server.NPC.Queries.Curves;
using Content.Server.NPC.Queries.Queries;
using Content.Server.Nutrition.Components;
using Content.Server.Nutrition.EntitySystems;
using Content.Server.Storage.Components;
using Content.Server.Temperature.Components;
using Content.Shared.Chemistry.EntitySystems;
using Content.Shared.Damage;
using Content.Shared.Examine;
using Content.Shared.Fluids.Components;
using Content.Shared.Hands.Components;
using Content.Shared.Inventory;
using Content.Shared.Mobs;
using Content.Shared.Mobs.Systems;
using Content.Shared.NPC.Systems;
using Content.Shared.Nutrition.Components;
using Content.Shared.Nutrition.EntitySystems;
using Content.Shared.Stunnable;
using Content.Shared.Tools.Systems;
using Content.Shared.Turrets;
using Content.Shared.Weapons.Melee;
using Content.Shared.Weapons.Ranged.Components;
using Content.Shared.Weapons.Ranged.Events;
using Content.Shared.Whitelist;
using Microsoft.Extensions.ObjectPool;
using Robust.Server.Containers;
using Robust.Shared.Prototypes;
using Robust.Shared.Utility;
using System.Linq;

namespace Content.Server.NPC.Systems;

/// <summary>
/// Handles utility queries for NPCs.
/// </summary>
public sealed class NPCUtilitySystem : EntitySystem
{
    [Dependency] private readonly IPrototypeManager _proto = default!;
    [Dependency] private readonly ContainerSystem _container = default!;
    [Dependency] private readonly DrinkSystem _drink = default!;
    [Dependency] private readonly EntityLookupSystem _lookup = default!;
    [Dependency] private readonly FoodSystem _food = default!;
    [Dependency] private readonly HandsSystem _hands = default!;
    [Dependency] private readonly InventorySystem _inventory = default!;
    [Dependency] private readonly MobStateSystem _mobState = default!;
    [Dependency] private readonly NpcFactionSystem _npcFaction = default!;
    [Dependency] private readonly OpenableSystem _openable = default!;
    [Dependency] private readonly PuddleSystem _puddle = default!;
    [Dependency] private readonly SharedTransformSystem _transform = default!;
    [Dependency] private readonly SharedSolutionContainerSystem _solutions = default!;
    [Dependency] private readonly WeldableSystem _weldable = default!;
    [Dependency] private readonly ExamineSystemShared _examine = default!;
    [Dependency] private readonly EntityWhitelistSystem _whitelistSystem = default!;
    [Dependency] private readonly MobThresholdSystem _thresholdSystem = default!;
    [Dependency] private readonly TurretTargetSettingsSystem _turretTargetSettings = default!;

    private EntityQuery<PuddleComponent> _puddleQuery;
    private EntityQuery<TransformComponent> _xformQuery;

    private ObjectPool<HashSet<EntityUid>> _entPool =
        new DefaultObjectPool<HashSet<EntityUid>>(new SetPolicy<EntityUid>(), 256);

    // Temporary caches.
    private List<EntityUid> _entityList = new();
    private HashSet<Entity<IComponent>> _entitySet = new();
    private List<EntityPrototype.ComponentRegistryEntry> _compTypes = new();

    public override void Initialize()
    {
        base.Initialize();
        _puddleQuery = GetEntityQuery<PuddleComponent>();
        _xformQuery = GetEntityQuery<TransformComponent>();
    }

    /// <summary>
    /// Runs the UtilityQueryPrototype and returns the best-matching entities.
    /// </summary>
    /// <param name="bestOnly">Should we only return the entity with the best score.</param>
    public UtilityResult GetEntities(
        NPCBlackboard blackboard,
        string proto,
        bool bestOnly = true)
    {
        // TODO: PickHostilesop or whatever needs to juse be UtilityQueryOperator

        var weh = _proto.Index<UtilityQueryPrototype>(proto);
        var ents = _entPool.Get();

        foreach (var query in weh.Query)
        {
            switch (query)
            {
                case UtilityQueryFilter filter:
                    Filter(blackboard, ents, filter);
                    break;
                default:
                    Add(blackboard, ents, query);
                    break;
            }
        }

        if (ents.Count == 0)
        {
            _entPool.Return(ents);
            return UtilityResult.Empty;
        }

        var results = new Dictionary<EntityUid, float>();
        var highestScore = 0f;

        foreach (var ent in ents)
        {
            if (results.Count > weh.Limit)
                break;

            var score = 1f;

            foreach (var con in weh.Considerations)
            {
                var conScore = GetScore(blackboard, ent, con);
                var curve = con.Curve;
                var curveScore = GetScore(curve, conScore);

                var adjusted = GetAdjustedScore(curveScore, weh.Considerations.Count);
                score *= adjusted;

                // If the score is too low OR we only care about best entity then early out.
                // Due to the adjusted score only being able to decrease it can never exceed the highest from here.
                if (score <= 0f || bestOnly && score <= highestScore)
                {
                    break;
                }
            }

            if (score <= 0f)
                continue;

            highestScore = MathF.Max(score, highestScore);
            results.Add(ent, score);
        }

        var result = new UtilityResult(results);
        blackboard.Remove<EntityUid>(NPCBlackboard.UtilityTarget);
        _entPool.Return(ents);
        return result;
    }

    private float GetScore(IUtilityCurve curve, float conScore)
    {
        switch (curve)
        {
            case BoolCurve:
                return conScore > 0f ? 1f : 0f;
            case InverseBoolCurve:
                return conScore.Equals(0f) ? 1f : 0f;
            case PresetCurve presetCurve:
                return GetScore(_proto.Index<UtilityCurvePresetPrototype>(presetCurve.Preset).Curve, conScore);
            case QuadraticCurve quadraticCurve:
                return Math.Clamp(quadraticCurve.Slope * MathF.Pow(conScore - quadraticCurve.XOffset, quadraticCurve.Exponent) + quadraticCurve.YOffset, 0f, 1f);
            default:
                throw new NotImplementedException();
        }
    }

    private float GetScore(NPCBlackboard blackboard, EntityUid targetUid, UtilityConsideration consideration)
    {
        var owner = blackboard.GetValue<EntityUid>(NPCBlackboard.Owner);
        switch (consideration)
        {
            case FoodValueCon:
            {
                if (!TryComp<FoodComponent>(targetUid, out var food))
                    return 0f;

                // mice can't eat unpeeled bananas, need monkey's help
                if (_openable.IsClosed(targetUid))
                    return 0f;

                if (!_food.IsDigestibleBy(owner, targetUid, food))
                    return 0f;

                var avoidBadFood = !HasComp<IgnoreBadFoodComponent>(owner);

                // only eat when hungry or if it will eat anything
                if (TryComp<HungerComponent>(owner, out var hunger) && hunger.CurrentThreshold > HungerThreshold.Okay && avoidBadFood)
                    return 0f;

                // no mouse don't eat the uranium-235
                if (avoidBadFood && HasComp<BadFoodComponent>(targetUid))
                    return 0f;

                return 1f;
            }
            case DrinkValueCon:
            {
                if (!TryComp<DrinkComponent>(targetUid, out var drink))
                    return 0f;

                // can't drink closed drinks
                if (_openable.IsClosed(targetUid))
                    return 0f;

                // only drink when thirsty
                if (TryComp<ThirstComponent>(owner, out var thirst) && thirst.CurrentThirstThreshold > ThirstThreshold.Okay)
                    return 0f;

                // no janicow don't drink the blood puddle
                if (HasComp<BadDrinkComponent>(targetUid))
                    return 0f;

                // needs to have something that will satiate thirst, mice wont try to drink 100% pure mutagen.
                var hydration = _drink.TotalHydration(targetUid, drink);
                if (hydration <= 1.0f)
                    return 0f;

                return 1f;
            }
            case OrderedTargetCon:
            {
                if (!blackboard.TryGetValue<EntityUid>(NPCBlackboard.CurrentOrderedTarget, out var orderedTarget, EntityManager))
                    return 0f;

                if (targetUid != orderedTarget)
                    return 0f;

                return 1f;
            }
            case TargetAccessibleCon:
            {
                if (_container.TryGetContainingContainer(targetUid, out var container))
                {
                    if (container.Owner == owner)
                        return 0f;

                    if (TryComp<EntityStorageComponent>(container.Owner, out var storageComponent))
                    {
                        if (storageComponent is { Open: false } && _weldable.IsWelded(container.Owner))
                        {
                            return 0.0f;
                        }
                    }
                    else
                    {
                        // If we're in a container (e.g. held or whatever) then we probably can't get it. Only exception
                        // Is a locker / crate
                        // TODO: Some mobs can break it so consider that.
                        return 0.0f;
                    }
                }

                // TODO: Pathfind there, though probably do it in a separate con.
                return 1f;
            }
            case TargetAmmoMatchesCon:
            {
                if (!blackboard.TryGetValue(NPCBlackboard.ActiveHand, out string? activeHand, EntityManager) ||
                    !_hands.TryGetHeldItem(owner, activeHand, out var heldEntity) ||
                    !TryComp<BallisticAmmoProviderComponent>(heldEntity, out var heldGun))
                {
                    return 0f;
                }

                if (_whitelistSystem.IsWhitelistFailOrNull(heldGun.Whitelist, targetUid))
                {
                    return 0f;
                }

                return 1f;
            }
            case TargetDistanceCon:
            {
                var radius = blackboard.GetValueOrDefault<float>(blackboard.GetVisionRadiusKey(EntityManager), EntityManager);

                if (!TryComp(targetUid, out TransformComponent? targetXform) ||
                    !TryComp(owner, out TransformComponent? xform))
                {
                    return 0f;
                }

                if (!targetXform.Coordinates.TryDistance(EntityManager, _transform, xform.Coordinates,
                        out var distance))
                {
                    return 0f;
                }

                return Math.Clamp(distance / radius, 0f, 1f);
            }
            case TargetAmmoCon:
            {
                if (!HasComp<GunComponent>(targetUid))
                    return 0f;

                var ev = new GetAmmoCountEvent();
                RaiseLocalEvent(targetUid, ref ev);

                if (ev.Count == 0)
                    return 0f;

                // Wat
                if (ev.Capacity == 0)
                    return 1f;

                return (float) ev.Count / ev.Capacity;
            }
            case TargetHealthCon con:
            {
                if (!TryComp(targetUid, out DamageableComponent? damage))
                    return 0f;
                if (con.TargetState != MobState.Invalid && _thresholdSystem.TryGetPercentageForState(targetUid, con.TargetState, damage.TotalDamage, out var percentage))
                    return Math.Clamp((float)(1 - percentage), 0f, 1f);
                if (_thresholdSystem.TryGetIncapPercentage(targetUid, damage.TotalDamage, out var incapPercentage))
                    return Math.Clamp((float)(1 - incapPercentage), 0f, 1f);
                return 0f;
            }
            case TargetInLOSCon:
            {
                var radius = blackboard.GetValueOrDefault<float>(blackboard.GetVisionRadiusKey(EntityManager), EntityManager);

                return _examine.InRangeUnOccluded(owner, targetUid, radius + 0.5f, null) ? 1f : 0f;
            }
            case TargetInLOSOrCurrentCon:
            {
                var radius = blackboard.GetValueOrDefault<float>(blackboard.GetVisionRadiusKey(EntityManager), EntityManager);
                const float bufferRange = 0.5f;

                if (blackboard.TryGetValue<EntityUid>("Target", out var currentTarget, EntityManager) &&
                    currentTarget == targetUid &&
                    TryComp(owner, out TransformComponent? xform) &&
                    TryComp(targetUid, out TransformComponent? targetXform) &&
                    xform.Coordinates.TryDistance(EntityManager, _transform, targetXform.Coordinates, out var distance) &&
                    distance <= radius + bufferRange)
                {
                    return 1f;
                }

                return _examine.InRangeUnOccluded(owner, targetUid, radius + bufferRange, null) ? 1f : 0f;
            }
            case TargetIsAliveCon:
            {
                return _mobState.IsAlive(targetUid) ? 1f : 0f;
            }
            case TargetIsCritCon:
            {
                return _mobState.IsCritical(targetUid) ? 1f : 0f;
            }
            case TargetIsDeadCon:
            {
                return _mobState.IsDead(targetUid) ? 1f : 0f;
            }
            case TargetMeleeCon:
            {
                if (TryComp<MeleeWeaponComponent>(targetUid, out var melee))
                {
                    return melee.Damage.GetTotal().Float() * melee.AttackRate / 100f;
                }

                return 0f;
            }
            case TargetOnFireCon:
                {
                    if (TryComp(targetUid, out FlammableComponent? fire) && fire.OnFire)
                        return 1f;
                    return 0f;
                }
<<<<<<< HEAD
=======
            case TargetIsStunnedCon:
                {
                    return HasComp<StunnedComponent>(targetUid) ? 1f : 0f;
                }
>>>>>>> a594c7b6
            case TurretTargetingCon:
                {
                    if (!TryComp<TurretTargetSettingsComponent>(owner, out var turretTargetSettings) ||
                        _turretTargetSettings.EntityIsTargetForTurret((owner, turretTargetSettings), targetUid))
                        return 1f;

                    return 0f;
                }
<<<<<<< HEAD
=======
            case TargetLowTempCon con:
                {
                    if (!TryComp<TemperatureComponent>(targetUid, out var temperature))
                        return 0f;

                    return temperature.CurrentTemperature <= con.MinTemp ? 1f : 0f;
                }
>>>>>>> a594c7b6
            default:
                throw new NotImplementedException();
        }
    }

    private float GetAdjustedScore(float score, int considerations)
    {
        /*
        * Now using the geometric mean
        * for n scores you take the n-th root of the scores multiplied
        * e.g. a, b, c scores you take Math.Pow(a * b * c, 1/3)
        * To get the ACTUAL geometric mean at any one stage you'd need to divide by the running consideration count
        * however, the downside to this is it will fluctuate up and down over time.
        * For our purposes if we go below the minimum threshold we want to cut it off, thus we take a
        * "running geometric mean" which can only ever go down (and by the final value will equal the actual geometric mean).
        */

        var adjusted = MathF.Pow(score, 1 / (float) considerations);
        return Math.Clamp(adjusted, 0f, 1f);
    }

    private void Add(NPCBlackboard blackboard, HashSet<EntityUid> entities, UtilityQuery query)
    {
        var owner = blackboard.GetValue<EntityUid>(NPCBlackboard.Owner);
        var vision = blackboard.GetValueOrDefault<float>(blackboard.GetVisionRadiusKey(EntityManager), EntityManager);

        switch (query)
        {
            case ComponentQuery compQuery:
            {
                if (compQuery.Components.Count == 0)
                    return;

                var mapPos = _transform.GetMapCoordinates(owner, xform: _xformQuery.GetComponent(owner));
                _compTypes.Clear();
                var i = -1;
                EntityPrototype.ComponentRegistryEntry compZero = default!;

                foreach (var compType in compQuery.Components.Values)
                {
                    i++;

                    if (i == 0)
                    {
                        compZero = compType;
                        continue;
                    }

                    _compTypes.Add(compType);
                }

                _entitySet.Clear();
                _lookup.GetEntitiesInRange(compZero.Component.GetType(), mapPos, vision, _entitySet);

                foreach (var comp in _entitySet)
                {
                    var ent = comp.Owner;

                    if (ent == owner)
                        continue;

                    var othersFound = true;

                    foreach (var compOther in _compTypes)
                    {
                        if (!HasComp(ent, compOther.Component.GetType()))
                        {
                            othersFound = false;
                            break;
                        }
                    }

                    if (!othersFound)
                        continue;

                    entities.Add(ent);
                }

                break;
            }
            case InventoryQuery:
            {
                if (!_inventory.TryGetContainerSlotEnumerator(owner, out var enumerator))
                    break;

                while (enumerator.MoveNext(out var slot))
                {
                    foreach (var child in slot.ContainedEntities)
                    {
                        RecursiveAdd(child, entities);
                    }
                }

                break;
            }
            case NearbyHostilesQuery:
            {
                foreach (var ent in _npcFaction.GetNearbyHostiles(owner, vision))
                {
                    entities.Add(ent);
                }
                break;
            }
            default:
                throw new NotImplementedException();
        }
    }

    private void RecursiveAdd(EntityUid uid, HashSet<EntityUid> entities)
    {
        // TODO: Probably need a recursive struct enumerator on engine.
        var xform = _xformQuery.GetComponent(uid);
        var enumerator = xform.ChildEnumerator;
        entities.Add(uid);

        while (enumerator.MoveNext(out var child))
        {
            RecursiveAdd(child, entities);
        }
    }

    private void Filter(NPCBlackboard blackboard, HashSet<EntityUid> entities, UtilityQueryFilter filter)
    {
        switch (filter)
        {
            case ComponentFilter compFilter:
            {
                _entityList.Clear();

                foreach (var ent in entities)
                {
                    foreach (var comp in compFilter.Components)
                    {
                        if (HasComp(ent, comp.Value.Component.GetType()))
                            continue;

                        _entityList.Add(ent);
                        break;
                    }
                }

                foreach (var ent in _entityList)
                {
                    entities.Remove(ent);
                }

                break;
            }
            case RemoveAnchoredFilter:
            {
                _entityList.Clear();

                foreach (var ent in entities)
                {
                    if (!TryComp(ent, out TransformComponent? xform))
                        continue;

                    if (xform.Anchored)
                        _entityList.Add(ent);
                }

                foreach (var ent in _entityList)
                {
                    entities.Remove(ent);
                }

                break;
            }
            case PuddleFilter:
            {
                _entityList.Clear();

                foreach (var ent in entities)
                {
                    if (!_puddleQuery.TryGetComponent(ent, out var puddleComp) ||
                        !_solutions.TryGetSolution(ent, puddleComp.SolutionName, out _, out var sol) ||
                        _puddle.CanFullyEvaporate(sol))
                    {
                        _entityList.Add(ent);
                    }
                }

                foreach (var ent in _entityList)
                {
                    entities.Remove(ent);
                }

                break;
            }
            default:
                throw new NotImplementedException();
        }
    }
}

public readonly record struct UtilityResult(Dictionary<EntityUid, float> Entities)
{
    public static readonly UtilityResult Empty = new(new Dictionary<EntityUid, float>());

    public readonly Dictionary<EntityUid, float> Entities = Entities;

    /// <summary>
    /// Returns the entity with the highest score.
    /// </summary>
    public EntityUid GetHighest()
    {
        if (Entities.Count == 0)
            return EntityUid.Invalid;

        return Entities.MaxBy(x => x.Value).Key;
    }

    /// <summary>
    /// Returns the entity with the lowest score. This does not consider entities with a 0 (invalid) score.
    /// </summary>
    public EntityUid GetLowest()
    {
        if (Entities.Count == 0)
            return EntityUid.Invalid;

        return Entities.MinBy(x => x.Value).Key;
    }
}<|MERGE_RESOLUTION|>--- conflicted
+++ resolved
@@ -367,13 +367,10 @@
                         return 1f;
                     return 0f;
                 }
-<<<<<<< HEAD
-=======
             case TargetIsStunnedCon:
                 {
                     return HasComp<StunnedComponent>(targetUid) ? 1f : 0f;
                 }
->>>>>>> a594c7b6
             case TurretTargetingCon:
                 {
                     if (!TryComp<TurretTargetSettingsComponent>(owner, out var turretTargetSettings) ||
@@ -382,8 +379,6 @@
 
                     return 0f;
                 }
-<<<<<<< HEAD
-=======
             case TargetLowTempCon con:
                 {
                     if (!TryComp<TemperatureComponent>(targetUid, out var temperature))
@@ -391,7 +386,6 @@
 
                     return temperature.CurrentTemperature <= con.MinTemp ? 1f : 0f;
                 }
->>>>>>> a594c7b6
             default:
                 throw new NotImplementedException();
         }
