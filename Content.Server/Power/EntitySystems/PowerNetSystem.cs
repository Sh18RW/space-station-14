using System.Linq;
using Content.Server.NodeContainer.EntitySystems;
using Content.Server.Power.Components;
using Content.Server.Power.NodeGroups;
using Content.Server.Power.Pow3r;
using Content.Shared.CCVar;
using Content.Shared.Power;
using Content.Shared.Power.Components;
using Content.Shared.Power.EntitySystems;
using JetBrains.Annotations;
using Robust.Server.GameObjects;
using Robust.Shared.Configuration;
using Robust.Shared.Threading;

namespace Content.Server.Power.EntitySystems
{
    /// <summary>
    ///     Manages power networks, power state, and all power components.
    /// </summary>
    [UsedImplicitly]
    public sealed class PowerNetSystem : SharedPowerNetSystem
    {
        [Dependency] private readonly AppearanceSystem _appearance = default!;
        [Dependency] private readonly PowerNetConnectorSystem _powerNetConnector = default!;
        [Dependency] private readonly IConfigurationManager _cfg = default!;
        [Dependency] private readonly IParallelManager _parMan = default!;
        [Dependency] private readonly BatterySystem _battery = default!;

        private readonly PowerState _powerState = new();
        private readonly HashSet<PowerNet> _powerNetReconnectQueue = new();
        private readonly HashSet<ApcNet> _apcNetReconnectQueue = new();

        private EntityQuery<ApcPowerReceiverBatteryComponent> _apcBatteryQuery;
<<<<<<< HEAD
        private EntityQuery<AppearanceComponent> _appearanceQuery;
=======
>>>>>>> a594c7b6
        private EntityQuery<BatteryComponent> _batteryQuery;

        private BatteryRampPegSolver _solver = new();

        public override void Initialize()
        {
            base.Initialize();

            _apcBatteryQuery = GetEntityQuery<ApcPowerReceiverBatteryComponent>();
<<<<<<< HEAD
            _appearanceQuery = GetEntityQuery<AppearanceComponent>();
=======
>>>>>>> a594c7b6
            _batteryQuery = GetEntityQuery<BatteryComponent>();

            UpdatesAfter.Add(typeof(NodeGroupSystem));
            _solver = new(_cfg.GetCVar(CCVars.DebugPow3rDisableParallel));

            SubscribeLocalEvent<ApcPowerReceiverComponent, ComponentInit>(ApcPowerReceiverInit);
            SubscribeLocalEvent<ApcPowerReceiverComponent, ComponentShutdown>(ApcPowerReceiverShutdown);
            SubscribeLocalEvent<ApcPowerReceiverComponent, ComponentRemove>(ApcPowerReceiverRemove);
            SubscribeLocalEvent<ApcPowerReceiverComponent, EntityPausedEvent>(ApcPowerReceiverPaused);
            SubscribeLocalEvent<ApcPowerReceiverComponent, EntityUnpausedEvent>(ApcPowerReceiverUnpaused);

            SubscribeLocalEvent<PowerNetworkBatteryComponent, ComponentInit>(BatteryInit);
            SubscribeLocalEvent<PowerNetworkBatteryComponent, ComponentShutdown>(BatteryShutdown);
            SubscribeLocalEvent<PowerNetworkBatteryComponent, EntityPausedEvent>(BatteryPaused);
            SubscribeLocalEvent<PowerNetworkBatteryComponent, EntityUnpausedEvent>(BatteryUnpaused);

            SubscribeLocalEvent<PowerConsumerComponent, ComponentInit>(PowerConsumerInit);
            SubscribeLocalEvent<PowerConsumerComponent, ComponentShutdown>(PowerConsumerShutdown);
            SubscribeLocalEvent<PowerConsumerComponent, EntityPausedEvent>(PowerConsumerPaused);
            SubscribeLocalEvent<PowerConsumerComponent, EntityUnpausedEvent>(PowerConsumerUnpaused);

            SubscribeLocalEvent<PowerSupplierComponent, ComponentInit>(PowerSupplierInit);
            SubscribeLocalEvent<PowerSupplierComponent, ComponentShutdown>(PowerSupplierShutdown);
            SubscribeLocalEvent<PowerSupplierComponent, EntityPausedEvent>(PowerSupplierPaused);
            SubscribeLocalEvent<PowerSupplierComponent, EntityUnpausedEvent>(PowerSupplierUnpaused);

            Subs.CVar(_cfg, CCVars.DebugPow3rDisableParallel, DebugPow3rDisableParallelChanged);
        }

        private void DebugPow3rDisableParallelChanged(bool val)
        {
            _solver = new(val);
        }

        private void ApcPowerReceiverInit(EntityUid uid, ApcPowerReceiverComponent component, ComponentInit args)
        {
            AllocLoad(component.NetworkLoad);
        }

        private void ApcPowerReceiverShutdown(EntityUid uid, ApcPowerReceiverComponent component,
            ComponentShutdown args)
        {
            _powerState.Loads.Free(component.NetworkLoad.Id);
        }

        private void ApcPowerReceiverRemove(EntityUid uid, ApcPowerReceiverComponent component, ComponentRemove args)
        {
            component.Provider?.RemoveReceiver(component);
        }

        private static void ApcPowerReceiverPaused(
            EntityUid uid,
            ApcPowerReceiverComponent component,
            ref EntityPausedEvent args)
        {
            component.NetworkLoad.Paused = true;
        }

        private static void ApcPowerReceiverUnpaused(
            EntityUid uid,
            ApcPowerReceiverComponent component,
            ref EntityUnpausedEvent args)
        {
            component.NetworkLoad.Paused = false;
        }

        private void BatteryInit(EntityUid uid, PowerNetworkBatteryComponent component, ComponentInit args)
        {
            AllocBattery(component.NetworkBattery);
        }

        private void BatteryShutdown(EntityUid uid, PowerNetworkBatteryComponent component, ComponentShutdown args)
        {
            _powerState.Batteries.Free(component.NetworkBattery.Id);
        }

        private static void BatteryPaused(EntityUid uid, PowerNetworkBatteryComponent component, ref EntityPausedEvent args)
        {
            component.NetworkBattery.Paused = true;
        }

        private static void BatteryUnpaused(EntityUid uid, PowerNetworkBatteryComponent component, ref EntityUnpausedEvent args)
        {
            component.NetworkBattery.Paused = false;
        }

        private void PowerConsumerInit(EntityUid uid, PowerConsumerComponent component, ComponentInit args)
        {
            _powerNetConnector.BaseNetConnectorInit(component);
            AllocLoad(component.NetworkLoad);
        }

        private void PowerConsumerShutdown(EntityUid uid, PowerConsumerComponent component, ComponentShutdown args)
        {
            _powerState.Loads.Free(component.NetworkLoad.Id);
        }

        private static void PowerConsumerPaused(EntityUid uid, PowerConsumerComponent component, ref EntityPausedEvent args)
        {
            component.NetworkLoad.Paused = true;
        }

        private static void PowerConsumerUnpaused(EntityUid uid, PowerConsumerComponent component, ref EntityUnpausedEvent args)
        {
            component.NetworkLoad.Paused = false;
        }

        private void PowerSupplierInit(EntityUid uid, PowerSupplierComponent component, ComponentInit args)
        {
            _powerNetConnector.BaseNetConnectorInit(component);
            AllocSupply(component.NetworkSupply);
        }

        private void PowerSupplierShutdown(EntityUid uid, PowerSupplierComponent component, ComponentShutdown args)
        {
            _powerState.Supplies.Free(component.NetworkSupply.Id);
        }

        private static void PowerSupplierPaused(EntityUid uid, PowerSupplierComponent component, ref EntityPausedEvent args)
        {
            component.NetworkSupply.Paused = true;
        }

        private static void PowerSupplierUnpaused(EntityUid uid, PowerSupplierComponent component, ref EntityUnpausedEvent args)
        {
            component.NetworkSupply.Paused = false;
        }

        public void InitPowerNet(PowerNet powerNet)
        {
            AllocNetwork(powerNet.NetworkNode);
            _powerState.GroupedNets = null;
        }

        public void DestroyPowerNet(PowerNet powerNet)
        {
            _powerState.Networks.Free(powerNet.NetworkNode.Id);
            _powerState.GroupedNets = null;
        }

        public void QueueReconnectPowerNet(PowerNet powerNet)
        {
            _powerNetReconnectQueue.Add(powerNet);
            _powerState.GroupedNets = null;
        }

        public void InitApcNet(ApcNet apcNet)
        {
            AllocNetwork(apcNet.NetworkNode);
            _powerState.GroupedNets = null;
        }

        public void DestroyApcNet(ApcNet apcNet)
        {
            _powerState.Networks.Free(apcNet.NetworkNode.Id);
            _powerState.GroupedNets = null;
        }

        public void QueueReconnectApcNet(ApcNet apcNet)
        {
            _apcNetReconnectQueue.Add(apcNet);
            _powerState.GroupedNets = null;
        }

        public PowerStatistics GetStatistics()
        {
            return new()
            {
                CountBatteries = _powerState.Batteries.Count,
                CountLoads = _powerState.Loads.Count,
                CountNetworks = _powerState.Networks.Count,
                CountSupplies = _powerState.Supplies.Count
            };
        }

        public NetworkPowerStatistics GetNetworkStatistics(PowerState.Network network)
        {
            // Right, consumption. Now this is a big mess.
            // Start by summing up consumer draw rates.
            // Then deal with batteries.
            // While for consumers we want to use their max draw rates,
            //  for batteries we ought to use their current draw rates,
            //  because there's all sorts of weirdness with them.
            // A full battery will still have the same max draw rate,
            //  but will likely have deliberately limited current draw rate.
            float consumptionW = network.Loads.Sum(s => _powerState.Loads[s].DesiredPower);
            consumptionW += network.BatteryLoads.Sum(s => _powerState.Batteries[s].CurrentReceiving);

            // This is interesting because LastMaxSupplySum seems to match LastAvailableSupplySum for some reason.
            // I suspect it's accounting for current supply rather than theoretical supply.
            float maxSupplyW = network.Supplies.Sum(s => _powerState.Supplies[s].MaxSupply);

            // Battery stuff is more complex.
            // Without stealing PowerState, the most efficient way
            //  to grab the necessary discharge data is from
            //  PowerNetworkBatteryComponent (has Pow3r reference).
            float supplyBatteriesW = 0.0f;
            float storageCurrentJ = 0.0f;
            float storageMaxJ = 0.0f;
            foreach (var discharger in network.BatterySupplies)
            {
                var nb = _powerState.Batteries[discharger];
                supplyBatteriesW += nb.CurrentSupply;
                storageCurrentJ += nb.CurrentStorage;
                storageMaxJ += nb.Capacity;
                maxSupplyW += nb.MaxSupply;
            }
            // And charging
            float outStorageCurrentJ = 0.0f;
            float outStorageMaxJ = 0.0f;
            foreach (var charger in network.BatteryLoads)
            {
                var nb = _powerState.Batteries[charger];
                outStorageCurrentJ += nb.CurrentStorage;
                outStorageMaxJ += nb.Capacity;
            }
            return new()
            {
                SupplyCurrent = network.LastCombinedMaxSupply,
                SupplyBatteries = supplyBatteriesW,
                SupplyTheoretical = maxSupplyW,
                Consumption = consumptionW,
                InStorageCurrent = storageCurrentJ,
                InStorageMax = storageMaxJ,
                OutStorageCurrent = outStorageCurrentJ,
                OutStorageMax = outStorageMaxJ
            };
        }

        public override void Update(float frameTime)
        {
            base.Update(frameTime);

            ReconnectNetworks();

            // Synchronize batteries
            RaiseLocalEvent(new NetworkBatteryPreSync());

            // Run power solver.
            _solver.Tick(frameTime, _powerState, _parMan);

            // Synchronize batteries, the other way around.
            RaiseLocalEvent(new NetworkBatteryPostSync());

            // Send events where necessary.
            // TODO: Instead of querying ALL power components every tick, and then checking if an event needs to be
            // raised, should probably assemble a list of entity Uids during the actual solver steps.
            UpdateApcPowerReceiver(frameTime);
            UpdatePowerConsumer();
            UpdateNetworkBattery();
        }

        private void ReconnectNetworks()
        {
            foreach (var apcNet in _apcNetReconnectQueue)
            {
                if (apcNet.Removed)
                    continue;

                DoReconnectApcNet(apcNet);
            }

            _apcNetReconnectQueue.Clear();

            foreach (var powerNet in _powerNetReconnectQueue)
            {
                if (powerNet.Removed)
                    continue;

                DoReconnectPowerNet(powerNet);
            }

            _powerNetReconnectQueue.Clear();
        }

<<<<<<< HEAD
=======
        private bool IsPoweredCalculate(ApcPowerReceiverComponent comp)
        {
            return !comp.PowerDisabled
                   && (!comp.NeedsPower
                       || MathHelper.CloseToPercent(comp.NetworkLoad.ReceivingPower,
                           comp.Load));
        }

        public override bool IsPoweredCalculate(SharedApcPowerReceiverComponent comp)
        {
            return IsPoweredCalculate((ApcPowerReceiverComponent)comp);
        }

>>>>>>> a594c7b6
        private void UpdateApcPowerReceiver(float frameTime)
        {
            var enumerator = AllEntityQuery<ApcPowerReceiverComponent>();
            while (enumerator.MoveNext(out var uid, out var apcReceiver))
            {
                var powered = IsPoweredCalculate(apcReceiver);

                MetaDataComponent? metadata = null;

                // TODO: If we get archetypes would be better to split this out.
                // Check if the entity has an internal battery
                if (_apcBatteryQuery.TryComp(uid, out var apcBattery) && _batteryQuery.TryComp(uid, out var battery))
                {
                    apcReceiver.Load = apcBattery.IdleLoad;

                    // Try to draw power from the battery if there isn't sufficient external power
                    var requireBattery = !powered && !apcReceiver.PowerDisabled;

                    if (requireBattery)
                    {
                        _battery.SetCharge(uid, battery.CurrentCharge - apcBattery.IdleLoad * frameTime, battery);
                    }
                    // Otherwise try to charge the battery
                    else if (powered && !_battery.IsFull(uid, battery))
                    {
                        apcReceiver.Load += apcBattery.BatteryRechargeRate * apcBattery.BatteryRechargeEfficiency;
                        _battery.SetCharge(uid, battery.CurrentCharge + apcBattery.BatteryRechargeRate * frameTime, battery);
                    }

                    // Enable / disable the battery if the state changed
                    var enableBattery = requireBattery && battery.CurrentCharge > 0;

                    if (apcBattery.Enabled != enableBattery)
                    {
                        apcBattery.Enabled = enableBattery;
                        metadata = MetaData(uid);
                        Dirty(uid, apcBattery, metadata);

                        var apcBatteryEv = new ApcPowerReceiverBatteryChangedEvent(enableBattery);
                        RaiseLocalEvent(uid, ref apcBatteryEv);

                        _appearance.SetData(uid, PowerDeviceVisuals.BatteryPowered, enableBattery);
                    }

                    powered |= enableBattery;
                }

                MetaDataComponent? metadata = null;

                // TODO: If we get archetypes would be better to split this out.
                // Check if the entity has an internal battery
                if (_apcBatteryQuery.TryComp(uid, out var apcBattery) && _batteryQuery.TryComp(uid, out var battery))
                {
                    apcReceiver.Load = apcBattery.IdleLoad;

                    // Try to draw power from the battery if there isn't sufficient external power
                    var requireBattery = !powered && !apcReceiver.PowerDisabled;

                    if (requireBattery)
                    {
                        _battery.SetCharge(uid, battery.CurrentCharge - apcBattery.IdleLoad * frameTime, battery);
                    }
                    // Otherwise try to charge the battery
                    else if (powered && !_battery.IsFull(uid, battery))
                    {
                        apcReceiver.Load += apcBattery.BatteryRechargeRate * apcBattery.BatteryRechargeEfficiency;
                        _battery.SetCharge(uid, battery.CurrentCharge + apcBattery.BatteryRechargeRate * frameTime, battery);
                    }

                    // Enable / disable the battery if the state changed
                    var enableBattery = requireBattery && battery.CurrentCharge > 0;

                    if (apcBattery.Enabled != enableBattery)
                    {
                        apcBattery.Enabled = enableBattery;
                        metadata = MetaData(uid);
                        Dirty(uid, apcBattery, metadata);

                        var apcBatteryEv = new ApcPowerReceiverBatteryChangedEvent(enableBattery);
                        RaiseLocalEvent(uid, ref apcBatteryEv);

                        _appearance.SetData(uid, PowerDeviceVisuals.BatteryPowered, enableBattery);
                    }

                    powered |= enableBattery;
                }

                // If new value is the same as the old, then exit
                if (!apcReceiver.Recalculate && apcReceiver.Powered == powered)
                    continue;

                metadata ??= MetaData(uid);
                if (Paused(uid, metadata))
                    continue;

                apcReceiver.Recalculate = false;
                apcReceiver.Powered = powered;
                Dirty(uid, apcReceiver, metadata);

                var ev = new PowerChangedEvent(powered, apcReceiver.NetworkLoad.ReceivingPower);
                RaiseLocalEvent(uid, ref ev);
<<<<<<< HEAD

                if (_appearanceQuery.TryComp(uid, out var appearance))
                    _appearance.SetData(uid, PowerDeviceVisuals.Powered, powered, appearance);
=======
>>>>>>> a594c7b6
            }
        }

        private void UpdatePowerConsumer()
        {
            var enumerator = EntityQueryEnumerator<PowerConsumerComponent>();
            while (enumerator.MoveNext(out var uid, out var consumer))
            {
                var newRecv = consumer.NetworkLoad.ReceivingPower;
                ref var lastRecv = ref consumer.LastReceived;
                if (MathHelper.CloseToPercent(lastRecv, newRecv))
                    continue;

                lastRecv = newRecv;
                var msg = new PowerConsumerReceivedChanged(newRecv, consumer.DrawRate);
                RaiseLocalEvent(uid, ref msg);
            }
        }

        private void UpdateNetworkBattery()
        {
            var enumerator = EntityQueryEnumerator<PowerNetworkBatteryComponent>();
            while (enumerator.MoveNext(out var uid, out var powerNetBattery))
            {
                var lastSupply = powerNetBattery.LastSupply;
                var currentSupply = powerNetBattery.CurrentSupply;

                if (lastSupply == 0f && currentSupply != 0f)
                {
                    var ev = new PowerNetBatterySupplyEvent(true);
                    RaiseLocalEvent(uid, ref ev);
                }
                else if (lastSupply > 0f && currentSupply == 0f)
                {
                    var ev = new PowerNetBatterySupplyEvent(false);
                    RaiseLocalEvent(uid, ref ev);
                }

                powerNetBattery.LastSupply = currentSupply;
            }
        }

        private void AllocLoad(PowerState.Load load)
        {
            _powerState.Loads.Allocate(out load.Id) = load;
        }

        private void AllocSupply(PowerState.Supply supply)
        {
            _powerState.Supplies.Allocate(out supply.Id) = supply;
        }

        private void AllocBattery(PowerState.Battery battery)
        {
            _powerState.Batteries.Allocate(out battery.Id) = battery;
        }

        private void AllocNetwork(PowerState.Network network)
        {
            _powerState.Networks.Allocate(out network.Id) = network;
        }

        private void DoReconnectApcNet(ApcNet net)
        {
            var netNode = net.NetworkNode;

            netNode.Loads.Clear();
            netNode.BatterySupplies.Clear();
            netNode.BatteryLoads.Clear();
            netNode.Supplies.Clear();

            foreach (var provider in net.Providers)
            {
                foreach (var receiver in provider.LinkedReceivers)
                {
                    netNode.Loads.Add(receiver.NetworkLoad.Id);
                    receiver.NetworkLoad.LinkedNetwork = netNode.Id;
                }
            }

            DoReconnectBasePowerNet(net, netNode);

            var batteryQuery = GetEntityQuery<PowerNetworkBatteryComponent>();

            foreach (var apc in net.Apcs)
            {
                var netBattery = batteryQuery.GetComponent(apc.Owner);
                netNode.BatterySupplies.Add(netBattery.NetworkBattery.Id);
                netBattery.NetworkBattery.LinkedNetworkDischarging = netNode.Id;
            }
        }

        private void DoReconnectPowerNet(PowerNet net)
        {
            var netNode = net.NetworkNode;

            netNode.Loads.Clear();
            netNode.Supplies.Clear();
            netNode.BatteryLoads.Clear();
            netNode.BatterySupplies.Clear();

            DoReconnectBasePowerNet(net, netNode);

            var batteryQuery = GetEntityQuery<PowerNetworkBatteryComponent>();

            foreach (var charger in net.Chargers)
            {
                var battery = batteryQuery.GetComponent(charger.Owner);
                netNode.BatteryLoads.Add(battery.NetworkBattery.Id);
                battery.NetworkBattery.LinkedNetworkCharging = netNode.Id;
            }

            foreach (var discharger in net.Dischargers)
            {
                var battery = batteryQuery.GetComponent(discharger.Owner);
                netNode.BatterySupplies.Add(battery.NetworkBattery.Id);
                battery.NetworkBattery.LinkedNetworkDischarging = netNode.Id;
            }
        }

        private void DoReconnectBasePowerNet<TNetType>(BasePowerNet<TNetType> net, PowerState.Network netNode)
            where TNetType : IBasePowerNet
        {
            foreach (var consumer in net.Consumers)
            {
                netNode.Loads.Add(consumer.NetworkLoad.Id);
                consumer.NetworkLoad.LinkedNetwork = netNode.Id;
            }

            foreach (var supplier in net.Suppliers)
            {
                netNode.Supplies.Add(supplier.NetworkSupply.Id);
                supplier.NetworkSupply.LinkedNetwork = netNode.Id;
            }
        }

        /// <summary>
        /// Validate integrity of the power state data. Throws if an error is found.
        /// </summary>
        public void Validate()
        {
            _solver.Validate(_powerState);
        }
    }

    /// <summary>
    ///     Raised before power network simulation happens, to synchronize battery state from
    ///     components like <see cref="BatteryComponent"/> into <see cref="PowerNetworkBatteryComponent"/>.
    /// </summary>
    public readonly struct NetworkBatteryPreSync
    {
    }

    /// <summary>
    ///     Raised after power network simulation happens, to synchronize battery charge changes from
    ///     <see cref="PowerNetworkBatteryComponent"/> to components like <see cref="BatteryComponent"/>.
    /// </summary>
    public readonly struct NetworkBatteryPostSync
    {
    }

    /// <summary>
    ///     Raised when the amount of receiving power on a <see cref="PowerConsumerComponent"/> changes.
    /// </summary>
    [ByRefEvent]
    public readonly record struct PowerConsumerReceivedChanged(float ReceivedPower, float DrawRate)
    {
        public readonly float ReceivedPower = ReceivedPower;
        public readonly float DrawRate = DrawRate;
    }

    /// <summary>
    /// Raised whenever a <see cref="PowerNetworkBatteryComponent"/> changes from / to 0 CurrentSupply.
    /// </summary>
    [ByRefEvent]
    public readonly record struct PowerNetBatterySupplyEvent(bool Supply)
    {
        public readonly bool Supply = Supply;
    }

    public struct PowerStatistics
    {
        public int CountNetworks;
        public int CountLoads;
        public int CountSupplies;
        public int CountBatteries;
    }

    public struct NetworkPowerStatistics
    {
        public float SupplyCurrent;
        public float SupplyBatteries;
        public float SupplyTheoretical;
        public float Consumption;
        public float InStorageCurrent;
        public float InStorageMax;
        public float OutStorageCurrent;
        public float OutStorageMax;
    }

}<|MERGE_RESOLUTION|>--- conflicted
+++ resolved
@@ -31,10 +31,6 @@
         private readonly HashSet<ApcNet> _apcNetReconnectQueue = new();
 
         private EntityQuery<ApcPowerReceiverBatteryComponent> _apcBatteryQuery;
-<<<<<<< HEAD
-        private EntityQuery<AppearanceComponent> _appearanceQuery;
-=======
->>>>>>> a594c7b6
         private EntityQuery<BatteryComponent> _batteryQuery;
 
         private BatteryRampPegSolver _solver = new();
@@ -44,10 +40,6 @@
             base.Initialize();
 
             _apcBatteryQuery = GetEntityQuery<ApcPowerReceiverBatteryComponent>();
-<<<<<<< HEAD
-            _appearanceQuery = GetEntityQuery<AppearanceComponent>();
-=======
->>>>>>> a594c7b6
             _batteryQuery = GetEntityQuery<BatteryComponent>();
 
             UpdatesAfter.Add(typeof(NodeGroupSystem));
@@ -323,8 +315,6 @@
             _powerNetReconnectQueue.Clear();
         }
 
-<<<<<<< HEAD
-=======
         private bool IsPoweredCalculate(ApcPowerReceiverComponent comp)
         {
             return !comp.PowerDisabled
@@ -338,7 +328,6 @@
             return IsPoweredCalculate((ApcPowerReceiverComponent)comp);
         }
 
->>>>>>> a594c7b6
         private void UpdateApcPowerReceiver(float frameTime)
         {
             var enumerator = AllEntityQuery<ApcPowerReceiverComponent>();
@@ -386,46 +375,6 @@
                     powered |= enableBattery;
                 }
 
-                MetaDataComponent? metadata = null;
-
-                // TODO: If we get archetypes would be better to split this out.
-                // Check if the entity has an internal battery
-                if (_apcBatteryQuery.TryComp(uid, out var apcBattery) && _batteryQuery.TryComp(uid, out var battery))
-                {
-                    apcReceiver.Load = apcBattery.IdleLoad;
-
-                    // Try to draw power from the battery if there isn't sufficient external power
-                    var requireBattery = !powered && !apcReceiver.PowerDisabled;
-
-                    if (requireBattery)
-                    {
-                        _battery.SetCharge(uid, battery.CurrentCharge - apcBattery.IdleLoad * frameTime, battery);
-                    }
-                    // Otherwise try to charge the battery
-                    else if (powered && !_battery.IsFull(uid, battery))
-                    {
-                        apcReceiver.Load += apcBattery.BatteryRechargeRate * apcBattery.BatteryRechargeEfficiency;
-                        _battery.SetCharge(uid, battery.CurrentCharge + apcBattery.BatteryRechargeRate * frameTime, battery);
-                    }
-
-                    // Enable / disable the battery if the state changed
-                    var enableBattery = requireBattery && battery.CurrentCharge > 0;
-
-                    if (apcBattery.Enabled != enableBattery)
-                    {
-                        apcBattery.Enabled = enableBattery;
-                        metadata = MetaData(uid);
-                        Dirty(uid, apcBattery, metadata);
-
-                        var apcBatteryEv = new ApcPowerReceiverBatteryChangedEvent(enableBattery);
-                        RaiseLocalEvent(uid, ref apcBatteryEv);
-
-                        _appearance.SetData(uid, PowerDeviceVisuals.BatteryPowered, enableBattery);
-                    }
-
-                    powered |= enableBattery;
-                }
-
                 // If new value is the same as the old, then exit
                 if (!apcReceiver.Recalculate && apcReceiver.Powered == powered)
                     continue;
@@ -440,12 +389,6 @@
 
                 var ev = new PowerChangedEvent(powered, apcReceiver.NetworkLoad.ReceivingPower);
                 RaiseLocalEvent(uid, ref ev);
-<<<<<<< HEAD
-
-                if (_appearanceQuery.TryComp(uid, out var appearance))
-                    _appearance.SetData(uid, PowerDeviceVisuals.Powered, powered, appearance);
-=======
->>>>>>> a594c7b6
             }
         }
 
