--- conflicted
+++ resolved
@@ -92,15 +92,6 @@
         if (!_solutionContainer.ResolveSolution(entity.Owner, entity.Comp.SolutionName, ref entity.Comp.Solution, out var solution))
             return;
 
-<<<<<<< HEAD
-        var totalAvailableReagents = solution.GetTotalPrototypeQuantity(entity.Comp.Reagents.Keys.Select(p => p.Id).ToArray()).Value;
-        if (totalAvailableReagents == 0) return; // Corvax-HOTFIX
-        foreach (var (reagentId, multiplier) in entity.Comp.Reagents)
-        {
-            var availableReagent = solution.GetTotalPrototypeQuantity(reagentId).Value;
-            if (availableReagent == 0) return; // Corvax-HOTFIX
-            var removalPercentage = availableReagent / totalAvailableReagents;
-=======
         var totalReagent = 0f;
         foreach (var (reagentId, _) in entity.Comp.Reagents)
         {
@@ -113,7 +104,6 @@
 
         foreach (var (reagentId, multiplier) in entity.Comp.Reagents)
         {
->>>>>>> 84c5057b
             var fractionalReagent = entity.Comp.FractionalReagents.GetValueOrDefault(reagentId);
             var availableReagent = solution.GetTotalPrototypeQuantity(reagentId);
             var availForRatio = fractionalReagent + availableReagent.Float();
