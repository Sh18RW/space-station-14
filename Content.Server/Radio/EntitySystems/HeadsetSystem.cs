using Content.Server.Chat.Systems;
using Content.Server.Emp;
using Content.Server.Radio.Components;
using Content.Shared.Inventory.Events;
using Content.Shared.Radio;
using Content.Shared.Radio.Components;
using Content.Shared.Radio.EntitySystems;
using Robust.Shared.Network;
using Robust.Shared.Player;

namespace Content.Server.Radio.EntitySystems;

public sealed class HeadsetSystem : SharedHeadsetSystem
{
    [Dependency] private readonly INetManager _netMan = default!;
    [Dependency] private readonly RadioSystem _radio = default!;

    public override void Initialize()
    {
        base.Initialize();
        SubscribeLocalEvent<HeadsetComponent, RadioReceiveEvent>(OnHeadsetReceive);
        SubscribeLocalEvent<HeadsetComponent, EncryptionChannelsChangedEvent>(OnKeysChanged);

        SubscribeLocalEvent<WearingHeadsetComponent, EntitySpokeEvent>(OnSpeak);

        SubscribeLocalEvent<HeadsetComponent, EmpPulseEvent>(OnEmpPulse);
    }

    private void OnKeysChanged(EntityUid uid, HeadsetComponent component, EncryptionChannelsChangedEvent args)
    {
        UpdateRadioChannels(uid, component, args.Component);
    }

    private void UpdateRadioChannels(EntityUid uid, HeadsetComponent headset, EncryptionKeyHolderComponent? keyHolder = null)
    {
        // make sure to not add ActiveRadioComponent when headset is being deleted
        if (!headset.Enabled || MetaData(uid).EntityLifeStage >= EntityLifeStage.Terminating)
            return;

        if (!Resolve(uid, ref keyHolder))
            return;

        if (keyHolder.Channels.Count == 0)
            RemComp<ActiveRadioComponent>(uid);
        else
            EnsureComp<ActiveRadioComponent>(uid).Channels = new(keyHolder.Channels);
    }

    private void OnSpeak(EntityUid uid, WearingHeadsetComponent component, EntitySpokeEvent args)
    {
        if (args.Channel != null
            && TryComp(component.Headset, out EncryptionKeyHolderComponent? keys)
            && keys.Channels.Contains(args.Channel.ID))
        {
            _radio.SendRadioMessage(uid, args.Message, args.Channel, component.Headset);
            args.Channel = null; // prevent duplicate messages from other listeners.
        }
    }

    protected override void OnGotEquipped(EntityUid uid, HeadsetComponent component, GotEquippedEvent args)
    {
        base.OnGotEquipped(uid, component, args);
        if (component.IsEquipped && component.Enabled)
        {
            EnsureComp<WearingHeadsetComponent>(args.Equipee).Headset = uid;
            UpdateRadioChannels(uid, component);
        }
    }

    protected override void OnGotUnequipped(EntityUid uid, HeadsetComponent component, GotUnequippedEvent args)
    {
        base.OnGotUnequipped(uid, component, args);
        component.IsEquipped = false;
        RemComp<ActiveRadioComponent>(uid);
        RemComp<WearingHeadsetComponent>(args.Equipee);
    }

    public void SetEnabled(EntityUid uid, bool value, HeadsetComponent? component = null)
    {
        if (!Resolve(uid, ref component))
            return;

        if (component.Enabled == value)
            return;

        if (!value)
        {
            RemCompDeferred<ActiveRadioComponent>(uid);

            if (component.IsEquipped)
                RemCompDeferred<WearingHeadsetComponent>(Transform(uid).ParentUid);
        }
        else if (component.IsEquipped)
        {
            EnsureComp<WearingHeadsetComponent>(Transform(uid).ParentUid).Headset = uid;
            UpdateRadioChannels(uid, component);
        }
    }

    private void OnHeadsetReceive(EntityUid uid, HeadsetComponent component, ref RadioReceiveEvent args)
    {
<<<<<<< HEAD
        if (TryComp(Transform(uid).ParentUid, out ActorComponent? actor))
        {
=======
        // TODO: change this when a code refactor is done
        // this is currently done this way because receiving radio messages on an entity otherwise requires that entity
        // to have an ActiveRadioComponent

        var parent = Transform(uid).ParentUid;

        if (parent.IsValid())
        {
            var relayEvent = new HeadsetRadioReceiveRelayEvent(args);
            RaiseLocalEvent(parent, ref relayEvent);
        }

        if (TryComp(parent, out ActorComponent? actor))
>>>>>>> ec03ef6b
            _netMan.ServerSendMessage(args.ChatMsg, actor.PlayerSession.Channel);
        }
    }

    private void OnEmpPulse(EntityUid uid, HeadsetComponent component, ref EmpPulseEvent args)
    {
        if (component.Enabled)
        {
            args.Affected = true;
            args.Disabled = true;
        }
    }
}<|MERGE_RESOLUTION|>--- conflicted
+++ resolved
@@ -99,10 +99,6 @@
 
     private void OnHeadsetReceive(EntityUid uid, HeadsetComponent component, ref RadioReceiveEvent args)
     {
-<<<<<<< HEAD
-        if (TryComp(Transform(uid).ParentUid, out ActorComponent? actor))
-        {
-=======
         // TODO: change this when a code refactor is done
         // this is currently done this way because receiving radio messages on an entity otherwise requires that entity
         // to have an ActiveRadioComponent
@@ -116,7 +112,7 @@
         }
 
         if (TryComp(parent, out ActorComponent? actor))
->>>>>>> ec03ef6b
+        {
             _netMan.ServerSendMessage(args.ChatMsg, actor.PlayerSession.Channel);
         }
     }
