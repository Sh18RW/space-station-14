﻿using System.Globalization;
using System.Text.RegularExpressions;
using Content.Server.Speech.Components;
using Robust.Shared.Random;

namespace Content.Server.Speech.EntitySystems;

public sealed class MobsterAccentSystem : EntitySystem
{
    [Dependency] private readonly IRobustRandom _random = default!;

    private static readonly Dictionary<string, string> DirectReplacements = new()
    {
        { "let me", "lemme" },
        { "should", "oughta" },
        { "the", "da" },
        { "them", "dem" },
        { "attack", "whack" },
        { "kill", "whack" },
        { "murder", "whack" },
        { "dead", "sleepin' with da fishies"},
        { "hey", "ey'o" },
        { "hi", "ey'o"},
        { "hello", "ey'o"},
        { "rules", "roolz" },
        { "you", "yous" },
        { "have to", "gotta" },
<<<<<<< HEAD
        { "here", "'ere" },
        { "утащил", "сдёрнул" },
        { "принеси", "надыбай" },
        { "принесите", "надыбайте" },
        { "сб", "мусора" },
        { "враг", "шелупонь" },
        { "враги", "шелупонь" },
        { "тревога", "шухер" },
        { "заметили", "спалили" },
        { "оружие", "валына" },
        { "убийство", "мокруха" },
        { "убить", "замочить" },
        { "убей", "вальни" },
        { "убейте", "завалите" },
        { "еда", "жратва"},
        { "еды", "жратвы"},
        { "убили", "замаслили" },
        { "ранен", "словил маслину"},
        { "мертв", "спит с рыбами"},
        { "мёртв", "спит с рыбами"},
        { "мертва", "спит с рыбами"},
        { "хэй", "йоу" },
        { "хей", "йоу" },        
        { "здесь", "здеся" },
        { "тут", "тута" },
        { "привет", "аве" },
        { "плохо", "ацтой" },
        { "хорошо", "агонь" }
=======
        { "going to", "boutta" },
        { "about to", "boutta" },
        { "here", "'ere" }
>>>>>>> f71a4a1f
    };

    public override void Initialize()
    {
        base.Initialize();

        SubscribeLocalEvent<MobsterAccentComponent, AccentGetEvent>(OnAccentGet);
    }

    public string Accentuate(string message, MobsterAccentComponent component)
    {
        // Order:
        // Do text manipulations first
        // Then prefix/suffix funnyies

        var msg = message;

        foreach (var (first, replace) in DirectReplacements)
        {
            msg = msg.Replace(first, replace, true, CultureInfo.InvariantCulture);
        }

        // thinking -> thinkin'
        // king -> king
        msg = Regex.Replace(msg, @"(?<=\w\w)ing(?!\w)", "in'", RegexOptions.IgnoreCase);

        // or -> uh and ar -> ah in the middle of words (fuhget, tahget)
        msg = Regex.Replace(msg, @"(?<=\w)or(?=\w)", "uh", RegexOptions.IgnoreCase);
        msg = Regex.Replace(msg, @"(?<=\w)ar(?=\w)", "ah", RegexOptions.IgnoreCase);

        // Prefix
        if (_random.Prob(0.15f))
        {
            var pick = _random.Next(1, 2);

            // Reverse sanitize capital
            msg = msg[0].ToString().ToLower() + msg.Remove(0, 1);
            msg = Loc.GetString($"accent-mobster-prefix-{pick}") + " " + msg;
        }

        // Sanitize capital again, in case we substituted a word that should be capitalized
        msg = msg[0].ToString().ToUpper() + msg.Remove(0, 1);

        // Suffixes
        if (_random.Prob(0.4f))
        {
            if (component.IsBoss)
            {
                var pick = _random.Next(1, 4);
                msg += Loc.GetString($"accent-mobster-suffix-boss-{pick}");
            }
            else
            {
                var pick = _random.Next(1, 3);
                msg += Loc.GetString($"accent-mobster-suffix-minion-{pick}");
            }
        }

        return msg;
    }

    private void OnAccentGet(EntityUid uid, MobsterAccentComponent component, AccentGetEvent args)
    {
        args.Message = Accentuate(args.Message, component);
    }
}<|MERGE_RESOLUTION|>--- conflicted
+++ resolved
@@ -25,7 +25,8 @@
         { "rules", "roolz" },
         { "you", "yous" },
         { "have to", "gotta" },
-<<<<<<< HEAD
+        { "going to", "boutta" },
+        { "about to", "boutta" },
         { "here", "'ere" },
         { "утащил", "сдёрнул" },
         { "принеси", "надыбай" },
@@ -48,17 +49,12 @@
         { "мёртв", "спит с рыбами"},
         { "мертва", "спит с рыбами"},
         { "хэй", "йоу" },
-        { "хей", "йоу" },        
+        { "хей", "йоу" },
         { "здесь", "здеся" },
         { "тут", "тута" },
         { "привет", "аве" },
         { "плохо", "ацтой" },
         { "хорошо", "агонь" }
-=======
-        { "going to", "boutta" },
-        { "about to", "boutta" },
-        { "here", "'ere" }
->>>>>>> f71a4a1f
     };
 
     public override void Initialize()
