using Content.Server.DeviceLinking.Systems;
using Content.Server.Materials;
using Content.Shared.Conveyor;
using Content.Shared.DeviceLinking.Events;
using Content.Shared.Destructible;
using Content.Shared.Maps;
using Content.Shared.Physics;
using Content.Shared.Physics.Controllers;
using Content.Shared.Power;
using Robust.Shared.Physics;
using Robust.Shared.Physics.Collision.Shapes;
using Robust.Shared.Physics.Systems;

namespace Content.Server.Physics.Controllers;

public sealed class ConveyorController : SharedConveyorController
{
    [Dependency] private readonly FixtureSystem _fixtures = default!;
    [Dependency] private readonly DeviceLinkSystem _signalSystem = default!;
    [Dependency] private readonly MaterialReclaimerSystem _materialReclaimer = default!;
    [Dependency] private readonly SharedAppearanceSystem _appearance = default!;
    [Dependency] private readonly TurfSystem _turf = default!;

    public override void Initialize()
    {
        UpdatesAfter.Add(typeof(MoverController));
        SubscribeLocalEvent<ConveyorComponent, ComponentInit>(OnInit);
        SubscribeLocalEvent<ConveyorComponent, ComponentShutdown>(OnConveyorShutdown);
        SubscribeLocalEvent<ConveyorComponent, BreakageEventArgs>(OnBreakage);

        SubscribeLocalEvent<ConveyorComponent, SignalReceivedEvent>(OnSignalReceived);
        SubscribeLocalEvent<ConveyorComponent, PowerChangedEvent>(OnPowerChanged);

        base.Initialize();
    }

    private void OnInit(EntityUid uid, ConveyorComponent component, ComponentInit args)
    {
        _signalSystem.EnsureSinkPorts(uid, component.ReversePort, component.ForwardPort, component.OffPort);

        if (PhysicsQuery.TryComp(uid, out var physics))
        {
            var shape = new PolygonShape();
            shape.SetAsBox(0.55f, 0.55f);

            _fixtures.TryCreateFixture(uid, shape, ConveyorFixture,
                collisionLayer: (int) (CollisionGroup.LowImpassable | CollisionGroup.MidImpassable |
                                       CollisionGroup.Impassable), hard: false, body: physics);

        }
    }

    private void OnConveyorShutdown(EntityUid uid, ConveyorComponent component, ComponentShutdown args)
    {
        if (MetaData(uid).EntityLifeStage >= EntityLifeStage.Terminating)
            return;

        if (!PhysicsQuery.TryComp(uid, out var physics))
            return;

        _fixtures.DestroyFixture(uid, ConveyorFixture, body: physics);
    }

    private void OnBreakage(Entity<ConveyorComponent> ent, ref BreakageEventArgs args)
    {
        SetState(ent, ConveyorState.Off, ent);
    }

    private void OnPowerChanged(EntityUid uid, ConveyorComponent component, ref PowerChangedEvent args)
    {
        component.Powered = args.Powered;
        UpdateAppearance(uid, component);
        Dirty(uid, component);
    }

    private void UpdateAppearance(EntityUid uid, ConveyorComponent component)
    {
        _appearance.SetData(uid, ConveyorVisuals.State, component.Powered ? component.State : ConveyorState.Off);
    }

    private void OnSignalReceived(EntityUid uid, ConveyorComponent component, ref SignalReceivedEvent args)
    {
        if (args.Port == component.OffPort)
            SetState(uid, ConveyorState.Off, component);

        else if (args.Port == component.ForwardPort)
        {
            SetState(uid, ConveyorState.Forward, component);
        }

        else if (args.Port == component.ReversePort)
        {
            SetState(uid, ConveyorState.Reverse, component);
        }
    }

    private void SetState(EntityUid uid, ConveyorState state, ConveyorComponent? component = null)
    {
        if (!Resolve(uid, ref component))
            return;

        if (!_materialReclaimer.SetReclaimerEnabled(uid, state != ConveyorState.Off))
            return;

        component.State = state;

<<<<<<< HEAD
        if (TryComp<PhysicsComponent>(uid, out var physics))
            _broadphase.RegenerateContacts((uid, physics));
=======
        if (state != ConveyorState.Off)
        {
            WakeConveyed(uid);
        }
>>>>>>> a594c7b6

        UpdateAppearance(uid, component);
        Dirty(uid, component);
    }

    /// <summary>
    /// Awakens sleeping entities on the conveyor belt's tile when it's turned on.
    /// Need this as we might activate under CollisionWake entities and need to forcefully check them.
    /// </summary>
    protected override void AwakenConveyor(Entity<TransformComponent?> ent)
    {
        if (!XformQuery.Resolve(ent.Owner, ref ent.Comp))
            return;

        var xform = ent.Comp;

        var beltTileRef = _turf.GetTileRef(xform.Coordinates);

        if (beltTileRef != null)
        {
            Intersecting.Clear();
            Lookup.GetLocalEntitiesIntersecting(beltTileRef.Value.GridUid, beltTileRef.Value.GridIndices, Intersecting, 0f, flags: LookupFlags.Dynamic | LookupFlags.Sundries | LookupFlags.Approximate);

            foreach (var entity in Intersecting)
            {
                if (!PhysicsQuery.TryGetComponent(entity, out var physics))
                    continue;

                if (physics.BodyType != BodyType.Static)
                    PhysicsSystem.WakeBody(entity, body: physics);
            }
        }
    }
}<|MERGE_RESOLUTION|>--- conflicted
+++ resolved
@@ -104,15 +104,10 @@
 
         component.State = state;
 
-<<<<<<< HEAD
-        if (TryComp<PhysicsComponent>(uid, out var physics))
-            _broadphase.RegenerateContacts((uid, physics));
-=======
         if (state != ConveyorState.Off)
         {
             WakeConveyed(uid);
         }
->>>>>>> a594c7b6
 
         UpdateAppearance(uid, component);
         Dirty(uid, component);
