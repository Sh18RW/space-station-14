using Content.Server.Atmos.Components;
using Content.Server.Body.Components;
using Content.Server.Chat;
using Content.Server.Chat.Managers;
using Content.Server.Ghost.Roles.Components;
using Content.Server.Humanoid;
using Content.Server.IdentityManagement;
using Content.Server.Inventory;
using Content.Server.Mind;
using Content.Server.Mind.Commands;
using Content.Server.NPC;
using Content.Server.NPC.HTN;
using Content.Server.NPC.Systems;
using Content.Server.Speech.Components;
using Content.Server.Temperature.Components;
using Content.Shared.CombatMode;
using Content.Shared.CombatMode.Pacification;
using Content.Shared.Damage;
using Content.Shared.Hands.Components;
using Content.Shared.Hands.EntitySystems;
using Content.Shared.Humanoid;
using Content.Shared.Interaction.Components;
using Content.Shared.Mobs;
using Content.Shared.Mobs.Components;
using Content.Shared.Movement.Pulling.Components;
using Content.Shared.Movement.Systems;
using Content.Shared.NameModifier.EntitySystems;
using Content.Shared.NPC.Systems;
using Content.Shared.Nutrition.AnimalHusbandry;
using Content.Shared.Nutrition.Components;
using Content.Shared.Popups;
using Content.Shared.Weapons.Melee;
using Content.Shared.Zombies;
using Content.Shared.Prying.Components;
using Content.Shared.Traits.Assorted;
using Robust.Shared.Audio.Systems;
using Content.Shared.Ghost.Roles.Components;
using Content.Shared.Tag;
<<<<<<< HEAD
=======
using Robust.Shared.Player;
using Robust.Shared.Prototypes;
using Content.Shared.NPC.Prototypes;
>>>>>>> a594c7b6

namespace Content.Server.Zombies;

/// <summary>
///     Handles zombie propagation and inherent zombie traits
/// </summary>
/// <remarks>
///     Don't Shitcode Open Inside
/// </remarks>
public sealed partial class ZombieSystem
{
    [Dependency] private readonly SharedAudioSystem _audio = default!;
    [Dependency] private readonly IChatManager _chatMan = default!;
    [Dependency] private readonly SharedCombatModeSystem _combat = default!;
    [Dependency] private readonly NpcFactionSystem _faction = default!;
    [Dependency] private readonly SharedHandsSystem _hands = default!;
    [Dependency] private readonly HumanoidAppearanceSystem _humanoidAppearance = default!;
    [Dependency] private readonly IdentitySystem _identity = default!;
    [Dependency] private readonly ServerInventorySystem _inventory = default!;
    [Dependency] private readonly MindSystem _mind = default!;
    [Dependency] private readonly MovementSpeedModifierSystem _movementSpeedModifier = default!;
    [Dependency] private readonly NPCSystem _npc = default!;
    [Dependency] private readonly TagSystem _tag = default!;
    [Dependency] private readonly NameModifierSystem _nameMod = default!;
<<<<<<< HEAD
=======
    [Dependency] private readonly ISharedPlayerManager _player = default!;

    private static readonly ProtoId<TagPrototype> InvalidForGlobalSpawnSpellTag = "InvalidForGlobalSpawnSpell";
    private static readonly ProtoId<TagPrototype> CannotSuicideTag = "CannotSuicide";
    private static readonly ProtoId<NpcFactionPrototype> ZombieFaction = "Zombie";
>>>>>>> a594c7b6

    /// <summary>
    /// Handles an entity turning into a zombie when they die or go into crit
    /// </summary>
    private void OnDamageChanged(EntityUid uid, ZombifyOnDeathComponent component, MobStateChangedEvent args)
    {
        if (args.NewMobState == MobState.Dead)
        {
            ZombifyEntity(uid, args.Component);
        }
    }

    /// <summary>
    ///     This is the general purpose function to call if you want to zombify an entity.
    ///     It handles both humanoid and nonhumanoid transformation and everything should be called through it.
    /// </summary>
    /// <param name="target">the entity being zombified</param>
    /// <param name="mobState"></param>
    /// <remarks>
    ///     ALRIGHT BIG BOYS, GIRLS AND ANYONE ELSE. YOU'VE COME TO THE LAYER OF THE BEAST. THIS IS YOUR WARNING.
    ///     This function is the god function for zombie stuff, and it is cursed. I have
    ///     attempted to label everything thouroughly for your sanity. I have attempted to
    ///     rewrite this, but this is how it shall lie eternal. Turn back now.
    ///     -emo
    /// </remarks>
    public void ZombifyEntity(EntityUid target, MobStateComponent? mobState = null)
    {
        //Don't zombfiy zombies
        if (HasComp<ZombieComponent>(target) || HasComp<ZombieImmuneComponent>(target))
            return;

        if (!Resolve(target, ref mobState, logMissing: false))
            return;

        //you're a real zombie now, son.
        var zombiecomp = AddComp<ZombieComponent>(target);

        //we need to basically remove all of these because zombies shouldn't
        //get diseases, breath, be thirst, be hungry, die in space, have offspring or be paraplegic.
        RemComp<RespiratorComponent>(target);
        RemComp<BarotraumaComponent>(target);
        RemComp<HungerComponent>(target);
        RemComp<ThirstComponent>(target);
        RemComp<ReproductiveComponent>(target);
        RemComp<ReproductivePartnerComponent>(target);
        RemComp<LegsParalyzedComponent>(target);
        RemComp<ComplexInteractionComponent>(target);

        //funny voice
        var accentType = "zombie";
        if (TryComp<ZombieAccentOverrideComponent>(target, out var accent))
            accentType = accent.Accent;

        EnsureComp<ReplacementAccentComponent>(target).Accent = accentType;

        //This is needed for stupid entities that fuck up combat mode component
        //in an attempt to make an entity not attack. This is the easiest way to do it.
        var combat = EnsureComp<CombatModeComponent>(target);
        RemComp<PacifiedComponent>(target);
        _combat.SetCanDisarm(target, false, combat);
        _combat.SetInCombatMode(target, true, combat);

        //This is the actual damage of the zombie. We assign the visual appearance
        //and range here because of stuff we'll find out later
        var melee = EnsureComp<MeleeWeaponComponent>(target);
        melee.Animation = zombiecomp.AttackAnimation;
        melee.WideAnimation = zombiecomp.AttackAnimation;
        melee.AltDisarm = false;
        melee.Range = 1.2f;
        melee.Angle = 0.0f;
        melee.HitSound = zombiecomp.BiteSound;

        DirtyFields(target, melee, null, fields:
        [
            nameof(MeleeWeaponComponent.Animation),
            nameof(MeleeWeaponComponent.WideAnimation),
            nameof(MeleeWeaponComponent.AltDisarm),
            nameof(MeleeWeaponComponent.Range),
            nameof(MeleeWeaponComponent.Angle),
            nameof(MeleeWeaponComponent.HitSound),
        ]);

        if (mobState.CurrentState == MobState.Alive)
        {
            // Groaning when damaged
            EnsureComp<EmoteOnDamageComponent>(target);
            _emoteOnDamage.AddEmote(target, "Scream");

            // Random groaning
            EnsureComp<AutoEmoteComponent>(target);
            _autoEmote.AddEmote(target, "ZombieGroan");
        }

        //We have specific stuff for humanoid zombies because they matter more
        if (TryComp<HumanoidAppearanceComponent>(target, out var huApComp)) //huapcomp
        {
            //store some values before changing them in case the humanoid get cloned later
            zombiecomp.BeforeZombifiedSkinColor = huApComp.SkinColor;
            zombiecomp.BeforeZombifiedEyeColor = huApComp.EyeColor;
            zombiecomp.BeforeZombifiedCustomBaseLayers = new(huApComp.CustomBaseLayers);
            if (TryComp<BloodstreamComponent>(target, out var stream))
                zombiecomp.BeforeZombifiedBloodReagent = stream.BloodReagent;

            _humanoidAppearance.SetSkinColor(target, zombiecomp.SkinColor, verify: false, humanoid: huApComp);

            // Messing with the eye layer made it vanish upon cloning, and also it didn't even appear right
            huApComp.EyeColor = zombiecomp.EyeColor;

            // this might not resync on clone?
            _humanoidAppearance.SetBaseLayerId(target, HumanoidVisualLayers.Tail, zombiecomp.BaseLayerExternal, humanoid: huApComp);
            _humanoidAppearance.SetBaseLayerId(target, HumanoidVisualLayers.HeadSide, zombiecomp.BaseLayerExternal, humanoid: huApComp);
            _humanoidAppearance.SetBaseLayerId(target, HumanoidVisualLayers.HeadTop, zombiecomp.BaseLayerExternal, humanoid: huApComp);
            _humanoidAppearance.SetBaseLayerId(target, HumanoidVisualLayers.Snout, zombiecomp.BaseLayerExternal, humanoid: huApComp);

            //This is done here because non-humanoids shouldn't get baller damage
            melee.Damage = zombiecomp.DamageOnBite;

            // humanoid zombies get to pry open doors and shit
            var pryComp = EnsureComp<PryingComponent>(target);
            pryComp.SpeedModifier = 0.75f;
            pryComp.PryPowered = true;
            pryComp.Force = true;

            Dirty(target, pryComp);
        }

        Dirty(target, melee);

        //The zombie gets the assigned damage weaknesses and strengths
        _damageable.SetDamageModifierSetId(target, "Zombie");

        //This makes it so the zombie doesn't take bloodloss damage.
        //NOTE: they are supposed to bleed, just not take damage
        _bloodstream.SetBloodLossThreshold(target, 0f);
        //Give them zombie blood
        _bloodstream.ChangeBloodReagent(target, zombiecomp.NewBloodReagent);

        //This is specifically here to combat insuls, because frying zombies on grilles is funny as shit.
        _inventory.TryUnequip(target, "gloves", true, true);
        //Should prevent instances of zombies using comms for information they shouldnt be able to have.
        _inventory.TryUnequip(target, "ears", true, true);

        //popup
        _popup.PopupEntity(Loc.GetString("zombie-transform", ("target", target)), target, PopupType.LargeCaution);

        //Make it sentient if it's an animal or something
        MakeSentientCommand.MakeSentient(target, EntityManager);

        //Make the zombie not die in the cold. Good for space zombies
        if (TryComp<TemperatureComponent>(target, out var tempComp))
            tempComp.ColdDamage.ClampMax(0);

        //Heals the zombie from all the damage it took while human
        if (TryComp<DamageableComponent>(target, out var damageablecomp))
            _damageable.SetAllDamage(target, damageablecomp, 0);
        _mobState.ChangeMobState(target, MobState.Alive);

        _faction.ClearFactions(target, dirty: false);
        _faction.AddFaction(target, ZombieFaction);

        //gives it the funny "Zombie ___" name.
        _nameMod.RefreshNameModifiers(target);

        _identity.QueueIdentityUpdate(target);

        var htn = EnsureComp<HTNComponent>(target);
        htn.RootTask = new HTNCompoundTask() { Task = "SimpleHostileCompound" };
        htn.Blackboard.SetValue(NPCBlackboard.Owner, target);
        _npc.SleepNPC(target, htn);

        //He's gotta have a mind
        var hasMind = _mind.TryGetMind(target, out var mindId, out var mind);
        if (hasMind && mind != null && _player.TryGetSessionById(mind.UserId, out var session))
        {
            //Zombie role for player manifest
            _role.MindAddRole(mindId, "MindRoleZombie", mind: null, silent: true);

            //Greeting message for new bebe zombers
            _chatMan.DispatchServerMessage(session, Loc.GetString("zombie-infection-greeting"));

            // Notificate player about new role assignment
            _audio.PlayGlobal(zombiecomp.GreetSoundNotification, session);
        }
        else
        {
            _npc.WakeNPC(target, htn);
        }

        if (!HasComp<GhostRoleMobSpawnerComponent>(target) && !hasMind) //this specific component gives build test trouble so pop off, ig
        {
            //yet more hardcoding. Visit zombie.ftl for more information.
            var ghostRole = EnsureComp<GhostRoleComponent>(target);
            EnsureComp<GhostTakeoverAvailableComponent>(target);
            ghostRole.RoleName = Loc.GetString("zombie-generic");
            ghostRole.RoleDescription = Loc.GetString("zombie-role-desc");
            ghostRole.RoleRules = Loc.GetString("zombie-role-rules");
        }

        if (TryComp<HandsComponent>(target, out var handsComp))
        {
            _hands.RemoveHands(target);
            RemComp(target, handsComp);
        }

        // Sloth: What the fuck?
        // How long until compregistry lmao.
        RemComp<PullerComponent>(target);

        // No longer waiting to become a zombie:
        // Requires deferral because this is (probably) the event which called ZombifyEntity in the first place.
        RemCompDeferred<PendingZombieComponent>(target);

        //zombie gamemode stuff
        var ev = new EntityZombifiedEvent(target);
        RaiseLocalEvent(target, ref ev, true);
        //zombies get slowdown once they convert
        _movementSpeedModifier.RefreshMovementSpeedModifiers(target);

        //Need to prevent them from getting an item, they have no hands.
        // Also prevents them from becoming a Survivor. They're undead.
<<<<<<< HEAD
        _tag.AddTag(target, "InvalidForGlobalSpawnSpell");
=======
        _tag.AddTag(target, InvalidForGlobalSpawnSpellTag);
        _tag.AddTag(target, CannotSuicideTag);
>>>>>>> a594c7b6
    }
}<|MERGE_RESOLUTION|>--- conflicted
+++ resolved
@@ -36,12 +36,9 @@
 using Robust.Shared.Audio.Systems;
 using Content.Shared.Ghost.Roles.Components;
 using Content.Shared.Tag;
-<<<<<<< HEAD
-=======
 using Robust.Shared.Player;
 using Robust.Shared.Prototypes;
 using Content.Shared.NPC.Prototypes;
->>>>>>> a594c7b6
 
 namespace Content.Server.Zombies;
 
@@ -66,14 +63,11 @@
     [Dependency] private readonly NPCSystem _npc = default!;
     [Dependency] private readonly TagSystem _tag = default!;
     [Dependency] private readonly NameModifierSystem _nameMod = default!;
-<<<<<<< HEAD
-=======
     [Dependency] private readonly ISharedPlayerManager _player = default!;
 
     private static readonly ProtoId<TagPrototype> InvalidForGlobalSpawnSpellTag = "InvalidForGlobalSpawnSpell";
     private static readonly ProtoId<TagPrototype> CannotSuicideTag = "CannotSuicide";
     private static readonly ProtoId<NpcFactionPrototype> ZombieFaction = "Zombie";
->>>>>>> a594c7b6
 
     /// <summary>
     /// Handles an entity turning into a zombie when they die or go into crit
@@ -294,11 +288,7 @@
 
         //Need to prevent them from getting an item, they have no hands.
         // Also prevents them from becoming a Survivor. They're undead.
-<<<<<<< HEAD
-        _tag.AddTag(target, "InvalidForGlobalSpawnSpell");
-=======
         _tag.AddTag(target, InvalidForGlobalSpawnSpellTag);
         _tag.AddTag(target, CannotSuicideTag);
->>>>>>> a594c7b6
     }
 }