--- conflicted
+++ resolved
@@ -44,11 +44,8 @@
         [Dependency] private readonly MobStateSystem _mobState = default!;
         [Dependency] private readonly SharedPopupSystem _popup = default!;
         [Dependency] private readonly SharedRoleSystem _role = default!;
-<<<<<<< HEAD
-=======
 
         public readonly ProtoId<NpcFactionPrototype> Faction = "Zombie";
->>>>>>> a594c7b6
 
         public const SlotFlags ProtectiveSlots =
             SlotFlags.FEET |
@@ -73,10 +70,7 @@
             SubscribeLocalEvent<ZombieComponent, CloningEvent>(OnZombieCloning);
             SubscribeLocalEvent<ZombieComponent, TryingToSleepEvent>(OnSleepAttempt);
             SubscribeLocalEvent<ZombieComponent, GetCharactedDeadIcEvent>(OnGetCharacterDeadIC);
-<<<<<<< HEAD
-=======
             SubscribeLocalEvent<ZombieComponent, GetCharacterUnrevivableIcEvent>(OnGetCharacterUnrevivableIC);
->>>>>>> a594c7b6
             SubscribeLocalEvent<ZombieComponent, MindAddedMessage>(OnMindAdded);
             SubscribeLocalEvent<ZombieComponent, MindRemovedMessage>(OnMindRemoved);
 
@@ -319,7 +313,6 @@
         }
 
         private void OnZombieCloning(Entity<ZombieComponent> ent, ref CloningEvent args)
-<<<<<<< HEAD
         {
             UnZombify(ent.Owner, args.CloneUid, ent.Comp);
         }
@@ -334,24 +327,7 @@
         // Remove the role when getting cloned, getting gibbed and borged, or leaving the body via any other method.
         private void OnMindRemoved(Entity<ZombieComponent> ent, ref MindRemovedMessage args)
         {
-            _role.MindTryRemoveRole<ZombieRoleComponent>(args.Mind);
-=======
-        {
-            UnZombify(ent.Owner, args.CloneUid, ent.Comp);
-        }
-
-        // Make sure players that enter a zombie (for example via a ghost role or the mind swap spell) count as an antagonist.
-        private void OnMindAdded(Entity<ZombieComponent> ent, ref MindAddedMessage args)
-        {
-            if (!_role.MindHasRole<ZombieRoleComponent>(args.Mind))
-                _role.MindAddRole(args.Mind, "MindRoleZombie", mind: args.Mind.Comp);
-        }
-
-        // Remove the role when getting cloned, getting gibbed and borged, or leaving the body via any other method.
-        private void OnMindRemoved(Entity<ZombieComponent> ent, ref MindRemovedMessage args)
-        {
             _role.MindRemoveRole<ZombieRoleComponent>((args.Mind.Owner,  args.Mind.Comp));
->>>>>>> a594c7b6
         }
     }
 }