--- conflicted
+++ resolved
@@ -17,10 +17,7 @@
     {
         [Dependency] private readonly SharedDoAfterSystem _doAfterSystem = default!;
         [Dependency] private readonly PopupSystem _popupSystem = default!;
-<<<<<<< HEAD
-=======
         [Dependency] private readonly ForensicsSystem _forensics = default!;
->>>>>>> a594c7b6
         [Dependency] private readonly LabelSystem _label = default!;
 
         public override void Initialize()
