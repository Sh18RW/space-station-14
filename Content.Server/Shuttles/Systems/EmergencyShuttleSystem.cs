--- conflicted
+++ resolved
@@ -332,14 +332,9 @@
         {
             _chatSystem.DispatchStationAnnouncement(
                 result.Station,
-<<<<<<< HEAD
-                Loc.GetString("emergency-shuttle-good-luck"),
+                Loc.GetString(stationShuttleComp.FailureAnnouncement),
                 playDefaultSound: false,
                 announcerVoice: ChatSystem.SecuritySystemAnnouncer);
-=======
-                Loc.GetString(stationShuttleComp.FailureAnnouncement),
-                playDefaultSound: false);
->>>>>>> ec03ef6b
 
             // TODO: Need filter extensions or something don't blame me.
             _audio.PlayGlobal(stationShuttleComp.FailureAudio, Filter.Broadcast(), true);
