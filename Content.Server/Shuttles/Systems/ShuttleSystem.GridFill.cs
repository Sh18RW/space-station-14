using System.Numerics;
using Content.Server.Shuttles.Components;
using Content.Server.Station.Components;
using Content.Server.Station.Events;
using Content.Shared.CCVar;
using Content.Shared.Salvage;
using Content.Shared.Shuttles.Components;
using Content.Shared.Station.Components;
using Robust.Shared.Collections;
using Robust.Shared.Map;
using Robust.Shared.Map.Components;
using Robust.Shared.Random;
using Robust.Shared.Utility;

namespace Content.Server.Shuttles.Systems;

public sealed partial class ShuttleSystem
{
    private void InitializeGridFills()
    {
        SubscribeLocalEvent<GridSpawnComponent, StationPostInitEvent>(OnGridSpawnPostInit);
        SubscribeLocalEvent<StationCargoShuttleComponent, StationPostInitEvent>(OnCargoSpawnPostInit);

        SubscribeLocalEvent<GridFillComponent, MapInitEvent>(OnGridFillMapInit);

        Subs.CVar(_cfg, CCVars.GridFill, OnGridFillChange);
    }

    private void OnGridFillChange(bool obj)
    {
        // If you're doing this on live then god help you,
        if (obj)
        {
            var query = AllEntityQuery<GridSpawnComponent>();

            while (query.MoveNext(out var uid, out var comp))
            {
                GridSpawns(uid, comp);
            }

            var cargoQuery = AllEntityQuery<StationCargoShuttleComponent>();

            while (cargoQuery.MoveNext(out var uid, out var comp))
            {
                CargoSpawn(uid, comp);
            }
        }
    }

    private void OnGridSpawnPostInit(EntityUid uid, GridSpawnComponent component, ref StationPostInitEvent args)
    {
        GridSpawns(uid, component);
    }

    private void OnCargoSpawnPostInit(EntityUid uid, StationCargoShuttleComponent component, ref StationPostInitEvent args)
    {
        CargoSpawn(uid, component);
    }

    private void CargoSpawn(EntityUid uid, StationCargoShuttleComponent component)
    {
        if (!_cfg.GetCVar(CCVars.GridFill))
            return;

        if (!TryComp(uid, out StationDataComponent? dataComp))
            return;

        var targetGrid = _station.GetLargestGrid(dataComp);

        if (targetGrid == null)
            return;

        _mapSystem.CreateMap(out var mapId);

        if (_loader.TryLoadGrid(mapId, component.Path, out var ent))
        {
            if (HasComp<ShuttleComponent>(ent))
                TryFTLProximity(ent.Value, targetGrid.Value);

            _station.AddGridToStation(uid, ent.Value);
        }

        _mapSystem.DeleteMap(mapId);
    }

    private bool TryDungeonSpawn(Entity<MapGridComponent?> targetGrid, DungeonSpawnGroup group, out EntityUid spawned)
    {
        spawned = EntityUid.Invalid;

        if (!_gridQuery.Resolve(targetGrid.Owner, ref targetGrid.Comp))
        {
            return false;
        }

        var dungeonProtoId = _random.Pick(group.Protos);

        if (!_protoManager.TryIndex(dungeonProtoId, out var dungeonProto))
        {
            return false;
        }

        var targetPhysics = _physicsQuery.Comp(targetGrid);
        var spawnCoords = new EntityCoordinates(targetGrid, targetPhysics.LocalCenter);

        if (group.MinimumDistance > 0f)
        {
            var distancePadding = MathF.Max(targetGrid.Comp.LocalAABB.Width, targetGrid.Comp.LocalAABB.Height);
            spawnCoords = spawnCoords.Offset(_random.NextVector2(distancePadding + group.MinimumDistance, distancePadding + group.MaximumDistance));
        }

        _mapSystem.CreateMap(out var mapId);

        var spawnedGrid = _mapManager.CreateGridEntity(mapId);

        _transform.SetMapCoordinates(spawnedGrid, new MapCoordinates(Vector2.Zero, mapId));
        _dungeon.GenerateDungeon(dungeonProto, spawnedGrid.Owner, spawnedGrid.Comp, Vector2i.Zero, _random.Next(), spawnCoords);

        spawned = spawnedGrid.Owner;
        return true;
    }

    private bool TryGridSpawn(EntityUid targetGrid, EntityUid stationUid, MapId mapId, GridSpawnGroup group, out EntityUid spawned)
    {
        spawned = EntityUid.Invalid;

        if (group.Paths.Count == 0)
        {
            Log.Error($"Found no paths for GridSpawn");
            return false;
        }

        var paths = new ValueList<ResPath>();

        // Round-robin so we try to avoid dupes where possible.
        if (paths.Count == 0)
        {
            paths.AddRange(group.Paths);
            _random.Shuffle(paths);
        }

        var path = paths[^1];
        paths.RemoveAt(paths.Count - 1);

        if (_loader.TryLoadGrid(mapId, path, out var grid))
        {
            if (HasComp<ShuttleComponent>(grid))
                TryFTLProximity(grid.Value, targetGrid);

            if (group.NameGrid)
            {
                var name = path.FilenameWithoutExtension;
                _metadata.SetEntityName(grid.Value, name);
            }

            spawned = grid.Value;
            return true;
        }

        Log.Error($"Error loading gridspawn for {ToPrettyString(stationUid)} / {path}");
        return false;
    }

    private void GridSpawns(EntityUid uid, GridSpawnComponent component)
    {
        if (!_cfg.GetCVar(CCVars.GridFill))
            return;

        if (!TryComp<StationDataComponent>(uid, out var data))
        {
            return;
        }

        var targetGrid = _station.GetLargestGrid(data);

        if (targetGrid == null)
            return;

        // Spawn on a dummy map and try to FTL if possible, otherwise dump it.
        _mapSystem.CreateMap(out var mapId);

        foreach (var group in component.Groups.Values)
        {
            var count = _random.Next(group.MinCount, group.MaxCount + 1);

            for (var i = 0; i < count; i++)
            {
                EntityUid spawned;

                switch (group)
                {
                    case DungeonSpawnGroup dungeon:
                        if (!TryDungeonSpawn(targetGrid.Value, dungeon, out spawned))
                            continue;

                        break;
                    case GridSpawnGroup grid:
                        if (!TryGridSpawn(targetGrid.Value, uid, mapId, grid, out spawned))
                            continue;

                        break;
                    default:
                        throw new NotImplementedException();
                }

                if (_protoManager.TryIndex(group.NameDataset, out var dataset))
                {
                    _metadata.SetEntityName(spawned, _salvage.GetFTLName(dataset, _random.Next()));
                }

                if (group.Hide)
                {
                    var iffComp = EnsureComp<IFFComponent>(spawned);
                    iffComp.Flags |= IFFFlags.HideLabel;
                    Dirty(spawned, iffComp);
                }

                if (group.StationGrid)
                {
                    _station.AddGridToStation(uid, spawned);
                }

                EntityManager.AddComponents(spawned, group.AddComponents);
            }
        }

        _mapSystem.DeleteMap(mapId);
    }

    private void OnGridFillMapInit(EntityUid uid, GridFillComponent component, MapInitEvent args)
    {
        if (!_cfg.GetCVar(CCVars.GridFill))
            return;

        if (!TryComp<DockingComponent>(uid, out var dock) ||
            !TryComp(uid, out TransformComponent? xform) ||
            xform.GridUid == null)
        {
            return;
        }

        // Spawn on a dummy map and try to dock if possible, otherwise dump it.
        _mapSystem.CreateMap(out var mapId);
        var valid = false;

        if (_loader.TryLoadGrid(mapId, component.Path, out var grid))
        {
            var escape = GetSingleDock(grid.Value);

            if (escape != null)
            {
                var config = _dockSystem.GetDockingConfig(grid.Value, xform.GridUid.Value, escape.Value.Entity, escape.Value.Component, uid, dock);

                if (config != null)
                {
                    var shuttleXform = Transform(grid.Value);
                    FTLDock((grid.Value, shuttleXform), config);

                    if (TryComp<StationMemberComponent>(xform.GridUid, out var stationMember))
                    {
                        _station.AddGridToStation(stationMember.Station, grid.Value);
                    }

                    valid = true;
                }
            }

            foreach (var compReg in component.AddComponents.Values)
            {
                var compType = compReg.Component.GetType();

                if (HasComp(grid.Value, compType))
                    continue;

<<<<<<< HEAD
                var comp = _factory.GetComponent(compType);
=======
                var comp = Factory.GetComponent(compType);
>>>>>>> a594c7b6
                AddComp(grid.Value, comp, true);
            }
        }

        if (!valid)
        {
            Log.Error($"Error loading gridfill dock for {ToPrettyString(uid)} / {component.Path}");
        }

        _mapSystem.DeleteMap(mapId);
    }

    private (EntityUid Entity, DockingComponent Component)? GetSingleDock(EntityUid uid)
    {
        var dockQuery = GetEntityQuery<DockingComponent>();
        var xformQuery = GetEntityQuery<TransformComponent>();
        var xform = xformQuery.GetComponent(uid);

        var rator = xform.ChildEnumerator;

        while (rator.MoveNext(out var child))
        {
            if (!dockQuery.TryGetComponent(child, out var dock))
                continue;

            return (child, dock);
        }

        return null;
    }
}<|MERGE_RESOLUTION|>--- conflicted
+++ resolved
@@ -271,11 +271,7 @@
                 if (HasComp(grid.Value, compType))
                     continue;
 
-<<<<<<< HEAD
-                var comp = _factory.GetComponent(compType);
-=======
                 var comp = Factory.GetComponent(compType);
->>>>>>> a594c7b6
                 AddComp(grid.Value, comp, true);
             }
         }
