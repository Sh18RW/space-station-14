--- conflicted
+++ resolved
@@ -557,24 +557,7 @@
         entity.Comp.User = null;
         SyncHolopadHologramAppearanceWithTarget(entity, null);
 
-<<<<<<< HEAD
-        foreach (var linkedHolopad in GetLinkedHolopads(entity))
-        {
-            if (linkedHolopad.Comp.Hologram != null)
-            {
-                _appearanceSystem.SetData(linkedHolopad.Comp.Hologram.Value.Owner, TypingIndicatorVisuals.State, false);
-
-                // Send message with no sprite data to the client
-                // This will set the holgram sprite to a generic icon
-                var ev = new PlayerSpriteStateMessage(GetNetEntity(linkedHolopad.Comp.Hologram.Value));
-                RaiseNetworkEvent(ev);
-            }
-        }
-
-        if (!HasComp<HolopadUserComponent>(user))
-=======
         if (user == null)
->>>>>>> 3551eb04
             return;
 
         user.Value.Comp.LinkedHolopads.Remove(entity);
@@ -594,7 +577,7 @@
                 continue;
 
             if (user == null)
-                _appearanceSystem.SetData(linkedHolopad.Comp.Hologram.Value.Owner, TypingIndicatorVisuals.IsTyping, false);
+                _appearanceSystem.SetData(linkedHolopad.Comp.Hologram.Value.Owner, TypingIndicatorVisuals.State, false);
 
             linkedHolopad.Comp.Hologram.Value.Comp.LinkedEntity = user;
             Dirty(linkedHolopad.Comp.Hologram.Value);
