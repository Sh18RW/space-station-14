--- conflicted
+++ resolved
@@ -309,11 +309,7 @@
                 if (receiverHolopad.Comp.Hologram == null)
                     continue;
 
-<<<<<<< HEAD
-                _appearanceSystem.SetData(receiverHolopad.Comp.Hologram.Value.Owner, TypingIndicatorVisuals.State, ev.TypingState);
-=======
                 _appearanceSystem.SetData(receiverHolopad.Comp.Hologram.Value.Owner, TypingIndicatorVisuals.State, ev.State);
->>>>>>> 494861dc
             }
         }
     }
