--- conflicted
+++ resolved
@@ -1,11 +1,7 @@
 MIT License
 
-<<<<<<< HEAD
-Copyright (c) 2017-2023 Space Wizards Federation
-Copyright (c) 2021-2023 Corvax
-=======
 Copyright (c) 2017-2024 Space Wizards Federation
->>>>>>> 897e1d34
+Copyright (c) 2021-2024 Corvax
 
 Permission is hereby granted, free of charge, to any person obtaining a copy
 of this software and associated documentation files (the "Software"), to deal
