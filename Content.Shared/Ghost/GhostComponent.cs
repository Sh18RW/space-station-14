--- conflicted
+++ resolved
@@ -93,12 +93,6 @@
     /// <remarks>Used to allow admins to change ghost colors. Should be removed if the capability to edit existing sprite colors is ever added back.</remarks>
     [DataField, AutoNetworkedField]
     public Color Color = Color.White;
-<<<<<<< HEAD
-
-    [DataField("canReturnToBody"), AutoNetworkedField]
-    private bool _canReturnToBody;
-=======
->>>>>>> a594c7b6
 }
 
 public sealed partial class ToggleFoVActionEvent : InstantActionEvent { }
