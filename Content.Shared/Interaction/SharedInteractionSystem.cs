--- conflicted
+++ resolved
@@ -52,11 +52,7 @@
         private const CollisionGroup InRangeUnobstructedMask
             = CollisionGroup.Impassable | CollisionGroup.InteractImpassable;
 
-<<<<<<< HEAD
         public const float InteractionRange = 1.4f;
-=======
-        public const float InteractionRange = 2f;
->>>>>>> 217156f0
         public const float InteractionRangeSquared = InteractionRange * InteractionRange;
 
         public const float MaxRaycastRange = 100f;
