using System.Diagnostics.CodeAnalysis;
using System.Linq;
using Content.Shared.ActionBlocker;
using Content.Shared.Administration.Logs;
using Content.Shared.CombatMode;
using Content.Shared.Database;
using Content.Shared.Ghost;
using Content.Shared.Hands.Components;
using Content.Shared.Input;
using Content.Shared.Interaction.Components;
using Content.Shared.Interaction.Events;
using Content.Shared.Item;
using Content.Shared.Movement.Components;
using Content.Shared.Physics;
using Content.Shared.Popups;
using Content.Shared.Throwing;
using Content.Shared.Timing;
using Content.Shared.Verbs;
using Content.Shared.Wall;
using JetBrains.Annotations;
using Robust.Shared.Containers;
using Robust.Shared.Input;
using Robust.Shared.Input.Binding;
using Robust.Shared.Map;
using Robust.Shared.Physics;
using Robust.Shared.Physics.Components;
using Robust.Shared.Physics.Systems;
using Robust.Shared.Player;
using Robust.Shared.Players;
using Robust.Shared.Serialization;
using Robust.Shared.Timing;

#pragma warning disable 618

namespace Content.Shared.Interaction
{
    /// <summary>
    /// Governs interactions during clicking on entities
    /// </summary>
    [UsedImplicitly]
    public abstract class SharedInteractionSystem : EntitySystem
    {
        [Dependency] private readonly IMapManager _mapManager = default!;
        [Dependency] private readonly IGameTiming _gameTiming = default!;
        [Dependency] private readonly SharedPhysicsSystem _sharedBroadphaseSystem = default!;
        [Dependency] private readonly ActionBlockerSystem _actionBlockerSystem = default!;
        [Dependency] private readonly SharedVerbSystem _verbSystem = default!;
        [Dependency] private readonly ISharedAdminLogManager _adminLogger = default!;
        [Dependency] private readonly RotateToFaceSystem _rotateToFaceSystem = default!;
        [Dependency] private readonly SharedPopupSystem _popupSystem = default!;
        [Dependency] private readonly UseDelaySystem _useDelay = default!;
        [Dependency] protected readonly SharedContainerSystem ContainerSystem = default!;

        private const CollisionGroup InRangeUnobstructedMask
            = CollisionGroup.Impassable | CollisionGroup.InteractImpassable;

<<<<<<< HEAD
        public const float InteractionRange = 1.4f;
=======
        public const float InteractionRange = 1.5f;
>>>>>>> d72d59ec
        public const float InteractionRangeSquared = InteractionRange * InteractionRange;

        public const float MaxRaycastRange = 100f;

        public delegate bool Ignored(EntityUid entity);

        public override void Initialize()
        {
            SubscribeLocalEvent<BoundUserInterfaceMessageAttempt>(OnBoundInterfaceInteractAttempt);
            SubscribeAllEvent<InteractInventorySlotEvent>(HandleInteractInventorySlotEvent);
            SubscribeLocalEvent<UnremoveableComponent, ContainerGettingRemovedAttemptEvent>(OnRemoveAttempt);

            CommandBinds.Builder
                .Bind(ContentKeyFunctions.AltActivateItemInWorld,
                    new PointerInputCmdHandler(HandleAltUseInteraction))
                .Bind(EngineKeyFunctions.Use,
                    new PointerInputCmdHandler(HandleUseInteraction))
                .Bind(ContentKeyFunctions.ActivateItemInWorld,
                    new PointerInputCmdHandler(HandleActivateItemInWorld))
                .Register<SharedInteractionSystem>();
        }

        public override void Shutdown()
        {
            CommandBinds.Unregister<SharedInteractionSystem>();
            base.Shutdown();
        }

        /// <summary>
        ///     Check that the user that is interacting with the BUI is capable of interacting and can access the entity.
        /// </summary>
        private void OnBoundInterfaceInteractAttempt(BoundUserInterfaceMessageAttempt ev)
        {
            if (ev.Sender.AttachedEntity is not EntityUid user || !_actionBlockerSystem.CanInteract(user, ev.Target))
            {
                ev.Cancel();
                return;
            }

            if (!ContainerSystem.IsInSameOrParentContainer(user, ev.Target) && !CanAccessViaStorage(user, ev.Target))
            {
                ev.Cancel();
                return;
            }

            if (!InRangeUnobstructed(user, ev.Target))
            {
                ev.Cancel();
                return;
            }
        }

        /// <summary>
        ///     Prevents an item with the Unremovable component from being removed from a container by almost any means
        /// </summary>
        private void OnRemoveAttempt(EntityUid uid, UnremoveableComponent item, ContainerGettingRemovedAttemptEvent args)
        {
            args.Cancel();
        }


        /// <summary>
        ///     Handles the event were a client uses an item in their inventory or in their hands, either by
        ///     alt-clicking it or pressing 'E' while hovering over it.
        /// </summary>
        private void HandleInteractInventorySlotEvent(InteractInventorySlotEvent msg, EntitySessionEventArgs args)
        {
            // client sanitization
            if (!TryComp(msg.ItemUid, out TransformComponent? itemXform) || !ValidateClientInput(args.SenderSession, itemXform.Coordinates, msg.ItemUid, out var user))
            {
                Logger.InfoS("system.interaction", $"Inventory interaction validation failed.  Session={args.SenderSession}");
                return;
            }

            // We won't bother to check that the target item is ACTUALLY in an inventory slot. UserInteraction() and
            // InteractionActivate() should check that the item is accessible. So.. if a user wants to lie about an
            // in-reach item being used in a slot... that should have no impact. This is functionally the same as if
            // they had somehow directly clicked on that item.

            if (msg.AltInteract)
                // Use 'UserInteraction' function - behaves as if the user alt-clicked the item in the world.
                UserInteraction(user.Value, itemXform.Coordinates, msg.ItemUid, msg.AltInteract);
            else
                // User used 'E'. We want to activate it, not simulate clicking on the item
                InteractionActivate(user.Value, msg.ItemUid);
        }

        public bool HandleAltUseInteraction(ICommonSession? session, EntityCoordinates coords, EntityUid uid)
        {
            // client sanitization
            if (!ValidateClientInput(session, coords, uid, out var user))
            {
                Logger.InfoS("system.interaction", $"Alt-use input validation failed");
                return true;
            }

            UserInteraction(user.Value, coords, uid, altInteract: true, checkAccess: ShouldCheckAccess(user.Value));

            return false;
        }

        public bool HandleUseInteraction(ICommonSession? session, EntityCoordinates coords, EntityUid uid)
        {
            // client sanitization
            if (!ValidateClientInput(session, coords, uid, out var userEntity))
            {
                Logger.InfoS("system.interaction", $"Use input validation failed");
                return true;
            }

            UserInteraction(userEntity.Value, coords, !Deleted(uid) ? uid : null, checkAccess: ShouldCheckAccess(userEntity.Value));

            return false;
        }

        private bool ShouldCheckAccess(EntityUid user)
        {
            // This is for Admin/mapping convenience. If ever there are other ghosts that can still interact, this check
            // might need to be more selective.
            return !HasComp<SharedGhostComponent>(user);
        }

        /// <summary>
        ///     Resolves user interactions with objects.
        /// </summary>
        /// <remarks>
        ///     Checks Whether combat mode is enabled and whether the user can actually interact with the given entity.
        /// </remarks>
        /// <param name="altInteract">Whether to use default or alternative interactions (usually as a result of
        /// alt+clicking). If combat mode is enabled, the alternative action is to perform the default non-combat
        /// interaction. Having an item in the active hand also disables alternative interactions.</param>
        public void UserInteraction(
            EntityUid user,
            EntityCoordinates coordinates,
            EntityUid? target,
            bool altInteract = false,
            bool checkCanInteract = true,
            bool checkAccess = true,
            bool checkCanUse = true)
        {
            if (target != null && Deleted(target.Value))
                return;

            if (TryComp(user, out SharedCombatModeComponent? combatMode) && combatMode.IsInCombatMode)
            {
                // Eat the input
                return;
            }

            if (!ValidateInteractAndFace(user, coordinates))
                return;

            if (altInteract && target != null)
            {
                // Perform alternative interactions, using context menu verbs.
                // These perform their own range, can-interact, and accessibility checks.
                AltInteract(user, target.Value);
                return;
            }

            if (checkCanInteract && !_actionBlockerSystem.CanInteract(user, target))
                return;

            // Check if interacted entity is in the same container, the direct child, or direct parent of the user.
            // Also checks if the item is accessible via some storage UI (e.g., open backpack)
            if (checkAccess
                && target != null
                && !ContainerSystem.IsInSameOrParentContainer(user, target.Value)
                && !CanAccessViaStorage(user, target.Value))
                return;

            // Does the user have hands?
            if (!TryComp(user, out SharedHandsComponent? hands) || hands.ActiveHand == null)
            {
                if (target != null)
                {
                    var ev = new InteractNoHandEvent(user, target.Value);
                    RaiseLocalEvent(user, ev, true);
                }
                return;
            }

            var inRangeUnobstructed = target == null
                ? !checkAccess || InRangeUnobstructed(user, coordinates)
                : !checkAccess || InRangeUnobstructed(user, target.Value); // permits interactions with wall mounted entities

            // empty-hand interactions
            if (hands.ActiveHandEntity is not EntityUid held)
            {
                if (inRangeUnobstructed && target != null)
                    InteractHand(user, target.Value);

                return;
            }

            // Can the user use the held entity?
            if (checkCanUse && !_actionBlockerSystem.CanUseHeldEntity(user))
                return;

            if (target == held)
            {
                UseInHandInteraction(user, target.Value, checkCanUse: false, checkCanInteract: false);
                return;
            }

            if (inRangeUnobstructed && target != null)
            {
                InteractUsing(
                    user,
                    held,
                    target.Value,
                    coordinates,
                    checkCanInteract: false,
                    checkCanUse: false);

                return;
            }

            InteractUsingRanged(
                user,
                held,
                target,
                coordinates,
                inRangeUnobstructed);
        }

        public void InteractHand(EntityUid user, EntityUid target)
        {
            // all interactions should only happen when in range / unobstructed, so no range check is needed
            var message = new InteractHandEvent(user, target);
            RaiseLocalEvent(target, message, true);
            _adminLogger.Add(LogType.InteractHand, LogImpact.Low, $"{ToPrettyString(user):user} interacted with {ToPrettyString(target):target}");
            if (message.Handled)
                return;

            // Else we run Activate.
            InteractionActivate(user, target,
                checkCanInteract: false,
                checkUseDelay: true,
                checkAccess: false);
        }

        public void InteractUsingRanged(EntityUid user, EntityUid used, EntityUid? target,
            EntityCoordinates clickLocation, bool inRangeUnobstructed)
        {
            if (RangedInteractDoBefore(user, used, target, clickLocation, inRangeUnobstructed))
                return;

            if (target != null)
            {
                var rangedMsg = new RangedInteractEvent(user, used, target.Value, clickLocation);
                RaiseLocalEvent(target.Value, rangedMsg, true);

                if (rangedMsg.Handled)
                    return;
            }

            InteractDoAfter(user, used, target, clickLocation, inRangeUnobstructed);
        }

        protected bool ValidateInteractAndFace(EntityUid user, EntityCoordinates coordinates)
        {
            // Verify user is on the same map as the entity they clicked on
            if (coordinates.GetMapId(EntityManager) != Transform(user).MapID)
                return false;

            _rotateToFaceSystem.TryFaceCoordinates(user, coordinates.ToMapPos(EntityManager));

            return true;
        }

        /// <summary>
        ///     Traces a ray from coords to otherCoords and returns the length
        ///     of the vector between coords and the ray's first hit.
        /// </summary>
        /// <param name="origin">Set of coordinates to use.</param>
        /// <param name="other">Other set of coordinates to use.</param>
        /// <param name="collisionMask">the mask to check for collisions</param>
        /// <param name="predicate">
        ///     A predicate to check whether to ignore an entity or not.
        ///     If it returns true, it will be ignored.
        /// </param>
        /// <returns>Length of resulting ray.</returns>
        public float UnobstructedDistance(
            MapCoordinates origin,
            MapCoordinates other,
            int collisionMask = (int) InRangeUnobstructedMask,
            Ignored? predicate = null)
        {
            var dir = other.Position - origin.Position;

            if (dir.LengthSquared.Equals(0f)) return 0f;

            predicate ??= _ => false;
            var ray = new CollisionRay(origin.Position, dir.Normalized, collisionMask);
            var rayResults = _sharedBroadphaseSystem.IntersectRayWithPredicate(origin.MapId, ray, dir.Length, predicate.Invoke, false).ToList();

            if (rayResults.Count == 0) return dir.Length;
            return (rayResults[0].HitPos - origin.Position).Length;
        }

        /// <summary>
        ///     Checks that these coordinates are within a certain distance without any
        ///     entity that matches the collision mask obstructing them.
        ///     If the <paramref name="range"/> is zero or negative,
        ///     this method will only check if nothing obstructs the two sets
        ///     of coordinates.
        /// </summary>
        /// <param name="origin">Set of coordinates to use.</param>
        /// <param name="other">Other set of coordinates to use.</param>
        /// <param name="range">
        ///     Maximum distance between the two sets of coordinates.
        /// </param>
        /// <param name="collisionMask">The mask to check for collisions.</param>
        /// <param name="predicate">
        ///     A predicate to check whether to ignore an entity or not.
        ///     If it returns true, it will be ignored.
        /// </param>
        /// <returns>
        ///     True if the two points are within a given range without being obstructed.
        /// </returns>
        public bool InRangeUnobstructed(
            MapCoordinates origin,
            MapCoordinates other,
            float range = InteractionRange,
            CollisionGroup collisionMask = InRangeUnobstructedMask,
            Ignored? predicate = null)
        {
            // Have to be on same map regardless.
            if (other.MapId != origin.MapId) return false;

            var dir = other.Position - origin.Position;
            var length = dir.Length;

            // If range specified also check it
            if (range > 0f && length > range) return false;

            if (MathHelper.CloseTo(length, 0)) return true;

            predicate ??= _ => false;

            if (length > MaxRaycastRange)
            {
                Logger.Warning("InRangeUnobstructed check performed over extreme range. Limiting CollisionRay size.");
                length = MaxRaycastRange;
            }

            var ray = new CollisionRay(origin.Position, dir.Normalized, (int) collisionMask);
            var rayResults = _sharedBroadphaseSystem.IntersectRayWithPredicate(origin.MapId, ray, length, predicate.Invoke, false).ToList();

            return rayResults.Count == 0;
        }

        /// <summary>
        ///     Checks that two entities are within a certain distance without any
        ///     entity that matches the collision mask obstructing them.
        ///     If the <paramref name="range"/> is zero or negative,
        ///     this method will only check if nothing obstructs the two entities.
        ///     This function will also check whether the other entity is a wall-mounted entity. If it is, it will
        ///     automatically ignore some obstructions.
        /// </summary>
        /// <param name="origin">The first entity to use.</param>
        /// <param name="other">Other entity to use.</param>
        /// <param name="range">
        ///     Maximum distance between the two entities.
        /// </param>
        /// <param name="collisionMask">The mask to check for collisions.</param>
        /// <param name="predicate">
        ///     A predicate to check whether to ignore an entity or not.
        ///     If it returns true, it will be ignored.
        /// </param>
        /// <param name="popup">
        ///     Whether or not to popup a feedback message on the origin entity for
        ///     it to see.
        /// </param>
        /// <returns>
        ///     True if the two points are within a given range without being obstructed.
        /// </returns>
        public bool InRangeUnobstructed(
            EntityUid origin,
            EntityUid other,
            float range = InteractionRange,
            CollisionGroup collisionMask = InRangeUnobstructedMask,
            Ignored? predicate = null,
            bool popup = false)
        {
            Ignored combinedPredicate = e => e == origin || (predicate?.Invoke(e) ?? false);
            var inRange = true;
            MapCoordinates originPos = default;
            MapCoordinates targetPos = default;
            Angle targetRot = default;

            // Alternatively we could check centre distances first though
            // that means we wouldn't be able to easily check overlap interactions.
            if (range > 0f &&
                TryComp<FixturesComponent>(origin, out var fixtureA) &&
                // These fixture counts are stuff that has the component but no fixtures for <reasons> (e.g. buttons).
                // At least until they get removed.
                fixtureA.FixtureCount > 0 &&
                TryComp<FixturesComponent>(other, out var fixtureB) &&
                fixtureB.FixtureCount > 0 &&
                TryComp<TransformComponent>(origin, out var xformA) &&
                TryComp<TransformComponent>(other, out var xformB))
            {
                // Different map or the likes.
                if (!_sharedBroadphaseSystem.TryGetNearest(origin, other,
                        out var pointA, out var pointB, out var distance,
                        xformA, xformB, fixtureA, fixtureB))
                {
                    inRange = false;
                }
                // Overlap, early out and no raycast.
                else if (distance.Equals(0f))
                {
                    return true;
                }
                // Out of range so don't raycast.
                else if (distance > range)
                {
                    inRange = false;
                }
                else
                {
                    // We'll still do the raycast from the centres but we'll bump the range as we know they're in range.
                    originPos = xformA.MapPosition;
                    (var targetWorld, targetRot) = xformB.GetWorldPositionRotation();
                    targetPos = new MapCoordinates(targetWorld, xformB.MapID);

                    range = (originPos.Position - targetWorld).Length;
                }
            }
            else
            {
                originPos = Transform(origin).MapPosition;

                xformB = Transform(other);
                (var targetWorld, targetRot) = xformB.GetWorldPositionRotation();
                targetPos = new MapCoordinates(targetWorld, xformB.MapID);
            }

            // Do a raycast to check if relevant
            if (inRange)
            {
                var rayPredicate = GetPredicate(originPos, other, targetPos, targetRot, collisionMask, combinedPredicate);
                inRange = InRangeUnobstructed(originPos, targetPos, range, collisionMask, rayPredicate);
            }

            if (!inRange && popup && _gameTiming.IsFirstTimePredicted)
            {
                var message = Loc.GetString("interaction-system-user-interaction-cannot-reach");
                _popupSystem.PopupEntity(message, origin, Filter.Entities(origin));
            }

            return inRange;
        }

        public bool InRangeUnobstructed(
            MapCoordinates origin,
            EntityUid target,
            float range = InteractionRange,
            CollisionGroup collisionMask = InRangeUnobstructedMask,
            Ignored? predicate = null)
        {
            var transform = Transform(target);
            var (position, rotation) = transform.GetWorldPositionRotation();
            var mapPos = new MapCoordinates(position, transform.MapID);
            var combinedPredicate = GetPredicate(origin, target, mapPos, rotation, collisionMask, predicate);

            return InRangeUnobstructed(origin, mapPos, range, collisionMask, combinedPredicate);
        }

        /// <summary>
        /// Gets the entities to ignore for an unobstructed raycast
        /// </summary>
        /// <example>
        /// if the target entity is a wallmount we ignore all other entities on the tile.
        /// </example>
        private Ignored GetPredicate(
            MapCoordinates origin,
            EntityUid target,
            MapCoordinates targetCoords,
            Angle targetRotation,
            CollisionGroup collisionMask,
            Ignored? predicate = null)
        {
            HashSet<EntityUid> ignored = new();

            bool ignoreAnchored = false;

            if (HasComp<ItemComponent>(target) && TryComp(target, out PhysicsComponent? physics) && physics.CanCollide)
            {
                // If the target is an item, we ignore any colliding entities. Currently done so that if items get stuck
                // inside of walls, users can still pick them up.
                ignored.UnionWith(_sharedBroadphaseSystem.GetEntitiesIntersectingBody(target, (int) collisionMask, false, physics));
            }
            else if (TryComp(target, out WallMountComponent? wallMount))
            {
                // wall-mount exemptions may be restricted to a specific angle range.da

                if (wallMount.Arc >= Math.Tau)
                    ignoreAnchored = true;
                else
                {
                    var angle = Angle.FromWorldVec(origin.Position - targetCoords.Position);
                    var angleDelta = (wallMount.Direction + targetRotation - angle).Reduced().FlipPositive();
                    ignoreAnchored = angleDelta < wallMount.Arc / 2 || Math.Tau - angleDelta < wallMount.Arc / 2;
                }

                if (ignoreAnchored && _mapManager.TryFindGridAt(targetCoords, out var grid))
                    ignored.UnionWith(grid.GetAnchoredEntities(targetCoords));
            }

            Ignored combinedPredicate = e =>
            {
                return e == target
                       || (predicate?.Invoke(e) ?? false)
                       || ignored.Contains(e);
            };

            return combinedPredicate;
        }

        /// <summary>
        ///     Checks that an entity and a set of grid coordinates are within a certain
        ///     distance without any entity that matches the collision mask
        ///     obstructing them.
        ///     If the <paramref name="range"/> is zero or negative,
        ///     this method will only check if nothing obstructs the entity and component.
        /// </summary>
        /// <param name="origin">The entity to use.</param>
        /// <param name="other">The grid coordinates to use.</param>
        /// <param name="range">
        ///     Maximum distance between the two entity and set of grid coordinates.
        /// </param>
        /// <param name="collisionMask">The mask to check for collisions.</param>
        /// <param name="predicate">
        ///     A predicate to check whether to ignore an entity or not.
        ///     If it returns true, it will be ignored.
        /// </param>
        /// <param name="popup">
        ///     Whether or not to popup a feedback message on the origin entity for
        ///     it to see.
        /// </param>
        /// <returns>
        ///     True if the two points are within a given range without being obstructed.
        /// </returns>
        public bool InRangeUnobstructed(
            EntityUid origin,
            EntityCoordinates other,
            float range = InteractionRange,
            CollisionGroup collisionMask = InRangeUnobstructedMask,
            Ignored? predicate = null,
            bool popup = false)
        {
            return InRangeUnobstructed(origin, other.ToMap(EntityManager), range, collisionMask, predicate, popup);
        }

        /// <summary>
        ///     Checks that an entity and a set of map coordinates are within a certain
        ///     distance without any entity that matches the collision mask
        ///     obstructing them.
        ///     If the <paramref name="range"/> is zero or negative,
        ///     this method will only check if nothing obstructs the entity and component.
        /// </summary>
        /// <param name="origin">The entity to use.</param>
        /// <param name="other">The map coordinates to use.</param>
        /// <param name="range">
        ///     Maximum distance between the two entity and set of map coordinates.
        /// </param>
        /// <param name="collisionMask">The mask to check for collisions.</param>
        /// <param name="predicate">
        ///     A predicate to check whether to ignore an entity or not.
        ///     If it returns true, it will be ignored.
        /// </param>
        /// <param name="popup">
        ///     Whether or not to popup a feedback message on the origin entity for
        ///     it to see.
        /// </param>
        /// <returns>
        ///     True if the two points are within a given range without being obstructed.
        /// </returns>
        public bool InRangeUnobstructed(
            EntityUid origin,
            MapCoordinates other,
            float range = InteractionRange,
            CollisionGroup collisionMask = InRangeUnobstructedMask,
            Ignored? predicate = null,
            bool popup = false)
        {
            Ignored combinedPredicate = e => e == origin || (predicate?.Invoke(e) ?? false);
            var originPosition = Transform(origin).MapPosition;
            var inRange = InRangeUnobstructed(originPosition, other, range, collisionMask, combinedPredicate);

            if (!inRange && popup && _gameTiming.IsFirstTimePredicted)
            {
                var message = Loc.GetString("interaction-system-user-interaction-cannot-reach");
                _popupSystem.PopupEntity(message, origin, Filter.Entities(origin));
            }

            return inRange;
        }

        public bool RangedInteractDoBefore(
            EntityUid user,
            EntityUid used,
            EntityUid? target,
            EntityCoordinates clickLocation,
            bool canReach)
        {
            var ev = new BeforeRangedInteractEvent(user, used, target, clickLocation, canReach);
            RaiseLocalEvent(used, ev, false);
            return ev.Handled;
        }

        /// <summary>
        /// Uses a item/object on an entity
        /// Finds components with the InteractUsing interface and calls their function
        /// NOTE: Does not have an InRangeUnobstructed check
        /// </summary>
        public void InteractUsing(
            EntityUid user,
            EntityUid used,
            EntityUid target,
            EntityCoordinates clickLocation,
            bool checkCanInteract = true,
            bool checkCanUse = true)
        {
            if (checkCanInteract && !_actionBlockerSystem.CanInteract(user, target))
                return;

            if (checkCanUse && !_actionBlockerSystem.CanUseHeldEntity(user))
                return;

            if (RangedInteractDoBefore(user, used, target, clickLocation, true))
                return;

            // all interactions should only happen when in range / unobstructed, so no range check is needed
            var interactUsingEvent = new InteractUsingEvent(user, used, target, clickLocation);
            RaiseLocalEvent(target, interactUsingEvent, true);
            if (interactUsingEvent.Handled)
                return;

            InteractDoAfter(user, used, target, clickLocation, canReach: true);
        }

        /// <summary>
        ///     Used when clicking on an entity resulted in no other interaction. Used for low-priority interactions.
        /// </summary>
        public void InteractDoAfter(EntityUid user, EntityUid used, EntityUid? target, EntityCoordinates clickLocation, bool canReach)
        {
            if (target is {Valid: false})
                target = null;

            var afterInteractEvent = new AfterInteractEvent(user, used, target, clickLocation, canReach);
            RaiseLocalEvent(used, afterInteractEvent, false);
            if (afterInteractEvent.Handled)
                return;

            if (target == null)
                return;

            var afterInteractUsingEvent = new AfterInteractUsingEvent(user, used, target, clickLocation, canReach);
            RaiseLocalEvent(target.Value, afterInteractUsingEvent, false);
        }

        #region ActivateItemInWorld
        private bool HandleActivateItemInWorld(ICommonSession? session, EntityCoordinates coords, EntityUid uid)
        {
            if (!ValidateClientInput(session, coords, uid, out var user))
            {
                Logger.InfoS("system.interaction", $"ActivateItemInWorld input validation failed");
                return false;
            }

            if (Deleted(uid))
                return false;

            InteractionActivate(user.Value, uid, checkAccess: ShouldCheckAccess(user.Value));
            return false;
        }

        /// <summary>
        /// Raises <see cref="ActivateInWorldEvent"/> events and activates the IActivate behavior of an object.
        /// </summary>
        /// <remarks>
        /// Does not check the can-use action blocker. In activations interacts can target entities outside of the users
        /// hands.
        /// </remarks>
        public bool InteractionActivate(
            EntityUid user,
            EntityUid used,
            bool checkCanInteract = true,
            bool checkUseDelay = true,
            bool checkAccess = true)
        {
            UseDelayComponent? delayComponent = null;
            if (checkUseDelay
                && TryComp(used, out delayComponent)
                && delayComponent.ActiveDelay)
                return false;

            if (checkCanInteract && !_actionBlockerSystem.CanInteract(user, used))
                return false;

            if (checkAccess && !InRangeUnobstructed(user, used))
                return false;

            // Check if interacted entity is in the same container, the direct child, or direct parent of the user.
            // This is bypassed IF the interaction happened through an item slot (e.g., backpack UI)
            if (checkAccess && !ContainerSystem.IsInSameOrParentContainer(user, used) && !CanAccessViaStorage(user, used))
                return false;

            // Does the user have hands?
            if (!HasComp<SharedHandsComponent>(user))
                return false;

            var activateMsg = new ActivateInWorldEvent(user, used);
            RaiseLocalEvent(used, activateMsg, true);
            if (!activateMsg.Handled)
                return false;

            _useDelay.BeginDelay(used, delayComponent);
            _adminLogger.Add(LogType.InteractActivate, LogImpact.Low, $"{ToPrettyString(user):user} activated {ToPrettyString(used):used}");
            return true;
        }
        #endregion

        #region Hands
        #region Use
        /// <summary>
        /// Raises UseInHandEvents and activates the IUse behaviors of an entity
        /// Does not check accessibility or range, for obvious reasons
        /// </summary>
        /// <returns>True if the interaction was handled. False otherwise</returns>
        public bool UseInHandInteraction(
            EntityUid user,
            EntityUid used,
            bool checkCanUse = true,
            bool checkCanInteract = true,
            bool checkUseDelay = true)
        {
            UseDelayComponent? delayComponent = null;

            if (checkUseDelay
                && TryComp(used, out delayComponent)
                && delayComponent.ActiveDelay)
                return true; // if the item is on cooldown, we consider this handled.

            if (checkCanInteract && !_actionBlockerSystem.CanInteract(user, used))
                return false;

            if (checkCanUse && !_actionBlockerSystem.CanUseHeldEntity(user))
                return false;

            var useMsg = new UseInHandEvent(user);
            RaiseLocalEvent(used, useMsg, true);
            if (useMsg.Handled)
            {
                _useDelay.BeginDelay(used, delayComponent);
                return true;
            }

            // else, default to activating the item
            return InteractionActivate(user, used, false, false, false);
        }

        /// <summary>
        ///     Alternative interactions on an entity.
        /// </summary>
        /// <remarks>
        ///     Uses the context menu verb list, and acts out the highest priority alternative interaction verb.
        /// </remarks>
        /// <returns>True if the interaction was handled, false otherwise.</returns>
        public bool AltInteract(EntityUid user, EntityUid target)
        {
            // Get list of alt-interact verbs
            var verbs = _verbSystem.GetLocalVerbs(target, user, typeof(AlternativeVerb));

            if (!verbs.Any())
                return false;

            _verbSystem.ExecuteVerb(verbs.First(), user, target);
            return true;
        }
        #endregion

        #region Throw
        /// <summary>
        ///     Calls Thrown on all components that implement the IThrown interface
        ///     on an entity that has been thrown.
        /// </summary>
        public void ThrownInteraction(EntityUid user, EntityUid thrown)
        {
            var throwMsg = new ThrownEvent(user, thrown);
            RaiseLocalEvent(thrown, throwMsg, true);
            if (throwMsg.Handled)
            {
                _adminLogger.Add(LogType.Throw, LogImpact.Low,$"{ToPrettyString(user):user} threw {ToPrettyString(thrown):entity}");
                return;
            }

            _adminLogger.Add(LogType.Throw, LogImpact.Low,$"{ToPrettyString(user):user} threw {ToPrettyString(thrown):entity}");
        }
        #endregion

        public void DroppedInteraction(EntityUid user, EntityUid item)
        {
            var dropMsg = new DroppedEvent(user);
            RaiseLocalEvent(item, dropMsg, true);
            if (dropMsg.Handled)
                _adminLogger.Add(LogType.Drop, LogImpact.Low, $"{ToPrettyString(user):user} dropped {ToPrettyString(item):entity}");

            // If the dropper is rotated then use their targetrelativerotation as the drop rotation
            var rotation = Angle.Zero;

            if (TryComp<InputMoverComponent>(user, out var mover))
            {
                rotation = mover.TargetRelativeRotation;
            }

            Transform(item).LocalRotation = rotation;
        }
        #endregion

        /// <summary>
        ///     If a target is in range, but not in the same container as the user, it may be inside of a backpack. This
        ///     checks if the user can access the item in these situations.
        /// </summary>
        public abstract bool CanAccessViaStorage(EntityUid user, EntityUid target);

        protected bool ValidateClientInput(ICommonSession? session, EntityCoordinates coords,
            EntityUid uid, [NotNullWhen(true)] out EntityUid? userEntity)
        {
            userEntity = null;

            if (!coords.IsValid(EntityManager))
            {
                Logger.InfoS("system.interaction", $"Invalid Coordinates: client={session}, coords={coords}");
                return false;
            }

            if (uid.IsClientSide())
            {
                Logger.WarningS("system.interaction",
                    $"Client sent interaction with client-side entity. Session={session}, Uid={uid}");
                return false;
            }

            userEntity = session?.AttachedEntity;

            if (userEntity == null || !userEntity.Value.Valid)
            {
                Logger.WarningS("system.interaction",
                    $"Client sent interaction with no attached entity. Session={session}");
                return false;
            }

            if (!Exists(userEntity))
            {
                Logger.WarningS("system.interaction",
                    $"Client attempted interaction with a non-existent attached entity. Session={session},  entity={userEntity}");
                return false;
            }

            return true;
        }
    }

    /// <summary>
    ///     Raised when a player attempts to activate an item in an inventory slot or hand slot
    /// </summary>
    [Serializable, NetSerializable]
    public sealed class InteractInventorySlotEvent : EntityEventArgs
    {
        /// <summary>
        ///     Entity that was interacted with.
        /// </summary>
        public EntityUid ItemUid { get; }

        /// <summary>
        ///     Whether the interaction used the alt-modifier to trigger alternative interactions.
        /// </summary>
        public bool AltInteract { get; }

        public InteractInventorySlotEvent(EntityUid itemUid, bool altInteract = false)
        {
            ItemUid = itemUid;
            AltInteract = altInteract;
        }
    }
}<|MERGE_RESOLUTION|>--- conflicted
+++ resolved
@@ -54,11 +54,7 @@
         private const CollisionGroup InRangeUnobstructedMask
             = CollisionGroup.Impassable | CollisionGroup.InteractImpassable;
 
-<<<<<<< HEAD
-        public const float InteractionRange = 1.4f;
-=======
         public const float InteractionRange = 1.5f;
->>>>>>> d72d59ec
         public const float InteractionRangeSquared = InteractionRange * InteractionRange;
 
         public const float MaxRaycastRange = 100f;
