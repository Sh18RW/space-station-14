--- conflicted
+++ resolved
@@ -198,11 +198,7 @@
 
             var name = GetName(species, gender);
 
-<<<<<<< HEAD
-            return new HumanoidCharacterProfile(name, "", species, voiceId, age, sex, gender, HumanoidCharacterAppearance.Random(species, sex), ClothingPreference.Jumpsuit, BackpackPreference.Backpack, SpawnPriorityPreference.Arrivals,
-=======
-            return new HumanoidCharacterProfile(name, "", species, age, sex, gender, HumanoidCharacterAppearance.Random(species, sex), ClothingPreference.Jumpsuit, BackpackPreference.Backpack, SpawnPriorityPreference.None,
->>>>>>> a93466ac
+            return new HumanoidCharacterProfile(name, "", species, voiceId, age, sex, gender, HumanoidCharacterAppearance.Random(species, sex), ClothingPreference.Jumpsuit, BackpackPreference.Backpack, SpawnPriorityPreference.None,
                 new Dictionary<string, JobPriority>
                 {
                     {SharedGameTicker.FallbackOverflowJob, JobPriority.High},
