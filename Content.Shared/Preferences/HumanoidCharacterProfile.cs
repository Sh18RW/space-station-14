using System.Linq;
using System.Text.RegularExpressions;
using Content.Shared.CCVar;
using Content.Shared.GameTicking;
using Content.Shared.Humanoid;
using Content.Shared.Humanoid.Prototypes;
using Content.Shared.Preferences.Loadouts;
using Content.Shared.Roles;
using Content.Shared.Traits;
using Robust.Shared.Collections;
using Robust.Shared.Configuration;
using Robust.Shared.Enums;
using Robust.Shared.Player;
using Robust.Shared.Prototypes;
using Robust.Shared.Random;
using Robust.Shared.Serialization;
using Robust.Shared.Utility;

namespace Content.Shared.Preferences
{
    /// <summary>
    /// Character profile. Looks immutable, but uses non-immutable semantics internally for serialization/code sanity purposes.
    /// </summary>
    [DataDefinition]
    [Serializable, NetSerializable]
    public sealed partial class HumanoidCharacterProfile : ICharacterProfile
    {
        private static readonly Regex RestrictedNameRegex = new(@"[^A-Za-z0-9 '\-]");
        private static readonly Regex ICNameCaseRegex = new(@"^(?<word>\w)|\b(?<word>\w)(?=\w*$)");

<<<<<<< HEAD
        public const int MaxNameLength = 32;
        public const int MaxLoadoutNameLength = 32;
        public const int MaxDescLength = 512;

=======
>>>>>>> a594c7b6
        /// <summary>
        /// Job preferences for initial spawn.
        /// </summary>
        [DataField]
        private Dictionary<ProtoId<JobPrototype>, JobPriority> _jobPriorities = new()
        {
            {
                SharedGameTicker.FallbackOverflowJob, JobPriority.High
            }
        };

        /// <summary>
        /// Antags we have opted in to.
        /// </summary>
        [DataField]
        private HashSet<ProtoId<AntagPrototype>> _antagPreferences = new();

        /// <summary>
        /// Enabled traits.
        /// </summary>
        [DataField]
        private HashSet<ProtoId<TraitPrototype>> _traitPreferences = new();

        /// <summary>
        /// <see cref="_loadouts"/>
        /// </summary>
        public IReadOnlyDictionary<string, RoleLoadout> Loadouts => _loadouts;

        [DataField]
        private Dictionary<string, RoleLoadout> _loadouts = new();

        [DataField]
        public string Name { get; set; } = "John Doe";

        /// <summary>
        /// Detailed text that can appear for the character if <see cref="CCVars.FlavorText"/> is enabled.
        /// </summary>
        [DataField]
        public string FlavorText { get; set; } = string.Empty;

        /// <summary>
        /// Associated <see cref="SpeciesPrototype"/> for this profile.
        /// </summary>
        [DataField]
        public ProtoId<SpeciesPrototype> Species { get; set; } = SharedHumanoidAppearanceSystem.DefaultSpecies;

        [DataField]
        public int Age { get; set; } = 18;

        [DataField]
        public Sex Sex { get; private set; } = Sex.Male;

        [DataField]
        public Gender Gender { get; private set; } = Gender.Male;

        /// <summary>
        /// <see cref="Appearance"/>
        /// </summary>
        public ICharacterAppearance CharacterAppearance => Appearance;

        /// <summary>
        /// Stores markings, eye colors, etc for the profile.
        /// </summary>
        [DataField]
        public HumanoidCharacterAppearance Appearance { get; set; } = new();

        /// <summary>
        /// When spawning into a round what's the preferred spot to spawn.
        /// </summary>
        [DataField]
        public SpawnPriorityPreference SpawnPriority { get; private set; } = SpawnPriorityPreference.None;

        /// <summary>
        /// <see cref="_jobPriorities"/>
        /// </summary>
        public IReadOnlyDictionary<ProtoId<JobPrototype>, JobPriority> JobPriorities => _jobPriorities;

        /// <summary>
        /// <see cref="_antagPreferences"/>
        /// </summary>
        public IReadOnlySet<ProtoId<AntagPrototype>> AntagPreferences => _antagPreferences;

        /// <summary>
        /// <see cref="_traitPreferences"/>
        /// </summary>
        public IReadOnlySet<ProtoId<TraitPrototype>> TraitPreferences => _traitPreferences;

        /// <summary>
        /// If we're unable to get one of our preferred jobs do we spawn as a fallback job or do we stay in lobby.
        /// </summary>
        [DataField]
        public PreferenceUnavailableMode PreferenceUnavailable { get; private set; } =
            PreferenceUnavailableMode.SpawnAsOverflow;

        public HumanoidCharacterProfile(
            string name,
            string flavortext,
            string species,
            int age,
            Sex sex,
            Gender gender,
            HumanoidCharacterAppearance appearance,
            SpawnPriorityPreference spawnPriority,
            Dictionary<ProtoId<JobPrototype>, JobPriority> jobPriorities,
            PreferenceUnavailableMode preferenceUnavailable,
            HashSet<ProtoId<AntagPrototype>> antagPreferences,
            HashSet<ProtoId<TraitPrototype>> traitPreferences,
            Dictionary<string, RoleLoadout> loadouts)
        {
            Name = name;
            FlavorText = flavortext;
            Species = species;
            Age = age;
            Sex = sex;
            Gender = gender;
            Appearance = appearance;
            SpawnPriority = spawnPriority;
            _jobPriorities = jobPriorities;
            PreferenceUnavailable = preferenceUnavailable;
            _antagPreferences = antagPreferences;
            _traitPreferences = traitPreferences;
            _loadouts = loadouts;

            var hasHighPrority = false;
            foreach (var (key, value) in _jobPriorities)
            {
                if (value == JobPriority.Never)
                    _jobPriorities.Remove(key);
                else if (value != JobPriority.High)
                    continue;

                if (hasHighPrority)
                    _jobPriorities[key] = JobPriority.Medium;

                hasHighPrority = true;
            }
        }

        /// <summary>Copy constructor</summary>
        public HumanoidCharacterProfile(HumanoidCharacterProfile other)
            : this(other.Name,
                other.FlavorText,
                other.Species,
                other.Age,
                other.Sex,
                other.Gender,
                other.Appearance.Clone(),
                other.SpawnPriority,
                new Dictionary<ProtoId<JobPrototype>, JobPriority>(other.JobPriorities),
                other.PreferenceUnavailable,
                new HashSet<ProtoId<AntagPrototype>>(other.AntagPreferences),
                new HashSet<ProtoId<TraitPrototype>>(other.TraitPreferences),
                new Dictionary<string, RoleLoadout>(other.Loadouts))
        {
        }

        /// <summary>
        ///     Get the default humanoid character profile, using internal constant values.
        ///     Defaults to <see cref="SharedHumanoidAppearanceSystem.DefaultSpecies"/> for the species.
        /// </summary>
        /// <returns></returns>
        public HumanoidCharacterProfile()
        {
        }

        /// <summary>
        ///     Return a default character profile, based on species.
        /// </summary>
        /// <param name="species">The species to use in this default profile. The default species is <see cref="SharedHumanoidAppearanceSystem.DefaultSpecies"/>.</param>
        /// <returns>Humanoid character profile with default settings.</returns>
        public static HumanoidCharacterProfile DefaultWithSpecies(string species = SharedHumanoidAppearanceSystem.DefaultSpecies)
        {
            return new()
            {
                Species = species,
            };
        }

        // TODO: This should eventually not be a visual change only.
        public static HumanoidCharacterProfile Random(HashSet<string>? ignoredSpecies = null)
        {
            var prototypeManager = IoCManager.Resolve<IPrototypeManager>();
            var random = IoCManager.Resolve<IRobustRandom>();

            var species = random.Pick(prototypeManager
                .EnumeratePrototypes<SpeciesPrototype>()
                .Where(x => ignoredSpecies == null ? x.RoundStart : x.RoundStart && !ignoredSpecies.Contains(x.ID))
                .ToArray()
            ).ID;

            return RandomWithSpecies(species);
        }

        public static HumanoidCharacterProfile RandomWithSpecies(string species = SharedHumanoidAppearanceSystem.DefaultSpecies)
        {
            var prototypeManager = IoCManager.Resolve<IPrototypeManager>();
            var random = IoCManager.Resolve<IRobustRandom>();

            var sex = Sex.Unsexed;
            var age = 18;
            if (prototypeManager.TryIndex<SpeciesPrototype>(species, out var speciesPrototype))
            {
                sex = random.Pick(speciesPrototype.Sexes);
                age = random.Next(speciesPrototype.MinAge, speciesPrototype.OldAge); // people don't look and keep making 119 year old characters with zero rp, cap it at middle aged
            }

            var gender = Gender.Epicene;

            switch (sex)
            {
                case Sex.Male:
                    gender = Gender.Male;
                    break;
                case Sex.Female:
                    gender = Gender.Female;
                    break;
            }

            var name = GetName(species, gender);

            return new HumanoidCharacterProfile()
            {
                Name = name,
                Sex = sex,
                Age = age,
                Gender = gender,
                Species = species,
                Appearance = HumanoidCharacterAppearance.Random(species, sex),
            };
        }

        public HumanoidCharacterProfile WithName(string name)
        {
            return new(this) { Name = name };
        }

        public HumanoidCharacterProfile WithFlavorText(string flavorText)
        {
            return new(this) { FlavorText = flavorText };
        }

        public HumanoidCharacterProfile WithAge(int age)
        {
            return new(this) { Age = age };
        }

        public HumanoidCharacterProfile WithSex(Sex sex)
        {
            return new(this) { Sex = sex };
        }

        public HumanoidCharacterProfile WithGender(Gender gender)
        {
            return new(this) { Gender = gender };
        }

        public HumanoidCharacterProfile WithSpecies(string species)
        {
            return new(this) { Species = species };
        }


        public HumanoidCharacterProfile WithCharacterAppearance(HumanoidCharacterAppearance appearance)
        {
            return new(this) { Appearance = appearance };
        }

        public HumanoidCharacterProfile WithSpawnPriorityPreference(SpawnPriorityPreference spawnPriority)
        {
            return new(this) { SpawnPriority = spawnPriority };
        }

        public HumanoidCharacterProfile WithJobPriorities(IEnumerable<KeyValuePair<ProtoId<JobPrototype>, JobPriority>> jobPriorities)
        {
            var dictionary = new Dictionary<ProtoId<JobPrototype>, JobPriority>(jobPriorities);
            var hasHighPrority = false;

            foreach (var (key, value) in dictionary)
            {
                if (value == JobPriority.Never)
                    dictionary.Remove(key);
                else if (value != JobPriority.High)
                    continue;

                if (hasHighPrority)
                    dictionary[key] = JobPriority.Medium;

                hasHighPrority = true;
            }

            return new(this)
            {
                _jobPriorities = dictionary
            };
        }

        public HumanoidCharacterProfile WithJobPriority(ProtoId<JobPrototype> jobId, JobPriority priority)
        {
            var dictionary = new Dictionary<ProtoId<JobPrototype>, JobPriority>(_jobPriorities);
            if (priority == JobPriority.Never)
            {
                dictionary.Remove(jobId);
            }
            else if (priority == JobPriority.High)
            {
                // There can only ever be one high priority job.
                foreach (var (job, value) in dictionary)
                {
                    if (value == JobPriority.High)
                        dictionary[job] = JobPriority.Medium;
                }

                dictionary[jobId] = priority;
            }
            else
            {
                dictionary[jobId] = priority;
            }

            return new(this)
            {
                _jobPriorities = dictionary,
            };
        }

        public HumanoidCharacterProfile WithPreferenceUnavailable(PreferenceUnavailableMode mode)
        {
            return new(this) { PreferenceUnavailable = mode };
        }

        public HumanoidCharacterProfile WithAntagPreferences(IEnumerable<ProtoId<AntagPrototype>> antagPreferences)
        {
            return new(this)
            {
                _antagPreferences = new (antagPreferences),
            };
        }

        public HumanoidCharacterProfile WithAntagPreference(ProtoId<AntagPrototype> antagId, bool pref)
        {
            var list = new HashSet<ProtoId<AntagPrototype>>(_antagPreferences);
            if (pref)
            {
                list.Add(antagId);
            }
            else
            {
                list.Remove(antagId);
            }

            return new(this)
            {
                _antagPreferences = list,
            };
        }

        public HumanoidCharacterProfile WithTraitPreference(ProtoId<TraitPrototype> traitId, IPrototypeManager protoManager)
        {
            // null category is assumed to be default.
            if (!protoManager.TryIndex(traitId, out var traitProto))
                return new(this);

            var category = traitProto.Category;

            // Category not found so dump it.
            TraitCategoryPrototype? traitCategory = null;

            if (category != null && !protoManager.TryIndex(category, out traitCategory))
                return new(this);

            var list = new HashSet<ProtoId<TraitPrototype>>(_traitPreferences) { traitId };

            if (traitCategory == null || traitCategory.MaxTraitPoints < 0)
            {
                return new(this)
                {
                    _traitPreferences = list,
                };
            }

            var count = 0;
            foreach (var trait in list)
            {
                // If trait not found or another category don't count its points.
                if (!protoManager.TryIndex<TraitPrototype>(trait, out var otherProto) ||
                    otherProto.Category != traitCategory)
                {
                    continue;
                }

                count += otherProto.Cost;
            }

            if (count > traitCategory.MaxTraitPoints && traitProto.Cost != 0)
            {
                return new(this);
            }

            return new(this)
            {
                _traitPreferences = list,
            };
        }

        public HumanoidCharacterProfile WithoutTraitPreference(ProtoId<TraitPrototype> traitId, IPrototypeManager protoManager)
        {
            var list = new HashSet<ProtoId<TraitPrototype>>(_traitPreferences);
            list.Remove(traitId);

            return new(this)
            {
                _traitPreferences = list,
            };
        }

        public string Summary =>
            Loc.GetString(
                "humanoid-character-profile-summary",
                ("name", Name),
                ("gender", Gender.ToString().ToLowerInvariant()),
                ("age", Age)
            );

        public bool MemberwiseEquals(ICharacterProfile maybeOther)
        {
            if (maybeOther is not HumanoidCharacterProfile other) return false;
            if (Name != other.Name) return false;
            if (Age != other.Age) return false;
            if (Sex != other.Sex) return false;
            if (Gender != other.Gender) return false;
            if (Species != other.Species) return false;
            if (PreferenceUnavailable != other.PreferenceUnavailable) return false;
            if (SpawnPriority != other.SpawnPriority) return false;
            if (!_jobPriorities.SequenceEqual(other._jobPriorities)) return false;
            if (!_antagPreferences.SequenceEqual(other._antagPreferences)) return false;
            if (!_traitPreferences.SequenceEqual(other._traitPreferences)) return false;
            if (!Loadouts.SequenceEqual(other.Loadouts)) return false;
            if (FlavorText != other.FlavorText) return false;
            return Appearance.MemberwiseEquals(other.Appearance);
        }

        public void EnsureValid(ICommonSession session, IDependencyCollection collection)
        {
            var configManager = collection.Resolve<IConfigurationManager>();
            var prototypeManager = collection.Resolve<IPrototypeManager>();

            if (!prototypeManager.TryIndex(Species, out var speciesPrototype) || speciesPrototype.RoundStart == false)
            {
                Species = SharedHumanoidAppearanceSystem.DefaultSpecies;
                speciesPrototype = prototypeManager.Index(Species);
            }

            var sex = Sex switch
            {
                Sex.Male => Sex.Male,
                Sex.Female => Sex.Female,
                Sex.Unsexed => Sex.Unsexed,
                _ => Sex.Male // Invalid enum values.
            };

            // ensure the species can be that sex and their age fits the founds
            if (!speciesPrototype.Sexes.Contains(sex))
                sex = speciesPrototype.Sexes[0];

            var age = Math.Clamp(Age, speciesPrototype.MinAge, speciesPrototype.MaxAge);

            var gender = Gender switch
            {
                Gender.Epicene => Gender.Epicene,
                Gender.Female => Gender.Female,
                Gender.Male => Gender.Male,
                Gender.Neuter => Gender.Neuter,
                _ => Gender.Epicene // Invalid enum values.
            };

            string name;
            var maxNameLength = configManager.GetCVar(CCVars.MaxNameLength);
            if (string.IsNullOrEmpty(Name))
            {
                name = GetName(Species, gender);
            }
            else if (Name.Length > maxNameLength)
            {
                name = Name[..maxNameLength];
            }
            else
            {
                name = Name;
            }

            name = name.Trim();

            if (configManager.GetCVar(CCVars.RestrictedNames))
            {
                name = RestrictedNameRegex.Replace(name, string.Empty);
            }

            if (configManager.GetCVar(CCVars.ICNameCase))
            {
                // This regex replaces the first character of the first and last words of the name with their uppercase version
                name = ICNameCaseRegex.Replace(name, m => m.Groups["word"].Value.ToUpper());
            }

            if (string.IsNullOrEmpty(name))
            {
                name = GetName(Species, gender);
            }

            string flavortext;
            var maxFlavorTextLength = configManager.GetCVar(CCVars.MaxFlavorTextLength);
            if (FlavorText.Length > maxFlavorTextLength)
            {
                flavortext = FormattedMessage.RemoveMarkupOrThrow(FlavorText)[..maxFlavorTextLength];
            }
            else
            {
                flavortext = FormattedMessage.RemoveMarkupOrThrow(FlavorText);
            }

            var appearance = HumanoidCharacterAppearance.EnsureValid(Appearance, Species, Sex);

            var prefsUnavailableMode = PreferenceUnavailable switch
            {
                PreferenceUnavailableMode.StayInLobby => PreferenceUnavailableMode.StayInLobby,
                PreferenceUnavailableMode.SpawnAsOverflow => PreferenceUnavailableMode.SpawnAsOverflow,
                _ => PreferenceUnavailableMode.StayInLobby // Invalid enum values.
            };

            var spawnPriority = SpawnPriority switch
            {
                SpawnPriorityPreference.None => SpawnPriorityPreference.None,
                SpawnPriorityPreference.Arrivals => SpawnPriorityPreference.Arrivals,
                SpawnPriorityPreference.Cryosleep => SpawnPriorityPreference.Cryosleep,
                _ => SpawnPriorityPreference.None // Invalid enum values.
            };

            var priorities = new Dictionary<ProtoId<JobPrototype>, JobPriority>(JobPriorities
                .Where(p => prototypeManager.TryIndex<JobPrototype>(p.Key, out var job) && job.SetPreference && p.Value switch
                {
                    JobPriority.Never => false, // Drop never since that's assumed default.
                    JobPriority.Low => true,
                    JobPriority.Medium => true,
                    JobPriority.High => true,
                    _ => false
                }));

            var hasHighPrio = false;
            foreach (var (key, value) in priorities)
            {
                if (value != JobPriority.High)
                    continue;

                if (hasHighPrio)
                    priorities[key] = JobPriority.Medium;
                hasHighPrio = true;
            }

            var antags = AntagPreferences
                .Where(id => prototypeManager.TryIndex(id, out var antag) && antag.SetPreference)
                .ToList();

            var traits = TraitPreferences
                         .Where(prototypeManager.HasIndex)
                         .ToList();

            Name = name;
            FlavorText = flavortext;
            Age = age;
            Sex = sex;
            Gender = gender;
            Appearance = appearance;
            SpawnPriority = spawnPriority;

            _jobPriorities.Clear();

            foreach (var (job, priority) in priorities)
            {
                _jobPriorities.Add(job, priority);
            }

            PreferenceUnavailable = prefsUnavailableMode;

            _antagPreferences.Clear();
            _antagPreferences.UnionWith(antags);

            _traitPreferences.Clear();
            _traitPreferences.UnionWith(GetValidTraits(traits, prototypeManager));

            // Checks prototypes exist for all loadouts and dump / set to default if not.
            var toRemove = new ValueList<string>();

            foreach (var (roleName, loadouts) in _loadouts)
            {
                if (!prototypeManager.HasIndex<RoleLoadoutPrototype>(roleName))
                {
                    toRemove.Add(roleName);
                    continue;
                }

                loadouts.EnsureValid(this, session, collection);
            }

            foreach (var value in toRemove)
            {
                _loadouts.Remove(value);
            }
        }

        /// <summary>
        /// Takes in an IEnumerable of traits and returns a List of the valid traits.
        /// </summary>
        public List<ProtoId<TraitPrototype>> GetValidTraits(IEnumerable<ProtoId<TraitPrototype>> traits, IPrototypeManager protoManager)
        {
            // Track points count for each group.
            var groups = new Dictionary<string, int>();
            var result = new List<ProtoId<TraitPrototype>>();

            foreach (var trait in traits)
            {
                if (!protoManager.TryIndex(trait, out var traitProto))
                    continue;

                // Always valid.
                if (traitProto.Category == null)
                {
                    result.Add(trait);
                    continue;
                }

                // No category so dump it.
                if (!protoManager.TryIndex(traitProto.Category, out var category))
                    continue;

                var existing = groups.GetOrNew(category.ID);
                existing += traitProto.Cost;

                // Too expensive.
                if (existing > category.MaxTraitPoints)
                    continue;

                groups[category.ID] = existing;
                result.Add(trait);
            }

            return result;
        }

        public ICharacterProfile Validated(ICommonSession session, IDependencyCollection collection)
        {
            var profile = new HumanoidCharacterProfile(this);
            profile.EnsureValid(session, collection);
            return profile;
        }

        // sorry this is kind of weird and duplicated,
        /// working inside these non entity systems is a bit wack
        public static string GetName(string species, Gender gender)
        {
            var namingSystem = IoCManager.Resolve<IEntitySystemManager>().GetEntitySystem<NamingSystem>();
            return namingSystem.GetName(species, gender);
        }

        public override bool Equals(object? obj)
        {
            return ReferenceEquals(this, obj) || obj is HumanoidCharacterProfile other && Equals(other);
        }

        public override int GetHashCode()
        {
            var hashCode = new HashCode();
            hashCode.Add(_jobPriorities);
            hashCode.Add(_antagPreferences);
            hashCode.Add(_traitPreferences);
            hashCode.Add(_loadouts);
            hashCode.Add(Name);
            hashCode.Add(FlavorText);
            hashCode.Add(Species);
            hashCode.Add(Age);
            hashCode.Add((int)Sex);
            hashCode.Add((int)Gender);
            hashCode.Add(Appearance);
            hashCode.Add((int)SpawnPriority);
            hashCode.Add((int)PreferenceUnavailable);
            return hashCode.ToHashCode();
        }

        public void SetLoadout(RoleLoadout loadout)
        {
            _loadouts[loadout.Role.Id] = loadout;
        }

        public HumanoidCharacterProfile WithLoadout(RoleLoadout loadout)
        {
            // Deep copies so we don't modify the DB profile.
            var copied = new Dictionary<string, RoleLoadout>();

            foreach (var proto in _loadouts)
            {
                if (proto.Key == loadout.Role)
                    continue;

                copied[proto.Key] = proto.Value.Clone();
            }

            copied[loadout.Role] = loadout.Clone();
            var profile = Clone();
            profile._loadouts = copied;
            return profile;
        }

        public RoleLoadout GetLoadoutOrDefault(string id, ICommonSession? session, ProtoId<SpeciesPrototype>? species, IEntityManager entManager, IPrototypeManager protoManager)
        {
            if (!_loadouts.TryGetValue(id, out var loadout))
            {
                loadout = new RoleLoadout(id);
                loadout.SetDefault(this, session, protoManager, force: true);
            }

            loadout.SetDefault(this, session, protoManager);
            return loadout;
        }

        public HumanoidCharacterProfile Clone()
        {
            return new HumanoidCharacterProfile(this);
        }
    }
}<|MERGE_RESOLUTION|>--- conflicted
+++ resolved
@@ -28,13 +28,6 @@
         private static readonly Regex RestrictedNameRegex = new(@"[^A-Za-z0-9 '\-]");
         private static readonly Regex ICNameCaseRegex = new(@"^(?<word>\w)|\b(?<word>\w)(?=\w*$)");
 
-<<<<<<< HEAD
-        public const int MaxNameLength = 32;
-        public const int MaxLoadoutNameLength = 32;
-        public const int MaxDescLength = 512;
-
-=======
->>>>>>> a594c7b6
         /// <summary>
         /// Job preferences for initial spawn.
         /// </summary>
