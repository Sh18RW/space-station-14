using System.Linq;
using System.Text.RegularExpressions;
using Content.Shared.CCVar;
using Content.Shared.Corvax.TTS;
using Content.Shared.GameTicking;
using Content.Shared.Humanoid;
using Content.Shared.Humanoid.Prototypes;
using Content.Shared.Preferences.Loadouts;
using Content.Shared.Roles;
using Content.Shared.Traits;
using Robust.Shared.Collections;
using Robust.Shared.Configuration;
using Robust.Shared.Enums;
using Robust.Shared.Player;
using Robust.Shared.Prototypes;
using Robust.Shared.Random;
using Robust.Shared.Serialization;
using Robust.Shared.Utility;

namespace Content.Shared.Preferences
{
    /// <summary>
    /// Character profile. Looks immutable, but uses non-immutable semantics internally for serialization/code sanity purposes.
    /// </summary>
    [DataDefinition]
    [Serializable, NetSerializable]
    public sealed partial class HumanoidCharacterProfile : ICharacterProfile
    {
        private static readonly Regex RestrictedNameRegex = new("[^А-Яа-яёЁ0-9' -]");
        private static readonly Regex ICNameCaseRegex = new(@"^(?<word>\w)|\b(?<word>\w)(?=\w*$)");

        public const int MaxNameLength = 32;
        public const int MaxDescLength = 512;

        /// <summary>
        /// Job preferences for initial spawn.
        /// </summary>
        [DataField]
        private Dictionary<string, JobPriority> _jobPriorities = new()
        {
            {
                SharedGameTicker.FallbackOverflowJob, JobPriority.High
            }
        };

        /// <summary>
        /// Antags we have opted in to.
        /// </summary>
        [DataField]
        private HashSet<string> _antagPreferences = new();

        /// <summary>
        /// Enabled traits.
        /// </summary>
        [DataField]
        private HashSet<string> _traitPreferences = new();

        /// <summary>
        /// <see cref="_loadouts"/>
        /// </summary>
        public IReadOnlyDictionary<string, RoleLoadout> Loadouts => _loadouts;

        [DataField]
        private Dictionary<string, RoleLoadout> _loadouts = new();

        [DataField]
        public string Name { get; set; } = "John Doe";

        /// <summary>
        /// Detailed text that can appear for the character if <see cref="CCVars.FlavorText"/> is enabled.
        /// </summary>
        [DataField]
        public string FlavorText { get; set; } = string.Empty;

        /// <summary>
        /// Associated <see cref="SpeciesPrototype"/> for this profile.
        /// </summary>
        [DataField]
        public string Species { get; set; } = SharedHumanoidAppearanceSystem.DefaultSpecies;

        [DataField]
        public int Age { get; set; } = 18;

        [DataField]
        public Sex Sex { get; private set; } = Sex.Male;

        [DataField]
        public Gender Gender { get; private set; } = Gender.Male;

        /// <summary>
        /// <see cref="Appearance"/>
        /// </summary>
        public ICharacterAppearance CharacterAppearance => Appearance;

        /// <summary>
        /// Stores markings, eye colors, etc for the profile.
        /// </summary>
        [DataField]
        public HumanoidCharacterAppearance Appearance { get; set; } = new();

        /// <summary>
        /// When spawning into a round what's the preferred spot to spawn.
        /// </summary>
        [DataField]
        public SpawnPriorityPreference SpawnPriority { get; private set; } = SpawnPriorityPreference.None;

        /// <summary>
        /// <see cref="_jobPriorities"/>
        /// </summary>
        public IReadOnlyDictionary<string, JobPriority> JobPriorities => _jobPriorities;

        /// <summary>
        /// <see cref="_antagPreferences"/>
        /// </summary>
        public IReadOnlySet<string> AntagPreferences => _antagPreferences;

        /// <summary>
        /// <see cref="_traitPreferences"/>
        /// </summary>
        public IReadOnlySet<string> TraitPreferences => _traitPreferences;

        /// <summary>
        /// If we're unable to get one of our preferred jobs do we spawn as a fallback job or do we stay in lobby.
        /// </summary>
        [DataField]
        public PreferenceUnavailableMode PreferenceUnavailable { get; private set; } =
            PreferenceUnavailableMode.SpawnAsOverflow;

        public HumanoidCharacterProfile(
            string name,
            string flavortext,
            string species,
            string voice, // Corvax-TTS
            int age,
            Sex sex,
            Gender gender,
            HumanoidCharacterAppearance appearance,
            SpawnPriorityPreference spawnPriority,
            Dictionary<string, JobPriority> jobPriorities,
            PreferenceUnavailableMode preferenceUnavailable,
            HashSet<string> antagPreferences,
            HashSet<string> traitPreferences,
            Dictionary<string, RoleLoadout> loadouts)
        {
            Name = name;
            FlavorText = flavortext;
            Species = species;
            Voice = voice; // Corvax-TTS
            Age = age;
            Sex = sex;
            Gender = gender;
            Appearance = appearance;
            SpawnPriority = spawnPriority;
            _jobPriorities = jobPriorities;
            PreferenceUnavailable = preferenceUnavailable;
            _antagPreferences = antagPreferences;
            _traitPreferences = traitPreferences;
            _loadouts = loadouts;
        }

<<<<<<< HEAD
        /// <summary>Copy constructor but with overridable references (to prevent useless copies)</summary>
        private HumanoidCharacterProfile(
            HumanoidCharacterProfile other,
            Dictionary<string, JobPriority> jobPriorities,
            List<string> antagPreferences,
            List<string> traitPreferences,
            Dictionary<string, RoleLoadout> loadouts)
            : this(other.Name, other.FlavorText, other.Species, other.Voice, other.Age, other.Sex, other.Gender, other.Appearance, other.SpawnPriority,
                jobPriorities, other.PreferenceUnavailable, antagPreferences, traitPreferences, loadouts)
        {
        }

        /// <summary>Copy constructor</summary>
        private HumanoidCharacterProfile(HumanoidCharacterProfile other)
            : this(other, new Dictionary<string, JobPriority>(other.JobPriorities), new List<string>(other.AntagPreferences), new List<string>(other.TraitPreferences), new Dictionary<string, RoleLoadout>(other.Loadouts))
        {
        }

        public HumanoidCharacterProfile(
            string name,
            string flavortext,
            string species,
            string voice, // Corvax-TTS
            int age,
            Sex sex,
            Gender gender,
            HumanoidCharacterAppearance appearance,
            SpawnPriorityPreference spawnPriority,
            IReadOnlyDictionary<string, JobPriority> jobPriorities,
            PreferenceUnavailableMode preferenceUnavailable,
            IReadOnlyList<string> antagPreferences,
            IReadOnlyList<string> traitPreferences,
            Dictionary<string, RoleLoadout> loadouts)
            : this(name, flavortext, species, voice, age, sex, gender, appearance, spawnPriority, new Dictionary<string, JobPriority>(jobPriorities),
                preferenceUnavailable, new List<string>(antagPreferences), new List<string>(traitPreferences), new Dictionary<string, RoleLoadout>(loadouts))
=======
        /// <summary>Copy constructor</summary>
        public HumanoidCharacterProfile(HumanoidCharacterProfile other)
            : this(other.Name,
                other.FlavorText,
                other.Species,
                other.Age,
                other.Sex,
                other.Gender,
                other.Appearance.Clone(),
                other.SpawnPriority,
                new Dictionary<string, JobPriority>(other.JobPriorities),
                other.PreferenceUnavailable,
                new HashSet<string>(other.AntagPreferences),
                new HashSet<string>(other.TraitPreferences),
                new Dictionary<string, RoleLoadout>(other.Loadouts))
>>>>>>> 6fd50159
        {
        }

        /// <summary>
        ///     Get the default humanoid character profile, using internal constant values.
        ///     Defaults to <see cref="SharedHumanoidAppearanceSystem.DefaultSpecies"/> for the species.
        /// </summary>
        /// <returns></returns>
<<<<<<< HEAD
        public HumanoidCharacterProfile() : this(
            "John Doe",
            "",
            SharedHumanoidAppearanceSystem.DefaultSpecies,
            SharedHumanoidAppearanceSystem.DefaultVoice, // Corvax-TTS
            18,
            Sex.Male,
            Gender.Male,
            new HumanoidCharacterAppearance(),
            SpawnPriorityPreference.None,
            new Dictionary<string, JobPriority>
            {
                {SharedGameTicker.FallbackOverflowJob, JobPriority.High}
            },
            PreferenceUnavailableMode.SpawnAsOverflow,
            new List<string>(),
            new List<string>(),
            new Dictionary<string, RoleLoadout>())
=======
        public HumanoidCharacterProfile()
>>>>>>> 6fd50159
        {
        }

        /// <summary>
        ///     Return a default character profile, based on species.
        /// </summary>
        /// <param name="species">The species to use in this default profile. The default species is <see cref="SharedHumanoidAppearanceSystem.DefaultSpecies"/>.</param>
        /// <returns>Humanoid character profile with default settings.</returns>
        public static HumanoidCharacterProfile DefaultWithSpecies(string species = SharedHumanoidAppearanceSystem.DefaultSpecies)
        {
<<<<<<< HEAD
            return new(
                "John Doe",
                "",
                species,
                SharedHumanoidAppearanceSystem.DefaultVoice, // Corvax-TTS
                18,
                Sex.Male,
                Gender.Male,
                HumanoidCharacterAppearance.DefaultWithSpecies(species),
                SpawnPriorityPreference.None,
                new Dictionary<string, JobPriority>
                {
                    {SharedGameTicker.FallbackOverflowJob, JobPriority.High}
                },
                PreferenceUnavailableMode.SpawnAsOverflow,
                new List<string>(),
                new List<string>(),
                new Dictionary<string, RoleLoadout>());
=======
            return new()
            {
                Species = species,
            };
>>>>>>> 6fd50159
        }

        // TODO: This should eventually not be a visual change only.
        public static HumanoidCharacterProfile Random(HashSet<string>? ignoredSpecies = null)
        {
            var prototypeManager = IoCManager.Resolve<IPrototypeManager>();
            var random = IoCManager.Resolve<IRobustRandom>();

            var species = random.Pick(prototypeManager
                .EnumeratePrototypes<SpeciesPrototype>()
                .Where(x => ignoredSpecies == null ? x.RoundStart : x.RoundStart && !ignoredSpecies.Contains(x.ID))
                .ToArray()
            ).ID;

            return RandomWithSpecies(species);
        }

        public static HumanoidCharacterProfile RandomWithSpecies(string species = SharedHumanoidAppearanceSystem.DefaultSpecies)
        {
            var prototypeManager = IoCManager.Resolve<IPrototypeManager>();
            var random = IoCManager.Resolve<IRobustRandom>();

            var sex = Sex.Unsexed;
            var age = 18;
            if (prototypeManager.TryIndex<SpeciesPrototype>(species, out var speciesPrototype))
            {
                sex = random.Pick(speciesPrototype.Sexes);
                age = random.Next(speciesPrototype.MinAge, speciesPrototype.OldAge); // people don't look and keep making 119 year old characters with zero rp, cap it at middle aged
            }

            // Corvax-TTS-Start
            var voiceId = random.Pick(prototypeManager
                .EnumeratePrototypes<TTSVoicePrototype>()
                .Where(o => CanHaveVoice(o, sex)).ToArray()
            ).ID;
            // Corvax-TTS-End

            var gender = Gender.Epicene;

            switch (sex)
            {
                case Sex.Male:
                    gender = Gender.Male;
                    break;
                case Sex.Female:
                    gender = Gender.Female;
                    break;
            }

            var name = GetName(species, gender);

<<<<<<< HEAD
            return new HumanoidCharacterProfile(name, "", species, voiceId, age, sex, gender, HumanoidCharacterAppearance.Random(species, sex), SpawnPriorityPreference.None,
                new Dictionary<string, JobPriority>
                {
                    {SharedGameTicker.FallbackOverflowJob, JobPriority.High},
                }, PreferenceUnavailableMode.StayInLobby, new List<string>(), new List<string>(), new Dictionary<string, RoleLoadout>());
        }

        public string Name { get; private set; }
        public string FlavorText { get; private set; }
        public string Species { get; private set; }
        public string Voice { get; private set; } // Corvax-TTS

        [DataField("age")]
        public int Age { get; private set; }

        [DataField("sex")]
        public Sex Sex { get; private set; }

        [DataField("gender")]
        public Gender Gender { get; private set; }

        public ICharacterAppearance CharacterAppearance => Appearance;

        [DataField("appearance")]
        public HumanoidCharacterAppearance Appearance { get; private set; }
        public SpawnPriorityPreference SpawnPriority { get; private set; }
        public IReadOnlyDictionary<string, JobPriority> JobPriorities => _jobPriorities;
        public IReadOnlyList<string> AntagPreferences => _antagPreferences;
        public IReadOnlyList<string> TraitPreferences => _traitPreferences;
        public PreferenceUnavailableMode PreferenceUnavailable { get; private set; }

=======
            return new HumanoidCharacterProfile()
            {
                Name = name,
                Sex = sex,
                Age = age,
                Gender = gender,
                Species = species,
                Appearance = HumanoidCharacterAppearance.Random(species, sex),
            };
        }

>>>>>>> 6fd50159
        public HumanoidCharacterProfile WithName(string name)
        {
            return new(this) { Name = name };
        }

        public HumanoidCharacterProfile WithFlavorText(string flavorText)
        {
            return new(this) { FlavorText = flavorText };
        }

        public HumanoidCharacterProfile WithAge(int age)
        {
            return new(this) { Age = age };
        }

        public HumanoidCharacterProfile WithSex(Sex sex)
        {
            return new(this) { Sex = sex };
        }

        public HumanoidCharacterProfile WithGender(Gender gender)
        {
            return new(this) { Gender = gender };
        }

        public HumanoidCharacterProfile WithSpecies(string species)
        {
            return new(this) { Species = species };
        }

        // Corvax-TTS-Start
        public HumanoidCharacterProfile WithVoice(string voice)
        {
            return new(this) { Voice = voice };
        }
        // Corvax-TTS-End

        public HumanoidCharacterProfile WithCharacterAppearance(HumanoidCharacterAppearance appearance)
        {
            return new(this) { Appearance = appearance };
        }

        public HumanoidCharacterProfile WithSpawnPriorityPreference(SpawnPriorityPreference spawnPriority)
        {
            return new(this) { SpawnPriority = spawnPriority };
        }

        public HumanoidCharacterProfile WithJobPriorities(IEnumerable<KeyValuePair<string, JobPriority>> jobPriorities)
        {
            return new(this)
            {
                _jobPriorities = new Dictionary<string, JobPriority>(jobPriorities),
            };
        }

        public HumanoidCharacterProfile WithJobPriority(string jobId, JobPriority priority)
        {
            var dictionary = new Dictionary<string, JobPriority>(_jobPriorities);
            if (priority == JobPriority.Never)
            {
                dictionary.Remove(jobId);
            }
            else
            {
                dictionary[jobId] = priority;
            }

            return new(this)
            {
                _jobPriorities = dictionary,
            };
        }

        public HumanoidCharacterProfile WithPreferenceUnavailable(PreferenceUnavailableMode mode)
        {
            return new(this) { PreferenceUnavailable = mode };
        }

        public HumanoidCharacterProfile WithAntagPreferences(IEnumerable<string> antagPreferences)
        {
            return new(this)
            {
                _antagPreferences = new HashSet<string>(antagPreferences),
            };
        }

        public HumanoidCharacterProfile WithAntagPreference(string antagId, bool pref)
        {
            var list = new HashSet<string>(_antagPreferences);
            if (pref)
            {
                list.Add(antagId);
            }
            else
            {
                list.Remove(antagId);
            }

            return new(this)
            {
                _antagPreferences = list,
            };
        }

        public HumanoidCharacterProfile WithTraitPreference(string traitId, bool pref)
        {
            var list = new HashSet<string>(_traitPreferences);

            if (pref)
            {
                list.Add(traitId);
            }
            else
            {
                list.Remove(traitId);
            }

            return new(this)
            {
                _traitPreferences = list,
            };
        }

        public string Summary =>
            Loc.GetString(
                "humanoid-character-profile-summary",
                ("name", Name),
                ("gender", Gender.ToString().ToLowerInvariant()),
                ("age", Age)
            );

        public bool MemberwiseEquals(ICharacterProfile maybeOther)
        {
            if (maybeOther is not HumanoidCharacterProfile other) return false;
            if (Name != other.Name) return false;
            if (Age != other.Age) return false;
            if (Sex != other.Sex) return false;
            if (Gender != other.Gender) return false;
            if (Species != other.Species) return false;
            if (PreferenceUnavailable != other.PreferenceUnavailable) return false;
            if (SpawnPriority != other.SpawnPriority) return false;
            if (!_jobPriorities.SequenceEqual(other._jobPriorities)) return false;
            if (!_antagPreferences.SequenceEqual(other._antagPreferences)) return false;
            if (!_traitPreferences.SequenceEqual(other._traitPreferences)) return false;
            if (!Loadouts.SequenceEqual(other.Loadouts)) return false;
            return Appearance.MemberwiseEquals(other.Appearance);
        }

        public void EnsureValid(ICommonSession session, IDependencyCollection collection, string[] sponsorPrototypes)
        {
            var configManager = collection.Resolve<IConfigurationManager>();
            var prototypeManager = collection.Resolve<IPrototypeManager>();

            if (!prototypeManager.TryIndex<SpeciesPrototype>(Species, out var speciesPrototype) || speciesPrototype.RoundStart == false)
            {
                Species = SharedHumanoidAppearanceSystem.DefaultSpecies;
                speciesPrototype = prototypeManager.Index<SpeciesPrototype>(Species);
            }

            // Corvax-Sponsors-Start: Reset to human if player not sponsor
            if (speciesPrototype.SponsorOnly && !sponsorPrototypes.Contains(Species))
            {
                Species = SharedHumanoidAppearanceSystem.DefaultSpecies;
                speciesPrototype = prototypeManager.Index<SpeciesPrototype>(Species);
            }
            // Corvax-Sponsors-End

            var sex = Sex switch
            {
                Sex.Male => Sex.Male,
                Sex.Female => Sex.Female,
                Sex.Unsexed => Sex.Unsexed,
                _ => Sex.Male // Invalid enum values.
            };

            // ensure the species can be that sex and their age fits the founds
            if (!speciesPrototype.Sexes.Contains(sex))
                sex = speciesPrototype.Sexes[0];

            var age = Math.Clamp(Age, speciesPrototype.MinAge, speciesPrototype.MaxAge);

            var gender = Gender switch
            {
                Gender.Epicene => Gender.Epicene,
                Gender.Female => Gender.Female,
                Gender.Male => Gender.Male,
                Gender.Neuter => Gender.Neuter,
                _ => Gender.Epicene // Invalid enum values.
            };

            string name;
            if (string.IsNullOrEmpty(Name))
            {
                name = GetName(Species, gender);
            }
            else if (Name.Length > MaxNameLength)
            {
                name = Name[..MaxNameLength];
            }
            else
            {
                name = Name;
            }

            name = name.Trim();

            if (configManager.GetCVar(CCVars.RestrictedNames))
            {
                name = RestrictedNameRegex.Replace(name, string.Empty);
            }

            if (configManager.GetCVar(CCVars.ICNameCase))
            {
                // This regex replaces the first character of the first and last words of the name with their uppercase version
                name = ICNameCaseRegex.Replace(name, m => m.Groups["word"].Value.ToUpper());
            }

            if (string.IsNullOrEmpty(name))
            {
                name = GetName(Species, gender);
            }

            string flavortext;
            if (FlavorText.Length > MaxDescLength)
            {
                flavortext = FormattedMessage.RemoveMarkup(FlavorText)[..MaxDescLength];
            }
            else
            {
                flavortext = FormattedMessage.RemoveMarkup(FlavorText);
            }

            var appearance = HumanoidCharacterAppearance.EnsureValid(Appearance, Species, Sex, sponsorPrototypes);

            var prefsUnavailableMode = PreferenceUnavailable switch
            {
                PreferenceUnavailableMode.StayInLobby => PreferenceUnavailableMode.StayInLobby,
                PreferenceUnavailableMode.SpawnAsOverflow => PreferenceUnavailableMode.SpawnAsOverflow,
                _ => PreferenceUnavailableMode.StayInLobby // Invalid enum values.
            };

            var spawnPriority = SpawnPriority switch
            {
                SpawnPriorityPreference.None => SpawnPriorityPreference.None,
                SpawnPriorityPreference.Arrivals => SpawnPriorityPreference.Arrivals,
                SpawnPriorityPreference.Cryosleep => SpawnPriorityPreference.Cryosleep,
                _ => SpawnPriorityPreference.None // Invalid enum values.
            };

            var priorities = new Dictionary<string, JobPriority>(JobPriorities
                .Where(p => prototypeManager.TryIndex<JobPrototype>(p.Key, out var job) && job.SetPreference && p.Value switch
                {
                    JobPriority.Never => false, // Drop never since that's assumed default.
                    JobPriority.Low => true,
                    JobPriority.Medium => true,
                    JobPriority.High => true,
                    _ => false
                }));

            var antags = AntagPreferences
                .Where(id => prototypeManager.TryIndex<AntagPrototype>(id, out var antag) && antag.SetPreference)
                .ToList();

            var traits = TraitPreferences
                         .Where(prototypeManager.HasIndex<TraitPrototype>)
                         .ToList();

            Name = name;
            FlavorText = flavortext;
            Age = age;
            Sex = sex;
            Gender = gender;
            Appearance = appearance;
            SpawnPriority = spawnPriority;

            _jobPriorities.Clear();

            foreach (var (job, priority) in priorities)
            {
                _jobPriorities.Add(job, priority);
            }

            PreferenceUnavailable = prefsUnavailableMode;

            _antagPreferences.Clear();
            _antagPreferences.UnionWith(antags);

            _traitPreferences.Clear();
            _traitPreferences.UnionWith(traits);

            // Corvax-TTS-Start
            prototypeManager.TryIndex<TTSVoicePrototype>(Voice, out var voice);
            if (voice is null || !CanHaveVoice(voice, Sex))
                Voice = SharedHumanoidAppearanceSystem.DefaultSexVoice[sex];
            // Corvax-TTS-End

            // Checks prototypes exist for all loadouts and dump / set to default if not.
            var toRemove = new ValueList<string>();

            foreach (var (roleName, loadouts) in _loadouts)
            {
                if (!prototypeManager.HasIndex<RoleLoadoutPrototype>(roleName))
                {
                    toRemove.Add(roleName);
                    continue;
                }

                loadouts.EnsureValid(this, session, collection);
            }

            foreach (var value in toRemove)
            {
                _loadouts.Remove(value);
            }
        }

        // Corvax-TTS-Start
        // SHOULD BE NOT PUBLIC, BUT....
        public static bool CanHaveVoice(TTSVoicePrototype voice, Sex sex)
        {
            return voice.RoundStart && sex == Sex.Unsexed || (voice.Sex == sex || voice.Sex == Sex.Unsexed);
        }
        // Corvax-TTS-End

        public ICharacterProfile Validated(ICommonSession session, IDependencyCollection collection, string[] sponsorPrototypes)
        {
            var profile = new HumanoidCharacterProfile(this);
            profile.EnsureValid(session, collection, sponsorPrototypes);
            return profile;
        }

        // sorry this is kind of weird and duplicated,
        /// working inside these non entity systems is a bit wack
        public static string GetName(string species, Gender gender)
        {
            var namingSystem = IoCManager.Resolve<IEntitySystemManager>().GetEntitySystem<NamingSystem>();
            return namingSystem.GetName(species, gender);
        }

        public override bool Equals(object? obj)
        {
            return ReferenceEquals(this, obj) || obj is HumanoidCharacterProfile other && Equals(other);
        }

        public override int GetHashCode()
        {
            var hashCode = new HashCode();
            hashCode.Add(_jobPriorities);
            hashCode.Add(_antagPreferences);
            hashCode.Add(_traitPreferences);
            hashCode.Add(_loadouts);
            hashCode.Add(Name);
            hashCode.Add(FlavorText);
            hashCode.Add(Species);
            hashCode.Add(Age);
            hashCode.Add((int)Sex);
            hashCode.Add((int)Gender);
            hashCode.Add(Appearance);
            hashCode.Add((int)SpawnPriority);
            hashCode.Add((int)PreferenceUnavailable);
            return hashCode.ToHashCode();
        }

        public void SetLoadout(RoleLoadout loadout)
        {
            _loadouts[loadout.Role.Id] = loadout;
        }

        public HumanoidCharacterProfile WithLoadout(RoleLoadout loadout)
        {
            // Deep copies so we don't modify the DB profile.
            var copied = new Dictionary<string, RoleLoadout>();

            foreach (var proto in _loadouts)
            {
                if (proto.Key == loadout.Role)
                    continue;

                copied[proto.Key] = proto.Value.Clone();
            }

            copied[loadout.Role] = loadout.Clone();
            var profile = Clone();
            profile._loadouts = copied;
            return profile;
        }

        public RoleLoadout GetLoadoutOrDefault(string id, ProtoId<SpeciesPrototype>? species, IEntityManager entManager, IPrototypeManager protoManager)
        {
            if (!_loadouts.TryGetValue(id, out var loadout))
            {
                loadout = new RoleLoadout(id);
                loadout.SetDefault(protoManager, force: true);
            }

            loadout.SetDefault(protoManager);
            return loadout;
        }

        public HumanoidCharacterProfile Clone()
        {
            return new HumanoidCharacterProfile(this);
        }
    }
}<|MERGE_RESOLUTION|>--- conflicted
+++ resolved
@@ -79,6 +79,9 @@
         public string Species { get; set; } = SharedHumanoidAppearanceSystem.DefaultSpecies;
 
         [DataField]
+        public string Voice { get; set; } = SharedHumanoidAppearanceSystem.DefaultVoice;
+
+        [DataField]
         public int Age { get; set; } = 18;
 
         [DataField]
@@ -158,48 +161,12 @@
             _loadouts = loadouts;
         }
 
-<<<<<<< HEAD
-        /// <summary>Copy constructor but with overridable references (to prevent useless copies)</summary>
-        private HumanoidCharacterProfile(
-            HumanoidCharacterProfile other,
-            Dictionary<string, JobPriority> jobPriorities,
-            List<string> antagPreferences,
-            List<string> traitPreferences,
-            Dictionary<string, RoleLoadout> loadouts)
-            : this(other.Name, other.FlavorText, other.Species, other.Voice, other.Age, other.Sex, other.Gender, other.Appearance, other.SpawnPriority,
-                jobPriorities, other.PreferenceUnavailable, antagPreferences, traitPreferences, loadouts)
-        {
-        }
-
-        /// <summary>Copy constructor</summary>
-        private HumanoidCharacterProfile(HumanoidCharacterProfile other)
-            : this(other, new Dictionary<string, JobPriority>(other.JobPriorities), new List<string>(other.AntagPreferences), new List<string>(other.TraitPreferences), new Dictionary<string, RoleLoadout>(other.Loadouts))
-        {
-        }
-
-        public HumanoidCharacterProfile(
-            string name,
-            string flavortext,
-            string species,
-            string voice, // Corvax-TTS
-            int age,
-            Sex sex,
-            Gender gender,
-            HumanoidCharacterAppearance appearance,
-            SpawnPriorityPreference spawnPriority,
-            IReadOnlyDictionary<string, JobPriority> jobPriorities,
-            PreferenceUnavailableMode preferenceUnavailable,
-            IReadOnlyList<string> antagPreferences,
-            IReadOnlyList<string> traitPreferences,
-            Dictionary<string, RoleLoadout> loadouts)
-            : this(name, flavortext, species, voice, age, sex, gender, appearance, spawnPriority, new Dictionary<string, JobPriority>(jobPriorities),
-                preferenceUnavailable, new List<string>(antagPreferences), new List<string>(traitPreferences), new Dictionary<string, RoleLoadout>(loadouts))
-=======
         /// <summary>Copy constructor</summary>
         public HumanoidCharacterProfile(HumanoidCharacterProfile other)
             : this(other.Name,
                 other.FlavorText,
                 other.Species,
+                other.Voice,
                 other.Age,
                 other.Sex,
                 other.Gender,
@@ -210,7 +177,6 @@
                 new HashSet<string>(other.AntagPreferences),
                 new HashSet<string>(other.TraitPreferences),
                 new Dictionary<string, RoleLoadout>(other.Loadouts))
->>>>>>> 6fd50159
         {
         }
 
@@ -219,28 +185,7 @@
         ///     Defaults to <see cref="SharedHumanoidAppearanceSystem.DefaultSpecies"/> for the species.
         /// </summary>
         /// <returns></returns>
-<<<<<<< HEAD
-        public HumanoidCharacterProfile() : this(
-            "John Doe",
-            "",
-            SharedHumanoidAppearanceSystem.DefaultSpecies,
-            SharedHumanoidAppearanceSystem.DefaultVoice, // Corvax-TTS
-            18,
-            Sex.Male,
-            Gender.Male,
-            new HumanoidCharacterAppearance(),
-            SpawnPriorityPreference.None,
-            new Dictionary<string, JobPriority>
-            {
-                {SharedGameTicker.FallbackOverflowJob, JobPriority.High}
-            },
-            PreferenceUnavailableMode.SpawnAsOverflow,
-            new List<string>(),
-            new List<string>(),
-            new Dictionary<string, RoleLoadout>())
-=======
         public HumanoidCharacterProfile()
->>>>>>> 6fd50159
         {
         }
 
@@ -251,31 +196,10 @@
         /// <returns>Humanoid character profile with default settings.</returns>
         public static HumanoidCharacterProfile DefaultWithSpecies(string species = SharedHumanoidAppearanceSystem.DefaultSpecies)
         {
-<<<<<<< HEAD
-            return new(
-                "John Doe",
-                "",
-                species,
-                SharedHumanoidAppearanceSystem.DefaultVoice, // Corvax-TTS
-                18,
-                Sex.Male,
-                Gender.Male,
-                HumanoidCharacterAppearance.DefaultWithSpecies(species),
-                SpawnPriorityPreference.None,
-                new Dictionary<string, JobPriority>
-                {
-                    {SharedGameTicker.FallbackOverflowJob, JobPriority.High}
-                },
-                PreferenceUnavailableMode.SpawnAsOverflow,
-                new List<string>(),
-                new List<string>(),
-                new Dictionary<string, RoleLoadout>());
-=======
             return new()
             {
                 Species = species,
             };
->>>>>>> 6fd50159
         }
 
         // TODO: This should eventually not be a visual change only.
@@ -327,39 +251,6 @@
 
             var name = GetName(species, gender);
 
-<<<<<<< HEAD
-            return new HumanoidCharacterProfile(name, "", species, voiceId, age, sex, gender, HumanoidCharacterAppearance.Random(species, sex), SpawnPriorityPreference.None,
-                new Dictionary<string, JobPriority>
-                {
-                    {SharedGameTicker.FallbackOverflowJob, JobPriority.High},
-                }, PreferenceUnavailableMode.StayInLobby, new List<string>(), new List<string>(), new Dictionary<string, RoleLoadout>());
-        }
-
-        public string Name { get; private set; }
-        public string FlavorText { get; private set; }
-        public string Species { get; private set; }
-        public string Voice { get; private set; } // Corvax-TTS
-
-        [DataField("age")]
-        public int Age { get; private set; }
-
-        [DataField("sex")]
-        public Sex Sex { get; private set; }
-
-        [DataField("gender")]
-        public Gender Gender { get; private set; }
-
-        public ICharacterAppearance CharacterAppearance => Appearance;
-
-        [DataField("appearance")]
-        public HumanoidCharacterAppearance Appearance { get; private set; }
-        public SpawnPriorityPreference SpawnPriority { get; private set; }
-        public IReadOnlyDictionary<string, JobPriority> JobPriorities => _jobPriorities;
-        public IReadOnlyList<string> AntagPreferences => _antagPreferences;
-        public IReadOnlyList<string> TraitPreferences => _traitPreferences;
-        public PreferenceUnavailableMode PreferenceUnavailable { get; private set; }
-
-=======
             return new HumanoidCharacterProfile()
             {
                 Name = name,
@@ -367,11 +258,11 @@
                 Age = age,
                 Gender = gender,
                 Species = species,
+                Voice = voiceId, // Corvax-TTS
                 Appearance = HumanoidCharacterAppearance.Random(species, sex),
             };
         }
 
->>>>>>> 6fd50159
         public HumanoidCharacterProfile WithName(string name)
         {
             return new(this) { Name = name };
