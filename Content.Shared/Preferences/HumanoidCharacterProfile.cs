using System.Linq;
using System.Globalization;
using System.Text.RegularExpressions;
using Content.Shared.CCVar;
using Content.Shared.Corvax.TTS;
using Content.Shared.GameTicking;
using Content.Shared.Humanoid;
using Content.Shared.Humanoid.Prototypes;
using Content.Shared.Random.Helpers;
using Content.Shared.Roles;
using Content.Shared.Traits;
using Robust.Shared.Configuration;
using Robust.Shared.Enums;
using Robust.Shared.Prototypes;
using Robust.Shared.Random;
using Robust.Shared.Serialization;
using Robust.Shared.Utility;

namespace Content.Shared.Preferences
{
    /// <summary>
    /// Character profile. Looks immutable, but uses non-immutable semantics internally for serialization/code sanity purposes.
    /// </summary>
    [DataDefinition]
    [Serializable, NetSerializable]
    public sealed partial class HumanoidCharacterProfile : ICharacterProfile
    {
        public const int MaxNameLength = 32;
        public const int MaxDescLength = 512;

        private readonly Dictionary<string, JobPriority> _jobPriorities;
        private readonly List<string> _antagPreferences;
        private readonly List<string> _traitPreferences;

        private HumanoidCharacterProfile(
            string name,
            string flavortext,
            string species,
            string voice, // Corvax-TTS
            int age,
            Sex sex,
            Gender gender,
            HumanoidCharacterAppearance appearance,
            ClothingPreference clothing,
            BackpackPreference backpack,
            SpawnPriorityPreference spawnPriority,
            Dictionary<string, JobPriority> jobPriorities,
            PreferenceUnavailableMode preferenceUnavailable,
            List<string> antagPreferences,
            List<string> traitPreferences)
        {
            Name = name;
            FlavorText = flavortext;
            Species = species;
            Voice = voice; // Corvax-TTS
            Age = age;
            Sex = sex;
            Gender = gender;
            Appearance = appearance;
            Clothing = clothing;
            Backpack = backpack;
            SpawnPriority = spawnPriority;
            _jobPriorities = jobPriorities;
            PreferenceUnavailable = preferenceUnavailable;
            _antagPreferences = antagPreferences;
            _traitPreferences = traitPreferences;
        }

        /// <summary>Copy constructor but with overridable references (to prevent useless copies)</summary>
        private HumanoidCharacterProfile(
            HumanoidCharacterProfile other,
            Dictionary<string, JobPriority> jobPriorities,
            List<string> antagPreferences,
            List<string> traitPreferences)
<<<<<<< HEAD
            : this(other.Name, other.FlavorText, other.Species, other.Voice, other.Age, other.Sex, other.Gender, other.Appearance, other.Clothing, other.Backpack,
=======
            : this(other.Name, other.FlavorText, other.Species, other.Age, other.Sex, other.Gender, other.Appearance, other.Clothing, other.Backpack, other.SpawnPriority,
>>>>>>> 84c5057b
                jobPriorities, other.PreferenceUnavailable, antagPreferences, traitPreferences)
        {
        }

        /// <summary>Copy constructor</summary>
        private HumanoidCharacterProfile(HumanoidCharacterProfile other)
            : this(other, new Dictionary<string, JobPriority>(other.JobPriorities), new List<string>(other.AntagPreferences), new List<string>(other.TraitPreferences))
        {
        }

        public HumanoidCharacterProfile(
            string name,
            string flavortext,
            string species,
            string voice, // Corvax-TTS
            int age,
            Sex sex,
            Gender gender,
            HumanoidCharacterAppearance appearance,
            ClothingPreference clothing,
            BackpackPreference backpack,
            SpawnPriorityPreference spawnPriority,
            IReadOnlyDictionary<string, JobPriority> jobPriorities,
            PreferenceUnavailableMode preferenceUnavailable,
            IReadOnlyList<string> antagPreferences,
            IReadOnlyList<string> traitPreferences)
<<<<<<< HEAD
            : this(name, flavortext, species, voice, age, sex, gender, appearance, clothing, backpack, new Dictionary<string, JobPriority>(jobPriorities),
=======
            : this(name, flavortext, species, age, sex, gender, appearance, clothing, backpack, spawnPriority, new Dictionary<string, JobPriority>(jobPriorities),
>>>>>>> 84c5057b
                preferenceUnavailable, new List<string>(antagPreferences), new List<string>(traitPreferences))
        {
        }

        /// <summary>
        ///     Get the default humanoid character profile, using internal constant values.
        ///     Defaults to <see cref="SharedHumanoidAppearanceSystem.DefaultSpecies"/> for the species.
        /// </summary>
        /// <returns></returns>
        public HumanoidCharacterProfile() : this(
            "John Doe",
            "",
            SharedHumanoidAppearanceSystem.DefaultSpecies,
            SharedHumanoidAppearanceSystem.DefaultVoice, // Corvax-TTS
                18,
                Sex.Male,
                Gender.Male,
               new HumanoidCharacterAppearance(),
            ClothingPreference.Jumpsuit,
            BackpackPreference.Backpack,
            SpawnPriorityPreference.Arrivals,
            new Dictionary<string, JobPriority>
            {
                {SharedGameTicker.FallbackOverflowJob, JobPriority.High}
            },
            PreferenceUnavailableMode.SpawnAsOverflow,
            new List<string>(),
            new List<string>())
        {
        }

        /// <summary>
        ///     Return a default character profile, based on species.
        /// </summary>
        /// <param name="species">The species to use in this default profile. The default species is <see cref="SharedHumanoidAppearanceSystem.DefaultSpecies"/>.</param>
        /// <returns>Humanoid character profile with default settings.</returns>
        public static HumanoidCharacterProfile DefaultWithSpecies(string species = SharedHumanoidAppearanceSystem.DefaultSpecies)
        {
            return new(
                "John Doe",
                "",
                species,
                SharedHumanoidAppearanceSystem.DefaultVoice, // Corvax-TTS
                18,
                Sex.Male,
                Gender.Male,
                HumanoidCharacterAppearance.DefaultWithSpecies(species),
                ClothingPreference.Jumpsuit,
                BackpackPreference.Backpack,
                SpawnPriorityPreference.Arrivals,
                new Dictionary<string, JobPriority>
                {
                    {SharedGameTicker.FallbackOverflowJob, JobPriority.High}
                },
                PreferenceUnavailableMode.SpawnAsOverflow,
                new List<string>(),
                new List<string>());
        }

        // TODO: This should eventually not be a visual change only.
        public static HumanoidCharacterProfile Random(HashSet<string>? ignoredSpecies = null)
        {
            var prototypeManager = IoCManager.Resolve<IPrototypeManager>();
            var random = IoCManager.Resolve<IRobustRandom>();

            var species = random.Pick(prototypeManager
                .EnumeratePrototypes<SpeciesPrototype>()
                .Where(x => ignoredSpecies == null ? x.RoundStart : x.RoundStart && !ignoredSpecies.Contains(x.ID))
                .ToArray()
            ).ID;

            return RandomWithSpecies(species);
        }

        public static HumanoidCharacterProfile RandomWithSpecies(string species = SharedHumanoidAppearanceSystem.DefaultSpecies)
        {
            var prototypeManager = IoCManager.Resolve<IPrototypeManager>();
            var random = IoCManager.Resolve<IRobustRandom>();

            var sex = Sex.Unsexed;
            var age = 18;
            if (prototypeManager.TryIndex<SpeciesPrototype>(species, out var speciesPrototype))
            {
                sex = random.Pick(speciesPrototype.Sexes);
                age = random.Next(speciesPrototype.MinAge, speciesPrototype.OldAge); // people don't look and keep making 119 year old characters with zero rp, cap it at middle aged
            }

            // Corvax-TTS-Start
            var voiceId = random.Pick(prototypeManager
                .EnumeratePrototypes<TTSVoicePrototype>()
                .Where(o => CanHaveVoice(o, sex)).ToArray()
            ).ID;
            // Corvax-TTS-End

            var gender = sex == Sex.Male ? Gender.Male : Gender.Female;

            var name = GetName(species, gender);

<<<<<<< HEAD
            return new HumanoidCharacterProfile(name, "", species, voiceId, age, sex, gender, HumanoidCharacterAppearance.Random(species, sex), ClothingPreference.Jumpsuit, BackpackPreference.Backpack,
=======
            return new HumanoidCharacterProfile(name, "", species, age, sex, gender, HumanoidCharacterAppearance.Random(species, sex), ClothingPreference.Jumpsuit, BackpackPreference.Backpack, SpawnPriorityPreference.Arrivals,
>>>>>>> 84c5057b
                new Dictionary<string, JobPriority>
                {
                    {SharedGameTicker.FallbackOverflowJob, JobPriority.High},
                }, PreferenceUnavailableMode.StayInLobby, new List<string>(), new List<string>());
        }

        public string Name { get; private set; }
        public string FlavorText { get; private set; }
        public string Species { get; private set; }
        public string Voice { get; private set; } // Corvax-TTS

        [DataField("age")]
        public int Age { get; private set; }

        [DataField("sex")]
        public Sex Sex { get; private set; }

        [DataField("gender")]
        public Gender Gender { get; private set; }

        public ICharacterAppearance CharacterAppearance => Appearance;

        [DataField("appearance")]
        public HumanoidCharacterAppearance Appearance { get; private set; }
        public ClothingPreference Clothing { get; private set; }
        public BackpackPreference Backpack { get; private set; }
        public SpawnPriorityPreference SpawnPriority { get; private set; }
        public IReadOnlyDictionary<string, JobPriority> JobPriorities => _jobPriorities;
        public IReadOnlyList<string> AntagPreferences => _antagPreferences;
        public IReadOnlyList<string> TraitPreferences => _traitPreferences;
        public PreferenceUnavailableMode PreferenceUnavailable { get; private set; }

        public HumanoidCharacterProfile WithName(string name)
        {
            return new(this) { Name = name };
        }

        public HumanoidCharacterProfile WithFlavorText(string flavorText)
        {
            return new(this) { FlavorText = flavorText };
        }

        public HumanoidCharacterProfile WithAge(int age)
        {
            return new(this) { Age = age };
        }

        public HumanoidCharacterProfile WithSex(Sex sex)
        {
            return new(this) { Sex = sex };
        }

        public HumanoidCharacterProfile WithGender(Gender gender)
        {
            return new(this) { Gender = gender };
        }

        public HumanoidCharacterProfile WithSpecies(string species)
        {
            return new(this) { Species = species };
        }

        // Corvax-TTS-Start
        public HumanoidCharacterProfile WithVoice(string voice)
        {
            return new(this) { Voice = voice };
        }
        // Corvax-TTS-End

        public HumanoidCharacterProfile WithCharacterAppearance(HumanoidCharacterAppearance appearance)
        {
            return new(this) { Appearance = appearance };
        }

        public HumanoidCharacterProfile WithClothingPreference(ClothingPreference clothing)
        {
            return new(this) { Clothing = clothing };
        }
        public HumanoidCharacterProfile WithBackpackPreference(BackpackPreference backpack)
        {
            return new(this) { Backpack = backpack };
        }
        public HumanoidCharacterProfile WithSpawnPriorityPreference(SpawnPriorityPreference spawnPriority)
        {
            return new(this) { SpawnPriority = spawnPriority };
        }
        public HumanoidCharacterProfile WithJobPriorities(IEnumerable<KeyValuePair<string, JobPriority>> jobPriorities)
        {
            return new(this, new Dictionary<string, JobPriority>(jobPriorities), _antagPreferences, _traitPreferences);
        }

        public HumanoidCharacterProfile WithJobPriority(string jobId, JobPriority priority)
        {
            var dictionary = new Dictionary<string, JobPriority>(_jobPriorities);
            if (priority == JobPriority.Never)
            {
                dictionary.Remove(jobId);
            }
            else
            {
                dictionary[jobId] = priority;
            }
            return new(this, dictionary, _antagPreferences, _traitPreferences);
        }

        public HumanoidCharacterProfile WithPreferenceUnavailable(PreferenceUnavailableMode mode)
        {
            return new(this) { PreferenceUnavailable = mode };
        }

        public HumanoidCharacterProfile WithAntagPreferences(IEnumerable<string> antagPreferences)
        {
            return new(this, _jobPriorities, new List<string>(antagPreferences), _traitPreferences);
        }

        public HumanoidCharacterProfile WithAntagPreference(string antagId, bool pref)
        {
            var list = new List<string>(_antagPreferences);
            if(pref)
            {
                if(!list.Contains(antagId))
                {
                    list.Add(antagId);
                }
            }
            else
            {
                if(list.Contains(antagId))
                {
                    list.Remove(antagId);
                }
            }
            return new(this, _jobPriorities, list, _traitPreferences);
        }

        public HumanoidCharacterProfile WithTraitPreference(string traitId, bool pref)
        {
            var list = new List<string>(_traitPreferences);

            // TODO: Maybe just refactor this to HashSet? Same with _antagPreferences
            if(pref)
            {
                if(!list.Contains(traitId))
                {
                    list.Add(traitId);
                }
            }
            else
            {
                if(list.Contains(traitId))
                {
                    list.Remove(traitId);
                }
            }
            return new(this, _jobPriorities, _antagPreferences, list);
        }

        public string Summary =>
            Loc.GetString(
                "humanoid-character-profile-summary",
                ("name", Name),
                ("gender", Gender.ToString().ToLowerInvariant()),
                ("age", Age)
            );

        public bool MemberwiseEquals(ICharacterProfile maybeOther)
        {
            if (maybeOther is not HumanoidCharacterProfile other) return false;
            if (Name != other.Name) return false;
            if (Age != other.Age) return false;
            if (Sex != other.Sex) return false;
            if (Gender != other.Gender) return false;
            if (PreferenceUnavailable != other.PreferenceUnavailable) return false;
            if (Clothing != other.Clothing) return false;
            if (Backpack != other.Backpack) return false;
            if (SpawnPriority != other.SpawnPriority) return false;
            if (!_jobPriorities.SequenceEqual(other._jobPriorities)) return false;
            if (!_antagPreferences.SequenceEqual(other._antagPreferences)) return false;
            if (!_traitPreferences.SequenceEqual(other._traitPreferences)) return false;
            return Appearance.MemberwiseEquals(other.Appearance);
        }

        public void EnsureValid(string[] sponsorPrototypes)
        {
            var prototypeManager = IoCManager.Resolve<IPrototypeManager>();

            if (!prototypeManager.TryIndex<SpeciesPrototype>(Species, out var speciesPrototype))
            {
                Species = SharedHumanoidAppearanceSystem.DefaultSpecies;
                speciesPrototype = prototypeManager.Index<SpeciesPrototype>(Species);
            }

            // Corvax-Sponsors-Start: Reset to human if player not sponsor
            if (speciesPrototype.SponsorOnly && !sponsorPrototypes.Contains(Species))
            {
                Species = SharedHumanoidAppearanceSystem.DefaultSpecies;
                speciesPrototype = prototypeManager.Index<SpeciesPrototype>(Species);
            }
            // Corvax-Sponsors-End

            var sex = Sex switch
            {
                Sex.Male => Sex.Male,
                Sex.Female => Sex.Female,
                Sex.Unsexed => Sex.Unsexed,
                _ => Sex.Male // Invalid enum values.
            };

            // ensure the species can be that sex and their age fits the founds
            var age = Age;
            if (speciesPrototype != null)
            {
                if (!speciesPrototype.Sexes.Contains(sex))
                {
                    sex = speciesPrototype.Sexes[0];
                }
                age = Math.Clamp(Age, speciesPrototype.MinAge, speciesPrototype.MaxAge);
            }

            var gender = Gender switch
            {
                Gender.Epicene => Gender.Epicene,
                Gender.Female => Gender.Female,
                Gender.Male => Gender.Male,
                Gender.Neuter => Gender.Neuter,
                _ => Gender.Epicene // Invalid enum values.
            };

            string name;
            if (string.IsNullOrEmpty(Name))
            {
                name = GetName(Species, gender);
            }
            else if (Name.Length > MaxNameLength)
            {
                name = Name[..MaxNameLength];
            }
            else
            {
                name = Name;
            }

            name = name.Trim();

            var configManager = IoCManager.Resolve<IConfigurationManager>();
            if (configManager.GetCVar(CCVars.RestrictedNames))
            {
                name = Regex.Replace(name, @"[^А-Яа-яёЁ0-9' -]", string.Empty); // Corvax: Only cyrillic names
            }

            if (configManager.GetCVar(CCVars.ICNameCase))
            {
                // This regex replaces the first character of the first and last words of the name with their uppercase version
                name = Regex.Replace(name,
                @"^(?<word>\w)|\b(?<word>\w)(?=\w*$)",
                m => m.Groups["word"].Value.ToUpper());
            }

            if (string.IsNullOrEmpty(name))
            {
                name = GetName(Species, gender);
            }

            string flavortext;
            if (FlavorText.Length > MaxDescLength)
            {
                flavortext = FormattedMessage.RemoveMarkup(FlavorText)[..MaxDescLength];
            }
            else
            {
                flavortext = FormattedMessage.RemoveMarkup(FlavorText);
            }

            var appearance = HumanoidCharacterAppearance.EnsureValid(Appearance, Species, Sex, sponsorPrototypes);

            var prefsUnavailableMode = PreferenceUnavailable switch
            {
                PreferenceUnavailableMode.StayInLobby => PreferenceUnavailableMode.StayInLobby,
                PreferenceUnavailableMode.SpawnAsOverflow => PreferenceUnavailableMode.SpawnAsOverflow,
                _ => PreferenceUnavailableMode.StayInLobby // Invalid enum values.
            };

            var clothing = Clothing switch
            {
                ClothingPreference.Jumpsuit => ClothingPreference.Jumpsuit,
                ClothingPreference.Jumpskirt => ClothingPreference.Jumpskirt,
                _ => ClothingPreference.Jumpsuit // Invalid enum values.
            };

            var backpack = Backpack switch
            {
                BackpackPreference.Backpack => BackpackPreference.Backpack,
                BackpackPreference.Satchel => BackpackPreference.Satchel,
                BackpackPreference.Duffelbag => BackpackPreference.Duffelbag,
                _ => BackpackPreference.Backpack // Invalid enum values.
            };

            var spawnPriority = SpawnPriority switch
            {
                SpawnPriorityPreference.Arrivals => SpawnPriorityPreference.Arrivals,
                SpawnPriorityPreference.Cryosleep => SpawnPriorityPreference.Cryosleep,
                _ => SpawnPriorityPreference.Arrivals // Invalid enum values.
            };

            var priorities = new Dictionary<string, JobPriority>(JobPriorities
                .Where(p => prototypeManager.HasIndex<JobPrototype>(p.Key) && p.Value switch
                {
                    JobPriority.Never => false, // Drop never since that's assumed default.
                    JobPriority.Low => true,
                    JobPriority.Medium => true,
                    JobPriority.High => true,
                    _ => false
                }));

            var antags = AntagPreferences
                .Where(prototypeManager.HasIndex<AntagPrototype>)
                .ToList();

            var traits = TraitPreferences
                         .Where(prototypeManager.HasIndex<TraitPrototype>)
                         .ToList();

            Name = name;
            FlavorText = flavortext;
            Age = age;
            Sex = sex;
            Gender = gender;
            Appearance = appearance;
            Clothing = clothing;
            Backpack = backpack;
            SpawnPriority = spawnPriority;

            _jobPriorities.Clear();

            foreach (var (job, priority) in priorities)
            {
                _jobPriorities.Add(job, priority);
            }

            PreferenceUnavailable = prefsUnavailableMode;

            _antagPreferences.Clear();
            _antagPreferences.AddRange(antags);

            _traitPreferences.Clear();
            _traitPreferences.AddRange(traits);

            // Corvax-TTS-Start
            prototypeManager.TryIndex<TTSVoicePrototype>(Voice, out var voice);
            if (voice is null || !CanHaveVoice(voice, Sex))
                Voice = SharedHumanoidAppearanceSystem.DefaultSexVoice[sex];
            // Corvax-TTS-End
        }

        // Corvax-TTS-Start
        // MUST NOT BE PUBLIC, BUT....
        public static bool CanHaveVoice(TTSVoicePrototype voice, Sex sex)
        {
            return voice.RoundStart && sex == Sex.Unsexed || (voice.Sex == sex || voice.Sex == Sex.Unsexed);
        }
        // Corvax-TTS-End

        // sorry this is kind of weird and duplicated,
        /// working inside these non entity systems is a bit wack
        public static string GetName(string species, Gender gender)
        {
            var namingSystem = IoCManager.Resolve<IEntitySystemManager>().GetEntitySystem<NamingSystem>();
            return namingSystem.GetName(species, gender);
        }

        public override bool Equals(object? obj)
        {
            return obj is HumanoidCharacterProfile other && MemberwiseEquals(other);
        }

        public override int GetHashCode()
        {
            return HashCode.Combine(
                HashCode.Combine(
                    Name,
                    Species,
                    Age,
                    Sex,
                    Gender,
                    Appearance,
                    Clothing,
                    Backpack
                ),
                SpawnPriority,
                PreferenceUnavailable,
                _jobPriorities,
                _antagPreferences,
                _traitPreferences
            );
        }
    }
}<|MERGE_RESOLUTION|>--- conflicted
+++ resolved
@@ -72,11 +72,7 @@
             Dictionary<string, JobPriority> jobPriorities,
             List<string> antagPreferences,
             List<string> traitPreferences)
-<<<<<<< HEAD
-            : this(other.Name, other.FlavorText, other.Species, other.Voice, other.Age, other.Sex, other.Gender, other.Appearance, other.Clothing, other.Backpack,
-=======
-            : this(other.Name, other.FlavorText, other.Species, other.Age, other.Sex, other.Gender, other.Appearance, other.Clothing, other.Backpack, other.SpawnPriority,
->>>>>>> 84c5057b
+            : this(other.Name, other.FlavorText, other.Species, other.Voice, other.Age, other.Sex, other.Gender, other.Appearance, other.Clothing, other.Backpack, other.SpawnPriority,
                 jobPriorities, other.PreferenceUnavailable, antagPreferences, traitPreferences)
         {
         }
@@ -103,11 +99,7 @@
             PreferenceUnavailableMode preferenceUnavailable,
             IReadOnlyList<string> antagPreferences,
             IReadOnlyList<string> traitPreferences)
-<<<<<<< HEAD
-            : this(name, flavortext, species, voice, age, sex, gender, appearance, clothing, backpack, new Dictionary<string, JobPriority>(jobPriorities),
-=======
-            : this(name, flavortext, species, age, sex, gender, appearance, clothing, backpack, spawnPriority, new Dictionary<string, JobPriority>(jobPriorities),
->>>>>>> 84c5057b
+            : this(name, flavortext, species, voice, age, sex, gender, appearance, clothing, backpack, spawnPriority, new Dictionary<string, JobPriority>(jobPriorities),
                 preferenceUnavailable, new List<string>(antagPreferences), new List<string>(traitPreferences))
         {
         }
@@ -206,11 +198,7 @@
 
             var name = GetName(species, gender);
 
-<<<<<<< HEAD
-            return new HumanoidCharacterProfile(name, "", species, voiceId, age, sex, gender, HumanoidCharacterAppearance.Random(species, sex), ClothingPreference.Jumpsuit, BackpackPreference.Backpack,
-=======
-            return new HumanoidCharacterProfile(name, "", species, age, sex, gender, HumanoidCharacterAppearance.Random(species, sex), ClothingPreference.Jumpsuit, BackpackPreference.Backpack, SpawnPriorityPreference.Arrivals,
->>>>>>> 84c5057b
+            return new HumanoidCharacterProfile(name, "", species, voiceId, age, sex, gender, HumanoidCharacterAppearance.Random(species, sex), ClothingPreference.Jumpsuit, BackpackPreference.Backpack, SpawnPriorityPreference.Arrivals,
                 new Dictionary<string, JobPriority>
                 {
                     {SharedGameTicker.FallbackOverflowJob, JobPriority.High},
