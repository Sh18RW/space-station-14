--- conflicted
+++ resolved
@@ -121,14 +121,7 @@
             var sex = random.Prob(0.5f) ? Sex.Male : Sex.Female;
             var gender = sex == Sex.Male ? Gender.Male : Gender.Female;
 
-<<<<<<< HEAD
-            var prototypeManager = IoCManager.Resolve<IPrototypeManager>();
-            var firstName = random.Pick(sex.FirstNames(prototypeManager).Values);
-            var lastName = random.Pick(sex.LastNames(prototypeManager).Values);
-            var name = $"{firstName} {lastName}";
-=======
             var name = sex.GetName(species, prototypeManager, random);
->>>>>>> ac1a859e
             var age = random.Next(MinimumAge, MaximumAge);
 
             return new HumanoidCharacterProfile(name, "", species, age, sex, gender, HumanoidCharacterAppearance.Random(sex), ClothingPreference.Jumpsuit, BackpackPreference.Backpack,
@@ -384,18 +377,6 @@
 
             _antagPreferences.Clear();
             _antagPreferences.AddRange(antags);
-<<<<<<< HEAD
-
-            string RandomName()
-            {
-                var random = IoCManager.Resolve<IRobustRandom>();
-                var protoMan = IoCManager.Resolve<IPrototypeManager>();
-                var firstName = random.Pick(Sex.FirstNames(protoMan).Values);
-                var lastName = random.Pick(Sex.LastNames(protoMan).Values);
-                return $"{firstName} {lastName}";
-            }
-=======
->>>>>>> ac1a859e
         }
 
         public override bool Equals(object? obj)
