--- conflicted
+++ resolved
@@ -15,11 +15,7 @@
     [DataField(required: true)]
     public JobRequirement Requirement = default!;
 
-<<<<<<< HEAD
-    public override bool Validate(RoleLoadout loadout, LoadoutPrototype proto, ICommonSession session, IDependencyCollection collection, [NotNullWhen(false)] out FormattedMessage? reason) // Corvax-Sponsors
-=======
-    public override bool Validate(HumanoidCharacterProfile profile, RoleLoadout loadout, ICommonSession session, IDependencyCollection collection, [NotNullWhen(false)] out FormattedMessage? reason)
->>>>>>> 6fd50159
+    public override bool Validate(HumanoidCharacterProfile profile, RoleLoadout loadout, LoadoutPrototype proto, ICommonSession session, IDependencyCollection collection, [NotNullWhen(false)] out FormattedMessage? reason)
     {
         var manager = collection.Resolve<ISharedPlaytimeManager>();
         var playtimes = manager.GetPlayTimes(session);
