--- conflicted
+++ resolved
@@ -13,26 +13,17 @@
     [DataField(required: true)]
     public ProtoId<LoadoutEffectGroupPrototype> Proto;
 
-<<<<<<< HEAD
-    public override bool Validate(HumanoidCharacterProfile profile, RoleLoadout loadout, LoadoutPrototype proto, ICommonSession session, IDependencyCollection collection, [NotNullWhen(false)] out FormattedMessage? reason) // Corvax-Sponsors
-=======
-    public override bool Validate(HumanoidCharacterProfile profile, RoleLoadout loadout, ICommonSession? session, IDependencyCollection collection, [NotNullWhen(false)] out FormattedMessage? reason)
->>>>>>> 9b8c5441
+    public override bool Validate(HumanoidCharacterProfile profile, RoleLoadout loadout, LoadoutPrototype proto, ICommonSession? session, IDependencyCollection collection, [NotNullWhen(false)] out FormattedMessage? reason) // Corvax-Sponsors
     {
         var effectsProto = collection.Resolve<IPrototypeManager>().Index(Proto);
 
         var reasons = new List<string>();
         foreach (var effect in effectsProto.Effects)
         {
-<<<<<<< HEAD
-            if (!effect.Validate(profile, loadout, proto, session, collection, out reason))
-                return false;
-=======
-            if (effect.Validate(profile, loadout, session, collection, out reason))
+            if (effect.Validate(profile, loadout, proto, session, collection, out reason))
                 continue;
 
             reasons.Add(reason.ToMarkup());
->>>>>>> 9b8c5441
         }
 
         reason = reasons.Count == 0 ? null : FormattedMessage.FromMarkup(string.Join('\n', reasons));
