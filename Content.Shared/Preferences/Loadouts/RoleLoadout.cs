using System.Diagnostics.CodeAnalysis;
using System.Linq;
using Content.Shared.Humanoid.Prototypes;
using Content.Corvax.Interfaces.Shared;
using Content.Shared.Random;
using Robust.Shared.Collections;
using Robust.Shared.Network;
using Robust.Shared.Player;
using Robust.Shared.Prototypes;
using Robust.Shared.Serialization;
using Robust.Shared.Utility;

namespace Content.Shared.Preferences.Loadouts;

/// <summary>
/// Contains all of the selected data for a role's loadout.
/// </summary>
[Serializable, NetSerializable, DataDefinition]
public sealed partial class RoleLoadout : IEquatable<RoleLoadout>
{
    [DataField]
    public ProtoId<RoleLoadoutPrototype> Role;

    [DataField]
    public Dictionary<ProtoId<LoadoutGroupPrototype>, List<Loadout>> SelectedLoadouts = new();

    /*
     * Loadout-specific data used for validation.
     */

    public int? Points;

    public RoleLoadout(ProtoId<RoleLoadoutPrototype> role)
    {
        Role = role;
    }

    public RoleLoadout Clone()
    {
        var weh = new RoleLoadout(Role);

        foreach (var selected in SelectedLoadouts)
        {
            weh.SelectedLoadouts.Add(selected.Key, new List<Loadout>(selected.Value));
        }

        return weh;
    }

    /// <summary>
    /// Ensures all prototypes exist and effects can be applied.
    /// </summary>
    public void EnsureValid(HumanoidCharacterProfile profile, ICommonSession session, IDependencyCollection collection)
    {
        var groupRemove = new ValueList<string>();
        var protoManager = collection.Resolve<IPrototypeManager>();
        var netManager = collection.Resolve<INetManager>(); // Corvax-Loadouts

        if (!protoManager.TryIndex(Role, out var roleProto))
        {
            SelectedLoadouts.Clear();
            return;
        }

        // Reset points to recalculate.
        Points = roleProto.Points;

        foreach (var (group, groupLoadouts) in SelectedLoadouts)
        {
            // Dump if Group doesn't exist
            if (!protoManager.TryIndex(group, out var groupProto))
            {
                groupRemove.Add(group);
                continue;
            }

            // Corvax-Loadouts-Start
            var groupProtoLoadouts = groupProto.Loadouts;
            if (collection.TryResolveType<ISharedLoadoutsManager>(out var loadoutsManager) && group.Id == "Inventory")
            {
                var prototypes = new List<string>();
                if (netManager.IsClient)
                {
                    prototypes = loadoutsManager.GetClientPrototypes();
                }
                else if (loadoutsManager.TryGetServerPrototypes(session.UserId, out var protos))
                {
                    prototypes = protos;
                }

                groupProtoLoadouts = prototypes.Select(id => (ProtoId<LoadoutPrototype>)id).ToList();
            }
            // Corvax-Loadouts-End

            var loadouts = groupLoadouts[..Math.Min(groupLoadouts.Count, groupProto.MaxLimit)];

            // Validate first
            for (var i = loadouts.Count - 1; i >= 0; i--)
            {
                var loadout = loadouts[i];

                // Old prototype or otherwise invalid.
                if (!protoManager.TryIndex(loadout.Prototype, out var loadoutProto))
                {
                    loadouts.RemoveAt(i);
                    continue;
                }

<<<<<<< HEAD
                // Corvax-Loadouts-Start: Validate if loadout exist in group. It's can't be f real
                if (!groupProtoLoadouts.Contains(loadout.Prototype))
=======
                // Malicious client maybe, check the group even has it.
                if (!groupProto.Loadouts.Contains(loadout.Prototype))
>>>>>>> 0bca934c
                {
                    loadouts.RemoveAt(i);
                    continue;
                }
<<<<<<< HEAD
                // Corvax-Loadouts-End
=======
>>>>>>> 0bca934c

                // Validate the loadout can be applied (e.g. points).
                if (!IsValid(profile, session, loadout.Prototype, collection, out _))
                {
                    loadouts.RemoveAt(i);
                    continue;
                }

                Apply(loadoutProto);
            }

            // Apply defaults if required
            // Technically it's possible for someone to game themselves into loadouts they shouldn't have
            // If you put invalid ones first but that's your fault for not using sensible defaults
            if (loadouts.Count < groupProto.MinLimit)
            {
                for (var i = 0; i < Math.Min(groupProto.MinLimit, groupProtoLoadouts.Count); i++) // Corvax-Loadout: Use groupProtoLoadouts instead of groupProto.Loadouts
                {
                    if (!protoManager.TryIndex(groupProtoLoadouts[i], out var loadoutProto)) // Corvax-Loadout
                        continue;

                    var defaultLoadout = new Loadout()
                    {
                        Prototype = loadoutProto.ID,
                    };

                    if (loadouts.Contains(defaultLoadout))
                        continue;

                    // Still need to apply the effects even if validation is ignored.
                    loadouts.Add(defaultLoadout);
                    Apply(loadoutProto);
                }
            }

            SelectedLoadouts[group] = loadouts;
        }

        foreach (var value in groupRemove)
        {
            SelectedLoadouts.Remove(value);
        }
    }

    private void Apply(LoadoutPrototype loadoutProto)
    {
        foreach (var effect in loadoutProto.Effects)
        {
            effect.Apply(this);
        }
    }

    /// <summary>
    /// Resets the selected loadouts to default if no data is present.
    /// </summary>
    public void SetDefault(IPrototypeManager protoManager, bool force = false)
    {
        if (force)
            SelectedLoadouts.Clear();

        var roleProto = protoManager.Index(Role);

        for (var i = roleProto.Groups.Count - 1; i >= 0; i--)
        {
            var group = roleProto.Groups[i];

            if (!protoManager.TryIndex(group, out var groupProto))
                continue;

            if (SelectedLoadouts.ContainsKey(group))
                continue;

            SelectedLoadouts[group] = new List<Loadout>();

            if (groupProto.MinLimit > 0)
            {
                // Apply any loadouts we can.
                for (var j = 0; j < Math.Min(groupProto.MinLimit, groupProto.Loadouts.Count); j++)
                {
                    AddLoadout(group, groupProto.Loadouts[j], protoManager);
                }
            }
        }
    }

    /// <summary>
    /// Returns whether a loadout is valid or not.
    /// </summary>
    public bool IsValid(HumanoidCharacterProfile profile, ICommonSession session, ProtoId<LoadoutPrototype> loadout, IDependencyCollection collection, [NotNullWhen(false)] out FormattedMessage? reason)
    {
        reason = null;

        var protoManager = collection.Resolve<IPrototypeManager>();

        if (!protoManager.TryIndex(loadout, out var loadoutProto))
        {
            // Uhh
            reason = FormattedMessage.FromMarkup("");
            return false;
        }

        if (!protoManager.HasIndex(Role))
        {
            reason = FormattedMessage.FromUnformatted("loadouts-prototype-missing");
            return false;
        }

        var valid = true;

        foreach (var effect in loadoutProto.Effects)
        {
            valid = valid && effect.Validate(profile, this, loadoutProto, session, collection, out reason);
        }

        return valid;
    }

    /// <summary>
    /// Applies the specified loadout to this group.
    /// </summary>
    public bool AddLoadout(ProtoId<LoadoutGroupPrototype> selectedGroup, ProtoId<LoadoutPrototype> selectedLoadout, IPrototypeManager protoManager)
    {
        var groupLoadouts = SelectedLoadouts[selectedGroup];

        // Need to unselect existing ones if we're at or above limit
        var limit = Math.Max(0, groupLoadouts.Count + 1 - protoManager.Index(selectedGroup).MaxLimit);

        for (var i = 0; i < groupLoadouts.Count; i++)
        {
            var loadout = groupLoadouts[i];

            if (loadout.Prototype != selectedLoadout)
            {
                // Remove any other loadouts that might push it above the limit.
                if (limit > 0)
                {
                    limit--;
                    groupLoadouts.RemoveAt(i);
                    i--;
                }

                continue;
            }

            DebugTools.Assert(false);
            return false;
        }

        groupLoadouts.Add(new Loadout()
        {
            Prototype = selectedLoadout,
        });

        return true;
    }

    /// <summary>
    /// Removed the specified loadout from this group.
    /// </summary>
    public bool RemoveLoadout(ProtoId<LoadoutGroupPrototype> selectedGroup, ProtoId<LoadoutPrototype> selectedLoadout, IPrototypeManager protoManager)
    {
        // Although this may bring us below minimum we'll let EnsureValid handle it.

        var groupLoadouts = SelectedLoadouts[selectedGroup];

        for (var i = 0; i < groupLoadouts.Count; i++)
        {
            var loadout = groupLoadouts[i];

            if (loadout.Prototype != selectedLoadout)
                continue;

            groupLoadouts.RemoveAt(i);
            return true;
        }

        return false;
    }

    public bool Equals(RoleLoadout? other)
    {
        if (ReferenceEquals(null, other)) return false;
        if (ReferenceEquals(this, other)) return true;
        return Role.Equals(other.Role) && SelectedLoadouts.SequenceEqual(other.SelectedLoadouts) && Points == other.Points;
    }

    public override bool Equals(object? obj)
    {
        return ReferenceEquals(this, obj) || obj is RoleLoadout other && Equals(other);
    }

    public override int GetHashCode()
    {
        return HashCode.Combine(Role, SelectedLoadouts, Points);
    }
}<|MERGE_RESOLUTION|>--- conflicted
+++ resolved
@@ -106,21 +106,12 @@
                     continue;
                 }
 
-<<<<<<< HEAD
-                // Corvax-Loadouts-Start: Validate if loadout exist in group. It's can't be f real
-                if (!groupProtoLoadouts.Contains(loadout.Prototype))
-=======
                 // Malicious client maybe, check the group even has it.
                 if (!groupProto.Loadouts.Contains(loadout.Prototype))
->>>>>>> 0bca934c
                 {
                     loadouts.RemoveAt(i);
                     continue;
                 }
-<<<<<<< HEAD
-                // Corvax-Loadouts-End
-=======
->>>>>>> 0bca934c
 
                 // Validate the loadout can be applied (e.g. points).
                 if (!IsValid(profile, session, loadout.Prototype, collection, out _))
