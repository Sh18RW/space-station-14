--- conflicted
+++ resolved
@@ -7,11 +7,7 @@
 /// <summary>
 /// Linter-friendly version of weightedRandom for Species prototypes.
 /// </summary>
-<<<<<<< HEAD
-[Prototype("weightedRandomSpecies")]
-=======
 [Prototype]
->>>>>>> a594c7b6
 public sealed partial class WeightedRandomSpeciesPrototype : IWeightedRandomPrototype
 {
     [IdDataField]
