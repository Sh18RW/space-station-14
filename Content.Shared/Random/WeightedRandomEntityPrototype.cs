using Robust.Shared.Prototypes;
using Robust.Shared.Serialization.TypeSerializers.Implementations.Custom.Prototype.Dictionary;

namespace Content.Shared.Random;

/// <summary>
/// Linter-friendly version of weightedRandom for Entity prototypes.
/// </summary>
<<<<<<< HEAD
[Prototype("weightedRandomEntity")]
=======
[Prototype]
>>>>>>> a594c7b6
public sealed partial class WeightedRandomEntityPrototype : IWeightedRandomPrototype
{
    [IdDataField]
    public string ID { get; private set; } = default!;

    [DataField("weights", customTypeSerializer: typeof(PrototypeIdDictionarySerializer<float, EntityPrototype>))]
    public Dictionary<string, float> Weights { get; private set; } = new();
}<|MERGE_RESOLUTION|>--- conflicted
+++ resolved
@@ -6,11 +6,7 @@
 /// <summary>
 /// Linter-friendly version of weightedRandom for Entity prototypes.
 /// </summary>
-<<<<<<< HEAD
-[Prototype("weightedRandomEntity")]
-=======
 [Prototype]
->>>>>>> a594c7b6
 public sealed partial class WeightedRandomEntityPrototype : IWeightedRandomPrototype
 {
     [IdDataField]
