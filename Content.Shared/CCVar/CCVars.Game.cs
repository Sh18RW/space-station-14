using Content.Shared.Roles;
using Robust.Shared.Configuration;

namespace Content.Shared.CCVar;

public sealed partial class CCVars
{
    /// <summary>
    ///     Disables most functionality in the GameTicker.
    /// </summary>
    public static readonly CVarDef<bool>
        GameDummyTicker = CVarDef.Create("game.dummyticker", false, CVar.ARCHIVE | CVar.SERVERONLY);

    /// <summary>
    ///     Controls if the lobby is enabled. If it is not, and there are no available jobs, you may get stuck on a black screen.
    /// </summary>
    public static readonly CVarDef<bool>
        GameLobbyEnabled = CVarDef.Create("game.lobbyenabled", true, CVar.ARCHIVE);

    /// <summary>
    ///     Controls the duration of the lobby timer in seconds. Defaults to 2 minutes and 30 seconds.
    /// </summary>
    public static readonly CVarDef<int>
        GameLobbyDuration = CVarDef.Create("game.lobbyduration", 150, CVar.ARCHIVE);

    /// <summary>
    ///     Controls if players can latejoin at all.
    /// </summary>
    public static readonly CVarDef<bool>
        GameDisallowLateJoins = CVarDef.Create("game.disallowlatejoins", false, CVar.ARCHIVE | CVar.SERVERONLY);

    /// <summary>
    ///     Controls the default game preset.
    /// </summary>
    public static readonly CVarDef<string>
        GameLobbyDefaultPreset = CVarDef.Create("game.defaultpreset", "secret", CVar.ARCHIVE);

    /// <summary>
    ///     Controls if the game can force a different preset if the current preset's criteria are not met.
    /// </summary>
    public static readonly CVarDef<bool>
        GameLobbyFallbackEnabled = CVarDef.Create("game.fallbackenabled", true, CVar.ARCHIVE);

    /// <summary>
    ///     The preset for the game to fall back to if the selected preset could not be used, and fallback is enabled.
    /// </summary>
    public static readonly CVarDef<string>
        GameLobbyFallbackPreset = CVarDef.Create("game.fallbackpreset", "Traitor,Extended", CVar.ARCHIVE);

    /// <summary>
    ///     Controls if people can win the game in Suspicion or Deathmatch.
    /// </summary>
    public static readonly CVarDef<bool>
        GameLobbyEnableWin = CVarDef.Create("game.enablewin", true, CVar.ARCHIVE);

    /// <summary>
    ///     Controls if round-end window shows whether the objective was completed or not.
    /// </summary>
    public static readonly CVarDef<bool>
        GameShowGreentext = CVarDef.Create("game.showgreentext", true, CVar.ARCHIVE | CVar.SERVERONLY);

    /// <summary>
    ///     Controls the maximum number of character slots a player is allowed to have.
    /// </summary>
    public static readonly CVarDef<int>
        GameMaxCharacterSlots = CVarDef.Create("game.maxcharacterslots", 30, CVar.ARCHIVE | CVar.SERVERONLY);

    /// <summary>
    ///     Controls the game map prototype to load. SS14 stores these prototypes in Prototypes/Maps.
    /// </summary>
    public static readonly CVarDef<string>
        GameMap = CVarDef.Create("game.map", string.Empty, CVar.SERVERONLY);

    /// <summary>
    ///     Controls whether to use world persistence or not.
    /// </summary>
    public static readonly CVarDef<bool>
        UsePersistence = CVarDef.Create("game.usepersistence", false, CVar.ARCHIVE);

    /// <summary>
    ///     If world persistence is used, what map prototype should be initially loaded.
    ///     If the save file exists, it replaces MapPath but everything else stays the same (station name and such).
    /// </summary>
    public static readonly CVarDef<string>
        PersistenceMap = CVarDef.Create("game.persistencemap", "Empty", CVar.ARCHIVE);

    /// <summary>
    ///     Prototype to use for map pool.
    /// </summary>
    public static readonly CVarDef<string>
        GameMapPool = CVarDef.Create("game.map_pool", "DefaultMapPool", CVar.SERVERONLY);

    /// <summary>
    ///     The depth of the queue used to calculate which map is next in rotation.
    ///     This is how long the game "remembers" that some map was put in play. Default is 16 rounds.
    /// </summary>
    public static readonly CVarDef<int>
        GameMapMemoryDepth = CVarDef.Create("game.map_memory_depth", 16, CVar.SERVERONLY);

    /// <summary>
    ///     Is map rotation enabled?
    /// </summary>
    public static readonly CVarDef<bool>
        GameMapRotation = CVarDef.Create("game.map_rotation", true, CVar.SERVERONLY);

    /// <summary>
    ///     If roles should be restricted based on time.
    /// </summary>
    public static readonly CVarDef<bool>
        GameRoleTimers = CVarDef.Create("game.role_timers", true, CVar.SERVER | CVar.REPLICATED);

    /// <summary>
    ///     Override default role requirements using a <see cref="JobRequirementOverridePrototype"/>
    /// </summary>
    public static readonly CVarDef<string>
        GameRoleTimerOverride = CVarDef.Create("game.role_timer_override", "", CVar.SERVER | CVar.REPLICATED);

    /// <summary>
    ///     If roles should be restricted based on whether or not they are whitelisted.
    /// </summary>
    public static readonly CVarDef<bool>
        GameRoleWhitelist = CVarDef.Create("game.role_whitelist", true, CVar.SERVER | CVar.REPLICATED);

    /// <summary>
    ///     Whether or not disconnecting inside of a cryopod should remove the character or just store them until they reconnect.
    /// </summary>
    public static readonly CVarDef<bool>
        GameCryoSleepRejoining = CVarDef.Create("game.cryo_sleep_rejoining", false, CVar.SERVER | CVar.REPLICATED);

    /// <summary>
    ///     When enabled, guests will be assigned permanent UIDs and will have their preferences stored.
    /// </summary>
    public static readonly CVarDef<bool> GamePersistGuests =
        CVarDef.Create("game.persistguests", true, CVar.ARCHIVE | CVar.SERVERONLY);

    public static readonly CVarDef<bool> GameDiagonalMovement =
        CVarDef.Create("game.diagonalmovement", true, CVar.ARCHIVE);

    public static readonly CVarDef<int> SoftMaxPlayers =
        CVarDef.Create("game.soft_max_players", 30, CVar.SERVERONLY | CVar.ARCHIVE);

    /// <summary>
    ///     If a player gets denied connection to the server,
    ///     how long they are forced to wait before attempting to reconnect.
    /// </summary>
    public static readonly CVarDef<int> GameServerFullReconnectDelay =
        CVarDef.Create("game.server_full_reconnect_delay", 30, CVar.SERVERONLY);

    /// <summary>
    ///     Whether or not panic bunker is currently enabled.
    /// </summary>
    public static readonly CVarDef<bool> PanicBunkerEnabled =
        CVarDef.Create("game.panic_bunker.enabled", false, CVar.NOTIFY | CVar.REPLICATED | CVar.SERVER);

    /// <summary>
    ///     Whether or not the panic bunker will disable when an admin comes online.
    /// </summary>
    public static readonly CVarDef<bool> PanicBunkerDisableWithAdmins =
        CVarDef.Create("game.panic_bunker.disable_with_admins", false, CVar.SERVERONLY);

    /// <summary>
    ///     Whether or not the panic bunker will enable when no admins are online.
    ///     This counts everyone with the 'Admin' AdminFlag.
    /// </summary>
    public static readonly CVarDef<bool> PanicBunkerEnableWithoutAdmins =
        CVarDef.Create("game.panic_bunker.enable_without_admins", false, CVar.SERVERONLY);

    /// <summary>
    ///     Whether or not the panic bunker will count deadminned admins for
    ///     <see cref="PanicBunkerDisableWithAdmins"/> and
    ///     <see cref="PanicBunkerEnableWithoutAdmins"/>
    /// </summary>
    public static readonly CVarDef<bool> PanicBunkerCountDeadminnedAdmins =
        CVarDef.Create("game.panic_bunker.count_deadminned_admins", false, CVar.SERVERONLY);

    /// <summary>
    ///     Show reason of disconnect for user or not.
    /// </summary>
    public static readonly CVarDef<bool> PanicBunkerShowReason =
        CVarDef.Create("game.panic_bunker.show_reason", false, CVar.SERVERONLY);

    /// <summary>
    ///     Minimum age of the account (from server's PoV, so from first-seen date) in minutes.
    /// </summary>
    public static readonly CVarDef<int> PanicBunkerMinAccountAge =
        CVarDef.Create("game.panic_bunker.min_account_age", 1440, CVar.SERVERONLY);

    /// <summary>
    ///     Minimal overall played time.
    /// </summary>
    public static readonly CVarDef<int> PanicBunkerMinOverallMinutes =
        CVarDef.Create("game.panic_bunker.min_overall_minutes", 600, CVar.SERVERONLY);

    /// <summary>
    ///     A custom message that will be used for connections denied to the panic bunker
    ///     If not empty, then will overwrite <see cref="PanicBunkerShowReason"/>
    /// </summary>
    public static readonly CVarDef<string> PanicBunkerCustomReason =
        CVarDef.Create("game.panic_bunker.custom_reason", string.Empty, CVar.SERVERONLY);

    /// <summary>
    ///     Allow bypassing the panic bunker if the user is whitelisted.
    /// </summary>
    public static readonly CVarDef<bool> BypassBunkerWhitelist =
        CVarDef.Create("game.panic_bunker.whitelisted_can_bypass", true, CVar.SERVERONLY);

    /// <summary>
    /// Enable IPIntel for blocking VPN connections from new players.
    /// </summary>
    public static readonly CVarDef<bool> GameIPIntelEnabled =
        CVarDef.Create("game.ipintel_enabled", false, CVar.SERVERONLY);

    /// <summary>
    /// Whether clients which are flagged as a VPN will be denied
    /// </summary>
    public static readonly CVarDef<bool> GameIPIntelRejectBad =
        CVarDef.Create("game.ipintel_reject_bad", true, CVar.SERVERONLY);

    /// <summary>
    /// Whether clients which cannot be checked due to a rate limit will be denied
    /// </summary>
    public static readonly CVarDef<bool> GameIPIntelRejectRateLimited =
        CVarDef.Create("game.ipintel_reject_ratelimited", false, CVar.SERVERONLY);

    /// <summary>
    /// Whether clients which cannot be checked due to an error of some form will be denied
    /// </summary>
    public static readonly CVarDef<bool> GameIPIntelRejectUnknown =
        CVarDef.Create("game.ipintel_reject_unknown", false, CVar.SERVERONLY);

    /// <summary>
    /// Should an admin message be made if the connection got rejected cause of ipintel?
    /// </summary>
    public static readonly CVarDef<bool> GameIPIntelAlertAdminReject =
        CVarDef.Create("game.ipintel_alert_admin_rejected", false, CVar.SERVERONLY);

    /// <summary>
    /// A contact email to be sent along with the request. Required by IPIntel
    /// </summary>
    public static readonly CVarDef<string> GameIPIntelEmail =
        CVarDef.Create("game.ipintel_contact_email", string.Empty, CVar.SERVERONLY | CVar.CONFIDENTIAL);

    /// <summary>
    /// The URL to IPIntel to make requests to. If you pay for more queries this is what you want to change.
    /// </summary>
    public static readonly CVarDef<string> GameIPIntelBase =
        CVarDef.Create("game.ipintel_baseurl", "https://check.getipintel.net", CVar.SERVERONLY);

    /// <summary>
    /// The flags to use in the request to IPIntel, please look here for more info. https://getipintel.net/free-proxy-vpn-tor-detection-api/#optional_settings
    /// Note: Some flags may increase the chances of false positives and request time. The default should be fine for most servers.
    /// </summary>
    public static readonly CVarDef<string> GameIPIntelFlags =
        CVarDef.Create("game.ipintel_flags", "b", CVar.SERVERONLY);

    /// <summary>
    /// Maximum amount of requests per Minute. For free you get 15.
    /// </summary>
    public static readonly CVarDef<int> GameIPIntelMaxMinute =
        CVarDef.Create("game.ipintel_request_limit_minute", 15, CVar.SERVERONLY);

    /// <summary>
    /// Maximum amount of requests per Day. For free you get 500.
    /// </summary>
    public static readonly CVarDef<int> GameIPIntelMaxDay =
        CVarDef.Create("game.ipintel_request_limit_daily", 500, CVar.SERVERONLY);

    /// <summary>
    /// Amount of seconds to add to the exponential backoff with every failed request.
    /// </summary>
    public static readonly CVarDef<int> GameIPIntelBackOffSeconds =
        CVarDef.Create("game.ipintel_request_backoff_seconds", 30, CVar.SERVERONLY);

    /// <summary>
    /// How much time should pass before we attempt to cleanup the IPIntel table for old ip addresses?
    /// </summary>
    public static readonly CVarDef<int> GameIPIntelCleanupMins =
        CVarDef.Create("game.ipintel_database_cleanup_mins", 15, CVar.SERVERONLY);

    /// <summary>
    /// How long to store results in the cache before they must be retrieved again in days.
    /// </summary>
    public static readonly CVarDef<TimeSpan> GameIPIntelCacheLength =
        CVarDef.Create("game.ipintel_cache_length", TimeSpan.FromDays(7), CVar.SERVERONLY);

    /// <summary>
    /// Amount of playtime in minutes to be exempt from an IP check. 0 to search everyone. 5 hours by default.
    /// <remarks>
    /// Trust me you want one.
    /// </remarks>>
    /// </summary>
    public static readonly CVarDef<TimeSpan> GameIPIntelExemptPlaytime =
        CVarDef.Create("game.ipintel_exempt_playtime", TimeSpan.FromMinutes(300), CVar.SERVERONLY);

    /// <summary>
    /// Rating to reject at. Anything equal to or higher than this will reject the connection.
    /// </summary>
    public static readonly CVarDef<float> GameIPIntelBadRating =
        CVarDef.Create("game.ipintel_bad_rating", 0.95f, CVar.SERVERONLY);

    /// <summary>
    /// Rating to send an admin warning over, but not reject the connection. Set to 0 to disable
    /// </summary>
    public static readonly CVarDef<float> GameIPIntelAlertAdminWarnRating =
        CVarDef.Create("game.ipintel_alert_admin_warn_rating", 0f, CVar.SERVERONLY);

    /// <summary>
    ///     Make people bonk when trying to climb certain objects like tables.
    /// </summary>
    public static readonly CVarDef<bool> GameTableBonk =
        CVarDef.Create("game.table_bonk", false, CVar.REPLICATED);

    /// <summary>
    ///     Whether or not status icons are rendered for everyone.
    /// </summary>
    public static readonly CVarDef<bool> GlobalStatusIconsEnabled =
        CVarDef.Create("game.global_status_icons_enabled", true, CVar.SERVER | CVar.REPLICATED);

    /// <summary>
    ///     Whether or not status icons are rendered on this specific client.
    /// </summary>
    public static readonly CVarDef<bool> LocalStatusIconsEnabled =
        CVarDef.Create("game.local_status_icons_enabled", true, CVar.CLIENTONLY);

    /// <summary>
    ///     Whether or not coordinates on the Debug overlay should only be available to admins.
    /// </summary>
    public static readonly CVarDef<bool> DebugCoordinatesAdminOnly =
        CVarDef.Create("game.debug_coordinates_admin_only", true, CVar.SERVER | CVar.REPLICATED);

#if EXCEPTION_TOLERANCE
    /// <summary>
    ///     Amount of times round start must fail before the server is shut down.
    ///     Set to 0 or a negative number to disable.
    /// </summary>
    public static readonly CVarDef<int> RoundStartFailShutdownCount =
        CVarDef.Create("game.round_start_fail_shutdown_count", 5, CVar.SERVERONLY | CVar.SERVER);
#endif

    /// <summary>
    ///     Delay between station alert level changes.
    /// </summary>
    public static readonly CVarDef<int> GameAlertLevelChangeDelay =
        CVarDef.Create("game.alert_level_change_delay", 30, CVar.SERVERONLY);

    /// <summary>
    ///     The time in seconds that the server should wait before restarting the round.
    ///     Defaults to 2 minutes.
    /// </summary>
    public static readonly CVarDef<float> RoundRestartTime =
        CVarDef.Create("game.round_restart_time", 120f, CVar.SERVERONLY);

    /// <summary>
    ///     The prototype to use for secret weights.
    /// </summary>
    public static readonly CVarDef<string> SecretWeightPrototype =
        CVarDef.Create("game.secret_weight_prototype", "Secret", CVar.SERVERONLY);

    /// <summary>
    ///     The id of the sound collection to randomly choose a sound from and play when the round ends.
    /// </summary>
    public static readonly CVarDef<string> RoundEndSoundCollection =
        CVarDef.Create("game.round_end_sound_collection", "RoundEnd", CVar.SERVERONLY);

    /// <summary>
    ///     Whether or not to add every player as a global override to PVS at round end.
    ///     This will allow all players to see their clothing in the round screen player list screen,
    ///     but may cause lag during round end with very high player counts.
    /// </summary>
    public static readonly CVarDef<bool> RoundEndPVSOverrides =
        CVarDef.Create("game.round_end_pvs_overrides", true, CVar.SERVERONLY);

    /// <summary>
    ///     If true, players can place objects onto tabletop games like chess boards.
    /// </summary>
    /// <remarks>
    ///     This feature is currently highly abusable and can easily be used to crash the server,
    ///     so it's off by default.
    /// </remarks>
    public static readonly CVarDef<bool> GameTabletopPlace =
        CVarDef.Create("game.tabletop_place", false, CVar.SERVERONLY);

    /// <summary>
    ///     If true, contraband severity can be viewed in the examine menu
    /// </summary>
    public static readonly CVarDef<bool> ContrabandExamine =
        CVarDef.Create("game.contraband_examine", true, CVar.SERVER | CVar.REPLICATED);

    /// <summary>
<<<<<<< HEAD
=======
    ///     If true, contraband examination is only possible while wearing an item with `ShowContrabandDetailsComponent`. Requires `ContrabandExamine` to be true as well.
    /// </summary>
    public static readonly CVarDef<bool> ContrabandExamineOnlyInHUD =
        CVarDef.Create("game.contraband_examine_only_in_hud", false, CVar.SERVER | CVar.REPLICATED);

    /// <summary>
>>>>>>> a594c7b6
    ///     Size of the lookup area for adding entities to the context menu
    /// </summary>
    public static readonly CVarDef<float> GameEntityMenuLookup =
        CVarDef.Create("game.entity_menu_lookup", 0.25f, CVar.CLIENTONLY | CVar.ARCHIVE);

    /// <summary>
    ///     Should the clients window show the server hostname in the title?
    /// </summary>
    public static readonly CVarDef<bool> GameHostnameInTitlebar =
        CVarDef.Create("game.hostname_in_titlebar", true, CVar.SERVER | CVar.REPLICATED);
}<|MERGE_RESOLUTION|>--- conflicted
+++ resolved
@@ -387,15 +387,12 @@
         CVarDef.Create("game.contraband_examine", true, CVar.SERVER | CVar.REPLICATED);
 
     /// <summary>
-<<<<<<< HEAD
-=======
     ///     If true, contraband examination is only possible while wearing an item with `ShowContrabandDetailsComponent`. Requires `ContrabandExamine` to be true as well.
     /// </summary>
     public static readonly CVarDef<bool> ContrabandExamineOnlyInHUD =
         CVarDef.Create("game.contraband_examine_only_in_hud", false, CVar.SERVER | CVar.REPLICATED);
 
     /// <summary>
->>>>>>> a594c7b6
     ///     Size of the lookup area for adding entities to the context menu
     /// </summary>
     public static readonly CVarDef<float> GameEntityMenuLookup =
