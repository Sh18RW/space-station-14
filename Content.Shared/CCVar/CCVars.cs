using Robust.Shared;
using Robust.Shared.Configuration;
using Robust.Shared.Utility;

namespace Content.Shared.CCVar
{
    // ReSharper disable once InconsistentNaming
    [CVarDefs]
    public sealed class CCVars : CVars
    {
        /*
         * Server
         */

        /// <summary>
        ///     Change this to have the changelog and rules "last seen" date stored separately.
        /// </summary>
        public static readonly CVarDef<string> ServerId =
            CVarDef.Create("server.id", "unknown_server_id", CVar.REPLICATED | CVar.SERVER);

        /// <summary>
        ///     Name of the rules txt file in the "Resources/Server Info" dir. Include the extension.
        /// </summary>
        public static readonly CVarDef<string> RulesFile =
            CVarDef.Create("server.rules_file", "Rules.txt", CVar.REPLICATED | CVar.SERVER);

        /// <summary>
        ///     A loc string for what should be displayed as the title on the Rules window.
        /// </summary>
        public static readonly CVarDef<string> RulesHeader =
            CVarDef.Create("server.rules_header", "ui-rules-header", CVar.REPLICATED | CVar.SERVER);

        /*
         * Ambience
         */
        //TODO: This is so that this compiles, yell at me if this is still in
        public static readonly CVarDef<bool> AmbienceBasicEnabled =
            CVarDef.Create("ambiance.basic_enabled", true, CVar.CLIENTONLY | CVar.ARCHIVE);


        /// <summary>
        /// How long we'll wait until re-sampling nearby objects for ambience. Should be pretty fast, but doesn't have to match the tick rate.
        /// </summary>
        public static readonly CVarDef<float> AmbientCooldown =
            CVarDef.Create("ambience.cooldown", 0.1f, CVar.ARCHIVE | CVar.CLIENTONLY);

        /// <summary>
        /// How large of a range to sample for ambience.
        /// </summary>
        public static readonly CVarDef<float> AmbientRange =
            CVarDef.Create("ambience.range", 8f, CVar.REPLICATED | CVar.SERVER);

        /// <summary>
        /// Maximum simultaneous ambient sounds.
        /// </summary>
        public static readonly CVarDef<int> MaxAmbientSources =
            CVarDef.Create("ambience.max_sounds", 16, CVar.ARCHIVE | CVar.CLIENTONLY);

        /// <summary>
        /// The minimum value the user can set for ambience.max_sounds
        /// </summary>
        public static readonly CVarDef<int> MinMaxAmbientSourcesConfigured =
            CVarDef.Create("ambience.min_max_sounds_configured", 16, CVar.REPLICATED | CVar.SERVER | CVar.CHEAT);

        /// <summary>
        /// The maximum value the user can set for ambience.max_sounds
        /// </summary>
        public static readonly CVarDef<int> MaxMaxAmbientSourcesConfigured =
            CVarDef.Create("ambience.max_max_sounds_configured", 64, CVar.REPLICATED | CVar.SERVER | CVar.CHEAT);

        /// <summary>
        /// Ambience volume.
        /// </summary>
        public static readonly CVarDef<float> AmbienceVolume =
            CVarDef.Create("ambience.volume", 0.0f, CVar.ARCHIVE | CVar.CLIENTONLY);

        /// <summary>
        /// Lobby / round end music volume.
        /// </summary>
        public static readonly CVarDef<float> LobbyMusicVolume =
            CVarDef.Create("ambience.lobby_music_volume", 0.0f, CVar.ARCHIVE | CVar.CLIENTONLY);

        /// <summary>
        /// Whether to play the station ambience (humming) sound
        /// </summary>
        public static readonly CVarDef<bool> StationAmbienceEnabled =
            CVarDef.Create("ambience.station_ambience", true, CVar.ARCHIVE | CVar.CLIENTONLY);

        /// <summary>
        /// Whether to play the space ambience
        /// </summary>
        public static readonly CVarDef<bool> SpaceAmbienceEnabled =
            CVarDef.Create("ambience.space_ambience", true, CVar.ARCHIVE | CVar.CLIENTONLY);

        /*
         * Status
         */

        public static readonly CVarDef<string> StatusMoMMIUrl =
            CVarDef.Create("status.mommiurl", "", CVar.SERVERONLY);

        public static readonly CVarDef<string> StatusMoMMIPassword =
            CVarDef.Create("status.mommipassword", "", CVar.SERVERONLY | CVar.CONFIDENTIAL);

        /*
         * Events
         */

        /// <summary>
        ///     Controls if the game should run station events
        /// </summary>
        public static readonly CVarDef<bool>
            EventsEnabled = CVarDef.Create("events.enabled", true, CVar.ARCHIVE | CVar.SERVERONLY);

        /// <summary>
        ///     Average time (in minutes) for when the ramping event scheduler should stop increasing the chaos modifier.
        ///     Close to how long you expect a round to last, so you'll probably have to tweak this on downstreams.
        /// </summary>
        public static readonly CVarDef<float>
            EventsRampingAverageEndTime = CVarDef.Create("events.ramping_average_end_time", 40f, CVar.ARCHIVE | CVar.SERVERONLY);

        /// <summary>
        ///     Average ending chaos modifier for the ramping event scheduler.
        ///     Max chaos chosen for a round will deviate from this
        /// </summary>
        public static readonly CVarDef<float>
            EventsRampingAverageChaos = CVarDef.Create("events.ramping_average_chaos", 6f, CVar.ARCHIVE | CVar.SERVERONLY);

        /*
         * Game
         */

        /// <summary>
        ///     Disables most functionality in the GameTicker.
        /// </summary>
        public static readonly CVarDef<bool>
            GameDummyTicker = CVarDef.Create("game.dummyticker", false, CVar.ARCHIVE | CVar.SERVERONLY);

        /// <summary>
        ///     Controls if the lobby is enabled. If it is not, and there are no available jobs, you may get stuck on a black screen.
        /// </summary>
        public static readonly CVarDef<bool>
            GameLobbyEnabled = CVarDef.Create("game.lobbyenabled", false, CVar.ARCHIVE);

        /// <summary>
        ///     Controls the duration of the lobby timer in seconds. Defaults to 2 minutes and 30 seconds.
        /// </summary>
        public static readonly CVarDef<int>
            GameLobbyDuration = CVarDef.Create("game.lobbyduration", 150, CVar.ARCHIVE);

        /// <summary>
        ///     Controls if players can latejoin at all.
        /// </summary>
        public static readonly CVarDef<bool>
            GameDisallowLateJoins = CVarDef.Create("game.disallowlatejoins", false, CVar.ARCHIVE | CVar.SERVERONLY);

        /// <summary>
        ///     Controls the default game preset.
        /// </summary>
        public static readonly CVarDef<string>
            GameLobbyDefaultPreset = CVarDef.Create("game.defaultpreset", "secret", CVar.ARCHIVE);

        /// <summary>
        ///     Controls if the game can force a different preset if the current preset's criteria are not met.
        /// </summary>
        public static readonly CVarDef<bool>
            GameLobbyFallbackEnabled = CVarDef.Create("game.fallbackenabled", true, CVar.ARCHIVE);

        /// <summary>
        ///     The preset for the game to fall back to if the selected preset could not be used, and fallback is enabled.
        /// </summary>
        public static readonly CVarDef<string>
            GameLobbyFallbackPreset = CVarDef.Create("game.fallbackpreset", "extended", CVar.ARCHIVE);

        /// <summary>
        ///     Controls if people can win the game in Suspicion or Deathmatch.
        /// </summary>
        public static readonly CVarDef<bool>
            GameLobbyEnableWin = CVarDef.Create("game.enablewin", true, CVar.ARCHIVE);

        /// <summary>
        ///     Controls the maximum number of character slots a player is allowed to have.
        /// </summary>
        public static readonly CVarDef<int>
            GameMaxCharacterSlots = CVarDef.Create("game.maxcharacterslots", 10, CVar.ARCHIVE | CVar.SERVERONLY);

        /// <summary>
        ///     Controls the game map prototype to load. SS14 stores these prototypes in Prototypes/Maps.
        /// </summary>
        public static readonly CVarDef<string>
            GameMap = CVarDef.Create("game.map", string.Empty, CVar.SERVERONLY);

        /// <summary>
        ///     Prototype to use for map pool.
        /// </summary>
        public static readonly CVarDef<string>
            GameMapPool = CVarDef.Create("game.map_pool", "DefaultMapPool", CVar.SERVERONLY);

        /// <summary>
        /// The depth of the queue used to calculate which map is next in rotation.
        /// This is how long the game "remembers" that some map was put in play. Default is 16 rounds.
        /// </summary>
        public static readonly CVarDef<int>
            GameMapMemoryDepth = CVarDef.Create("game.map_memory_depth", 16, CVar.SERVERONLY);

        /// <summary>
        /// Is map rotation enabled?
        /// </summary>
        public static readonly CVarDef<bool>
            GameMapRotation = CVarDef.Create<bool>("game.map_rotation", true, CVar.SERVERONLY);

        /// <summary>
        /// If roles should be restricted based on time.
        /// </summary>
        public static readonly CVarDef<bool>
            GameRoleTimers = CVarDef.Create("game.role_timers", true, CVar.SERVER | CVar.REPLICATED);

        /// <summary>
        ///     Whether a random position offset will be applied to the station on roundstart.
        /// </summary>
        public static readonly CVarDef<bool> StationOffset =
            CVarDef.Create("game.station_offset", true);

        /// <summary>
        /// When the default blueprint is loaded what is the maximum amount it can be offset from 0,0.
        /// Does nothing without <see cref="StationOffset"/> as true.
        /// </summary>
        public static readonly CVarDef<float> MaxStationOffset =
            CVarDef.Create("game.maxstationoffset", 1000.0f);

        /// <summary>
        ///     Whether a random rotation will be applied to the station on roundstart.
        /// </summary>
        public static readonly CVarDef<bool> StationRotation =
            CVarDef.Create("game.station_rotation", true);

        /// <summary>
        ///     When enabled, guests will be assigned permanent UIDs and will have their preferences stored.
        /// </summary>
        public static readonly CVarDef<bool> GamePersistGuests =
            CVarDef.Create("game.persistguests", true, CVar.ARCHIVE | CVar.SERVERONLY);

        public static readonly CVarDef<bool> GameDiagonalMovement =
            CVarDef.Create("game.diagonalmovement", true, CVar.ARCHIVE);

        public static readonly CVarDef<int> SoftMaxPlayers =
            CVarDef.Create("game.soft_max_players", 30, CVar.SERVERONLY | CVar.ARCHIVE);

        /// <summary>
        /// Whether or not panic bunker is currently enabled.
        /// </summary>
        public static readonly CVarDef<bool> PanicBunkerEnabled =
            CVarDef.Create("game.panic_bunker.enabled", false, CVar.SERVERONLY);

        /// <summary>
        /// Show reason of disconnect for user or not.
        /// </summary>
        public static readonly CVarDef<bool> PanicBunkerShowReason =
            CVarDef.Create("game.panic_bunker.show_reason", false, CVar.SERVERONLY);

        /// <summary>
        /// Minimum age of the account (from server's PoV, so from first-seen date) in minutes.
        /// </summary>
        public static readonly CVarDef<int> PanicBunkerMinAccountAge =
            CVarDef.Create("game.panic_bunker.min_account_age", 1440, CVar.SERVERONLY);

        /// <summary>
        /// Minimal overall played time.
        /// </summary>
        public static readonly CVarDef<int> PanicBunkerMinOverallHours =
            CVarDef.Create("game.panic_bunker.min_overall_hours", 10, CVar.SERVERONLY);

        /// <summary>
        /// Make people bonk when trying to climb certain objects like tables.
        /// </summary>
        public static readonly CVarDef<bool> GameTableBonk =
            CVarDef.Create("game.table_bonk", false, CVar.SERVERONLY);

#if EXCEPTION_TOLERANCE
        /// <summary>
        ///     Amount of times round start must fail before the server is shut down.
        ///     Set to 0 or a negative number to disable.
        /// </summary>
        public static readonly CVarDef<int> RoundStartFailShutdownCount =
            CVarDef.Create("game.round_start_fail_shutdown_count", 5, CVar.SERVERONLY | CVar.SERVER);
#endif

        /*
         * Discord
         */

        /// <summary>
        /// URL of the Discord webhook which will relay all ahelp messages.
        /// </summary>
        public static readonly CVarDef<string> DiscordAHelpWebhook =
            CVarDef.Create("discord.ahelp_webhook", string.Empty, CVar.SERVERONLY);

        /// <summary>
        /// The server icon to use in the Discord ahelp embed footer.
        /// Valid values are specified at https://discord.com/developers/docs/resources/channel#embed-object-embed-footer-structure.
        /// </summary>
        public static readonly CVarDef<string> DiscordAHelpFooterIcon =
            CVarDef.Create("discord.ahelp_footer_icon", string.Empty, CVar.SERVERONLY);

        /// <summary>
        /// The avatar to use for the webhook. Should be an URL.
        /// </summary>
        public static readonly CVarDef<string> DiscordAHelpAvatar =
            CVarDef.Create("discord.ahelp_avatar", string.Empty, CVar.SERVERONLY);

        /// <summary>
        /// URL of the Discord webhook which will send round staus notficaitons.
        /// </summary>
        public static readonly CVarDef<string> DiscordRoundWebhook =
            CVarDef.Create("discord.round_webhook", string.Empty, CVar.SERVERONLY);

        /// <summary>
        /// Discord ID of role which will be pinged on new round start message.
        /// </summary>
        public static readonly CVarDef<string> DiscordRoundRoleId =
            CVarDef.Create("discord.round_roleid", string.Empty, CVar.SERVERONLY);

        /*
         * Suspicion
         */

        public static readonly CVarDef<int> SuspicionMinPlayers =
            CVarDef.Create("suspicion.min_players", 5);

        public static readonly CVarDef<int> SuspicionMinTraitors =
            CVarDef.Create("suspicion.min_traitors", 2);

        public static readonly CVarDef<int> SuspicionPlayersPerTraitor =
            CVarDef.Create("suspicion.players_per_traitor", 6);

        public static readonly CVarDef<int> SuspicionStartingBalance =
            CVarDef.Create("suspicion.starting_balance", 20);

        public static readonly CVarDef<int> SuspicionMaxTimeSeconds =
            CVarDef.Create("suspicion.max_time_seconds", 300);

        /*
         * Traitor
         */

        public static readonly CVarDef<int> TraitorMinPlayers =
            CVarDef.Create("traitor.min_players", 5);

        public static readonly CVarDef<int> TraitorMaxTraitors =
            CVarDef.Create("traitor.max_traitors", 12); // Assuming average server maxes somewhere from like 50-80 people

        public static readonly CVarDef<int> TraitorPlayersPerTraitor =
            CVarDef.Create("traitor.players_per_traitor", 10);

        public static readonly CVarDef<int> TraitorCodewordCount =
            CVarDef.Create("traitor.codeword_count", 4);

        public static readonly CVarDef<int> TraitorStartingBalance =
            CVarDef.Create("traitor.starting_balance", 20);

        public static readonly CVarDef<int> TraitorMaxDifficulty =
            CVarDef.Create("traitor.max_difficulty", 5);

        public static readonly CVarDef<int> TraitorMaxPicks =
            CVarDef.Create("traitor.max_picks", 20);

        /*
         * TraitorDeathMatch
         */

        public static readonly CVarDef<int> TraitorDeathMatchStartingBalance =
            CVarDef.Create("traitordm.starting_balance", 20);

        /*
         * Zombie
         */

        public static readonly CVarDef<int> ZombieMinPlayers =
            CVarDef.Create("zombie.min_players", 20);

        public static readonly CVarDef<int> ZombieMaxInitialInfected =
            CVarDef.Create("zombie.max_initial_infected", 6);

        public static readonly CVarDef<int> ZombiePlayersPerInfected =
            CVarDef.Create("zombie.players_per_infected", 10);

        /*
         * Pirates
         */

        public static readonly CVarDef<int> PiratesMinPlayers =
            CVarDef.Create("pirates.min_players", 25);

        public static readonly CVarDef<int> PiratesMaxOps =
            CVarDef.Create("pirates.max_pirates", 6);

        public static readonly CVarDef<int> PiratesPlayersPerOp =
            CVarDef.Create("pirates.players_per_pirate", 5);

        /*
         * Console
         */

        public static readonly CVarDef<bool>
            ConsoleLoginLocal = CVarDef.Create("console.loginlocal", true, CVar.ARCHIVE | CVar.SERVERONLY);


        /*
         * Database stuff
         */

        public static readonly CVarDef<string> DatabaseEngine =
            CVarDef.Create("database.engine", "sqlite", CVar.SERVERONLY);

        public static readonly CVarDef<string> DatabaseSqliteDbPath =
            CVarDef.Create("database.sqlite_dbpath", "preferences.db", CVar.SERVERONLY);

        /// <summary>
        /// Milliseconds to asynchronously delay all SQLite database acquisitions with.
        /// </summary>
        /// <remarks>
        /// Defaults to 1 on DEBUG, 0 on RELEASE.
        /// This is intended to help catch .Result deadlock bugs that only happen on postgres
        /// (because SQLite is not actually asynchronous normally)
        /// </remarks>
        public static readonly CVarDef<int> DatabaseSqliteDelay =
            CVarDef.Create("database.sqlite_delay", DefaultSqliteDelay, CVar.SERVERONLY);

#if DEBUG
        private const int DefaultSqliteDelay = 1;
#else
        private const int DefaultSqliteDelay = 0;
#endif


        public static readonly CVarDef<string> DatabasePgHost =
            CVarDef.Create("database.pg_host", "localhost", CVar.SERVERONLY);

        public static readonly CVarDef<int> DatabasePgPort =
            CVarDef.Create("database.pg_port", 5432, CVar.SERVERONLY);

        public static readonly CVarDef<string> DatabasePgDatabase =
            CVarDef.Create("database.pg_database", "ss14", CVar.SERVERONLY);

        public static readonly CVarDef<string> DatabasePgUsername =
            CVarDef.Create("database.pg_username", "postgres", CVar.SERVERONLY);

        public static readonly CVarDef<string> DatabasePgPassword =
            CVarDef.Create("database.pg_password", "", CVar.SERVERONLY | CVar.CONFIDENTIAL);

        // Basically only exists for integration tests to avoid race conditions.
        public static readonly CVarDef<bool> DatabaseSynchronous =
            CVarDef.Create("database.sync", false, CVar.SERVERONLY);


        /*
         * Outline
         */

        public static readonly CVarDef<bool> OutlineEnabled =
            CVarDef.Create("outline.enabled", true, CVar.CLIENTONLY);


        /*
         * Parallax
         */

        public static readonly CVarDef<bool> ParallaxEnabled =
            CVarDef.Create("parallax.enabled", true, CVar.CLIENTONLY);

        public static readonly CVarDef<bool> ParallaxDebug =
            CVarDef.Create("parallax.debug", false, CVar.CLIENTONLY);

        public static readonly CVarDef<bool> ParallaxLowQuality =
            CVarDef.Create("parallax.low_quality", false, CVar.ARCHIVE | CVar.CLIENTONLY);

        /*
         * Physics
         */

        /// <summary>
        /// When a mob is walking should its X / Y movement be relative to its parent (true) or the map (false).
        /// </summary>
        public static readonly CVarDef<bool> RelativeMovement =
            CVarDef.Create("physics.relative_movement", true, CVar.ARCHIVE | CVar.REPLICATED);

        public static readonly CVarDef<float> TileFrictionModifier =
            CVarDef.Create("physics.tile_friction", 40.0f, CVar.ARCHIVE | CVar.REPLICATED);

        public static readonly CVarDef<float> StopSpeed =
            CVarDef.Create("physics.stop_speed", 0.1f, CVar.ARCHIVE | CVar.REPLICATED);

        /// <summary>
        /// Whether mobs can push objects like lockers.
        /// </summary>
        /// <remarks>
        /// Technically client doesn't need to know about it but this may prevent a bug in the distant future so it stays.
        /// </remarks>
        public static readonly CVarDef<bool> MobPushing =
            CVarDef.Create("physics.mob_pushing", false, CVar.REPLICATED);

        /*
         * Music
         */

        public static readonly CVarDef<bool> LobbyMusicEnabled =
            CVarDef.Create("ambience.lobby_music_enabled", true, CVar.ARCHIVE | CVar.CLIENTONLY);

        public static readonly CVarDef<bool> EventMusicEnabled =
            CVarDef.Create("ambience.event_music_enabled", true, CVar.ARCHIVE | CVar.CLIENTONLY);

        /*
         * Specific Sounds
         */
        // Round  end sound (APC Destroyed)
        public static readonly CVarDef<bool> RestartSoundsEnabled =
            CVarDef.Create("ambience.restart_sounds_enabled", true, CVar.ARCHIVE | CVar.CLIENTONLY);


        /*
         * Admin sounds
         */

        public static readonly CVarDef<bool> AdminSoundsEnabled =
            CVarDef.Create("audio.admin_sounds_enabled", true, CVar.ARCHIVE | CVar.CLIENTONLY);

        /*
         * HUD
         */

        public static readonly CVarDef<int> HudTheme =
            CVarDef.Create("hud.theme", 0, CVar.ARCHIVE | CVar.CLIENTONLY);

        public static readonly CVarDef<bool> HudHeldItemShow =
            CVarDef.Create("hud.held_item_show", true, CVar.ARCHIVE | CVar.CLIENTONLY);

        public static readonly CVarDef<float> HudHeldItemOffset =
            CVarDef.Create("hud.held_item_offset", 28f, CVar.ARCHIVE | CVar.CLIENTONLY);

        public static readonly CVarDef<bool> HudFpsCounterVisible =
            CVarDef.Create("hud.fps_counter_visible", false, CVar.CLIENTONLY | CVar.ARCHIVE);

        /*
         * NPCs
         */

        public static readonly CVarDef<int> NPCMaxUpdates =
            CVarDef.Create("npc.max_updates", 128);

        public static readonly CVarDef<bool> NPCEnabled = CVarDef.Create("npc.enabled", true);

        public static readonly CVarDef<bool> NPCCollisionAvoidance = CVarDef.Create("npc.collision_avoidance", true);

        /*
         * Net
         */

        public static readonly CVarDef<float> NetAtmosDebugOverlayTickRate =
            CVarDef.Create("net.atmosdbgoverlaytickrate", 3.0f);

        public static readonly CVarDef<float> NetGasOverlayTickRate =
            CVarDef.Create("net.gasoverlaytickrate", 3.0f);

        public static readonly CVarDef<int> GasOverlayThresholds =
            CVarDef.Create("net.gasoverlaythresholds", 20);

        /*
         * Admin stuff
         */

        public static readonly CVarDef<bool> AdminAnnounceLogin =
            CVarDef.Create("admin.announce_login", true, CVar.SERVERONLY);

        public static readonly CVarDef<bool> AdminAnnounceLogout =
            CVarDef.Create("admin.announce_logout", true, CVar.SERVERONLY);

        /*
         * Explosions
         */

        /// <summary>
        ///     How many tiles the explosion system will process per tick
        /// </summary>
        /// <remarks>
        ///     Setting this too high will put a large load on a single tick. Setting this too low will lead to
        ///     unnaturally "slow" explosions.
        /// </remarks>
        public static readonly CVarDef<int> ExplosionTilesPerTick =
            CVarDef.Create("explosion.tiles_per_tick", 100, CVar.SERVERONLY);

        /// <summary>
        ///     Upper limit on the size of an explosion before physics-throwing is disabled.
        /// </summary>
        /// <remarks>
        ///     Large nukes tend to generate a lot of shrapnel that flies through space. This can functionally cripple
        ///     the server TPS for a while after an explosion (or even during, if the explosion is processed
        ///     incrementally.
        /// </remarks>
        public static readonly CVarDef<int> ExplosionThrowLimit =
            CVarDef.Create("explosion.throw_limit", 400, CVar.SERVERONLY);

        /// <summary>
        ///     If this is true, explosion processing will pause the NodeGroupSystem to pause updating.
        /// </summary>
        /// <remarks>
        ///     This only takes effect if an explosion needs more than one tick to process (i.e., covers more than <see
        ///     cref="ExplosionTilesPerTick"/> tiles). If this is not enabled, the node-system will rebuild its graph
        ///     every tick as the explosion shreds the station, causing significant slowdown.
        /// </remarks>
        public static readonly CVarDef<bool> ExplosionSleepNodeSys =
            CVarDef.Create("explosion.node_sleep", true, CVar.SERVERONLY);

        /// <summary>
        ///     Upper limit on the total area that an explosion can affect before the neighbor-finding algorithm just
        ///     stops. Defaults to a 60-rile radius explosion.
        /// </summary>
        /// <remarks>
        ///     Actual area may be larger, as it currently doesn't terminate mid neighbor finding. I.e., area may be that of a ~51 tile radius circle instead.
        /// </remarks>
        public static readonly CVarDef<int> ExplosionMaxArea =
            CVarDef.Create("explosion.max_area", (int) 3.14f * 256 * 256, CVar.SERVERONLY);

        /// <summary>
        ///     Upper limit on the number of neighbor finding steps for the explosion system neighbor-finding algorithm.
        /// </summary>
        /// <remarks>
        ///     Effectively places an upper limit on the range that any explosion can have. In the vast majority of
        ///     instances, <see cref="ExplosionMaxArea"/> will likely be hit before this becomes a limiting factor.
        /// </remarks>
        public static readonly CVarDef<int> ExplosionMaxIterations =
            CVarDef.Create("explosion.max_iterations", 500, CVar.SERVERONLY);

        /// <summary>
        ///     Max Time in milliseconds to spend processing explosions every tick.
        /// </summary>
        /// <remarks>
        ///     This time limiting is not perfectly implemented. Firstly, a significant chunk of processing time happens
        ///     due to queued entity deletions, which happen outside of the system update code. Secondly, explosion
        ///     spawning cannot currently be interrupted & resumed, and may lead to exceeding this time limit.
        /// </remarks>
        public static readonly CVarDef<float> ExplosionMaxProcessingTime =
            CVarDef.Create("explosion.max_tick_time", 7f, CVar.SERVERONLY);

        /// <summary>
        ///     If the explosion is being processed incrementally over several ticks, this variable determines whether
        ///     updating the grid tiles should be done incrementally at the end of every tick, or only once the explosion has finished processing.
        /// </summary>
        /// <remarks>
        ///     The most notable consequence of this change is that explosions will only punch a hole in the station &
        ///     create a vacumm once they have finished exploding. So airlocks will no longer slam shut as the explosion
        ///     expands, just suddenly at the end.
        /// </remarks>
        public static readonly CVarDef<bool> ExplosionIncrementalTileBreaking =
            CVarDef.Create("explosion.incremental_tile", false, CVar.SERVERONLY);

        /// <summary>
        ///     This determines for how many seconds an explosion should stay visible once it has finished expanding.
        /// </summary>
        public static readonly CVarDef<float> ExplosionPersistence =
            CVarDef.Create("explosion.persistence", 0.3f, CVar.SERVERONLY);

        /// <summary>
        ///     If an explosion covers a larger area than this number, the damaging/processing will always start during
        ///     the next tick, instead of during the same tick that the explosion was generated in.
        /// </summary>
        /// <remarks>
        ///     This value can be used to ensure that for large explosions the area/tile calculation and the explosion
        ///     processing/damaging occurs in separate ticks. This helps reduce the single-tick lag if both <see
        ///     cref="ExplosionMaxProcessingTime"/> and <see cref="ExplosionTilesPerTick"/> are large. I.e., instead of
        ///     a single tick explosion, this cvar allows for a configuration that results in a two-tick explosion,
        ///     though most of the computational cost is still in the second tick.
        /// </remarks>
        public static readonly CVarDef<int> ExplosionSingleTickAreaLimit =
            CVarDef.Create("explosion.single_tick_area_limit", 400, CVar.SERVERONLY);

        /*
         * Radiation
         */

        /// <summary>
        ///     What is the smallest radiation dose in rads that can be received by object.
        ///     Extremely small values may impact performance.
        /// </summary>
        public static readonly CVarDef<float> RadiationMinIntensity =
            CVarDef.Create("radiation.min_intensity", 0.1f, CVar.SERVERONLY);

        /// <summary>
        ///     Rate of radiation system update in seconds.
        /// </summary>
        public static readonly CVarDef<float> RadiationGridcastUpdateRate =
            CVarDef.Create("radiation.gridcast.update_rate", 1.0f, CVar.SERVERONLY);

        /// <summary>
        ///     If both radiation source and receiver are placed on same grid, ignore grids between them.
        ///     May get inaccurate result in some cases, but greatly boost performance in general.
        /// </summary>
        public static readonly CVarDef<bool> RadiationGridcastSimplifiedSameGrid =
            CVarDef.Create("radiation.gridcast.simplified_same_grid", true, CVar.SERVERONLY);

        /// <summary>
        ///     Max distance that radiation ray can travel in meters.
        /// </summary>
        public static readonly CVarDef<float> RadiationGridcastMaxDistance =
            CVarDef.Create("radiation.gridcast.max_distance", 50f, CVar.SERVERONLY);

        /*
         * Admin logs
         */

        /// <summary>
        ///     Controls if admin logs are enabled. Highly recommended to shut this off for development.
        /// </summary>
        public static readonly CVarDef<bool> AdminLogsEnabled =
            CVarDef.Create("adminlogs.enabled", true, CVar.SERVERONLY);

        public static readonly CVarDef<float> AdminLogsQueueSendDelay =
            CVarDef.Create("adminlogs.queue_send_delay_seconds", 5f, CVar.SERVERONLY);

        public static readonly CVarDef<int> AdminLogsQueueMax =
            CVarDef.Create("adminlogs.queue_max", 5000, CVar.SERVERONLY);

        public static readonly CVarDef<int> AdminLogsPreRoundQueueMax =
            CVarDef.Create("adminlogs.pre_round_queue_max", 5000, CVar.SERVERONLY);

        // How many logs to send to the client at once
        public static readonly CVarDef<int> AdminLogsClientBatchSize =
            CVarDef.Create("adminlogs.client_batch_size", 1000, CVar.SERVERONLY);

        public static readonly CVarDef<string> AdminLogsServerName =
            CVarDef.Create("adminlogs.server_name", "unknown", CVar.SERVERONLY);

        /*
         * Atmos
         */

        /// <summary>
        ///     Whether gas differences will move entities.
        /// </summary>
        public static readonly CVarDef<bool> SpaceWind =
            CVarDef.Create("atmos.space_wind", false, CVar.SERVERONLY);

        /// <summary>
        ///     Divisor from maxForce (pressureDifference * 2.25f) to force applied on objects.
        /// </summary>
        public static readonly CVarDef<float> SpaceWindPressureForceDivisorThrow =
            CVarDef.Create("atmos.space_wind_pressure_force_divisor_throw", 15f, CVar.SERVERONLY);

        /// <summary>
        ///     Divisor from maxForce (pressureDifference * 2.25f) to force applied on objects.
        /// </summary>
        public static readonly CVarDef<float> SpaceWindPressureForceDivisorPush =
            CVarDef.Create("atmos.space_wind_pressure_force_divisor_push", 2500f, CVar.SERVERONLY);

        /// <summary>
        ///     The maximum velocity (not force) that may be applied to an object by atmospheric pressure differences.
        ///     Useful to prevent clipping through objects.
        /// </summary>
        public static readonly CVarDef<float> SpaceWindMaxVelocity =
            CVarDef.Create("atmos.space_wind_max_velocity", 30f, CVar.SERVERONLY);

        /// <summary>
        ///     The maximum force that may be applied to an object by pushing (i.e. not throwing) atmospheric pressure differences.
        ///     A "throwing" atmospheric pressure difference ignores this limit, but not the max. velocity limit.
        /// </summary>
        public static readonly CVarDef<float> SpaceWindMaxPushForce =
            CVarDef.Create("atmos.space_wind_max_push_force", 20f, CVar.SERVERONLY);

        /// <summary>
        ///     Whether monstermos tile equalization is enabled.
        /// </summary>
        public static readonly CVarDef<bool> MonstermosEqualization =
            CVarDef.Create("atmos.monstermos_equalization", true, CVar.SERVERONLY);

        /// <summary>
        ///     Whether monstermos explosive depressurization is enabled.
        ///     Needs <see cref="MonstermosEqualization"/> to be enabled to work.
        /// </summary>
        public static readonly CVarDef<bool> MonstermosDepressurization =
            CVarDef.Create<bool>("atmos.monstermos_depressurization", true, CVar.SERVERONLY);

        /// <summary>
        ///     Whether monstermos explosive depressurization will rip tiles..
        ///     Needs <see cref="MonstermosEqualization"/> and <see cref="MonstermosDepressurization"/> to be enabled to work.
        /// </summary>
        public static readonly CVarDef<bool> MonstermosRipTiles =
            CVarDef.Create<bool>("atmos.monstermos_rip_tiles", true, CVar.SERVERONLY);

        /// <summary>
        ///     Whether explosive depressurization will cause the grid to gain an impulse.
        ///     Needs <see cref="MonstermosEqualization"/> and <see cref="MonstermosDepressurization"/> to be enabled to work.
        /// </summary>
        public static readonly CVarDef<bool> AtmosGridImpulse =
            CVarDef.Create("atmos.grid_impulse", false, CVar.SERVERONLY);

        /// <summary>
        ///     Whether atmos superconduction is enabled.
        /// </summary>
        /// <remarks> Disabled by default, superconduction is awful. </remarks>
        public static readonly CVarDef<bool> Superconduction =
            CVarDef.Create("atmos.superconduction", false, CVar.SERVERONLY);

        /// <summary>
        ///     Whether excited groups will be processed and created.
        /// </summary>
        public static readonly CVarDef<bool> ExcitedGroups =
            CVarDef.Create("atmos.excited_groups", true, CVar.SERVERONLY);

        /// <summary>
        ///     Whether all tiles in an excited group will clear themselves once being exposed to space.
        ///     Similar to <see cref="MonstermosDepressurization"/>, without none of the tile ripping or
        ///     things being thrown around very violently.
        ///     Needs <see cref="ExcitedGroups"/> to be enabled to work.
        /// </summary>
        public static readonly CVarDef<bool> ExcitedGroupsSpaceIsAllConsuming =
            CVarDef.Create("atmos.excited_groups_space_is_all_consuming", false, CVar.SERVERONLY);

        /// <summary>
        ///     Maximum time in milliseconds that atmos can take processing.
        /// </summary>
        public static readonly CVarDef<float> AtmosMaxProcessTime =
            CVarDef.Create("atmos.max_process_time", 3f, CVar.SERVERONLY);

        /// <summary>
        ///     Atmos tickrate in TPS. Atmos processing will happen every 1/TPS seconds.
        /// </summary>
        public static readonly CVarDef<float> AtmosTickRate =
            CVarDef.Create("atmos.tickrate", 15f, CVar.SERVERONLY);

        /*
         * MIDI instruments
         */

        public static readonly CVarDef<int> MaxMidiEventsPerSecond =
            CVarDef.Create("midi.max_events_per_second", 1000, CVar.REPLICATED | CVar.SERVER);

        public static readonly CVarDef<int> MaxMidiEventsPerBatch =
            CVarDef.Create("midi.max_events_per_batch", 60, CVar.REPLICATED | CVar.SERVER);

        public static readonly CVarDef<int> MaxMidiBatchesDropped =
            CVarDef.Create("midi.max_batches_dropped", 1, CVar.SERVERONLY);

        public static readonly CVarDef<int> MaxMidiLaggedBatches =
            CVarDef.Create("midi.max_lagged_batches", 8, CVar.SERVERONLY);

        /*
         * Holidays
         */

        public static readonly CVarDef<bool> HolidaysEnabled = CVarDef.Create("holidays.enabled", true, CVar.SERVERONLY);

        /*
         * Branding stuff
         */

        public static readonly CVarDef<bool> BrandingSteam = CVarDef.Create("branding.steam", false, CVar.CLIENTONLY);

        /*
         * OOC
         */

        public static readonly CVarDef<bool> OocEnabled = CVarDef.Create("ooc.enabled", true, CVar.NOTIFY | CVar.REPLICATED);

        public static readonly CVarDef<bool> AdminOocEnabled =
            CVarDef.Create("ooc.enabled_admin", true, CVar.NOTIFY);

        /// <summary>
        /// If true, whenever OOC is disabled the Discord OOC relay will also be disabled.
        /// </summary>
        public static readonly CVarDef<bool> DisablingOOCDisablesRelay = CVarDef.Create("ooc.disabling_ooc_disables_relay", true, CVar.SERVERONLY);

        /// <summary>
        /// Whether or not OOC chat should be enabled during a round.
        /// </summary>
        public static readonly CVarDef<bool> OocEnableDuringRound =
            CVarDef.Create("ooc.enable_during_round", false, CVar.NOTIFY | CVar.REPLICATED |CVar.SERVER);

        /*
         * LOOC
         */

        public static readonly CVarDef<bool> LoocEnabled = CVarDef.Create("looc.enabled", true, CVar.NOTIFY | CVar.REPLICATED);

        public static readonly CVarDef<bool> AdminLoocEnabled =
            CVarDef.Create("looc.enabled_admin", true, CVar.NOTIFY);

        /// <summary>
        /// True: Dead players can use LOOC
        /// False: Dead player LOOC gets redirected to dead chat
        /// </summary>
        public static readonly CVarDef<bool> DeadLoocEnabled = CVarDef.Create("looc.enabled_dead", false, CVar.NOTIFY | CVar.REPLICATED);

        /*
         * Entity Menu Grouping Types
         */
        public static readonly CVarDef<int> EntityMenuGroupingType = CVarDef.Create("entity_menu", 0, CVar.CLIENTONLY);

        /*
         * Whitelist
         */

        /// <summary>
        ///     Controls whether the server will deny any players that are not whitelisted in the DB.
        /// </summary>
        public static readonly CVarDef<bool> WhitelistEnabled =
            CVarDef.Create("whitelist.enabled", false, CVar.SERVERONLY);

        /// <summary>
        ///     The loc string to display as a disconnect reason when someone is not whitelisted.
        /// </summary>
        public static readonly CVarDef<string> WhitelistReason =
            CVarDef.Create("whitelist.reason", "whitelist-not-whitelisted", CVar.SERVERONLY);

        /*
         * VOTE
         */

        /// <summary>
        ///     Allows enabling/disabling player-started votes for ultimate authority
        /// </summary>
        public static readonly CVarDef<bool> VoteEnabled =
            CVarDef.Create("vote.enabled", true, CVar.SERVERONLY);

        // TODO HUD REFACTOR REENABLE
        /// <summary>
        ///     See vote.enabled, but specific to restart votes
        /// </summary>
        public static readonly CVarDef<bool> VoteRestartEnabled =
            CVarDef.Create("vote.restart_enabled", false, CVar.SERVERONLY);

        /// <summary>
        ///     See vote.enabled, but specific to preset votes
        /// </summary>
        public static readonly CVarDef<bool> VotePresetEnabled =
            CVarDef.Create("vote.preset_enabled", true, CVar.SERVERONLY);

        /// <summary>
        ///     See vote.enabled, but specific to map votes
        /// </summary>
        public static readonly CVarDef<bool> VoteMapEnabled =
            CVarDef.Create("vote.map_enabled", false, CVar.SERVERONLY);

        /// <summary>
        ///     The required ratio of the server that must agree for a restart round vote to go through.
        /// </summary>
        public static readonly CVarDef<float> VoteRestartRequiredRatio =
            CVarDef.Create("vote.restart_required_ratio", 0.85f, CVar.SERVERONLY);

        /// <summary>
        /// Whether or not to restrict the restart vote when there's online admins.
        /// </summary>
        public static readonly CVarDef<bool> VoteRestartNotAllowedWhenAdminOnline =
            CVarDef.Create("vote.restart_not_allowed_when_admin_online", true, CVar.SERVERONLY);

        /// <summary>
        ///     The delay which two votes of the same type are allowed to be made by separate people, in seconds.
        /// </summary>
        public static readonly CVarDef<float> VoteSameTypeTimeout =
            CVarDef.Create("vote.same_type_timeout", 240f, CVar.SERVERONLY);


        /// <summary>
        ///     Sets the duration of the map vote timer.
        /// </summary>
        public static readonly CVarDef<int>
            VoteTimerMap = CVarDef.Create("vote.timermap", 90, CVar.SERVERONLY);

        /// <summary>
        ///     Sets the duration of the restart vote timer.
        /// </summary>
        public static readonly CVarDef<int>
            VoteTimerRestart = CVarDef.Create("vote.timerrestart", 60, CVar.SERVERONLY);

        /// <summary>
        ///     Sets the duration of the gamemode/preset vote timer.
        /// </summary>
        public static readonly CVarDef<int>
            VoteTimerPreset = CVarDef.Create("vote.timerpreset", 30, CVar.SERVERONLY);

        /// <summary>
        ///     Sets the duration of the map vote timer when ALONE.
        /// </summary>
        public static readonly CVarDef<int>
            VoteTimerAlone = CVarDef.Create("vote.timeralone", 10, CVar.SERVERONLY);


        /*
         * BAN
         */

        public static readonly CVarDef<bool> BanHardwareIds =
            CVarDef.Create("ban.hardware_ids", true, CVar.SERVERONLY);

        /*
         * Shuttles
         */

        // Look this is technically eye behavior but its main impact is shuttles so I just dumped it here.
        /// <summary>
        /// If true then the camera will match the grid / map and is unchangeable.
        /// - When traversing grids it will snap to 0 degrees rotation.
        /// False means the player has control over the camera rotation.
        /// - When traversing grids it will snap to the nearest cardinal which will generally be imperceptible.
        /// </summary>
        public static readonly CVarDef<bool> CameraRotationLocked =
            CVarDef.Create("shuttle.camera_rotation_locked", false, CVar.REPLICATED);

        /// <summary>
        /// Whether cargo shuttles are enabled.
        /// </summary>
        public static readonly CVarDef<bool> CargoShuttles =
            CVarDef.Create("shuttle.cargo", true, CVar.SERVERONLY);

        /*
         * Emergency
         */

        /// <summary>
        /// Is the emergency shuttle allowed to be early launched.
        /// </summary>
        public static readonly CVarDef<bool> EmergencyEarlyLaunchAllowed =
            CVarDef.Create("shuttle.emergency_early_launch_allowed", false, CVar.SERVERONLY);

        /// <summary>
        /// How long the emergency shuttle remains docked with the station, in seconds.
        /// </summary>
        public static readonly CVarDef<float> EmergencyShuttleDockTime =
            CVarDef.Create("shuttle.emergency_dock_time", 180f, CVar.SERVERONLY);

        /// <summary>
        /// How long after the console is authorized for the shuttle to early launch.
        /// </summary>
        public static readonly CVarDef<float> EmergencyShuttleAuthorizeTime =
            CVarDef.Create("shuttle.emergency_authorize_time", 10f, CVar.SERVERONLY);

        /// <summary>
        /// How long after the console is authorized for the shuttle to early launch.
        /// </summary>
        public static readonly CVarDef<float> EmergencyShuttleTransitTime =
            CVarDef.Create("shuttle.emergency_transit_time", 60f, CVar.SERVERONLY);

        /// <summary>
        /// Whether the emergency shuttle is enabled or should the round just end.
        /// </summary>
        public static readonly CVarDef<bool> EmergencyShuttleEnabled =
            CVarDef.Create("shuttle.emergency_enabled", true, CVar.SERVERONLY);

        /// <summary>
        ///     The percentage of time passed from the initial call to when the shuttle can no longer be recalled.
        ///     ex. a call time of 10min and turning point of 0.5 means the shuttle cannot be recalled after 5 minutes.
        /// </summary>
        public static readonly CVarDef<float> EmergencyRecallTurningPoint =
            CVarDef.Create("shuttle.recall_turning_point", 0.5f, CVar.SERVERONLY);

        /// <summary>
        ///     Time in minutes after round start to auto-call the shuttle. Set to zero to disable.
        /// </summary>
        public static readonly CVarDef<int> EmergencyShuttleAutoCallTime =
            CVarDef.Create("shuttle.auto_call_time", 90, CVar.SERVERONLY);

        /// <summary>
        ///     Time in minutes after the round was extended (by recalling the shuttle) to call
        ///     the shuttle again.
        /// </summary>
        public static readonly CVarDef<int> EmergencyShuttleAutoCallExtensionTime =
            CVarDef.Create("shuttle.auto_call_extension_time", 45, CVar.SERVERONLY);

        /// <summary>
        /// The map to load for CentCom for the emergency shuttle to dock to.
        /// </summary>
        public static readonly CVarDef<string> CentcommMap =
            CVarDef.Create("shuttle.centcomm_map", "/Maps/centcomm.yml", CVar.SERVERONLY);

        /*
         * Crew Manifests
         */

        /// <summary>
        ///     Setting this allows a crew manifest to be opened from any window
        ///     that has a crew manifest button, and sends the correct message.
        ///     If this is false, only in-game entities will allow you to see
        ///     the crew manifest, if the functionality is coded in.
        ///     Having administrator priveledge ignores this, but will still
        ///     hide the button in UI windows.
        /// </summary>
        public static readonly CVarDef<bool> CrewManifestWithoutEntity =
            CVarDef.Create("crewmanifest.no_entity", true, CVar.REPLICATED);

        /// <summary>
        ///     Setting this allows the crew manifest to be viewed from 'unsecure'
        ///     entities, such as the PDA.
        /// </summary>
        public static readonly CVarDef<bool> CrewManifestUnsecure =
            CVarDef.Create("crewmanifest.unsecure", true, CVar.REPLICATED);

        /// <summary>
        ///     Dictates the order the crew manifest will appear in, in terms of its sections.
        ///     Sections not in this list will appear at the end of the list, in no
        ///     specific order.
        /// </summary>
        public static readonly CVarDef<string> CrewManifestOrdering =
            CVarDef.Create("crewmanifest.ordering", "Command,Security,Science,Medical,Engineering,Cargo,Civilian,Unknown",
                CVar.REPLICATED);

        /*
         * Biomass
         */

        /// <summary>
        ///     Enabled: Cloning has 70% cost and reclaimer will refuse to reclaim corpses with souls. (For LRP).
        ///     Disabled: Cloning has full biomass cost and reclaimer can reclaim corpses with souls. (Playtested and balanced for MRP+).
        /// </summary>
        public static readonly CVarDef<bool> BiomassEasyMode =
            CVarDef.Create("biomass.easy_mode", true, CVar.SERVERONLY);

        /*
         * VIEWPORT
         */

        public static readonly CVarDef<bool> ViewportStretch =
            CVarDef.Create("viewport.stretch", true, CVar.CLIENTONLY | CVar.ARCHIVE);

        public static readonly CVarDef<int> ViewportFixedScaleFactor =
            CVarDef.Create("viewport.fixed_scale_factor", 2, CVar.CLIENTONLY | CVar.ARCHIVE);

        // This default is basically specifically chosen so fullscreen/maximized 1080p hits a 2x snap and does NN.
        public static readonly CVarDef<int> ViewportSnapToleranceMargin =
            CVarDef.Create("viewport.snap_tolerance_margin", 64, CVar.CLIENTONLY | CVar.ARCHIVE);

        public static readonly CVarDef<int> ViewportSnapToleranceClip =
            CVarDef.Create("viewport.snap_tolerance_clip", 32, CVar.CLIENTONLY | CVar.ARCHIVE);

        public static readonly CVarDef<bool> ViewportScaleRender =
            CVarDef.Create("viewport.scale_render", true, CVar.CLIENTONLY | CVar.ARCHIVE);

        public static readonly CVarDef<int> ViewportMinimumWidth =
            CVarDef.Create("viewport.minimum_width", 15, CVar.REPLICATED);

        public static readonly CVarDef<int> ViewportMaximumWidth =
            CVarDef.Create("viewport.maximum_width", 21, CVar.REPLICATED);

        public static readonly CVarDef<int> ViewportWidth =
            CVarDef.Create("viewport.width", 21, CVar.CLIENTONLY | CVar.ARCHIVE);

        /*
         * UI
         */

        public static readonly CVarDef<string> UILayout =
            CVarDef.Create("ui.layout", "Default", CVar.CLIENTONLY | CVar.ARCHIVE);



        /*
         * CHAT
         */

        public static readonly CVarDef<int> ChatMaxMessageLength =
            CVarDef.Create("chat.max_message_length", 1000, CVar.SERVER | CVar.REPLICATED);

        public static readonly CVarDef<bool> ChatSanitizerEnabled =
            CVarDef.Create("chat.chat_sanitizer_enabled", true, CVar.SERVERONLY);

        public static readonly CVarDef<bool> ChatShowTypingIndicator =
            CVarDef.Create("chat.show_typing_indicator", true, CVar.CLIENTONLY);

        /*
         * AFK
         */

        /// <summary>
        /// How long a client can go without any input before being considered AFK.
        /// </summary>
        public static readonly CVarDef<float> AfkTime =
            CVarDef.Create("afk.time", 60f, CVar.SERVERONLY);

        /// <summary>
        /// How long seconds a client can go after being detected as AFK before being kicked.
        /// </summary>
        public static readonly CVarDef<float> AfkKickTime =
            CVarDef.Create("afk.kick_time", 600f, CVar.SERVERONLY);

        /*
         * IC
         */

        /// <summary>
        /// Restricts IC character names to alphanumeric chars.
        /// </summary>
        public static readonly CVarDef<bool> RestrictedNames =
            CVarDef.Create("ic.restricted_names", true, CVar.SERVER | CVar.REPLICATED);

        /// <summary>
        /// Allows flavor text (character descriptions)
        /// </summary>
        public static readonly CVarDef<bool> FlavorText =
            CVarDef.Create("ic.flavor_text", false, CVar.SERVER | CVar.REPLICATED);

        /// <summary>
        /// Adds a period at the end of a sentence if the sentence ends in a letter.
        /// </summary>
        public static readonly CVarDef<bool> ChatPunctuation =
            CVarDef.Create("ic.punctuation", false, CVar.SERVER);

        /// <summary>
        /// Enables automatically forcing IC name rules. Uppercases the first letter of the first and last words of the name
        /// </summary>
        public static readonly CVarDef<bool> ICNameCase =
            CVarDef.Create("ic.name_case", true, CVar.SERVER | CVar.REPLICATED);

        /*
         * Salvage
         */

        /// <summary>
        ///     Forced salvage map prototype name (if empty, randomly selected)
        /// </summary>
        public static readonly CVarDef<string>
            SalvageForced = CVarDef.Create("salvage.forced", "", CVar.SERVERONLY);

        /*

         * Flavor
         */

        /// <summary>
        ///     Flavor limit. This is to ensure that having a large mass of flavors in
        ///     some food object won't spam a user with flavors.
        /// </summary>
        public static readonly CVarDef<int>
            FlavorLimit = CVarDef.Create("flavor.limit", 10, CVar.SERVERONLY);

        /*
         * Mapping
         */

        /// <summary>
        ///     Will mapping mode enable autosaves when it's activated?
        /// </summary>
        public static readonly CVarDef<bool>
            AutosaveEnabled = CVarDef.Create("mapping.autosave", true, CVar.SERVERONLY);

        /// <summary>
        ///     Autosave interval in seconds.
        /// </summary>
        public static readonly CVarDef<float>
            AutosaveInterval = CVarDef.Create("mapping.autosave_interval", 600f, CVar.SERVERONLY);

        /// <summary>
        ///     Directory in server user data to save to. Saves will be inside folders in this directory.
        /// </summary>
        public static readonly CVarDef<string>
            AutosaveDirectory = CVarDef.Create("mapping.autosave_dir", "Autosaves", CVar.SERVERONLY);


        /*
         * Rules
         */

        /// <summary>
        /// Time that players have to wait before rules can be accepted.
        /// </summary>
        public static readonly CVarDef<float> RulesWaitTime =
            CVarDef.Create("rules.time", 45f, CVar.SERVER | CVar.REPLICATED);

        /// <summary>
        /// Don't show rules to localhost/loopback interface.
        /// </summary>
        public static readonly CVarDef<bool> RulesExemptLocal =
            CVarDef.Create("rules.exempt_local", true, CVar.SERVERONLY);


        /*
         * Autogeneration
         */

        public static readonly CVarDef<string> DestinationFile =
            CVarDef.Create("autogen.destination_file", "", CVar.SERVER | CVar.SERVERONLY);

        /*
         * Network Resource Manager
         */

        /// <summary>
        /// Controls whether new resources can be uploaded by admins.
        /// Does not prevent already uploaded resources from being sent.
        /// </summary>
        public static readonly CVarDef<bool> ResourceUploadingEnabled =
            CVarDef.Create("netres.enabled", true, CVar.REPLICATED | CVar.SERVER);

        /// <summary>
        /// Controls the data size limit in megabytes for uploaded resources. If they're too big, they will be dropped.
        /// Set to zero or a negative value to disable limit.
        /// </summary>
        public static readonly CVarDef<float> ResourceUploadingLimitMb =
            CVarDef.Create("netres.limit", 3f, CVar.REPLICATED | CVar.SERVER);

        /// <summary>
        /// Whether uploaded files will be stored in the server's database.
        /// This is useful to keep "logs" on what files admins have uploaded in the past.
        /// </summary>
        public static readonly CVarDef<bool> ResourceUploadingStoreEnabled =
            CVarDef.Create("netres.store_enabled", true, CVar.SERVER | CVar.SERVERONLY);

        /// <summary>
        /// Numbers of days before stored uploaded files are deleted. Set to zero or negative to disable auto-delete.
        /// This is useful to free some space automatically. Auto-deletion runs only on server boot.
        /// </summary>
        public static readonly CVarDef<int> ResourceUploadingStoreDeletionDays =
            CVarDef.Create("netres.store_deletion_days", 30, CVar.SERVER | CVar.SERVERONLY);

        /*
         * Controls
         */

        /// <summary>
        /// Deadzone for drag-drop interactions.
        /// </summary>
        public static readonly CVarDef<float> DragDropDeadZone =
            CVarDef.Create("control.drag_dead_zone", 12f, CVar.CLIENTONLY | CVar.ARCHIVE);

        /*
         * UPDATE
         */

        /// <summary>
        /// If a server update restart is pending, the delay after the last player leaves before we actually restart. In seconds.
        /// </summary>
        public static readonly CVarDef<float> UpdateRestartDelay =
            CVarDef.Create("update.restart_delay", 20f, CVar.SERVERONLY);

        /*
         * Ghost
         */

        /// <summary>
        /// The time you must spend reading the rules, before the "Request" button is enabled
        /// </summary>
        public static readonly CVarDef<float> GhostRoleTime =
            CVarDef.Create("ghost.role_time", 3f, CVar.REPLICATED);

        /*
         * Fire alarm
         */

        /// <summary>
        ///     If fire alarms should have all access, or if activating/resetting these
        ///     should be restricted to what is dictated on a player's access card.
        ///     Defaults to true.
        /// </summary>
        public static readonly CVarDef<bool> FireAlarmAllAccess =
            CVarDef.Create("firealarm.allaccess", true, CVar.SERVERONLY);

        /*
         * PLAYTIME
         */


        /// <summary>
        /// Time between play time autosaves, in seconds.
        /// </summary>
        public static readonly CVarDef<float>
            PlayTimeSaveInterval = CVarDef.Create("playtime.save_interval", 900f, CVar.SERVERONLY);

<<<<<<< HEAD
        /**
         * Corvax | Sponsors
         */

        /// <summary>
        /// URL of the sponsors server API.
        /// </summary>
        public static readonly CVarDef<string> SponsorsApiUrl =
            CVarDef.Create("sponsor.api_url", "", CVar.SERVERONLY);

        /*
         * Corvax | Queue
         */

        /// <summary>
        ///     Controls if the connections queue is enabled. If enabled stop kicking new players after `SoftMaxPlayers` cap and instead add them to queue.
        /// </summary>
        public static readonly CVarDef<bool>
            QueueEnabled = CVarDef.Create("queue.enabled", false, CVar.SERVERONLY);

        /*
         * Corvax | JoinPlaytime
         */

        /// <summary>
        ///     Minimum required overall play hours to join server
        /// </summary>
        public static readonly CVarDef<int> JoinPlaytimeHours =
            CVarDef.Create("joinplaytime.min_hours", 0, CVar.SERVERONLY);
=======
        /*
         * INFOLINKS
         */

        /// <summary>
        /// Link to Discord server to show in the launcher.
        /// </summary>
        public static readonly CVarDef<string> InfoLinksDiscord =
            CVarDef.Create("infolinks.discord", "", CVar.SERVER | CVar.REPLICATED);

        /// <summary>
        /// Link to website to show in the launcher.
        /// </summary>
        public static readonly CVarDef<string> InfoLinksForum =
            CVarDef.Create("infolinks.forum", "", CVar.SERVER | CVar.REPLICATED);

        /// <summary>
        /// Link to GitHub page to show in the launcher.
        /// </summary>
        public static readonly CVarDef<string> InfoLinksGithub =
            CVarDef.Create("infolinks.github", "", CVar.SERVER | CVar.REPLICATED);

        /// <summary>
        /// Link to website to show in the launcher.
        /// </summary>
        public static readonly CVarDef<string> InfoLinksWebsite =
            CVarDef.Create("infolinks.website", "", CVar.SERVER | CVar.REPLICATED);

        /// <summary>
        /// Link to wiki to show in the launcher.
        /// </summary>
        public static readonly CVarDef<string> InfoLinksWiki =
            CVarDef.Create("infolinks.wiki", "", CVar.SERVER | CVar.REPLICATED);

        /// <summary>
        /// Link to Patreon. Not shown in the launcher currently.
        /// </summary>
        public static readonly CVarDef<string> InfoLinksPatreon =
            CVarDef.Create("infolinks.patreon", "", CVar.SERVER | CVar.REPLICATED);

        /// <summary>
        /// Link to the bug report form.
        /// </summary>
        public static readonly CVarDef<string> InfoLinksBugReport =
            CVarDef.Create("infolinks.bug_report", "", CVar.SERVER | CVar.REPLICATED);
>>>>>>> afbb3f28
    }
}<|MERGE_RESOLUTION|>--- conflicted
+++ resolved
@@ -1361,7 +1361,52 @@
         public static readonly CVarDef<float>
             PlayTimeSaveInterval = CVarDef.Create("playtime.save_interval", 900f, CVar.SERVERONLY);
 
-<<<<<<< HEAD
+        /*
+         * INFOLINKS
+         */
+
+        /// <summary>
+        /// Link to Discord server to show in the launcher.
+        /// </summary>
+        public static readonly CVarDef<string> InfoLinksDiscord =
+            CVarDef.Create("infolinks.discord", "", CVar.SERVER | CVar.REPLICATED);
+
+        /// <summary>
+        /// Link to website to show in the launcher.
+        /// </summary>
+        public static readonly CVarDef<string> InfoLinksForum =
+            CVarDef.Create("infolinks.forum", "", CVar.SERVER | CVar.REPLICATED);
+
+        /// <summary>
+        /// Link to GitHub page to show in the launcher.
+        /// </summary>
+        public static readonly CVarDef<string> InfoLinksGithub =
+            CVarDef.Create("infolinks.github", "", CVar.SERVER | CVar.REPLICATED);
+
+        /// <summary>
+        /// Link to website to show in the launcher.
+        /// </summary>
+        public static readonly CVarDef<string> InfoLinksWebsite =
+            CVarDef.Create("infolinks.website", "", CVar.SERVER | CVar.REPLICATED);
+
+        /// <summary>
+        /// Link to wiki to show in the launcher.
+        /// </summary>
+        public static readonly CVarDef<string> InfoLinksWiki =
+            CVarDef.Create("infolinks.wiki", "", CVar.SERVER | CVar.REPLICATED);
+
+        /// <summary>
+        /// Link to Patreon. Not shown in the launcher currently.
+        /// </summary>
+        public static readonly CVarDef<string> InfoLinksPatreon =
+            CVarDef.Create("infolinks.patreon", "", CVar.SERVER | CVar.REPLICATED);
+
+        /// <summary>
+        /// Link to the bug report form.
+        /// </summary>
+        public static readonly CVarDef<string> InfoLinksBugReport =
+            CVarDef.Create("infolinks.bug_report", "", CVar.SERVER | CVar.REPLICATED);
+
         /**
          * Corvax | Sponsors
          */
@@ -1391,52 +1436,5 @@
         /// </summary>
         public static readonly CVarDef<int> JoinPlaytimeHours =
             CVarDef.Create("joinplaytime.min_hours", 0, CVar.SERVERONLY);
-=======
-        /*
-         * INFOLINKS
-         */
-
-        /// <summary>
-        /// Link to Discord server to show in the launcher.
-        /// </summary>
-        public static readonly CVarDef<string> InfoLinksDiscord =
-            CVarDef.Create("infolinks.discord", "", CVar.SERVER | CVar.REPLICATED);
-
-        /// <summary>
-        /// Link to website to show in the launcher.
-        /// </summary>
-        public static readonly CVarDef<string> InfoLinksForum =
-            CVarDef.Create("infolinks.forum", "", CVar.SERVER | CVar.REPLICATED);
-
-        /// <summary>
-        /// Link to GitHub page to show in the launcher.
-        /// </summary>
-        public static readonly CVarDef<string> InfoLinksGithub =
-            CVarDef.Create("infolinks.github", "", CVar.SERVER | CVar.REPLICATED);
-
-        /// <summary>
-        /// Link to website to show in the launcher.
-        /// </summary>
-        public static readonly CVarDef<string> InfoLinksWebsite =
-            CVarDef.Create("infolinks.website", "", CVar.SERVER | CVar.REPLICATED);
-
-        /// <summary>
-        /// Link to wiki to show in the launcher.
-        /// </summary>
-        public static readonly CVarDef<string> InfoLinksWiki =
-            CVarDef.Create("infolinks.wiki", "", CVar.SERVER | CVar.REPLICATED);
-
-        /// <summary>
-        /// Link to Patreon. Not shown in the launcher currently.
-        /// </summary>
-        public static readonly CVarDef<string> InfoLinksPatreon =
-            CVarDef.Create("infolinks.patreon", "", CVar.SERVER | CVar.REPLICATED);
-
-        /// <summary>
-        /// Link to the bug report form.
-        /// </summary>
-        public static readonly CVarDef<string> InfoLinksBugReport =
-            CVarDef.Create("infolinks.bug_report", "", CVar.SERVER | CVar.REPLICATED);
->>>>>>> afbb3f28
     }
 }