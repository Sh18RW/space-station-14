--- conflicted
+++ resolved
@@ -256,26 +256,30 @@
         public static readonly CVarDef<string> DiscordAHelpWebhook =
             CVarDef.Create("discord.ahelp_webhook", string.Empty, CVar.SERVERONLY);
 
-<<<<<<< HEAD
+        /// <summary>
+        /// The server icon to use in the Discord ahelp embed footer.
+        /// Valid values are specified at https://discord.com/developers/docs/resources/channel#embed-object-embed-footer-structure.
+        /// </summary>
+        public static readonly CVarDef<string> DiscordAHelpFooterIcon =
+            CVarDef.Create("discord.ahelp_footer_icon", string.Empty, CVar.SERVERONLY);
+
+        /// <summary>
+        /// The avatar to use for the webhook. Should be an URL.
+        /// </summary>
+        public static readonly CVarDef<string> DiscordAHelpAvatar =
+            CVarDef.Create("discord.ahelp_avatar", string.Empty, CVar.SERVERONLY);
+
+        /// <summary>
+        /// URL of the Discord webhook which will send round staus notficaitons.
+        /// </summary>
         public static readonly CVarDef<string> DiscordRoundWebhook =
             CVarDef.Create("discord.round_webhook", string.Empty, CVar.SERVERONLY);
 
+        /// <summary>
+        /// Discord ID of role which will be pinged on new round start message.
+        /// </summary>
         public static readonly CVarDef<string> DiscordRoundRoleId =
             CVarDef.Create("discord.round_roleid", string.Empty, CVar.SERVERONLY);
-=======
-        /// <summary>
-        /// The server icon to use in the Discord ahelp embed footer.
-        /// Valid values are specified at https://discord.com/developers/docs/resources/channel#embed-object-embed-footer-structure.
-        /// </summary>
-        public static readonly CVarDef<string> DiscordAHelpFooterIcon =
-            CVarDef.Create("discord.ahelp_footer_icon", string.Empty, CVar.SERVERONLY);
-
-        /// <summary>
-        /// The avatar to use for the webhook. Should be an URL.
-        /// </summary>
-        public static readonly CVarDef<string> DiscordAHelpAvatar =
-            CVarDef.Create("discord.ahelp_avatar", string.Empty, CVar.SERVERONLY);
->>>>>>> 038f0886
 
         /*
          * Suspicion
