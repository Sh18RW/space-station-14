using Content.Shared.Humanoid.Prototypes;
using Content.Shared.Dataset;
using Robust.Shared.Random;
using Robust.Shared.Prototypes;
using Robust.Shared.Enums;

namespace Content.Shared.Humanoid
{
    /// <summary>
    /// Figure out how to name a humanoid with these extensions.
    /// </summary>
    public sealed class NamingSystem : EntitySystem
    {
        [Dependency] private readonly IRobustRandom _random = default!;
        [Dependency] private readonly IPrototypeManager _prototypeManager = default!;

        public string GetName(string species, Gender? gender = null)
        {
            // if they have an old species or whatever just fall back to human I guess?
            // Some downstream is probably gonna have this eventually but then they can deal with fallbacks.
            if (!_prototypeManager.TryIndex(species, out SpeciesPrototype? speciesProto))
            {
                speciesProto = _prototypeManager.Index<SpeciesPrototype>("Human");
                Logger.Warning($"Unable to find species {species} for name, falling back to Human");
            }

            switch (speciesProto.Naming)
            {
                case SpeciesNaming.TheFirstofLast:
                    return Loc.GetString("namepreset-thefirstoflast",
                        ("first", GetFirstName(speciesProto, gender)), ("last", GetLastName(speciesProto)));
                case SpeciesNaming.FirstDashFirst:
                    return Loc.GetString("namepreset-firstdashfirst",
                        ("first1", GetFirstName(speciesProto, gender)), ("first2", GetFirstName(speciesProto, gender)));
                case SpeciesNaming.FirstLast:
                default:
<<<<<<< HEAD
                    return $"{GetFirstName(speciesProto, gender)} {GetLastName(speciesProto, gender)}";
=======
                    return Loc.GetString("namepreset-firstlast",
                        ("first", GetFirstName(speciesProto, gender)), ("last", GetLastName(speciesProto)));
>>>>>>> 8be499df
            }
        }

        public string GetFirstName(SpeciesPrototype speciesProto, Gender? gender = null)
        {
            switch (gender)
            {
                case Gender.Male:
                    return _random.Pick(_prototypeManager.Index<DatasetPrototype>(speciesProto.MaleFirstNames).Values);
                case Gender.Female:
                    return _random.Pick(_prototypeManager.Index<DatasetPrototype>(speciesProto.FemaleFirstNames).Values);
                default:
                    if (_random.Prob(0.5f))
                        return _random.Pick(_prototypeManager.Index<DatasetPrototype>(speciesProto.MaleFirstNames).Values);
                    else
                        return _random.Pick(_prototypeManager.Index<DatasetPrototype>(speciesProto.FemaleFirstNames).Values);
            }
        }

        public string GetLastName(SpeciesPrototype speciesProto, Gender? gender = null)
        {
            switch (gender)
            {
                case Gender.Male:
                    return _random.Pick(_prototypeManager.Index<DatasetPrototype>(speciesProto.MaleLastNames).Values);
                case Gender.Female:
                    return _random.Pick(_prototypeManager.Index<DatasetPrototype>(speciesProto.FemaleLastNames).Values);
                default:
                    if (_random.Prob(0.5f))
                        return _random.Pick(_prototypeManager.Index<DatasetPrototype>(speciesProto.MaleLastNames).Values);
                    else
                        return _random.Pick(_prototypeManager.Index<DatasetPrototype>(speciesProto.FemaleLastNames).Values);
            }
        }
    }
}<|MERGE_RESOLUTION|>--- conflicted
+++ resolved
@@ -28,18 +28,14 @@
             {
                 case SpeciesNaming.TheFirstofLast:
                     return Loc.GetString("namepreset-thefirstoflast",
-                        ("first", GetFirstName(speciesProto, gender)), ("last", GetLastName(speciesProto)));
+                        ("first", GetFirstName(speciesProto, gender)), ("last", GetLastName(speciesProto, gender)));
                 case SpeciesNaming.FirstDashFirst:
                     return Loc.GetString("namepreset-firstdashfirst",
                         ("first1", GetFirstName(speciesProto, gender)), ("first2", GetFirstName(speciesProto, gender)));
                 case SpeciesNaming.FirstLast:
                 default:
-<<<<<<< HEAD
-                    return $"{GetFirstName(speciesProto, gender)} {GetLastName(speciesProto, gender)}";
-=======
                     return Loc.GetString("namepreset-firstlast",
-                        ("first", GetFirstName(speciesProto, gender)), ("last", GetLastName(speciesProto)));
->>>>>>> 8be499df
+                        ("first", GetFirstName(speciesProto, gender)), ("last", GetLastName(speciesProto, gender)));
             }
         }
 
