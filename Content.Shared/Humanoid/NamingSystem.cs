using Content.Shared.Humanoid.Prototypes;
using Content.Shared.Dataset;
using Content.Shared.Random.Helpers;
using Robust.Shared.Random;
using Robust.Shared.Prototypes;
using Robust.Shared.Enums;

namespace Content.Shared.Humanoid
{
    /// <summary>
    /// Figure out how to name a humanoid with these extensions.
    /// </summary>
    public sealed class NamingSystem : EntitySystem
    {
        [Dependency] private readonly IRobustRandom _random = default!;
        [Dependency] private readonly IPrototypeManager _prototypeManager = default!;

        public string GetName(string species, Gender? gender = null)
        {
            // if they have an old species or whatever just fall back to human I guess?
            // Some downstream is probably gonna have this eventually but then they can deal with fallbacks.
            if (!_prototypeManager.TryIndex(species, out SpeciesPrototype? speciesProto))
            {
                speciesProto = _prototypeManager.Index<SpeciesPrototype>("Human");
                Log.Warning($"Unable to find species {species} for name, falling back to Human");
            }

            switch (speciesProto.Naming)
            {
                case SpeciesNaming.First:
                    return Loc.GetString("namepreset-first",
                        ("first", GetFirstName(speciesProto, gender)));
                case SpeciesNaming.TheFirstofLast:
                    return Loc.GetString("namepreset-thefirstoflast",
                        ("first", GetFirstName(speciesProto, gender)), ("last", GetLastName(speciesProto, gender))); // Corvax-LastnameGender
                case SpeciesNaming.FirstDashFirst:
                    return Loc.GetString("namepreset-firstdashfirst",
                        ("first1", GetFirstName(speciesProto, gender)), ("first2", GetFirstName(speciesProto, gender)));
                case SpeciesNaming.FirstLast:
                default:
                    return Loc.GetString("namepreset-firstlast",
                        ("first", GetFirstName(speciesProto, gender)), ("last", GetLastName(speciesProto, gender))); // Corvax-LastnameGender
            }
        }

        public string GetFirstName(SpeciesPrototype speciesProto, Gender? gender = null)
        {
            switch (gender)
            {
                case Gender.Male:
                    return _random.Pick(_prototypeManager.Index<LocalizedDatasetPrototype>(speciesProto.MaleFirstNames));
                case Gender.Female:
                    return _random.Pick(_prototypeManager.Index<LocalizedDatasetPrototype>(speciesProto.FemaleFirstNames));
                default:
                    if (_random.Prob(0.5f))
                        return _random.Pick(_prototypeManager.Index<LocalizedDatasetPrototype>(speciesProto.MaleFirstNames));
                    else
                        return _random.Pick(_prototypeManager.Index<LocalizedDatasetPrototype>(speciesProto.FemaleFirstNames));
            }
        }

        // Corvax-LastnameGender-Start: Added custom gender split logic
        public string GetLastName(SpeciesPrototype speciesProto, Gender? gender = null)
        {
<<<<<<< HEAD
            switch (gender)
            {
                case Gender.Male:
                    return _random.Pick(_prototypeManager.Index<DatasetPrototype>(speciesProto.MaleLastNames).Values);
                case Gender.Female:
                    return _random.Pick(_prototypeManager.Index<DatasetPrototype>(speciesProto.FemaleLastNames).Values);
                default:
                    if (_random.Prob(0.5f))
                        return _random.Pick(_prototypeManager.Index<DatasetPrototype>(speciesProto.MaleLastNames).Values);
                    else
                        return _random.Pick(_prototypeManager.Index<DatasetPrototype>(speciesProto.FemaleLastNames).Values);
            }
=======
            return _random.Pick(_prototypeManager.Index<LocalizedDatasetPrototype>(speciesProto.LastNames));
>>>>>>> 08cd8d05
        }
        // Corvax-LastnameGender-End
    }
}<|MERGE_RESOLUTION|>--- conflicted
+++ resolved
@@ -62,22 +62,18 @@
         // Corvax-LastnameGender-Start: Added custom gender split logic
         public string GetLastName(SpeciesPrototype speciesProto, Gender? gender = null)
         {
-<<<<<<< HEAD
             switch (gender)
             {
                 case Gender.Male:
-                    return _random.Pick(_prototypeManager.Index<DatasetPrototype>(speciesProto.MaleLastNames).Values);
+                    return _random.Pick(_prototypeManager.Index<LocalizedDatasetPrototype>(speciesProto.MaleLastNames));
                 case Gender.Female:
-                    return _random.Pick(_prototypeManager.Index<DatasetPrototype>(speciesProto.FemaleLastNames).Values);
+                    return _random.Pick(_prototypeManager.Index<LocalizedDatasetPrototype>(speciesProto.FemaleLastNames));
                 default:
                     if (_random.Prob(0.5f))
-                        return _random.Pick(_prototypeManager.Index<DatasetPrototype>(speciesProto.MaleLastNames).Values);
+                        return _random.Pick(_prototypeManager.Index<LocalizedDatasetPrototype>(speciesProto.MaleLastNames));
                     else
-                        return _random.Pick(_prototypeManager.Index<DatasetPrototype>(speciesProto.FemaleLastNames).Values);
+                        return _random.Pick(_prototypeManager.Index<LocalizedDatasetPrototype>(speciesProto.FemaleLastNames));
             }
-=======
-            return _random.Pick(_prototypeManager.Index<LocalizedDatasetPrototype>(speciesProto.LastNames));
->>>>>>> 08cd8d05
         }
         // Corvax-LastnameGender-End
     }
