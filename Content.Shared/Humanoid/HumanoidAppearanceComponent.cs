using Content.Shared.DisplacementMap;
using Content.Shared.Humanoid.Markings;
using Content.Shared.Humanoid.Prototypes;
using Content.Shared.Inventory;
using Robust.Shared.Enums;
using Robust.Shared.GameStates;
using Robust.Shared.Prototypes;
using Robust.Shared.Serialization;
using Robust.Shared.Utility;

namespace Content.Shared.Humanoid;

[NetworkedComponent, RegisterComponent, AutoGenerateComponentState(true)]
public sealed partial class HumanoidAppearanceComponent : Component
{
    public MarkingSet ClientOldMarkings = new();

    [DataField, AutoNetworkedField]
    public MarkingSet MarkingSet = new();

    [DataField]
    public Dictionary<HumanoidVisualLayers, HumanoidSpeciesSpriteLayer> BaseLayers = new();

    [DataField, AutoNetworkedField]
    public HashSet<HumanoidVisualLayers> PermanentlyHidden = new();

    // Couldn't these be somewhere else?

    [DataField, AutoNetworkedField]
    public Gender Gender;

    [DataField, AutoNetworkedField]
    public int Age = 18;

    /// <summary>
    ///     Any custom base layers this humanoid might have. See:
    ///     limb transplants (potentially), robotic arms, etc.
    ///     Stored on the server, this is merged in the client into
    ///     all layer settings.
    /// </summary>
    [DataField, AutoNetworkedField]
    public Dictionary<HumanoidVisualLayers, CustomBaseLayerInfo> CustomBaseLayers = new();

    /// <summary>
    ///     Current species. Dictates things like base body sprites,
    ///     base humanoid to spawn, etc.
    /// </summary>
    [DataField(required: true), AutoNetworkedField]
    public ProtoId<SpeciesPrototype> Species { get; set; }

    /// <summary>
    ///     The initial profile and base layers to apply to this humanoid.
    /// </summary>
    [DataField]
    public ProtoId<HumanoidProfilePrototype>? Initial { get; private set; }

    /// <summary>
    ///     Skin color of this humanoid.
    /// </summary>
    [DataField, AutoNetworkedField]
    public Color SkinColor { get; set; } = Color.FromHex("#C0967F");

    /// <summary>
    ///     A map of the visual layers currently hidden to the equipment
    ///     slots that are currently hiding them. This will affect the base
    ///     sprite on this humanoid layer, and any markings that sit above it.
    /// </summary>
    [DataField, AutoNetworkedField]
    public Dictionary<HumanoidVisualLayers, SlotFlags> HiddenLayers = new();

    [DataField, AutoNetworkedField]
    public Sex Sex = Sex.Male;

    [DataField, AutoNetworkedField]
    public Color EyeColor = Color.Brown;

    /// <summary>
    ///     Hair color of this humanoid. Used to avoid looping through all markings
    /// </summary>
    [ViewVariables(VVAccess.ReadOnly)]
    public Color? CachedHairColor;

    /// <summary>
    ///     Facial Hair color of this humanoid. Used to avoid looping through all markings
    /// </summary>
    [ViewVariables(VVAccess.ReadOnly)]
    public Color? CachedFacialHairColor;

    /// <summary>
    ///     Which layers of this humanoid that should be hidden on equipping a corresponding item..
    /// </summary>
    [DataField]
    public HashSet<HumanoidVisualLayers> HideLayersOnEquip = [HumanoidVisualLayers.Hair];

    /// <summary>
    ///     Which markings the humanoid defaults to when nudity is toggled off.
    /// </summary>
    [DataField]
    public ProtoId<MarkingPrototype>? UndergarmentTop = new ProtoId<MarkingPrototype>("UndergarmentTopTanktop");

    [DataField]
    public ProtoId<MarkingPrototype>? UndergarmentBottom = new ProtoId<MarkingPrototype>("UndergarmentBottomBoxers");
<<<<<<< HEAD
=======

    /// <summary>
    ///     The displacement maps that will be applied to specific layers of the humanoid.
    /// </summary>
    [DataField]
    public Dictionary<HumanoidVisualLayers, DisplacementData> MarkingsDisplacement = new();
>>>>>>> a594c7b6
}

[DataDefinition]
[Serializable, NetSerializable]
public readonly partial struct CustomBaseLayerInfo
{
    public CustomBaseLayerInfo(string? id, Color? color = null)
    {
        DebugTools.Assert(id == null || IoCManager.Resolve<IPrototypeManager>().HasIndex<HumanoidSpeciesSpriteLayer>(id));
        Id = id;
        Color = color;
    }

    /// <summary>
    ///     ID of this custom base layer. Must be a <see cref="HumanoidSpeciesSpriteLayer"/>.
    /// </summary>
    [DataField]
    public ProtoId<HumanoidSpeciesSpriteLayer>? Id { get; init; }

    /// <summary>
    ///     Color of this custom base layer. Null implies skin colour if the corresponding <see cref="HumanoidSpeciesSpriteLayer"/> is set to match skin.
    /// </summary>
    [DataField]
    public Color? Color { get; init; }
}<|MERGE_RESOLUTION|>--- conflicted
+++ resolved
@@ -100,15 +100,12 @@
 
     [DataField]
     public ProtoId<MarkingPrototype>? UndergarmentBottom = new ProtoId<MarkingPrototype>("UndergarmentBottomBoxers");
-<<<<<<< HEAD
-=======
 
     /// <summary>
     ///     The displacement maps that will be applied to specific layers of the humanoid.
     /// </summary>
     [DataField]
     public Dictionary<HumanoidVisualLayers, DisplacementData> MarkingsDisplacement = new();
->>>>>>> a594c7b6
 }
 
 [DataDefinition]
