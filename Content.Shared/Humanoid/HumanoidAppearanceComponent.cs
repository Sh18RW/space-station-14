using Content.Shared.Corvax.TTS;
using Content.Shared.Humanoid.Markings;
using Content.Shared.Humanoid.Prototypes;
using Robust.Shared.Enums;
using Robust.Shared.GameStates;
using Robust.Shared.Prototypes;
using Robust.Shared.Serialization;
using Robust.Shared.Utility;

namespace Content.Shared.Humanoid;

[NetworkedComponent, RegisterComponent, AutoGenerateComponentState(true)]
public sealed partial class HumanoidAppearanceComponent : Component
{
    public MarkingSet ClientOldMarkings = new();

    [DataField, AutoNetworkedField]
    public MarkingSet MarkingSet = new();

    [DataField]
    public Dictionary<HumanoidVisualLayers, HumanoidSpeciesSpriteLayer> BaseLayers = new();

    [DataField, AutoNetworkedField]
    public HashSet<HumanoidVisualLayers> PermanentlyHidden = new();

    // Couldn't these be somewhere else?

    [DataField, AutoNetworkedField]
    public Gender Gender;

    [DataField, AutoNetworkedField]
    public int Age = 18;

    /// <summary>
    ///     Any custom base layers this humanoid might have. See:
    ///     limb transplants (potentially), robotic arms, etc.
    ///     Stored on the server, this is merged in the client into
    ///     all layer settings.
    /// </summary>
    [DataField, AutoNetworkedField]
    public Dictionary<HumanoidVisualLayers, CustomBaseLayerInfo> CustomBaseLayers = new();

    /// <summary>
    ///     Current species. Dictates things like base body sprites,
    ///     base humanoid to spawn, etc.
    /// </summary>
    [DataField(required: true), AutoNetworkedField]
    public ProtoId<SpeciesPrototype> Species { get; set; }

    // Corvax-TTS-Start
    /// <summary>
    ///     Current voice. Used for correct cloning.
    /// </summary>
    [DataField("voice", customTypeSerializer: typeof(PrototypeIdSerializer<TTSVoicePrototype>))]
    public string Voice { get; set; } = SharedHumanoidAppearanceSystem.DefaultVoice;
    // Corvax-TTS-End

    /// <summary>
    ///     The initial profile and base layers to apply to this humanoid.
    /// </summary>
    [DataField]
    public ProtoId<HumanoidProfilePrototype>? Initial { get; private set; }

    /// <summary>
    ///     Skin color of this humanoid.
    /// </summary>
    [DataField, AutoNetworkedField]
    public Color SkinColor { get; set; } = Color.FromHex("#C0967F");

    /// <summary>
    ///     Visual layers currently hidden. This will affect the base sprite
    ///     on this humanoid layer, and any markings that sit above it.
    /// </summary>
    [DataField, AutoNetworkedField]
    public HashSet<HumanoidVisualLayers> HiddenLayers = new();

    [DataField, AutoNetworkedField]
    public Sex Sex = Sex.Male;

    [DataField, AutoNetworkedField]
    public Color EyeColor = Color.Brown;

    // Corvax-ChatColor-Start
    [DataField("speakerColor")]
    public Color SpeakerColor = Color.White;
    // Corvax-ChatColor-End

    /// <summary>
    ///     Hair color of this humanoid. Used to avoid looping through all markings
    /// </summary>
    [ViewVariables(VVAccess.ReadOnly)]
    public Color? CachedHairColor;

    /// <summary>
    ///     Facial Hair color of this humanoid. Used to avoid looping through all markings
    /// </summary>
    [ViewVariables(VVAccess.ReadOnly)]
    public Color? CachedFacialHairColor;
}

[DataDefinition]
[Serializable, NetSerializable]
public readonly partial struct CustomBaseLayerInfo
{
<<<<<<< HEAD
    public readonly MarkingSet Markings;
    public readonly HashSet<HumanoidVisualLayers> PermanentlyHidden;
    public readonly HashSet<HumanoidVisualLayers> HiddenLayers;
    public readonly Dictionary<HumanoidVisualLayers, CustomBaseLayerInfo> CustomBaseLayers;
    public readonly Sex Sex;
    public readonly Gender Gender;
    public readonly int Age = 18;
    public readonly string Species;
    public readonly Color SkinColor;
    public readonly Color EyeColor;
    public readonly Color SpeakerColor; // Corvax-SpeakerColor

    public HumanoidAppearanceState(
        MarkingSet currentMarkings,
        HashSet<HumanoidVisualLayers> permanentlyHidden,
        HashSet<HumanoidVisualLayers> hiddenLayers,
        Dictionary<HumanoidVisualLayers, CustomBaseLayerInfo> customBaseLayers,
        Sex sex,
        Gender gender,
        int age,
        string species,
        Color skinColor,
        Color eyeColor,
        Color speakerColor) // Corvax-SpeakerColor
    {
        Markings = currentMarkings;
        PermanentlyHidden = permanentlyHidden;
        HiddenLayers = hiddenLayers;
        CustomBaseLayers = customBaseLayers;
        Sex = sex;
        Gender = gender;
        Age = age;
        Species = species;
        SkinColor = skinColor;
        EyeColor = eyeColor;
        SpeakerColor = speakerColor; // Corvax-SpeakerColor
=======
    public CustomBaseLayerInfo(string? id, Color? color = null)
    {
        DebugTools.Assert(id == null || IoCManager.Resolve<IPrototypeManager>().HasIndex<HumanoidSpeciesSpriteLayer>(id));
        Id = id;
        Color = color;
>>>>>>> 65426fb4
    }

    /// <summary>
    ///     ID of this custom base layer. Must be a <see cref="HumanoidSpeciesSpriteLayer"/>.
    /// </summary>
    [DataField]
    public ProtoId<HumanoidSpeciesSpriteLayer>? Id { get; init; }

    /// <summary>
    ///     Color of this custom base layer. Null implies skin colour if the corresponding <see cref="HumanoidSpeciesSpriteLayer"/> is set to match skin.
    /// </summary>
    [DataField]
    public Color? Color { get; init; }
}<|MERGE_RESOLUTION|>--- conflicted
+++ resolved
@@ -102,50 +102,11 @@
 [Serializable, NetSerializable]
 public readonly partial struct CustomBaseLayerInfo
 {
-<<<<<<< HEAD
-    public readonly MarkingSet Markings;
-    public readonly HashSet<HumanoidVisualLayers> PermanentlyHidden;
-    public readonly HashSet<HumanoidVisualLayers> HiddenLayers;
-    public readonly Dictionary<HumanoidVisualLayers, CustomBaseLayerInfo> CustomBaseLayers;
-    public readonly Sex Sex;
-    public readonly Gender Gender;
-    public readonly int Age = 18;
-    public readonly string Species;
-    public readonly Color SkinColor;
-    public readonly Color EyeColor;
-    public readonly Color SpeakerColor; // Corvax-SpeakerColor
-
-    public HumanoidAppearanceState(
-        MarkingSet currentMarkings,
-        HashSet<HumanoidVisualLayers> permanentlyHidden,
-        HashSet<HumanoidVisualLayers> hiddenLayers,
-        Dictionary<HumanoidVisualLayers, CustomBaseLayerInfo> customBaseLayers,
-        Sex sex,
-        Gender gender,
-        int age,
-        string species,
-        Color skinColor,
-        Color eyeColor,
-        Color speakerColor) // Corvax-SpeakerColor
-    {
-        Markings = currentMarkings;
-        PermanentlyHidden = permanentlyHidden;
-        HiddenLayers = hiddenLayers;
-        CustomBaseLayers = customBaseLayers;
-        Sex = sex;
-        Gender = gender;
-        Age = age;
-        Species = species;
-        SkinColor = skinColor;
-        EyeColor = eyeColor;
-        SpeakerColor = speakerColor; // Corvax-SpeakerColor
-=======
     public CustomBaseLayerInfo(string? id, Color? color = null)
     {
         DebugTools.Assert(id == null || IoCManager.Resolve<IPrototypeManager>().HasIndex<HumanoidSpeciesSpriteLayer>(id));
         Id = id;
         Color = color;
->>>>>>> 65426fb4
     }
 
     /// <summary>
