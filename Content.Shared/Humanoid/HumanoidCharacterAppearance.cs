﻿using System.Linq;
using Content.Shared.Humanoid.Markings;
using Content.Shared.Humanoid.Prototypes;
using Robust.Shared.Prototypes;
using Robust.Shared.Random;
using Robust.Shared.Serialization;

namespace Content.Shared.Humanoid
{
    [DataDefinition]
    [Serializable, NetSerializable]
    public sealed partial class HumanoidCharacterAppearance : ICharacterAppearance
    {
        public HumanoidCharacterAppearance(string hairStyleId,
            Color hairColor,
            string facialHairStyleId,
            Color facialHairColor,
            Color eyeColor,
            Color skinColor,
            List<Marking> markings)
        {
            HairStyleId = hairStyleId;
            HairColor = ClampColor(hairColor);
            FacialHairStyleId = facialHairStyleId;
            FacialHairColor = ClampColor(facialHairColor);
            EyeColor = ClampColor(eyeColor);
            SkinColor = ClampColor(skinColor);
            Markings = markings;
        }

        [DataField("hair")]
        public string HairStyleId { get; private set; }

        [DataField("hairColor")]
        public Color HairColor { get; private set; }

        [DataField("facialHair")]
        public string FacialHairStyleId { get; private set; }

        [DataField("facialHairColor")]
        public Color FacialHairColor { get; private set; }

        [DataField("eyeColor")]
        public Color EyeColor { get; private set; }

        [DataField("skinColor")]
        public Color SkinColor { get; private set; }

        [DataField("markings")]
        public List<Marking> Markings { get; private set; }

        public HumanoidCharacterAppearance WithHairStyleName(string newName)
        {
            return new(newName, HairColor, FacialHairStyleId, FacialHairColor, EyeColor, SkinColor, Markings);
        }

        public HumanoidCharacterAppearance WithHairColor(Color newColor)
        {
            return new(HairStyleId, newColor, FacialHairStyleId, FacialHairColor, EyeColor, SkinColor, Markings);
        }

        public HumanoidCharacterAppearance WithFacialHairStyleName(string newName)
        {
            return new(HairStyleId, HairColor, newName, FacialHairColor, EyeColor, SkinColor, Markings);
        }

        public HumanoidCharacterAppearance WithFacialHairColor(Color newColor)
        {
            return new(HairStyleId, HairColor, FacialHairStyleId, newColor, EyeColor, SkinColor, Markings);
        }

        public HumanoidCharacterAppearance WithEyeColor(Color newColor)
        {
            return new(HairStyleId, HairColor, FacialHairStyleId, FacialHairColor, newColor, SkinColor, Markings);
        }

        public HumanoidCharacterAppearance WithSkinColor(Color newColor)
        {
            return new(HairStyleId, HairColor, FacialHairStyleId, FacialHairColor, EyeColor, newColor, Markings);
        }

        public HumanoidCharacterAppearance WithMarkings(List<Marking> newMarkings)
        {
            return new(HairStyleId, HairColor, FacialHairStyleId, FacialHairColor, EyeColor, SkinColor, newMarkings);
        }

        public HumanoidCharacterAppearance() : this(
            HairStyles.DefaultHairStyle,
            Color.Black,
            HairStyles.DefaultFacialHairStyle,
            Color.Black,
            Color.Black,
            Humanoid.SkinColor.ValidHumanSkinTone,
            new ()
        )
        {
        }

        public static HumanoidCharacterAppearance DefaultWithSpecies(string species)
        {
            var speciesPrototype = IoCManager.Resolve<IPrototypeManager>().Index<SpeciesPrototype>(species);
            var skinColor = speciesPrototype.SkinColoration switch
            {
                HumanoidSkinColor.HumanToned => Humanoid.SkinColor.HumanSkinTone(speciesPrototype.DefaultHumanSkinTone),
                HumanoidSkinColor.Hues => speciesPrototype.DefaultSkinTone,
                HumanoidSkinColor.TintedHues => Humanoid.SkinColor.TintedHues(speciesPrototype.DefaultSkinTone),
                _ => Humanoid.SkinColor.ValidHumanSkinTone
            };

            return new(
                HairStyles.DefaultHairStyle,
                Color.Black,
                HairStyles.DefaultFacialHairStyle,
                Color.Black,
                Color.Black,
                skinColor,
                new ()
            );
        }

        private static IReadOnlyList<Color> RealisticEyeColors = new List<Color>
        {
            Color.Brown,
            Color.Gray,
            Color.Azure,
            Color.SteelBlue,
            Color.Black
        };

        public static HumanoidCharacterAppearance Random(string species, Sex sex)
        {
            var random = IoCManager.Resolve<IRobustRandom>();
            var markingManager = IoCManager.Resolve<MarkingManager>();
            var hairStyles = markingManager.MarkingsByCategoryAndSpecies(MarkingCategories.Hair, species).Keys.ToList();
            var facialHairStyles = markingManager.MarkingsByCategoryAndSpecies(MarkingCategories.FacialHair, species).Keys.ToList();

            var newHairStyle = hairStyles.Count > 0
                ? random.Pick(hairStyles)
                : HairStyles.DefaultHairStyle;

            var newFacialHairStyle = facialHairStyles.Count == 0 || sex == Sex.Female
                ? HairStyles.DefaultFacialHairStyle
                : random.Pick(facialHairStyles);

            var newHairColor = random.Pick(HairStyles.RealisticHairColors);
            newHairColor = newHairColor
                .WithRed(RandomizeColor(newHairColor.R))
                .WithGreen(RandomizeColor(newHairColor.G))
                .WithBlue(RandomizeColor(newHairColor.B));

            // TODO: Add random markings

            var newEyeColor = random.Pick(RealisticEyeColors);

            var skinType = IoCManager.Resolve<IPrototypeManager>().Index<SpeciesPrototype>(species).SkinColoration;

            var newSkinColor = Humanoid.SkinColor.ValidHumanSkinTone;
            switch (skinType)
            {
                case HumanoidSkinColor.HumanToned:
                    var tone = random.Next(0, 100);
                    newSkinColor = Humanoid.SkinColor.HumanSkinTone(tone);
                    break;
                case HumanoidSkinColor.Hues:
                case HumanoidSkinColor.TintedHues:
                    var rbyte = random.NextByte();
                    var gbyte = random.NextByte();
                    var bbyte = random.NextByte();
                    newSkinColor = new Color(rbyte, gbyte, bbyte);
                    break;
            }

            if (skinType == HumanoidSkinColor.TintedHues)
            {
                newSkinColor = Humanoid.SkinColor.ValidTintedHuesSkinTone(newSkinColor);
            }

            return new HumanoidCharacterAppearance(newHairStyle, newHairColor, newFacialHairStyle, newHairColor, newEyeColor, newSkinColor, new ());

            float RandomizeColor(float channel)
            {
                return MathHelper.Clamp01(channel + random.Next(-25, 25) / 100f);
            }
        }

        public static Color ClampColor(Color color)
        {
            return new(color.RByte, color.GByte, color.BByte);
        }

<<<<<<< HEAD
        public static HumanoidCharacterAppearance EnsureValid(HumanoidCharacterAppearance appearance, string species, string[] sponsorMarkings)
=======
        public static HumanoidCharacterAppearance EnsureValid(HumanoidCharacterAppearance appearance, string species, Sex sex)
>>>>>>> e26c0706
        {
            var hairStyleId = appearance.HairStyleId;
            var facialHairStyleId = appearance.FacialHairStyleId;

            var hairColor = ClampColor(appearance.HairColor);
            var facialHairColor = ClampColor(appearance.FacialHairColor);
            var eyeColor = ClampColor(appearance.EyeColor);

            var proto = IoCManager.Resolve<IPrototypeManager>();
            var markingManager = IoCManager.Resolve<MarkingManager>();

            if (!markingManager.MarkingsByCategory(MarkingCategories.Hair).ContainsKey(hairStyleId))
            {
                hairStyleId = HairStyles.DefaultHairStyle;
            }
            
            // Corvax-Sponsors-Start
            if (proto.TryIndex(hairStyleId, out MarkingPrototype? hairProto) &&
                hairProto.SponsorOnly &&
                !sponsorMarkings.Contains(hairStyleId))
            {
                hairStyleId = HairStyles.DefaultHairStyle;
            }
            // Corvax-Sponsors-End

            if (!markingManager.MarkingsByCategory(MarkingCategories.FacialHair).ContainsKey(facialHairStyleId))
            {
                facialHairStyleId = HairStyles.DefaultFacialHairStyle;
            }
            
            // Corvax-Sponsors-Start
            if (proto.TryIndex(facialHairStyleId, out MarkingPrototype? facialHairProto) &&
                facialHairProto.SponsorOnly &&
                !sponsorMarkings.Contains(facialHairStyleId))
            {
                facialHairStyleId = HairStyles.DefaultFacialHairStyle;
            }
            // Corvax-Sponsors-End

            var markingSet = new MarkingSet();
            var skinColor = appearance.SkinColor;
            if (proto.TryIndex(species, out SpeciesPrototype? speciesProto))
            {
                markingSet = new MarkingSet(appearance.Markings, speciesProto.MarkingPoints, markingManager, proto);
                markingSet.EnsureValid(markingManager);

                if (!Humanoid.SkinColor.VerifySkinColor(speciesProto.SkinColoration, skinColor))
                {
                    skinColor = Humanoid.SkinColor.ValidSkinTone(speciesProto.SkinColoration, skinColor);
                }

                markingSet.EnsureSpecies(species, skinColor, markingManager);
<<<<<<< HEAD
                markingSet.FilterSponsor(sponsorMarkings, markingManager); // Corvax-Sponsors
=======
                markingSet.EnsureSexes(sex, markingManager);
>>>>>>> e26c0706
            }

            return new HumanoidCharacterAppearance(
                hairStyleId,
                hairColor,
                facialHairStyleId,
                facialHairColor,
                eyeColor,
                skinColor,
                markingSet.GetForwardEnumerator().ToList());
        }

        public bool MemberwiseEquals(ICharacterAppearance maybeOther)
        {
            if (maybeOther is not HumanoidCharacterAppearance other) return false;
            if (HairStyleId != other.HairStyleId) return false;
            if (!HairColor.Equals(other.HairColor)) return false;
            if (FacialHairStyleId != other.FacialHairStyleId) return false;
            if (!FacialHairColor.Equals(other.FacialHairColor)) return false;
            if (!EyeColor.Equals(other.EyeColor)) return false;
            if (!SkinColor.Equals(other.SkinColor)) return false;
            if (!Markings.SequenceEqual(other.Markings)) return false;
            return true;
        }
    }
}<|MERGE_RESOLUTION|>--- conflicted
+++ resolved
@@ -188,11 +188,7 @@
             return new(color.RByte, color.GByte, color.BByte);
         }
 
-<<<<<<< HEAD
-        public static HumanoidCharacterAppearance EnsureValid(HumanoidCharacterAppearance appearance, string species, string[] sponsorMarkings)
-=======
-        public static HumanoidCharacterAppearance EnsureValid(HumanoidCharacterAppearance appearance, string species, Sex sex)
->>>>>>> e26c0706
+        public static HumanoidCharacterAppearance EnsureValid(HumanoidCharacterAppearance appearance, string species, Sex sex, string[] sponsorMarkings)
         {
             var hairStyleId = appearance.HairStyleId;
             var facialHairStyleId = appearance.FacialHairStyleId;
@@ -208,7 +204,7 @@
             {
                 hairStyleId = HairStyles.DefaultHairStyle;
             }
-            
+
             // Corvax-Sponsors-Start
             if (proto.TryIndex(hairStyleId, out MarkingPrototype? hairProto) &&
                 hairProto.SponsorOnly &&
@@ -222,7 +218,7 @@
             {
                 facialHairStyleId = HairStyles.DefaultFacialHairStyle;
             }
-            
+
             // Corvax-Sponsors-Start
             if (proto.TryIndex(facialHairStyleId, out MarkingPrototype? facialHairProto) &&
                 facialHairProto.SponsorOnly &&
@@ -245,11 +241,8 @@
                 }
 
                 markingSet.EnsureSpecies(species, skinColor, markingManager);
-<<<<<<< HEAD
+                markingSet.EnsureSexes(sex, markingManager);
                 markingSet.FilterSponsor(sponsorMarkings, markingManager); // Corvax-Sponsors
-=======
-                markingSet.EnsureSexes(sex, markingManager);
->>>>>>> e26c0706
             }
 
             return new HumanoidCharacterAppearance(
