--- conflicted
+++ resolved
@@ -87,18 +87,13 @@
     [DataField("femaleFirstNames")]
     public string FemaleFirstNames { get; private set; } = "names_first_female";
 
-<<<<<<< HEAD
     // Corvax-LastnameGender-Start: Split lastname field by gender
     [DataField("maleLastNames")]
-    public string MaleLastNames { get; } = "names_last_male";
+    public string MaleLastNames { get; private set; } = "names_last_male";
 
     [DataField("femaleLastNames")]
-    public string FemaleLastNames { get; } = "names_last_female";
+    public string FemaleLastNames { get; private set; } = "names_last_female";
     // Corvax-LastnameGender-End
-=======
-    [DataField("lastNames")]
-    public string LastNames { get; private set; } = "names_last";
->>>>>>> 7d7e71b1
 
     [DataField("naming")]
     public SpeciesNaming Naming { get; private set; } = SpeciesNaming.FirstLast;
