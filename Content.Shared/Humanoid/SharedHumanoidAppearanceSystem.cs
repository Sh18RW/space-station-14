--- conflicted
+++ resolved
@@ -44,9 +44,7 @@
     [Dependency] private readonly SharedIdentitySystem _identity = default!;
     private ISharedSponsorsManager? _sponsors;
 
-<<<<<<< HEAD
-    [ValidatePrototypeId<SpeciesPrototype>]
-    public const string DefaultSpecies = "Human";
+    public static readonly ProtoId<SpeciesPrototype> DefaultSpecies = "Human";
     // Corvax-TTS-Start
     public const string DefaultVoice = "Garithos";
     public static readonly Dictionary<Sex, string> DefaultSexVoice = new()
@@ -56,9 +54,6 @@
         {Sex.Unsexed, "Myron"},
     };
     // Corvax-TTS-End
-=======
-    public static readonly ProtoId<SpeciesPrototype> DefaultSpecies = "Human";
->>>>>>> 6eadc8ae
 
     public override void Initialize()
     {
