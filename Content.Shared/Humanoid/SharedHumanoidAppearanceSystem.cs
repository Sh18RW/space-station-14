using System.IO;
using System.Linq;
<<<<<<< HEAD
=======
using Content.Corvax.Interfaces.Shared;
using System.Numerics;
using Content.Shared.CCVar;
using Content.Shared.Decals;
>>>>>>> ec03ef6b
using Content.Shared.Examine;
using Content.Shared.Humanoid.Markings;
using Content.Shared.Humanoid.Prototypes;
using Content.Shared.IdentityManagement;
using Content.Shared.Inventory;
using Content.Shared.Preferences;
using Robust.Shared;
using Robust.Shared.Configuration;
using Robust.Shared.GameObjects.Components.Localization;
using Robust.Shared.Network;
using Robust.Shared.Player;
using Robust.Shared.Prototypes;
using Robust.Shared.Serialization.Manager;
using Robust.Shared.Serialization.Markdown;
using Robust.Shared.Utility;
using YamlDotNet.RepresentationModel;
using Content.Shared._CP.TTS.Components;

namespace Content.Shared.Humanoid;

/// <summary>
///     HumanoidSystem. Primarily deals with the appearance and visual data
///     of a humanoid entity. HumanoidVisualizer is what deals with actually
///     organizing the sprites and setting up the sprite component's layers.
///
///     This is a shared system, because while it is server authoritative,
///     you still need a local copy so that players can set up their
///     characters.
/// </summary>
public abstract class SharedHumanoidAppearanceSystem : EntitySystem
{
    [Dependency] private readonly IConfigurationManager _cfgManager = default!;
    [Dependency] private readonly INetManager _netManager = default!;
    [Dependency] private readonly IPrototypeManager _proto = default!;
    [Dependency] private readonly ISerializationManager _serManager = default!;
    [Dependency] private readonly MarkingManager _markingManager = default!;
<<<<<<< HEAD

    [ValidatePrototypeId<SpeciesPrototype>]
    public const string DefaultSpecies = "Human";
    // CP-TTS-start
    public const string DefaultVoice = "Eugene";
    public const string DefaultPrayVoice = "Pray";
=======
    [Dependency] private readonly GrammarSystem _grammarSystem = default!;
    [Dependency] private readonly SharedIdentitySystem _identity = default!;
    private ISharedSponsorsManager? _sponsors;

    public static readonly ProtoId<SpeciesPrototype> DefaultSpecies = "Human";
    // Corvax-TTS-Start
    public const string DefaultVoice = "Garithos";
>>>>>>> ec03ef6b
    public static readonly Dictionary<Sex, string> DefaultSexVoice = new()
    {
        {Sex.Male, "Aidar"},
        {Sex.Female, "Kseniya"},
        {Sex.Unsexed, "Baya"},
    };
    // CP-TTS-end.

    public override void Initialize()
    {
        base.Initialize();

        SubscribeLocalEvent<HumanoidAppearanceComponent, ComponentInit>(OnInit);
        SubscribeLocalEvent<HumanoidAppearanceComponent, ExaminedEvent>(OnExamined);
    }

    public DataNode ToDataNode(HumanoidCharacterProfile profile)
    {
        var export = new HumanoidProfileExport()
        {
            ForkId = _cfgManager.GetCVar(CVars.BuildForkId),
            Profile = profile,
        };

        var dataNode = _serManager.WriteValue(export, alwaysWrite: true, notNullableOverride: true);
        return dataNode;
    }

    public HumanoidCharacterProfile FromStream(Stream stream, ICommonSession session)
    {
        using var reader = new StreamReader(stream, EncodingHelpers.UTF8);
        var yamlStream = new YamlStream();
        yamlStream.Load(reader);

        var root = yamlStream.Documents[0].RootNode;
        var export = _serManager.Read<HumanoidProfileExport>(root.ToDataNode(), notNullableOverride: true);

        /*
         * Add custom handling here for forks / version numbers if you care.
         */

        var profile = export.Profile;
        var collection = IoCManager.Instance;
        profile.EnsureValid(session, collection!);
        return profile;
    }

    private void OnInit(EntityUid uid, HumanoidAppearanceComponent humanoid, ComponentInit args)
    {
        if (string.IsNullOrEmpty(humanoid.Species) || _netManager.IsClient && !IsClientSide(uid))
        {
            return;
        }

        if (string.IsNullOrEmpty(humanoid.Initial)
            || !_proto.TryIndex(humanoid.Initial, out HumanoidProfilePrototype? startingSet))
        {
            LoadProfile(uid, HumanoidCharacterProfile.DefaultWithSpecies(humanoid.Species), humanoid);
            return;
        }

        // Do this first, because profiles currently do not support custom base layers
        foreach (var (layer, info) in startingSet.CustomBaseLayers)
        {
            humanoid.CustomBaseLayers.Add(layer, info);
        }

        LoadProfile(uid, startingSet.Profile, humanoid);
    }

    private void OnExamined(EntityUid uid, HumanoidAppearanceComponent component, ExaminedEvent args)
    {
        var identity = Identity.Entity(uid, EntityManager);
        var species = GetSpeciesRepresentation(component.Species).ToLower();
        var age = GetAgeRepresentation(component.Species, component.Age);

        args.PushText(Loc.GetString("humanoid-appearance-component-examine", ("user", identity), ("age", age), ("species", species)));
    }

    /// <summary>
    ///     Toggles a humanoid's sprite layer visibility.
    /// </summary>
    /// <param name="ent">Humanoid entity</param>
    /// <param name="layer">Layer to toggle visibility for</param>
    /// <param name="visible">Whether to hide or show the layer. If more than once piece of clothing is hiding the layer, it may remain hidden.</param>
    /// <param name="source">Equipment slot that has the clothing that is (or was) hiding the layer. If not specified, the change is "permanent" (i.e., see <see cref="HumanoidAppearanceComponent.PermanentlyHidden"/>)</param>
    public void SetLayerVisibility(Entity<HumanoidAppearanceComponent?> ent,
        HumanoidVisualLayers layer,
        bool visible,
        SlotFlags? source = null)
    {
        if (!Resolve(ent.Owner, ref ent.Comp, false))
            return;

        var dirty = false;
        SetLayerVisibility(ent!, layer, visible, source, ref dirty);
        if (dirty)
            Dirty(ent);
    }

    /// <summary>
    ///     Clones a humanoid's appearance to a target mob, provided they both have humanoid components.
    /// </summary>
    /// <param name="source">Source entity to fetch the original appearance from.</param>
    /// <param name="target">Target entity to apply the source entity's appearance to.</param>
    /// <param name="sourceHumanoid">Source entity's humanoid component.</param>
    /// <param name="targetHumanoid">Target entity's humanoid component.</param>
    public void CloneAppearance(EntityUid source, EntityUid target, HumanoidAppearanceComponent? sourceHumanoid = null,
        HumanoidAppearanceComponent? targetHumanoid = null)
    {
        if (!Resolve(source, ref sourceHumanoid, false) || !Resolve(target, ref targetHumanoid, false))
            return;

        targetHumanoid.Species = sourceHumanoid.Species;
        targetHumanoid.SkinColor = sourceHumanoid.SkinColor;
        targetHumanoid.EyeColor = sourceHumanoid.EyeColor;
        targetHumanoid.Age = sourceHumanoid.Age;
        SetSex(target, sourceHumanoid.Sex, false, targetHumanoid);
        targetHumanoid.CustomBaseLayers = new(sourceHumanoid.CustomBaseLayers);
        targetHumanoid.MarkingSet = new(sourceHumanoid.MarkingSet);

        targetHumanoid.Gender = sourceHumanoid.Gender;

        if (TryComp<GrammarComponent>(target, out var grammar))
            _grammarSystem.SetGender((target, grammar), sourceHumanoid.Gender);

        _identity.QueueIdentityUpdate(target);
        Dirty(target, targetHumanoid);
    }

    /// <summary>
    ///     Sets the visibility for multiple layers at once on a humanoid's sprite.
    /// </summary>
    /// <param name="ent">Humanoid entity</param>
    /// <param name="layers">An enumerable of all sprite layers that are going to have their visibility set</param>
    /// <param name="visible">The visibility state of the layers given</param>
    public void SetLayersVisibility(Entity<HumanoidAppearanceComponent?> ent,
        IEnumerable<HumanoidVisualLayers> layers,
        bool visible)
    {
        if (!Resolve(ent.Owner, ref ent.Comp, false))
            return;

        var dirty = false;

        foreach (var layer in layers)
        {
            SetLayerVisibility(ent!, layer, visible, null, ref dirty);
        }

        if (dirty)
            Dirty(ent);
    }

    /// <inheritdoc cref="SetLayerVisibility(Entity{HumanoidAppearanceComponent?},HumanoidVisualLayers,bool,Nullable{SlotFlags})"/>
    public virtual void SetLayerVisibility(
        Entity<HumanoidAppearanceComponent> ent,
        HumanoidVisualLayers layer,
        bool visible,
        SlotFlags? source,
        ref bool dirty)
    {
#if DEBUG
        if (source is {} s)
        {
            DebugTools.AssertNotEqual(s, SlotFlags.NONE);
            // Check that only a single bit in the bitflag is set
            var powerOfTwo = BitOperations.RoundUpToPowerOf2((uint)s);
            DebugTools.AssertEqual((uint)s, powerOfTwo);
        }
#endif

        if (visible)
        {
            if (source is not {} slot)
            {
                dirty |= ent.Comp.PermanentlyHidden.Remove(layer);
            }
            else if (ent.Comp.HiddenLayers.TryGetValue(layer, out var oldSlots))
            {
                // This layer might be getting hidden by more than one piece of equipped clothing.
                // remove slot flag from the set of slots hiding this layer, then check if there are any left.
                ent.Comp.HiddenLayers[layer] = ~slot & oldSlots;
                if (ent.Comp.HiddenLayers[layer] == SlotFlags.NONE)
                    ent.Comp.HiddenLayers.Remove(layer);

                dirty |= (oldSlots & slot) != 0;
            }
        }
        else
        {
            if (source is not { } slot)
            {
                dirty |= ent.Comp.PermanentlyHidden.Add(layer);
            }
            else
            {
                var oldSlots = ent.Comp.HiddenLayers.GetValueOrDefault(layer);
                ent.Comp.HiddenLayers[layer] = slot | oldSlots;
                dirty |= (oldSlots & slot) != slot;
            }

        }
    }

    /// <summary>
    ///     Set a humanoid mob's species. This will change their base sprites, as well as their current
    ///     set of markings to fit against the mob's new species.
    /// </summary>
    /// <param name="uid">The humanoid mob's UID.</param>
    /// <param name="species">The species to set the mob to. Will return if the species prototype was invalid.</param>
    /// <param name="sync">Whether to immediately synchronize this to the humanoid mob, or not.</param>
    /// <param name="humanoid">Humanoid component of the entity</param>
    public void SetSpecies(EntityUid uid, string species, bool sync = true, HumanoidAppearanceComponent? humanoid = null)
    {
        if (!Resolve(uid, ref humanoid) || !_proto.TryIndex<SpeciesPrototype>(species, out var prototype))
        {
            return;
        }

        humanoid.Species = species;
        humanoid.MarkingSet.EnsureSpecies(species, humanoid.SkinColor, _markingManager);
        var oldMarkings = humanoid.MarkingSet.GetForwardEnumerator().ToList();
        humanoid.MarkingSet = new(oldMarkings, prototype.MarkingPoints, _markingManager, _proto);

        if (sync)
            Dirty(uid, humanoid);
    }

    /// <summary>
    ///     Sets the skin color of this humanoid mob. Will only affect base layers that are not custom,
    ///     custom base layers should use <see cref="SetBaseLayerColor"/> instead.
    /// </summary>
    /// <param name="uid">The humanoid mob's UID.</param>
    /// <param name="skinColor">Skin color to set on the humanoid mob.</param>
    /// <param name="sync">Whether to synchronize this to the humanoid mob, or not.</param>
    /// <param name="verify">Whether to verify the skin color can be set on this humanoid or not</param>
    /// <param name="humanoid">Humanoid component of the entity</param>
    public virtual void SetSkinColor(EntityUid uid, Color skinColor, bool sync = true, bool verify = true, HumanoidAppearanceComponent? humanoid = null)
    {
        if (!Resolve(uid, ref humanoid))
            return;

        if (!_proto.TryIndex<SpeciesPrototype>(humanoid.Species, out var species))
        {
            return;
        }

        if (verify && !SkinColor.VerifySkinColor(species.SkinColoration, skinColor))
        {
            skinColor = SkinColor.ValidSkinTone(species.SkinColoration, skinColor);
        }

        humanoid.SkinColor = skinColor;

        if (sync)
            Dirty(uid, humanoid);
    }

    /// <summary>
    ///     Sets the base layer ID of this humanoid mob. A humanoid mob's 'base layer' is
    ///     the skin sprite that is applied to the mob's sprite upon appearance refresh.
    /// </summary>
    /// <param name="uid">The humanoid mob's UID.</param>
    /// <param name="layer">The layer to target on this humanoid mob.</param>
    /// <param name="id">The ID of the sprite to use. See <see cref="HumanoidSpeciesSpriteLayer"/>.</param>
    /// <param name="sync">Whether to synchronize this to the humanoid mob, or not.</param>
    /// <param name="humanoid">Humanoid component of the entity</param>
    public void SetBaseLayerId(EntityUid uid, HumanoidVisualLayers layer, string? id, bool sync = true,
        HumanoidAppearanceComponent? humanoid = null)
    {
        if (!Resolve(uid, ref humanoid))
            return;

        if (humanoid.CustomBaseLayers.TryGetValue(layer, out var info))
            humanoid.CustomBaseLayers[layer] = info with { Id = id };
        else
            humanoid.CustomBaseLayers[layer] = new(id);

        if (sync)
            Dirty(uid, humanoid);
    }

    /// <summary>
    ///     Sets the color of this humanoid mob's base layer. See <see cref="SetBaseLayerId"/> for a
    ///     description of how base layers work.
    /// </summary>
    /// <param name="uid">The humanoid mob's UID.</param>
    /// <param name="layer">The layer to target on this humanoid mob.</param>
    /// <param name="color">The color to set this base layer to.</param>
    public void SetBaseLayerColor(EntityUid uid, HumanoidVisualLayers layer, Color? color, bool sync = true, HumanoidAppearanceComponent? humanoid = null)
    {
        if (!Resolve(uid, ref humanoid))
            return;

        if (humanoid.CustomBaseLayers.TryGetValue(layer, out var info))
            humanoid.CustomBaseLayers[layer] = info with { Color = color };
        else
            humanoid.CustomBaseLayers[layer] = new(null, color);

        if (sync)
            Dirty(uid, humanoid);
    }

    /// <summary>
    ///     Set a humanoid mob's sex. This will not change their gender.
    /// </summary>
    /// <param name="uid">The humanoid mob's UID.</param>
    /// <param name="sex">The sex to set the mob to.</param>
    /// <param name="sync">Whether to immediately synchronize this to the humanoid mob, or not.</param>
    /// <param name="humanoid">Humanoid component of the entity</param>
    public void SetSex(EntityUid uid, Sex sex, bool sync = true, HumanoidAppearanceComponent? humanoid = null)
    {
        if (!Resolve(uid, ref humanoid) || humanoid.Sex == sex)
            return;

        var oldSex = humanoid.Sex;
        humanoid.Sex = sex;
        humanoid.MarkingSet.EnsureSexes(sex, _markingManager);
        RaiseLocalEvent(uid, new SexChangedEvent(oldSex, sex));

        if (sync)
        {
            Dirty(uid, humanoid);
        }
    }

    /// <summary>
    ///     Loads a humanoid character profile directly onto this humanoid mob.
    /// </summary>
    /// <param name="uid">The mob's entity UID.</param>
    /// <param name="profile">The character profile to load.</param>
    /// <param name="humanoid">Humanoid component of the entity</param>
    public virtual void LoadProfile(EntityUid uid, HumanoidCharacterProfile? profile, HumanoidAppearanceComponent? humanoid = null)
    {
        if (profile == null)
            return;

        if (!Resolve(uid, ref humanoid))
        {
            return;
        }

        SetSpecies(uid, profile.Species, false, humanoid);
        SetSex(uid, profile.Sex, false, humanoid);
        humanoid.EyeColor = profile.Appearance.EyeColor;

        SetSkinColor(uid, profile.Appearance.SkinColor, false);

        humanoid.MarkingSet.Clear();

        // Add markings that doesn't need coloring. We store them until we add all other markings that doesn't need it.
        var markingFColored = new Dictionary<Marking, MarkingPrototype>();
        foreach (var marking in profile.Appearance.Markings)
        {
            if (_markingManager.TryGetMarking(marking, out var prototype))
            {
                if (!prototype.ForcedColoring)
                {
                    AddMarking(uid, marking.MarkingId, marking.MarkingColors, false);
                }
                else
                {
                    markingFColored.Add(marking, prototype);
                }
            }
        }

        // Hair/facial hair - this may eventually be deprecated.
        // We need to ensure hair before applying it or coloring can try depend on markings that can be invalid
        var hairColor = _markingManager.MustMatchSkin(profile.Species, HumanoidVisualLayers.Hair, out var hairAlpha, _proto)
            ? profile.Appearance.SkinColor.WithAlpha(hairAlpha) : profile.Appearance.HairColor;
        var facialHairColor = _markingManager.MustMatchSkin(profile.Species, HumanoidVisualLayers.FacialHair, out var facialHairAlpha, _proto)
            ? profile.Appearance.SkinColor.WithAlpha(facialHairAlpha) : profile.Appearance.FacialHairColor;

        if (_markingManager.Markings.TryGetValue(profile.Appearance.HairStyleId, out var hairPrototype) &&
            _markingManager.CanBeApplied(profile.Species, profile.Sex, hairPrototype, _proto))
        {
            AddMarking(uid, profile.Appearance.HairStyleId, hairColor, false);
        }

        if (_markingManager.Markings.TryGetValue(profile.Appearance.FacialHairStyleId, out var facialHairPrototype) &&
            _markingManager.CanBeApplied(profile.Species, profile.Sex, facialHairPrototype, _proto))
        {
            AddMarking(uid, profile.Appearance.FacialHairStyleId, facialHairColor, false);
        }

        humanoid.MarkingSet.EnsureSpecies(profile.Species, profile.Appearance.SkinColor, _markingManager, _proto);

        // Finally adding marking with forced colors
        foreach (var (marking, prototype) in markingFColored)
        {
            var markingColors = MarkingColoring.GetMarkingLayerColors(
                prototype,
                profile.Appearance.SkinColor,
                profile.Appearance.EyeColor,
                humanoid.MarkingSet
            );
            AddMarking(uid, marking.MarkingId, markingColors, false);
        }

        EnsureDefaultMarkings(uid, humanoid);
        SetTTSVoice(uid, profile.Voice, humanoid); // CP-TTS

        humanoid.Gender = profile.Gender;
        if (TryComp<GrammarComponent>(uid, out var grammar))
        {
            _grammarSystem.SetGender((uid, grammar), profile.Gender);
        }

        humanoid.Age = profile.Age;

        Dirty(uid, humanoid);
    }

    /// <summary>
    ///     Adds a marking to this humanoid.
    /// </summary>
    /// <param name="uid">Humanoid mob's UID</param>
    /// <param name="marking">Marking ID to use</param>
    /// <param name="color">Color to apply to all marking layers of this marking</param>
    /// <param name="sync">Whether to immediately sync this marking or not</param>
    /// <param name="forced">If this marking was forced (ignores marking points)</param>
    /// <param name="humanoid">Humanoid component of the entity</param>
    public void AddMarking(EntityUid uid, string marking, Color? color = null, bool sync = true, bool forced = false, HumanoidAppearanceComponent? humanoid = null)
    {
        if (!Resolve(uid, ref humanoid)
            || !_markingManager.Markings.TryGetValue(marking, out var prototype))
        {
            return;
        }

        var markingObject = prototype.AsMarking();
        markingObject.Forced = forced;
        if (color != null)
        {
            for (var i = 0; i < prototype.Sprites.Count; i++)
            {
                markingObject.SetColor(i, color.Value);
            }
        }

        humanoid.MarkingSet.AddBack(prototype.MarkingCategory, markingObject);

        if (sync)
            Dirty(uid, humanoid);
    }

    private void EnsureDefaultMarkings(EntityUid uid, HumanoidAppearanceComponent? humanoid)
    {
        if (!Resolve(uid, ref humanoid))
        {
            return;
        }
        humanoid.MarkingSet.EnsureDefault(humanoid.SkinColor, humanoid.EyeColor, _markingManager);
    }

    /// <summary>
    ///
    /// </summary>
    /// <param name="uid">Humanoid mob's UID</param>
    /// <param name="marking">Marking ID to use</param>
    /// <param name="colors">Colors to apply against this marking's set of sprites.</param>
    /// <param name="sync">Whether to immediately sync this marking or not</param>
    /// <param name="forced">If this marking was forced (ignores marking points)</param>
    /// <param name="humanoid">Humanoid component of the entity</param>
    public void AddMarking(EntityUid uid, string marking, IReadOnlyList<Color> colors, bool sync = true, bool forced = false, HumanoidAppearanceComponent? humanoid = null)
    {
        if (!Resolve(uid, ref humanoid)
            || !_markingManager.Markings.TryGetValue(marking, out var prototype))
        {
            return;
        }

        var markingObject = new Marking(marking, colors);
        markingObject.Forced = forced;
        humanoid.MarkingSet.AddBack(prototype.MarkingCategory, markingObject);

        if (sync)
            Dirty(uid, humanoid);
    }

    // CP-TTS-start
    // ReSharper disable once InconsistentNaming
    public void SetTTSVoice(EntityUid uid, string voiceId, HumanoidAppearanceComponent humanoid)
    {
        if (!TryComp<TTSComponent>(uid, out var comp))
            return;

        humanoid.Voice = voiceId;
        comp.VoicePrototypeId = voiceId;
    }
    // CP-TTS-end.

    /// <summary>
    /// Takes ID of the species prototype, returns UI-friendly name of the species.
    /// </summary>
    public string GetSpeciesRepresentation(string speciesId)
    {
        if (_proto.TryIndex<SpeciesPrototype>(speciesId, out var species))
        {
            return Loc.GetString(species.Name);
        }

        Log.Error("Tried to get representation of unknown species: {speciesId}");
        return Loc.GetString("humanoid-appearance-component-unknown-species");
    }

    public string GetAgeRepresentation(string species, int age)
    {
        if (!_proto.TryIndex<SpeciesPrototype>(species, out var speciesPrototype))
        {
            Log.Error("Tried to get age representation of species that couldn't be indexed: " + species);
            return Loc.GetString("identity-age-young");
        }

        if (age < speciesPrototype.YoungAge)
        {
            return Loc.GetString("identity-age-young");
        }

        if (age < speciesPrototype.OldAge)
        {
            return Loc.GetString("identity-age-middle-aged");
        }

        return Loc.GetString("identity-age-old");
    }
}<|MERGE_RESOLUTION|>--- conflicted
+++ resolved
@@ -1,12 +1,9 @@
 using System.IO;
 using System.Linq;
-<<<<<<< HEAD
-=======
 using Content.Corvax.Interfaces.Shared;
 using System.Numerics;
 using Content.Shared.CCVar;
 using Content.Shared.Decals;
->>>>>>> ec03ef6b
 using Content.Shared.Examine;
 using Content.Shared.Humanoid.Markings;
 using Content.Shared.Humanoid.Prototypes;
@@ -43,22 +40,14 @@
     [Dependency] private readonly IPrototypeManager _proto = default!;
     [Dependency] private readonly ISerializationManager _serManager = default!;
     [Dependency] private readonly MarkingManager _markingManager = default!;
-<<<<<<< HEAD
+    [Dependency] private readonly GrammarSystem _grammarSystem = default!;
+    [Dependency] private readonly SharedIdentitySystem _identity = default!;
 
     [ValidatePrototypeId<SpeciesPrototype>]
     public const string DefaultSpecies = "Human";
     // CP-TTS-start
     public const string DefaultVoice = "Eugene";
     public const string DefaultPrayVoice = "Pray";
-=======
-    [Dependency] private readonly GrammarSystem _grammarSystem = default!;
-    [Dependency] private readonly SharedIdentitySystem _identity = default!;
-    private ISharedSponsorsManager? _sponsors;
-
-    public static readonly ProtoId<SpeciesPrototype> DefaultSpecies = "Human";
-    // Corvax-TTS-Start
-    public const string DefaultVoice = "Garithos";
->>>>>>> ec03ef6b
     public static readonly Dictionary<Sex, string> DefaultSexVoice = new()
     {
         {Sex.Male, "Aidar"},
