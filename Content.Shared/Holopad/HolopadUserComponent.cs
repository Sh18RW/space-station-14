using Content.Shared.Chat.TypingIndicator;
using Robust.Shared.GameStates;
using Robust.Shared.Serialization;

namespace Content.Shared.Holopad;

/// <summary>
/// Holds data pertaining to entities that are using holopads
/// </summary>
/// <remarks>
/// This component is added and removed automatically from entities
/// </remarks>
[RegisterComponent, NetworkedComponent]
[Access(typeof(SharedHolopadSystem))]
public sealed partial class HolopadUserComponent : Component
{
    /// <summary>
    /// A list of holopads that the user is interacting with
    /// </summary>
    [ViewVariables]
    public HashSet<Entity<HolopadComponent>> LinkedHolopads = new();
}

/// <summary>
/// A networked event raised when the visual state of a hologram is being updated
/// </summary>
[Serializable, NetSerializable]
public sealed class HolopadUserTypingChangedEvent : EntityEventArgs
{
    /// <summary>
    /// The hologram being updated
    /// </summary>
    public readonly NetEntity User;

    /// <summary>
    /// The typing indicator state
    /// </summary>
<<<<<<< HEAD
    public readonly TypingIndicatorState TypingState;
=======
    public readonly TypingIndicatorState State;
>>>>>>> 494861dc

    public HolopadUserTypingChangedEvent(NetEntity user, TypingIndicatorState state)
    {
        User = user;
<<<<<<< HEAD
        TypingState = state;
=======
        State = state;
>>>>>>> 494861dc
    }
}<|MERGE_RESOLUTION|>--- conflicted
+++ resolved
@@ -35,19 +35,11 @@
     /// <summary>
     /// The typing indicator state
     /// </summary>
-<<<<<<< HEAD
-    public readonly TypingIndicatorState TypingState;
-=======
     public readonly TypingIndicatorState State;
->>>>>>> 494861dc
 
     public HolopadUserTypingChangedEvent(NetEntity user, TypingIndicatorState state)
     {
         User = user;
-<<<<<<< HEAD
-        TypingState = state;
-=======
         State = state;
->>>>>>> 494861dc
     }
 }