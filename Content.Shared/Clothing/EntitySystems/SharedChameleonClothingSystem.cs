using System.Linq;
using Content.Shared.Access.Components;
using Content.Shared.Clothing.Components;
using Content.Shared.Contraband;
using Content.Shared.Inventory;
using Content.Shared.Inventory.Events;
using Content.Shared.Item;
using Content.Shared.Tag;
using Content.Shared.Verbs;
using Robust.Shared.Prototypes;
<<<<<<< HEAD
=======
using Robust.Shared.Timing;
>>>>>>> a594c7b6
using Robust.Shared.Utility;

namespace Content.Shared.Clothing.EntitySystems;

public abstract class SharedChameleonClothingSystem : EntitySystem
{
    [Dependency] private readonly IPrototypeManager _proto = default!;
    [Dependency] private readonly ClothingSystem _clothingSystem = default!;
    [Dependency] private readonly ContrabandSystem _contraband = default!;
    [Dependency] private readonly MetaDataSystem _metaData = default!;
    [Dependency] private readonly SharedItemSystem _itemSystem = default!;
    [Dependency] private readonly SharedAppearanceSystem _appearance = default!;
    [Dependency] private readonly TagSystem _tag = default!;
<<<<<<< HEAD
    [Dependency] protected readonly SharedUserInterfaceSystem UI = default!;
=======
    [Dependency] protected readonly IGameTiming _timing = default!;

    private static readonly SlotFlags[] IgnoredSlots =
    {
        SlotFlags.All,
        SlotFlags.PREVENTEQUIP,
        SlotFlags.NONE
    };
    private static readonly SlotFlags[] Slots = Enum.GetValues<SlotFlags>().Except(IgnoredSlots).ToArray();

    private readonly Dictionary<SlotFlags, List<EntProtoId>> _data = new();

    public readonly Dictionary<SlotFlags, List<string>> ValidVariants = new();
    [Dependency] protected readonly SharedUserInterfaceSystem UI = default!;

    private static readonly ProtoId<TagPrototype> WhitelistChameleonTag = "WhitelistChameleon";
>>>>>>> a594c7b6

    public override void Initialize()
    {
        base.Initialize();
        SubscribeLocalEvent<ChameleonClothingComponent, GotEquippedEvent>(OnGotEquipped);
        SubscribeLocalEvent<ChameleonClothingComponent, GotUnequippedEvent>(OnGotUnequipped);
        SubscribeLocalEvent<ChameleonClothingComponent, GetVerbsEvent<InteractionVerb>>(OnVerb);
<<<<<<< HEAD
=======

        SubscribeLocalEvent<ChameleonClothingComponent, PrototypesReloadedEventArgs>(OnPrototypeReload);
        PrepareAllVariants();
    }

    private void OnPrototypeReload(EntityUid uid, ChameleonClothingComponent component, PrototypesReloadedEventArgs args)
    {
        PrepareAllVariants();
>>>>>>> a594c7b6
    }

    private void OnGotEquipped(EntityUid uid, ChameleonClothingComponent component, GotEquippedEvent args)
    {
        component.User = args.Equipee;
    }

    private void OnGotUnequipped(EntityUid uid, ChameleonClothingComponent component, GotUnequippedEvent args)
    {
        component.User = null;
    }

    // Updates chameleon visuals and meta information.
    // This function is called on a server after user selected new outfit.
    // And after that on a client after state was updated.
    // This 100% makes sure that server and client have exactly same data.
    protected void UpdateVisuals(EntityUid uid, ChameleonClothingComponent component)
    {
        if (string.IsNullOrEmpty(component.Default) ||
            !_proto.TryIndex(component.Default, out EntityPrototype? proto))
            return;

        // world sprite icon
        UpdateSprite(uid, proto);

        // copy name and description, unless its an ID card
        if (!HasComp<IdCardComponent>(uid))
        {
            var meta = MetaData(uid);
            _metaData.SetEntityName(uid, proto.Name, meta);
            _metaData.SetEntityDescription(uid, proto.Description, meta);
        }

        // item sprite logic
        if (TryComp(uid, out ItemComponent? item) &&
            proto.TryGetComponent(out ItemComponent? otherItem, Factory))
        {
            _itemSystem.CopyVisuals(uid, otherItem, item);
        }

        // clothing sprite logic
        if (TryComp(uid, out ClothingComponent? clothing) &&
            proto.TryGetComponent("Clothing", out ClothingComponent? otherClothing))
        {
            _clothingSystem.CopyVisuals(uid, otherClothing, clothing);
        }

        // appearance data logic
        if (TryComp(uid, out AppearanceComponent? appearance) &&
            proto.TryGetComponent("Appearance", out AppearanceComponent? appearanceOther))
        {
            _appearance.AppendData(appearanceOther, uid);
            Dirty(uid, appearance);
        }

        // properly mark contraband
        if (proto.TryGetComponent("Contraband", out ContrabandComponent? contra))
        {
            EnsureComp<ContrabandComponent>(uid, out var current);
            _contraband.CopyDetails(uid, contra, current);
        }
        else
        {
            RemComp<ContrabandComponent>(uid);
        }
    }

    private void OnVerb(Entity<ChameleonClothingComponent> ent, ref GetVerbsEvent<InteractionVerb> args)
    {
        if (!args.CanAccess || !args.CanInteract || ent.Comp.User != args.User)
            return;

        // Can't pass args from a ref event inside of lambdas
        var user = args.User;

        args.Verbs.Add(new InteractionVerb()
        {
            Text = Loc.GetString("chameleon-component-verb-text"),
            Icon = new SpriteSpecifier.Texture(new("/Textures/Interface/VerbIcons/settings.svg.192dpi.png")),
            Act = () => UI.TryToggleUi(ent.Owner, ChameleonUiKey.Key, user)
        });
    }

    protected virtual void UpdateSprite(EntityUid uid, EntityPrototype proto) { }

    /// <summary>
    ///     Check if this entity prototype is valid target for chameleon item.
    /// </summary>
    public bool IsValidTarget(EntityPrototype proto, SlotFlags chameleonSlot = SlotFlags.NONE, string? requiredTag = null)
    {
        // check if entity is valid
        if (proto.Abstract || proto.HideSpawnMenu)
            return false;

        // check if it is marked as valid chameleon target
        if (!proto.TryGetComponent(out TagComponent? tag, Factory) || !_tag.HasTag(tag, WhitelistChameleonTag))
            return false;

        if (requiredTag != null && !_tag.HasTag(tag, requiredTag))
            return false;

        // check if it's valid clothing
        if (!proto.TryGetComponent("Clothing", out ClothingComponent? clothing))
            return false;
        if (!clothing.Slots.HasFlag(chameleonSlot))
            return false;

        return true;
    }

    /// <summary>
    ///     Get a list of valid chameleon targets for these slots.
    /// </summary>
    public IEnumerable<EntProtoId> GetValidTargets(SlotFlags slot, string? tag = null)
    {
        var validTargets = new List<EntProtoId>();
        if (tag != null)
        {
            foreach (var proto in _data[slot])
            {
                if (IsValidTarget(_proto.Index(proto), slot, tag))
                    validTargets.Add(proto);
            }
        }
        else
        {
            validTargets = _data[slot];
        }

        return validTargets;
    }

    protected void PrepareAllVariants()
    {
        _data.Clear();
        var prototypes = _proto.EnumeratePrototypes<EntityPrototype>();

        foreach (var proto in prototypes)
        {
            // check if this is valid clothing
            if (!IsValidTarget(proto))
                continue;
            if (!proto.TryGetComponent(out ClothingComponent? item, Factory))
                continue;

            // sort item by their slot flags
            // one item can be placed in several buckets
            foreach (var slot in Slots)
            {
                if (!item.Slots.HasFlag(slot))
                    continue;

                if (!_data.ContainsKey(slot))
                {
                    _data.Add(slot, new List<EntProtoId>());
                }
                _data[slot].Add(proto.ID);
            }
        }
    }
}<|MERGE_RESOLUTION|>--- conflicted
+++ resolved
@@ -8,10 +8,7 @@
 using Content.Shared.Tag;
 using Content.Shared.Verbs;
 using Robust.Shared.Prototypes;
-<<<<<<< HEAD
-=======
 using Robust.Shared.Timing;
->>>>>>> a594c7b6
 using Robust.Shared.Utility;
 
 namespace Content.Shared.Clothing.EntitySystems;
@@ -25,9 +22,6 @@
     [Dependency] private readonly SharedItemSystem _itemSystem = default!;
     [Dependency] private readonly SharedAppearanceSystem _appearance = default!;
     [Dependency] private readonly TagSystem _tag = default!;
-<<<<<<< HEAD
-    [Dependency] protected readonly SharedUserInterfaceSystem UI = default!;
-=======
     [Dependency] protected readonly IGameTiming _timing = default!;
 
     private static readonly SlotFlags[] IgnoredSlots =
@@ -44,7 +38,6 @@
     [Dependency] protected readonly SharedUserInterfaceSystem UI = default!;
 
     private static readonly ProtoId<TagPrototype> WhitelistChameleonTag = "WhitelistChameleon";
->>>>>>> a594c7b6
 
     public override void Initialize()
     {
@@ -52,8 +45,6 @@
         SubscribeLocalEvent<ChameleonClothingComponent, GotEquippedEvent>(OnGotEquipped);
         SubscribeLocalEvent<ChameleonClothingComponent, GotUnequippedEvent>(OnGotUnequipped);
         SubscribeLocalEvent<ChameleonClothingComponent, GetVerbsEvent<InteractionVerb>>(OnVerb);
-<<<<<<< HEAD
-=======
 
         SubscribeLocalEvent<ChameleonClothingComponent, PrototypesReloadedEventArgs>(OnPrototypeReload);
         PrepareAllVariants();
@@ -62,7 +53,6 @@
     private void OnPrototypeReload(EntityUid uid, ChameleonClothingComponent component, PrototypesReloadedEventArgs args)
     {
         PrepareAllVariants();
->>>>>>> a594c7b6
     }
 
     private void OnGotEquipped(EntityUid uid, ChameleonClothingComponent component, GotEquippedEvent args)
