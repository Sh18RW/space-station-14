using Content.Shared.Armor;
using Content.Shared.Atmos;
using Content.Shared.Clothing.Components;
using Content.Shared.Inventory;

namespace Content.Shared.Clothing.EntitySystems;

/// <summary>
/// Handles reducing fire damage when wearing clothing with <see cref="FireProtectionComponent"/>.
/// </summary>
public sealed class FireProtectionSystem : EntitySystem
{
    public override void Initialize()
    {
        base.Initialize();

        SubscribeLocalEvent<FireProtectionComponent, InventoryRelayedEvent<GetFireProtectionEvent>>(OnGetProtection);
        SubscribeLocalEvent<FireProtectionComponent, ArmorExamineEvent>(OnArmorExamine);
    }

    private void OnGetProtection(Entity<FireProtectionComponent> ent, ref InventoryRelayedEvent<GetFireProtectionEvent> args)
    {
        args.Args.Reduce(ent.Comp.Reduction);
    }

    private void OnArmorExamine(Entity<FireProtectionComponent> ent, ref ArmorExamineEvent args)
    {
<<<<<<< HEAD
        var value = MathF.Round((1f - ent.Comp.Reduction) * 100, 1);
=======
        var value = MathF.Round(ent.Comp.Reduction * 100, 1);
>>>>>>> a594c7b6

        if (value == 0)
            return;

        args.Msg.PushNewline();
        args.Msg.AddMarkupOrThrow(Loc.GetString(ent.Comp.ExamineMessage, ("value", value)));
    }
}<|MERGE_RESOLUTION|>--- conflicted
+++ resolved
@@ -25,11 +25,7 @@
 
     private void OnArmorExamine(Entity<FireProtectionComponent> ent, ref ArmorExamineEvent args)
     {
-<<<<<<< HEAD
-        var value = MathF.Round((1f - ent.Comp.Reduction) * 100, 1);
-=======
         var value = MathF.Round(ent.Comp.Reduction * 100, 1);
->>>>>>> a594c7b6
 
         if (value == 0)
             return;
