using System.Diagnostics.CodeAnalysis;
using System.Linq;
using Content.Shared.Access.Components;
using Content.Shared.DeviceLinking.Events;
using Content.Shared.Emag.Systems;
using Content.Shared.GameTicking;
using Content.Shared.Hands.EntitySystems;
using Content.Shared.IdentityManagement;
using Content.Shared.Inventory;
using Content.Shared.NameIdentifier;
using Content.Shared.PDA;
using Content.Shared.StationRecords;
using Content.Shared.Tag;
using Robust.Shared.Containers;
using Robust.Shared.Collections;
using Robust.Shared.GameStates;
using Robust.Shared.Prototypes;
using Robust.Shared.Timing;

namespace Content.Shared.Access.Systems;

public sealed class AccessReaderSystem : EntitySystem
{
    [Dependency] private readonly IPrototypeManager _prototype = default!;
    [Dependency] private readonly InventorySystem _inventorySystem = default!;
    [Dependency] private readonly IGameTiming _gameTiming = default!;
    [Dependency] private readonly EmagSystem _emag = default!;
<<<<<<< HEAD
=======
    [Dependency] private readonly TagSystem _tag = default!;
>>>>>>> a594c7b6
    [Dependency] private readonly SharedGameTicker _gameTicker = default!;
    [Dependency] private readonly SharedHandsSystem _handsSystem = default!;
    [Dependency] private readonly SharedContainerSystem _containerSystem = default!;
    [Dependency] private readonly SharedStationRecordsSystem _recordsSystem = default!;

    private static readonly ProtoId<TagPrototype> PreventAccessLoggingTag = "PreventAccessLogging";

    public override void Initialize()
    {
        base.Initialize();

        SubscribeLocalEvent<AccessReaderComponent, GotEmaggedEvent>(OnEmagged);
        SubscribeLocalEvent<AccessReaderComponent, LinkAttemptEvent>(OnLinkAttempt);

        SubscribeLocalEvent<AccessReaderComponent, ComponentGetState>(OnGetState);
        SubscribeLocalEvent<AccessReaderComponent, ComponentHandleState>(OnHandleState);
    }

    private void OnGetState(EntityUid uid, AccessReaderComponent component, ref ComponentGetState args)
    {
        args.State = new AccessReaderComponentState(component.Enabled, component.DenyTags, component.AccessLists,
            _recordsSystem.Convert(component.AccessKeys), component.AccessLog, component.AccessLogLimit);
    }

    private void OnHandleState(EntityUid uid, AccessReaderComponent component, ref ComponentHandleState args)
    {
        if (args.Current is not AccessReaderComponentState state)
            return;
        component.Enabled = state.Enabled;
        component.AccessKeys.Clear();
        foreach (var key in state.AccessKeys)
        {
            var id = EnsureEntity<AccessReaderComponent>(key.Item1, uid);
            if (!id.IsValid())
                continue;

            component.AccessKeys.Add(new StationRecordKey(key.Item2, id));
        }

        component.AccessLists = new(state.AccessLists);
        component.DenyTags = new(state.DenyTags);
        component.AccessLog = new(state.AccessLog);
        component.AccessLogLimit = state.AccessLogLimit;
    }

    private void OnLinkAttempt(EntityUid uid, AccessReaderComponent component, LinkAttemptEvent args)
    {
        if (args.User == null) // AutoLink (and presumably future external linkers) have no user.
            return;
        if (!IsAllowed(args.User.Value, uid, component))
            args.Cancel();
    }

    private void OnEmagged(EntityUid uid, AccessReaderComponent reader, ref GotEmaggedEvent args)
    {
        if (!_emag.CompareFlag(args.Type, EmagType.Access))
<<<<<<< HEAD
            return;

        if (!reader.BreakOnAccessBreaker)
            return;

        if (!GetMainAccessReader(uid, out var accessReader))
            return;

=======
            return;

        if (!reader.BreakOnAccessBreaker)
            return;

        if (!GetMainAccessReader(uid, out var accessReader))
            return;

>>>>>>> a594c7b6
        if (accessReader.Value.Comp.AccessLists.Count < 1)
            return;

        args.Repeatable = true;
        args.Handled = true;
        accessReader.Value.Comp.AccessLists.Clear();
        accessReader.Value.Comp.AccessLog.Clear();
        Dirty(uid, reader);
    }

    /// <summary>
    /// Searches the source for access tags
    /// then compares it with the all targets accesses to see if it is allowed.
    /// </summary>
    /// <param name="user">The entity that wants access.</param>
    /// <param name="target">The entity to search for an access reader</param>
    /// <param name="reader">Optional reader from the target entity</param>
    public bool IsAllowed(EntityUid user, EntityUid target, AccessReaderComponent? reader = null)
    {
        if (!Resolve(target, ref reader, false))
            return true;

        if (!reader.Enabled)
            return true;

        var accessSources = FindPotentialAccessItems(user);
        var access = FindAccessTags(user, accessSources);
        FindStationRecordKeys(user, out var stationKeys, accessSources);

        if (!IsAllowed(access, stationKeys, target, reader))
            return false;

        if (!_tag.HasTag(user, PreventAccessLoggingTag))
            LogAccess((target, reader), user);

        return true;
    }

    /// <summary>
    /// Searches an entity for an access reader. This is either the entity itself or an entity in its <see cref="AccessReaderComponent.ContainerAccessProvider"/>.
    /// </summary>
    /// <param name="uid">The entity being searched for an access reader.</param>
    /// <param name="ent">The returned access reader entity.</param>
    public bool GetMainAccessReader(EntityUid uid, [NotNullWhen(true)] out Entity<AccessReaderComponent>? ent)
    {
        ent = null;
        if (!TryComp<AccessReaderComponent>(uid, out var accessReader))
            return false;

        ent = (uid, accessReader);

        if (ent.Value.Comp.ContainerAccessProvider == null)
            return true;

        if (!_containerSystem.TryGetContainer(uid, ent.Value.Comp.ContainerAccessProvider, out var container))
            return true;

        foreach (var entity in container.ContainedEntities)
        {
            if (TryComp<AccessReaderComponent>(entity, out var containedReader))
            {
                ent = (entity, containedReader);
                return true;
            }
        }

        return true;
    }

    /// <summary>
    /// Check whether the given access permissions satisfy an access reader's requirements.
    /// </summary>
    /// <param name="access">A collection of access permissions being used on the access reader.</param>
    /// <param name="stationKeys">A collection of station record keys being used on the access reader.</param>
    /// <param name="target">The entity being checked.</param>
    /// <param name="reader">The access reader being checked.</param>
    public bool IsAllowed(
        ICollection<ProtoId<AccessLevelPrototype>> access,
        ICollection<StationRecordKey> stationKeys,
        EntityUid target,
        AccessReaderComponent reader)
    {
        if (!reader.Enabled)
            return true;

        if (reader.ContainerAccessProvider == null)
            return IsAllowedInternal(access, stationKeys, reader);

        if (!_containerSystem.TryGetContainer(target, reader.ContainerAccessProvider, out var container))
            return false;

        // If entity is paused then always allow it at this point.
        // Door electronics is kind of a mess but yeah, it should only be an unpaused ent interacting with it
        if (Paused(target))
            return true;

        foreach (var entity in container.ContainedEntities)
        {
            if (!TryComp(entity, out AccessReaderComponent? containedReader))
                continue;

            if (IsAllowed(access, stationKeys, entity, containedReader))
                return true;
        }

        return false;
    }

    private bool IsAllowedInternal(ICollection<ProtoId<AccessLevelPrototype>> access, ICollection<StationRecordKey> stationKeys, AccessReaderComponent reader)
    {
        return !reader.Enabled
               || AreAccessTagsAllowed(access, reader)
               || AreStationRecordKeysAllowed(stationKeys, reader);
    }

    /// <summary>
    /// Compares the given tags with the readers access list to see if it is allowed.
    /// </summary>
    /// <param name="accessTags">A list of access tags.</param>
    /// <param name="reader">The access reader to check against.</param>
    public bool AreAccessTagsAllowed(ICollection<ProtoId<AccessLevelPrototype>> accessTags, AccessReaderComponent reader)
    {
        if (reader.DenyTags.Overlaps(accessTags))
        {
            // Sec owned by cargo.

            // Note that in resolving the issue with only one specific item "counting" for access, this became a bit more strict.
            // As having an ID card in any slot that "counts" with a denied access group will cause denial of access.
            // DenyTags doesn't seem to be used right now anyway, though, so it'll be dependent on whoever uses it to figure out if this matters.
            return false;
        }

        if (reader.AccessLists.Count == 0)
            return true;

        foreach (var set in reader.AccessLists)
        {
            if (set.IsSubsetOf(accessTags))
                return true;
        }

        return false;
    }

    /// <summary>
    /// Compares the given stationrecordkeys with the accessreader to see if it is allowed.
    /// </summary>
    /// <param name="keys">The collection of station record keys being used against the access reader.</param>
    /// <param name="reader">The access reader that is being checked.</param>
    public bool AreStationRecordKeysAllowed(ICollection<StationRecordKey> keys, AccessReaderComponent reader)
    {
        foreach (var key in reader.AccessKeys)
        {
            if (keys.Contains(key))
                return true;
        }

        return false;
    }

    /// <summary>
    /// Finds all the items that could potentially give access to an entity.
    /// </summary>
    /// <param name="uid">The entity that is being searched.</param>
    public HashSet<EntityUid> FindPotentialAccessItems(EntityUid uid)
    {
        FindAccessItemsInventory(uid, out var items);

        var ev = new GetAdditionalAccessEvent
        {
            Entities = items
        };
        RaiseLocalEvent(uid, ref ev);

        foreach (var item in new ValueList<EntityUid>(items))
        {
            items.UnionWith(FindPotentialAccessItems(item));
        }
        items.Add(uid);
        return items;
    }

    /// <summary>
    /// Finds the access tags on an entity.
    /// </summary>
    /// <param name="uid">The entity that is being searched.</param>
    /// <param name="items">All of the items to search for access. If none are passed in, <see cref="FindPotentialAccessItems"/> will be used.</param>
    public ICollection<ProtoId<AccessLevelPrototype>> FindAccessTags(EntityUid uid, HashSet<EntityUid>? items = null)
    {
        HashSet<ProtoId<AccessLevelPrototype>>? tags = null;
        var owned = false;

        items ??= FindPotentialAccessItems(uid);

        foreach (var ent in items)
        {
            FindAccessTagsItem(ent, ref tags, ref owned);
        }

        return (ICollection<ProtoId<AccessLevelPrototype>>?)tags ?? Array.Empty<ProtoId<AccessLevelPrototype>>();
    }

    /// <summary>
    /// Finds any station record keys on an entity.
    /// </summary>
    /// <param name="uid">The entity that is being searched.</param>
    /// <param name="recordKeys">A collection of the station record keys that were found.</param>
    /// <param name="items">All of the items to search for access. If none are passed in, <see cref="FindPotentialAccessItems"/> will be used.</param>
    public bool FindStationRecordKeys(EntityUid uid, out ICollection<StationRecordKey> recordKeys, HashSet<EntityUid>? items = null)
    {
        recordKeys = new HashSet<StationRecordKey>();

        items ??= FindPotentialAccessItems(uid);

        foreach (var ent in items)
        {
            if (FindStationRecordKeyItem(ent, out var key))
                recordKeys.Add(key.Value);
        }

        return recordKeys.Any();
    }

    /// <summary>
    /// Try to find <see cref="AccessComponent"/> on this item or inside this item (if it's a PDA).
    /// This version merges into a set or replaces the set.
    /// </summary>
    /// <param name="uid">The entity that is being searched.</param>
    /// <param name="tags">The access tags being merged or replaced.</param>
    /// <param name="owned">If true, the tags will be merged. Otherwise they are replaced.</param>
    private void FindAccessTagsItem(EntityUid uid, ref HashSet<ProtoId<AccessLevelPrototype>>? tags, ref bool owned)
    {
        if (!FindAccessTagsItem(uid, out var targetTags))
        {
            // no tags, no problem
            return;
        }
        if (tags != null)
        {
            // existing tags, so copy to make sure we own them
            if (!owned)
            {
                tags = new(tags);
                owned = true;
            }
            // then merge
            tags.UnionWith(targetTags);
        }
        else
        {
            // no existing tags, so now they're ours
            tags = targetTags;
            owned = false;
        }
    }

    #region: AccessLists API

    /// <summary>
    /// Clears the entity's <see cref="AccessReaderComponent.AccessLists"/>.
    /// </summary>
    /// <param name="ent">The access reader entity which is having its access permissions cleared.</param>
    public void ClearAccesses(Entity<AccessReaderComponent> ent)
    {
        ent.Comp.AccessLists.Clear();

        Dirty(ent);
        RaiseLocalEvent(ent, new AccessReaderConfigurationChangedEvent());
    }

    /// <summary>
    /// Replaces the access permissions in an entity's <see cref="AccessReaderComponent.AccessLists"/> with a supplied list.
    /// </summary>
    /// <param name="ent">The access reader entity which is having its list of access permissions replaced.</param>
    /// <param name="accesses">The list of access permissions replacing the original one.</param>
    public void SetAccesses(Entity<AccessReaderComponent> ent, List<HashSet<ProtoId<AccessLevelPrototype>>> accesses)
    {
        ent.Comp.AccessLists.Clear();

        AddAccesses(ent, accesses);
    }

    /// <inheritdoc cref = "SetAccesses"/>
    public void SetAccesses(Entity<AccessReaderComponent> ent, List<ProtoId<AccessLevelPrototype>> accesses)
    {
        ent.Comp.AccessLists.Clear();

        AddAccesses(ent, accesses);
    }

    /// <summary>
    /// Adds a collection of access permissions to an access reader entity's <see cref="AccessReaderComponent.AccessLists"/>
    /// </summary>
    /// <param name="ent">The access reader entity to which the new access permissions are being added.</param>
    /// <param name="accesses">The list of access permissions being added.</param>
    public void AddAccesses(Entity<AccessReaderComponent> ent, List<HashSet<ProtoId<AccessLevelPrototype>>> accesses)
    {
        foreach (var access in accesses)
        {
            AddAccess(ent, access, false);
        }

        Dirty(ent);
        RaiseLocalEvent(ent, new AccessReaderConfigurationChangedEvent());
    }

    /// <inheritdoc cref = "AddAccesses"/>
    public void AddAccesses(Entity<AccessReaderComponent> ent, List<ProtoId<AccessLevelPrototype>> accesses)
    {
        foreach (var access in accesses)
        {
            AddAccess(ent, access, false);
        }

        Dirty(ent);
        RaiseLocalEvent(ent, new AccessReaderConfigurationChangedEvent());
    }

    /// <summary>
    /// Adds an access permission to an access reader entity's <see cref="AccessReaderComponent.AccessLists"/>
    /// </summary>
    /// <param name="ent">The access reader entity to which the access permission is being added.</param>
    /// <param name="access">The access permission being added.</param>
    /// <param name="dirty">If true, the component will be  marked as changed afterward.</param>
    public void AddAccess(Entity<AccessReaderComponent> ent, HashSet<ProtoId<AccessLevelPrototype>> access, bool dirty = true)
    {
        ent.Comp.AccessLists.Add(access);

        if (!dirty)
            return;

        Dirty(ent);
        RaiseLocalEvent(ent, new AccessReaderConfigurationChangedEvent());
    }

    /// <inheritdoc cref = "AddAccess"/>
    public void AddAccess(Entity<AccessReaderComponent> ent, ProtoId<AccessLevelPrototype> access, bool dirty = true)
    {
        AddAccess(ent, new HashSet<ProtoId<AccessLevelPrototype>>() { access }, dirty);
    }

    /// <summary>
    /// Removes a collection of access permissions from an access reader entity's <see cref="AccessReaderComponent.AccessLists"/>
    /// </summary>
    /// <param name="ent">The access reader entity from which the access permissions are being removed.</param>
    /// <param name="accesses">The list of access permissions being removed.</param>
    public void RemoveAccesses(Entity<AccessReaderComponent> ent, List<HashSet<ProtoId<AccessLevelPrototype>>> accesses)
    {
        foreach (var access in accesses)
        {
            RemoveAccess(ent, access, false);
        }

        Dirty(ent);
        RaiseLocalEvent(ent, new AccessReaderConfigurationChangedEvent());
    }

    /// <inheritdoc cref = "RemoveAccesses"/>
    public void RemoveAccesses(Entity<AccessReaderComponent> ent, List<ProtoId<AccessLevelPrototype>> accesses)
    {
        foreach (var access in accesses)
        {
            RemoveAccess(ent, access, false);
        }

        Dirty(ent);
        RaiseLocalEvent(ent, new AccessReaderConfigurationChangedEvent());
    }

    /// <summary>
    /// Removes an access permission from an access reader entity's <see cref="AccessReaderComponent.AccessLists"/>
    /// </summary>
    /// <param name="ent">The access reader entity from which the access permission is being removed.</param>
    /// <param name="access">The access permission being removed.</param>
    /// <param name="dirty">If true, the component will be marked as changed afterward.</param>
    public void RemoveAccess(Entity<AccessReaderComponent> ent, HashSet<ProtoId<AccessLevelPrototype>> access, bool dirty = true)
    {
        for (int i = ent.Comp.AccessLists.Count - 1; i >= 0; i--)
        {
            if (ent.Comp.AccessLists[i].SetEquals(access))
            {
                ent.Comp.AccessLists.RemoveAt(i);
            }
        }

        if (!dirty)
            return;

        Dirty(ent);
        RaiseLocalEvent(ent, new AccessReaderConfigurationChangedEvent());
    }

    /// <inheritdoc cref = "RemoveAccess"/>
    public void RemoveAccess(Entity<AccessReaderComponent> ent, ProtoId<AccessLevelPrototype> access, bool dirty = true)
    {
        RemoveAccess(ent, new HashSet<ProtoId<AccessLevelPrototype>>() { access }, dirty);
    }

    #endregion

    #region: AccessKeys API

    /// <summary>
    /// Clears all access keys from an access reader.
    /// </summary>
    /// <param name="ent">The access reader entity.</param>
    public void ClearAccessKeys(Entity<AccessReaderComponent> ent)
    {
        ent.Comp.AccessKeys.Clear();
        Dirty(ent);
    }

    /// <summary>
    /// Replaces all access keys on an access reader with those from a supplied list.
    /// </summary>
    /// <param name="ent">The access reader entity.</param>
    /// <param name="keys">The new access keys that are replacing the old ones.</param>
    public void SetAccessKeys(Entity<AccessReaderComponent> ent, HashSet<StationRecordKey> keys)
    {
        ent.Comp.AccessKeys.Clear();

        foreach (var key in keys)
        {
            ent.Comp.AccessKeys.Add(key);
        }

        Dirty(ent);
    }

    /// <summary>
    /// Adds an access key to an access reader.
    /// </summary>
    /// <param name="ent">The access reader entity.</param>
    /// <param name="key">The access key being added.</param>
    public void AddAccessKey(Entity<AccessReaderComponent> ent, StationRecordKey key)
    {
        ent.Comp.AccessKeys.Add(key);
        Dirty(ent);
    }

    /// <summary>
    /// Removes an access key from an access reader.
    /// </summary>
    /// <param name="ent">The access reader entity.</param>
    /// <param name="key">The access key being removed.</param>
    public void RemoveAccessKey(Entity<AccessReaderComponent> ent, StationRecordKey key)
    {
        ent.Comp.AccessKeys.Remove(key);
        Dirty(ent);
    }

    #endregion

    #region: DenyTags API

    /// <summary>
    /// Clears all deny tags from an access reader.
    /// </summary>
    /// <param name="ent">The access reader entity.</param>
    public void ClearDenyTags(Entity<AccessReaderComponent> ent)
    {
        ent.Comp.DenyTags.Clear();
        Dirty(ent);
    }

    /// <summary>
    /// Replaces all deny tags on an access reader with those from a supplied list.
    /// </summary>
    /// <param name="ent">The access reader entity.</param>
    /// <param name="tag">The new tags that are replacing the old.</param>
    public void SetDenyTags(Entity<AccessReaderComponent> ent, HashSet<ProtoId<AccessLevelPrototype>> tags)
    {
        ent.Comp.DenyTags.Clear();

        foreach (var tag in tags)
        {
            ent.Comp.DenyTags.Add(tag);
        }

        Dirty(ent);
    }

    /// <summary>
    /// Adds a tag to an access reader that will be used to deny access.
    /// </summary>
    /// <param name="ent">The access reader entity.</param>
    /// <param name="tag">The tag being added.</param>
    public void AddDenyTag(Entity<AccessReaderComponent> ent, ProtoId<AccessLevelPrototype> tag)
    {
        ent.Comp.DenyTags.Add(tag);
        Dirty(ent);
    }

    /// <summary>
    /// Removes a tag from an access reader that denied a user access.
    /// </summary>
    /// <param name="ent">The access reader entity.</param>
    /// <param name="tag">The tag being removed.</param>
    public void RemoveDenyTag(Entity<AccessReaderComponent> ent, ProtoId<AccessLevelPrototype> tag)
    {
        ent.Comp.DenyTags.Remove(tag);
        Dirty(ent);
    }

    #endregion

    /// <summary>
    /// Enables/disables the access reader on an entity.
    /// </summary>
    /// <param name="ent">The access reader entity.</param>
    /// <param name="enabled">Enable/disable the access reader.</param>
    public void SetActive(Entity<AccessReaderComponent> ent, bool enabled)
    {
        ent.Comp.Enabled = enabled;
        Dirty(ent);
    }

    /// <summary>
    /// Enables/disables the logging of access attempts on an access reader entity.
    /// </summary>
    /// <param name="ent">The access reader entity.</param>
    /// <param name="enabled">Enable/disable logging.</param>
    public void SetLoggingActive(Entity<AccessReaderComponent> ent, bool enabled)
    {
        ent.Comp.LoggingDisabled = !enabled;
        Dirty(ent);
    }

    /// <summary>
    /// Searches an entity's hand and ID slot for any contained items.
    /// </summary>
    /// <param name="uid">The entity being searched.</param>
    /// <param name="items">The collection of found items.</param>
    /// <returns>True if one or more items were found.</returns>
    public bool FindAccessItemsInventory(EntityUid uid, out HashSet<EntityUid> items)
    {
        items = new(_handsSystem.EnumerateHeld(uid));

        // maybe its inside an inventory slot?
        if (_inventorySystem.TryGetSlotEntity(uid, "id", out var idUid))
        {
            items.Add(idUid.Value);
        }

        return items.Any();
    }

    /// <summary>
    /// Try to find <see cref="AccessComponent"/> on this entity or inside it (if it's a PDA).
    /// </summary>
    /// <param name="uid">The entity being searched.</param>
    /// <param name="tags">The access tags that were found.</param>
    /// <returns>True if one or more access tags were found.</returns>
    private bool FindAccessTagsItem(EntityUid uid, out HashSet<ProtoId<AccessLevelPrototype>> tags)
    {
        tags = new();
        var ev = new GetAccessTagsEvent(tags, _prototype);
        RaiseLocalEvent(uid, ref ev);

        return tags.Count != 0;
    }

    /// <summary>
    /// Try to find <see cref="StationRecordKeyStorageComponent"/> on this entity or inside it (if it's a PDA).
    /// </summary>
    /// <param name="uid">The entity being searched.</param>
    /// <param name="key">The station record key that was found.</param>
    /// <returns>True if a station record key was found.</returns>
    private bool FindStationRecordKeyItem(EntityUid uid, [NotNullWhen(true)] out StationRecordKey? key)
    {
        if (TryComp(uid, out StationRecordKeyStorageComponent? storage) && storage.Key != null)
        {
            key = storage.Key;
            return true;
        }

        if (TryComp<PdaComponent>(uid, out var pda) &&
            pda.ContainedId is { Valid: true } id)
        {
            if (TryComp<StationRecordKeyStorageComponent>(id, out var pdastorage) && pdastorage.Key != null)
            {
                key = pdastorage.Key;
                return true;
            }
        }

        key = null;
        return false;
    }

    /// <summary>
    /// Logs an access for a specific entity.
    /// </summary>
    /// <param name="ent">The reader to log the access on</param>
    /// <param name="accessor">The accessor to log</param>
    public void LogAccess(Entity<AccessReaderComponent> ent, EntityUid accessor)
    {
        if (IsPaused(ent) || ent.Comp.LoggingDisabled)
            return;

        string? name = null;
        if (TryComp<NameIdentifierComponent>(accessor, out var nameIdentifier))
            name = nameIdentifier.FullIdentifier;

        // TODO pass the ID card on IsAllowed() instead of using this expensive method
        // Set name if the accessor has a card and that card has a name and allows itself to be recorded
        var getIdentityShortInfoEvent = new TryGetIdentityShortInfoEvent(ent, accessor, true);
        RaiseLocalEvent(getIdentityShortInfoEvent);
        if (getIdentityShortInfoEvent.Title != null)
        {
            name = getIdentityShortInfoEvent.Title;
        }

        LogAccess(ent, name ?? Loc.GetString("access-reader-unknown-id"));
    }

    /// <summary>
    /// Logs an access with a predetermined name
    /// </summary>
    /// <param name="ent">The reader to log the access on</param>
    /// <param name="name">The name to log as</param>
    public void LogAccess(Entity<AccessReaderComponent> ent, string name, TimeSpan? accessTime = null, bool force = false)
    {
        if (!force)
        {
            if (IsPaused(ent) || ent.Comp.LoggingDisabled)
                return;

            if (ent.Comp.AccessLog.Count >= ent.Comp.AccessLogLimit)
                ent.Comp.AccessLog.Dequeue();
        }

        var stationTime = accessTime ?? _gameTiming.CurTime.Subtract(_gameTicker.RoundStartTimeSpan);
        ent.Comp.AccessLog.Enqueue(new AccessRecord(stationTime, name));

        Dirty(ent);
    }
}<|MERGE_RESOLUTION|>--- conflicted
+++ resolved
@@ -25,10 +25,7 @@
     [Dependency] private readonly InventorySystem _inventorySystem = default!;
     [Dependency] private readonly IGameTiming _gameTiming = default!;
     [Dependency] private readonly EmagSystem _emag = default!;
-<<<<<<< HEAD
-=======
     [Dependency] private readonly TagSystem _tag = default!;
->>>>>>> a594c7b6
     [Dependency] private readonly SharedGameTicker _gameTicker = default!;
     [Dependency] private readonly SharedHandsSystem _handsSystem = default!;
     [Dependency] private readonly SharedContainerSystem _containerSystem = default!;
@@ -85,7 +82,6 @@
     private void OnEmagged(EntityUid uid, AccessReaderComponent reader, ref GotEmaggedEvent args)
     {
         if (!_emag.CompareFlag(args.Type, EmagType.Access))
-<<<<<<< HEAD
             return;
 
         if (!reader.BreakOnAccessBreaker)
@@ -94,16 +90,6 @@
         if (!GetMainAccessReader(uid, out var accessReader))
             return;
 
-=======
-            return;
-
-        if (!reader.BreakOnAccessBreaker)
-            return;
-
-        if (!GetMainAccessReader(uid, out var accessReader))
-            return;
-
->>>>>>> a594c7b6
         if (accessReader.Value.Comp.AccessLists.Count < 1)
             return;
 
