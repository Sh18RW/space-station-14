<<<<<<< HEAD
using Content.Shared.Construction.Components;
=======
>>>>>>> a594c7b6
using Content.Shared.Stunnable;
using Content.Shared.Throwing;
using Content.Shared.Timing;
using Content.Shared.Weapons.Melee.Components;
using Content.Shared.Weapons.Melee.Events;
using Robust.Shared.Physics.Components;
<<<<<<< HEAD
using Robust.Shared.Physics.Systems;
=======
>>>>>>> a594c7b6
using System.Numerics;

namespace Content.Shared.Weapons.Melee;

/// <summary>
/// This handles <see cref="MeleeThrowOnHitComponent"/>
/// </summary>
public sealed class MeleeThrowOnHitSystem : EntitySystem
{
    [Dependency] private readonly SharedTransformSystem _transform = default!;
<<<<<<< HEAD
    [Dependency] private readonly SharedPhysicsSystem _physics = default!;
=======
>>>>>>> a594c7b6
    [Dependency] private readonly UseDelaySystem _delay = default!;
    [Dependency] private readonly SharedStunSystem _stun = default!;
    [Dependency] private readonly ThrowingSystem _throwing = default!;
    /// <inheritdoc/>
    public override void Initialize()
    {
        SubscribeLocalEvent<MeleeThrowOnHitComponent, MeleeHitEvent>(OnMeleeHit);
        SubscribeLocalEvent<MeleeThrowOnHitComponent, ThrowDoHitEvent>(OnThrowHit);
    }

    private void OnMeleeHit(Entity<MeleeThrowOnHitComponent> weapon, ref MeleeHitEvent args)
    {
        // TODO: MeleeHitEvent is weird. Why is this even raised if we don't hit something?
        if (!args.IsHit)
            return;

        if (_delay.IsDelayed(weapon.Owner))
            return;

        if (args.HitEntities.Count == 0)
            return;

        var userPos = _transform.GetWorldPosition(args.User);
        foreach (var target in args.HitEntities)
        {
            var targetPos = _transform.GetMapCoordinates(target).Position;
            var direction = args.Direction ?? targetPos - userPos;
            ThrowOnHitHelper(weapon, args.User, target, direction);
        }
    }

    private void OnThrowHit(Entity<MeleeThrowOnHitComponent> weapon, ref ThrowDoHitEvent args)
    {
        if (!weapon.Comp.ActivateOnThrown)
            return;

        if (!TryComp<PhysicsComponent>(args.Thrown, out var weaponPhysics))
            return;

        ThrowOnHitHelper(weapon, args.Component.Thrower, args.Target, weaponPhysics.LinearVelocity);
    }

    private void ThrowOnHitHelper(Entity<MeleeThrowOnHitComponent> ent, EntityUid? user, EntityUid target, Vector2 direction)
    {
        var attemptEvent = new AttemptMeleeThrowOnHitEvent(target, user);
        RaiseLocalEvent(ent.Owner, ref attemptEvent);

        if (attemptEvent.Cancelled)
            return;

        var startEvent = new MeleeThrowOnHitStartEvent(ent.Owner, user);
        RaiseLocalEvent(target, ref startEvent);

        if (ent.Comp.StunTime != null)
            _stun.TryParalyze(target, ent.Comp.StunTime.Value, false);

        if (direction == Vector2.Zero)
            return;

        _throwing.TryThrow(target, direction.Normalized() * ent.Comp.Distance, ent.Comp.Speed, user, unanchor: ent.Comp.UnanchorOnHit);
    }
}<|MERGE_RESOLUTION|>--- conflicted
+++ resolved
@@ -1,17 +1,9 @@
-<<<<<<< HEAD
-using Content.Shared.Construction.Components;
-=======
->>>>>>> a594c7b6
 using Content.Shared.Stunnable;
 using Content.Shared.Throwing;
 using Content.Shared.Timing;
 using Content.Shared.Weapons.Melee.Components;
 using Content.Shared.Weapons.Melee.Events;
 using Robust.Shared.Physics.Components;
-<<<<<<< HEAD
-using Robust.Shared.Physics.Systems;
-=======
->>>>>>> a594c7b6
 using System.Numerics;
 
 namespace Content.Shared.Weapons.Melee;
@@ -22,10 +14,6 @@
 public sealed class MeleeThrowOnHitSystem : EntitySystem
 {
     [Dependency] private readonly SharedTransformSystem _transform = default!;
-<<<<<<< HEAD
-    [Dependency] private readonly SharedPhysicsSystem _physics = default!;
-=======
->>>>>>> a594c7b6
     [Dependency] private readonly UseDelaySystem _delay = default!;
     [Dependency] private readonly SharedStunSystem _stun = default!;
     [Dependency] private readonly ThrowingSystem _throwing = default!;
