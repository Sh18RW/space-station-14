--- conflicted
+++ resolved
@@ -50,10 +50,6 @@
 public abstract class SharedStorageSystem : EntitySystem
 {
     [Dependency] private   readonly IConfigurationManager _cfg = default!;
-<<<<<<< HEAD
-    [Dependency] protected readonly IGameTiming Timing = default!;
-=======
->>>>>>> a594c7b6
     [Dependency] private   readonly IPrototypeManager _prototype = default!;
     [Dependency] protected readonly IRobustRandom Random = default!;
     [Dependency] private   readonly ISharedAdminLogManager _adminLog = default!;
@@ -74,10 +70,7 @@
     [Dependency] private   readonly SharedStackSystem _stack = default!;
     [Dependency] protected readonly SharedTransformSystem TransformSystem = default!;
     [Dependency] protected readonly SharedUserInterfaceSystem UI = default!;
-<<<<<<< HEAD
-=======
     [Dependency] private   readonly TagSystem _tag = default!;
->>>>>>> a594c7b6
     [Dependency] protected readonly UseDelaySystem UseDelay = default!;
 
     private EntityQuery<ItemComponent> _itemQuery;
@@ -156,11 +149,7 @@
         SubscribeLocalEvent<StorageComponent, OpenStorageImplantEvent>(OnImplantActivate);
         SubscribeLocalEvent<StorageComponent, AfterInteractEvent>(AfterInteract);
         SubscribeLocalEvent<StorageComponent, DestructionEventArgs>(OnDestroy);
-<<<<<<< HEAD
-        SubscribeLocalEvent<BoundUserInterfaceMessageAttempt>(OnBoundUIAttempt);
-=======
         SubscribeLocalEvent<StorageComponent, BoundUserInterfaceMessageAttempt>(OnBoundUIAttempt);
->>>>>>> a594c7b6
         SubscribeLocalEvent<StorageComponent, BoundUIOpenedEvent>(OnBoundUIOpen);
         SubscribeLocalEvent<StorageComponent, LockToggledEvent>(OnLockToggled);
         SubscribeLocalEvent<StorageComponent, EntInsertedIntoContainerMessage>(OnEntInserted);
@@ -169,11 +158,8 @@
         SubscribeLocalEvent<StorageComponent, AreaPickupDoAfterEvent>(OnDoAfter);
         SubscribeLocalEvent<StorageComponent, GotReclaimedEvent>(OnReclaimed);
 
-<<<<<<< HEAD
-=======
         SubscribeLocalEvent<MetaDataComponent, StackCountChangedEvent>(OnStackCountChanged);
 
->>>>>>> a594c7b6
         SubscribeAllEvent<OpenNestedStorageEvent>(OnStorageNested);
         SubscribeAllEvent<StorageTransferItemEvent>(OnStorageTransfer);
         SubscribeAllEvent<StorageInteractWithItemEvent>(OnInteractWithItem);
@@ -193,8 +179,6 @@
         UpdatePrototypeCache();
     }
 
-<<<<<<< HEAD
-=======
     private void OnItemSizeChanged(ref ItemSizeChangedEvent ev)
     {
         var itemEnt = new Entity<ItemComponent?>(ev.Entity, null);
@@ -212,7 +196,6 @@
         }
     }
 
->>>>>>> a594c7b6
     private void OnNestedStorageCvar(bool obj)
     {
         NestedStorage = obj;
@@ -366,6 +349,26 @@
         args.Verbs.Add(verb);
     }
 
+    /// <summary>
+    /// Tries to get the storage location of an item.
+    /// </summary>
+    public bool TryGetStorageLocation(Entity<ItemComponent?> itemEnt, [NotNullWhen(true)] out BaseContainer? container, [NotNullWhen(true)] out StorageComponent? storage, out ItemStorageLocation loc)
+    {
+        loc = default;
+        storage = null;
+
+        if (!ContainerSystem.TryGetContainingContainer(itemEnt.Owner, out container) ||
+            container.ID != StorageComponent.ContainerId ||
+            !TryComp(container.Owner, out storage) ||
+            !_itemQuery.Resolve(itemEnt, ref itemEnt.Comp, false))
+        {
+            return false;
+        }
+
+        loc = storage.StoredItems[itemEnt];
+        return true;
+    }
+
     public void OpenStorageUI(EntityUid uid, EntityUid actor, StorageComponent? storageComp = null, bool silent = true)
     {
         // Handle recursively opening nested storages.
@@ -389,48 +392,6 @@
     }
 
     /// <summary>
-    /// Tries to get the storage location of an item.
-    /// </summary>
-    public bool TryGetStorageLocation(Entity<ItemComponent?> itemEnt, [NotNullWhen(true)] out BaseContainer? container, [NotNullWhen(true)] out StorageComponent? storage, out ItemStorageLocation loc)
-    {
-        loc = default;
-        storage = null;
-
-        if (!ContainerSystem.TryGetContainingContainer(itemEnt.Owner, out container) ||
-            container.ID != StorageComponent.ContainerId ||
-            !TryComp(container.Owner, out storage) ||
-            !_itemQuery.Resolve(itemEnt, ref itemEnt.Comp, false))
-        {
-            return false;
-        }
-
-        loc = storage.StoredItems[itemEnt];
-        return true;
-    }
-
-    public void OpenStorageUI(EntityUid uid, EntityUid actor, StorageComponent? storageComp = null, bool silent = true)
-    {
-        // Handle recursively opening nested storages.
-        if (ContainerSystem.TryGetContainingContainer(uid, out var container) &&
-            UI.IsUiOpen(container.Owner, StorageComponent.StorageUiKey.Key, actor))
-        {
-            _nestedCheck = true;
-            HideStorageWindow(container.Owner, actor);
-            OpenStorageUIInternal(uid, actor, storageComp, silent: true);
-            _nestedCheck = false;
-        }
-        else
-        {
-            // If you need something more sophisticated for multi-UI you'll need to code some smarter
-            // interactions.
-            if (_openStorageLimit == 1)
-                UI.CloseUserUis<StorageComponent.StorageUiKey>(actor);
-
-            OpenStorageUIInternal(uid, actor, storageComp, silent: silent);
-        }
-    }
-
-    /// <summary>
     ///     Opens the storage UI for an entity
     /// </summary>
     /// <param name="entity">The entity to open the UI for</param>
@@ -447,11 +408,7 @@
         if (!UI.TryOpenUi(uid, StorageComponent.StorageUiKey.Key, entity))
             return;
 
-<<<<<<< HEAD
-        if (!silent)
-=======
         if (!silent && !_tag.HasTag(entity, storageComp.SilentStorageUserTag))
->>>>>>> a594c7b6
         {
             Audio.PlayPredicted(storageComp.StorageOpenSound, uid, entity);
 
@@ -809,16 +766,6 @@
 
     private void OnStorageTransfer(StorageTransferItemEvent msg, EntitySessionEventArgs args)
     {
-<<<<<<< HEAD
-        if (!TryGetEntity(msg.ItemEnt, out var itemEnt))
-            return;
-
-        var localPlayer = args.SenderSession.AttachedEntity;
-
-        if (!TryComp(localPlayer, out HandsComponent? handsComp) || !_sharedHandsSystem.TryPickup(localPlayer.Value, itemEnt.Value, handsComp: handsComp, animate: false))
-            return;
-
-=======
         if (!TryGetEntity(msg.ItemEnt, out var itemUid) || !TryComp(itemUid, out ItemComponent? itemComp))
             return;
 
@@ -836,7 +783,6 @@
             return;
 
         // Validate the target storage
->>>>>>> a594c7b6
         if (!ValidateInput(args, msg.StorageEnt, msg.ItemEnt, out var player, out var storage, out var item, held: true))
             return;
 
@@ -872,11 +818,7 @@
         UpdateAppearance((ent.Owner, ent.Comp, null));
     }
 
-<<<<<<< HEAD
-    private void OnBoundUIAttempt(BoundUserInterfaceMessageAttempt args)
-=======
     private void OnBoundUIAttempt(Entity<StorageComponent> ent, ref BoundUserInterfaceMessageAttempt args)
->>>>>>> a594c7b6
     {
         if (args.UiKey is not StorageComponent.StorageUiKey.Key ||
             _openStorageLimit == -1 ||
@@ -1321,11 +1263,6 @@
         if (!ItemFitsInGridLocation(itemEnt, storageEnt, location.Position, location.Rotation))
             return false;
 
-<<<<<<< HEAD
-        storageEnt.Comp.StoredItems[itemEnt] = location;
-        UpdateUI(storageEnt);
-        Dirty(storageEnt, storageEnt.Comp);
-=======
         if (storageEnt.Comp.StoredItems.Remove(itemEnt, out var existing))
         {
             RemoveOccupiedEntity((storageEnt.Owner, storageEnt.Comp), itemEnt, existing);
@@ -1334,7 +1271,6 @@
         storageEnt.Comp.StoredItems.Add(itemEnt, location);
         AddOccupiedEntity((storageEnt.Owner, storageEnt.Comp), itemEnt, location);
         UpdateUI(storageEnt);
->>>>>>> a594c7b6
         return true;
     }
 
