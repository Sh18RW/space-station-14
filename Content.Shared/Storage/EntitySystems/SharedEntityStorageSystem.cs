--- conflicted
+++ resolved
@@ -343,8 +343,6 @@
         if (attemptEvent.Cancelled)
             return false;
 
-<<<<<<< HEAD
-=======
         // Allow other components on the container to prevent inserting the item: e.g. the container is folded
         var containerAttemptEvent = new EntityStorageInsertedIntoAttemptEvent(toInsert);
         RaiseLocalEvent(container, ref containerAttemptEvent);
@@ -352,7 +350,6 @@
         if (containerAttemptEvent.Cancelled)
             return false;
 
->>>>>>> a594c7b6
         // Consult the whitelist. The whitelist ignores the default assumption about how entity storage works.
         if (component.Whitelist != null)
             return _whitelistSystem.IsValid(component.Whitelist, toInsert);
