using System.Numerics;
using Content.Shared.Physics;
using Content.Shared.Whitelist;
using Robust.Shared.Audio;
using Robust.Shared.Containers;
using Robust.Shared.GameStates;
using Robust.Shared.Serialization;

namespace Content.Shared.Storage.Components;

[NetworkedComponent]
public abstract partial class SharedEntityStorageComponent : Component
{
    public readonly float MaxSize = 1.0f; // maximum width or height of an entity allowed inside the storage.

    public static readonly TimeSpan InternalOpenAttemptDelay = TimeSpan.FromSeconds(0.5);
    public TimeSpan NextInternalOpenAttempt;

    /// <summary>
    ///     Collision masks that get removed when the storage gets opened.
    /// </summary>
    public readonly int MasksToRemove = (int) (
        CollisionGroup.MidImpassable |
        CollisionGroup.HighImpassable |
        CollisionGroup.LowImpassable);

    /// <summary>
    ///     Collision masks that were removed from ANY layer when the storage was opened;
    /// </summary>
    [DataField]
    public int RemovedMasks;

    /// <summary>
    /// The total amount of items that can fit in one entitystorage
    /// </summary>
    [DataField, ViewVariables(VVAccess.ReadWrite)]
    public int Capacity = 30;

    /// <summary>
    /// Whether or not the entity still has collision when open
    /// </summary>
    [DataField, ViewVariables(VVAccess.ReadWrite)]
    public bool IsCollidableWhenOpen;

    /// <summary>
    /// If true, it opens the storage when the entity inside of it moves
    /// If false, it prevents the storage from opening when the entity inside of it moves.
    /// This is for objects that you want the player to move while inside, like large cardboard boxes, without opening the storage.
    /// </summary>
    [DataField, ViewVariables(VVAccess.ReadWrite)]
    public bool OpenOnMove = true;

    //The offset for where items are emptied/vacuumed for the EntityStorage.
    [DataField, ViewVariables(VVAccess.ReadWrite)]
    public Vector2 EnteringOffset = new(0, 0);

    //The collision groups checked, so that items are depositied or grabbed from inside walls.
    [DataField, ViewVariables(VVAccess.ReadWrite)]
    public CollisionGroup EnteringOffsetCollisionFlags = CollisionGroup.Impassable | CollisionGroup.MidImpassable;

    /// <summary>
    /// How close you have to be to the "entering" spot to be able to enter
    /// </summary>
    [DataField, ViewVariables(VVAccess.ReadWrite)]
    public float EnteringRange = 0.18f;

    /// <summary>
    /// Whether or not to show the contents when the storage is closed
    /// </summary>
    [DataField, ViewVariables(VVAccess.ReadWrite)]
    public bool ShowContents;

    /// <summary>
    /// Whether or not light is occluded by the storage
    /// </summary>
    [DataField, ViewVariables(VVAccess.ReadWrite)]
    public bool OccludesLight = true;

    /// <summary>
    /// Whether or not all the contents stored should be deleted with the entitystorage
    /// </summary>
    [DataField, ViewVariables(VVAccess.ReadWrite)]
    public bool DeleteContentsOnDestruction;

    /// <summary>
    /// Whether or not the container is sealed and traps air inside of it
    /// </summary>
    [DataField, ViewVariables(VVAccess.ReadWrite)]
    public bool Airtight = true;

    /// <summary>
    /// Whether or not the entitystorage is open or closed
    /// </summary>
    [DataField]
    public bool Open;

    /// <summary>
    /// The sound made when closed
    /// </summary>
    [DataField]
    public SoundSpecifier CloseSound = new SoundPathSpecifier("/Audio/Effects/closetclose.ogg");

    /// <summary>
    /// The sound made when open
    /// </summary>
    [DataField]
    public SoundSpecifier OpenSound = new SoundPathSpecifier("/Audio/Effects/closetopen.ogg");

    /// <summary>
    ///     Whitelist for what entities are allowed to be inserted into this container. If this is not null, the
    ///     standard requirement that the entity must be an item or mob is waived.
    /// </summary>
    [DataField]
    public EntityWhitelist? Whitelist;

    /// <summary>
    /// The contents of the storage
    /// </summary>
    [ViewVariables]
    public Container Contents = default!;
}

[Serializable, NetSerializable]
public sealed class EntityStorageComponentState : ComponentState
{
    public bool Open;

    public int Capacity;

    public bool IsCollidableWhenOpen;

    public bool OpenOnMove;

    public float EnteringRange;

    public TimeSpan NextInternalOpenAttempt;

    public EntityStorageComponentState(bool open, int capacity, bool isCollidableWhenOpen, bool openOnMove, float enteringRange, TimeSpan nextInternalOpenAttempt)
    {
        Open = open;
        Capacity = capacity;
        IsCollidableWhenOpen = isCollidableWhenOpen;
        OpenOnMove = openOnMove;
        EnteringRange = enteringRange;
        NextInternalOpenAttempt = nextInternalOpenAttempt;
    }
}

/// <summary>
/// Raised on the entity being inserted whenever checking if an entity can be inserted into an entity storage.
/// </summary>
[ByRefEvent]
public record struct InsertIntoEntityStorageAttemptEvent(EntityUid ItemToInsert, bool Cancelled = false);
<<<<<<< HEAD
=======

/// <summary>
/// Raised on the entity storage whenever checking if an entity can be inserted into it.
/// </summary>
[ByRefEvent]
public record struct EntityStorageInsertedIntoAttemptEvent(EntityUid ItemToInsert, bool Cancelled = false);
>>>>>>> a594c7b6

[ByRefEvent]
public record struct StorageOpenAttemptEvent(EntityUid User, bool Silent, bool Cancelled = false);

[ByRefEvent]
public readonly record struct StorageBeforeOpenEvent;

[ByRefEvent]
public readonly record struct StorageAfterOpenEvent;

[ByRefEvent]
public record struct StorageCloseAttemptEvent(EntityUid? User, bool Cancelled = false);

[ByRefEvent]
public readonly record struct StorageBeforeCloseEvent(HashSet<EntityUid> Contents, HashSet<EntityUid> BypassChecks);

[ByRefEvent]
public readonly record struct StorageAfterCloseEvent;<|MERGE_RESOLUTION|>--- conflicted
+++ resolved
@@ -151,15 +151,12 @@
 /// </summary>
 [ByRefEvent]
 public record struct InsertIntoEntityStorageAttemptEvent(EntityUid ItemToInsert, bool Cancelled = false);
-<<<<<<< HEAD
-=======
 
 /// <summary>
 /// Raised on the entity storage whenever checking if an entity can be inserted into it.
 /// </summary>
 [ByRefEvent]
 public record struct EntityStorageInsertedIntoAttemptEvent(EntityUid ItemToInsert, bool Cancelled = false);
->>>>>>> a594c7b6
 
 [ByRefEvent]
 public record struct StorageOpenAttemptEvent(EntityUid User, bool Silent, bool Cancelled = false);
