--- conflicted
+++ resolved
@@ -107,13 +107,7 @@
     {
         if (args.FellAsleep)
         {
-<<<<<<< HEAD
-            // Expiring status effects would remove the components needed for sleeping
-            _statusEffectOld.TryRemoveStatusEffect(ent.Owner, "Stun");
-
-=======
             // Just in case we're not using the sleeping status
->>>>>>> ed6ed6c5
             EnsureComp<StunnedComponent>(ent);
             EnsureComp<KnockedDownComponent>(ent);
 
