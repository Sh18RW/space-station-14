--- conflicted
+++ resolved
@@ -40,10 +40,7 @@
         SubscribeLocalEvent<EmbeddableProjectileComponent, ThrowDoHitEvent>(OnEmbedThrowDoHit);
         SubscribeLocalEvent<EmbeddableProjectileComponent, ActivateInWorldEvent>(OnEmbedActivate);
         SubscribeLocalEvent<EmbeddableProjectileComponent, RemoveEmbeddedProjectileEvent>(OnEmbedRemove);
-<<<<<<< HEAD
-=======
         SubscribeLocalEvent<EmbeddableProjectileComponent, ComponentShutdown>(OnEmbeddableCompShutdown);
->>>>>>> a594c7b6
 
         SubscribeLocalEvent<EmbeddedContainerComponent, EntityTerminatingEvent>(OnEmbeddableTermination);
     }
@@ -70,12 +67,7 @@
 
     private void OnEmbedRemove(Entity<EmbeddableProjectileComponent> embeddable, ref RemoveEmbeddedProjectileEvent args)
     {
-<<<<<<< HEAD
-        // Whacky prediction issues.
-        if (args.Cancelled || _net.IsClient)
-=======
         if (args.Cancelled)
->>>>>>> a594c7b6
             return;
 
         EmbedDetach(embeddable, embeddable.Comp, args.User);
@@ -84,18 +76,13 @@
         _hands.TryPickupAnyHand(args.User, embeddable);
     }
 
-<<<<<<< HEAD
+    private void OnEmbeddableCompShutdown(Entity<EmbeddableProjectileComponent> embeddable, ref ComponentShutdown arg)
+    {
+        EmbedDetach(embeddable, embeddable.Comp);
+    }
+
     private void OnEmbedThrowDoHit(Entity<EmbeddableProjectileComponent> embeddable, ref ThrowDoHitEvent args)
     {
-=======
-    private void OnEmbeddableCompShutdown(Entity<EmbeddableProjectileComponent> embeddable, ref ComponentShutdown arg)
-    {
-        EmbedDetach(embeddable, embeddable.Comp);
-    }
-
-    private void OnEmbedThrowDoHit(Entity<EmbeddableProjectileComponent> embeddable, ref ThrowDoHitEvent args)
-    {
->>>>>>> a594c7b6
         if (!embeddable.Comp.EmbedOnThrow)
             return;
 
@@ -149,21 +136,6 @@
         if (!Resolve(uid, ref component))
             return;
 
-<<<<<<< HEAD
-        if (component.DeleteOnRemove)
-        {
-            QueueDel(uid);
-            return;
-        }
-
-        if (component.EmbeddedIntoUid is not null)
-        {
-            if (TryComp<EmbeddedContainerComponent>(component.EmbeddedIntoUid.Value, out var embeddedContainer))
-                embeddedContainer.EmbeddedObjects.Remove(uid);
-        }
-
-        var xform = Transform(uid);
-=======
         if (component.EmbeddedIntoUid is not null)
         {
             if (TryComp<EmbeddedContainerComponent>(component.EmbeddedIntoUid.Value, out var embeddedContainer))
@@ -184,7 +156,6 @@
         var xform = Transform(uid);
         if (TerminatingOrDeleted(xform.GridUid) && TerminatingOrDeleted(xform.MapUid))
             return;
->>>>>>> a594c7b6
         TryComp<PhysicsComponent>(uid, out var physics);
         _physics.SetBodyType(uid, BodyType.Dynamic, body: physics, xform: xform);
         _transform.AttachToGridOrMap(uid, xform);
