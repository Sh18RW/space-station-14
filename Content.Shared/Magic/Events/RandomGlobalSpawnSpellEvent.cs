--- conflicted
+++ resolved
@@ -23,15 +23,5 @@
     /// Ignores the caster for this.
     /// </summary>
     [DataField]
-<<<<<<< HEAD
-    public string? Speech { get; private set; }
-
-    /// <summary>
-    /// Should this Global spawn spell turn its targets into a Survivor Antagonist?
-    /// Ignores the caster for this.
-    /// </summary>
-    [DataField]
-=======
->>>>>>> a594c7b6
     public bool MakeSurvivorAntagonist = false;
 }