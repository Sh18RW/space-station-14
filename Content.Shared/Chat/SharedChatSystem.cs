--- conflicted
+++ resolved
@@ -14,16 +14,12 @@
     public const char DeadPrefix = '\\';
     public const char LOOCPrefix = '(';
     public const char OOCPrefix = '[';
-<<<<<<< HEAD
     public const char EmotesPrefix = '%'; // Corvax-Localization
-=======
-    public const char EmotesPrefix = '@';
     public const char EmotesAltPrefix = '*';
->>>>>>> d9de4058
     public const char AdminPrefix = ']';
     public const char WhisperPrefix = ',';
 
-    public const char DefaultChannelKey = 'р';
+    public const char DefaultChannelKey = 'р'; // Corvax-Localization
     public const string CommonChannel = "Common";
     public static string DefaultChannelPrefix = $"{RadioChannelPrefix}{DefaultChannelKey}";
 
