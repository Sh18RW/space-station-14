using Content.Shared.Popups;
using Content.Shared.Radio;
using Robust.Shared.Prototypes;
using Robust.Shared.Utility;

namespace Content.Shared.Chat;

public abstract class SharedChatSystem : EntitySystem
{
    public const char RadioCommonPrefix = ';';
    public const char RadioChannelPrefix = ':';
    public const char RadioChannelAltPrefix = '.';
    public const char LocalPrefix = '>';
    public const char ConsolePrefix = '/';
    public const char DeadPrefix = '\\';
    public const char LOOCPrefix = '(';
    public const char OOCPrefix = '[';
    public const char EmotesPrefix = '%'; // Corvax-Localization
    public const char EmotesAltPrefix = '*';
    public const char AdminPrefix = ']';
    public const char WhisperPrefix = ',';
<<<<<<< HEAD
    public const char DefaultChannelKey = 'р'; // Corvax-Localization
=======
    public const char DefaultChannelKey = 'h';

    [ValidatePrototypeId<RadioChannelPrototype>]
>>>>>>> 979aa8c1
    public const string CommonChannel = "Common";

    public static string DefaultChannelPrefix = $"{RadioChannelPrefix}{DefaultChannelKey}";

    [Dependency] private readonly IPrototypeManager _prototypeManager = default!;
    [Dependency] private readonly SharedPopupSystem _popup = default!;

    /// <summary>
    /// Cache of the keycodes for faster lookup.
    /// </summary>
    private Dictionary<char, RadioChannelPrototype> _keyCodes = new();

    public override void Initialize()
    {
        base.Initialize();
        DebugTools.Assert(_prototypeManager.HasIndex<RadioChannelPrototype>(CommonChannel));
        _prototypeManager.PrototypesReloaded += OnPrototypeReload;
        CacheRadios();
    }

    private void OnPrototypeReload(PrototypesReloadedEventArgs obj)
    {
        if (obj.ByType.ContainsKey(typeof(RadioChannelPrototype)))
            CacheRadios();
    }

    private void CacheRadios()
    {
        _keyCodes.Clear();

        foreach (var proto in _prototypeManager.EnumeratePrototypes<RadioChannelPrototype>())
        {
            _keyCodes.Add(proto.KeyCode, proto);
        }
    }

    public override void Shutdown()
    {
        _prototypeManager.PrototypesReloaded -= OnPrototypeReload;
    }

    /// <summary>
    ///     Attempts to resolve radio prefixes in chat messages (e.g., remove a leading ":e" and resolve the requested
    ///     channel. Returns true if a radio message was attempted, even if the channel is invalid.
    /// </summary>
    /// <param name="source">Source of the message</param>
    /// <param name="input">The message to be modified</param>
    /// <param name="output">The modified message</param>
    /// <param name="channel">The channel that was requested, if any</param>
    /// <param name="quiet">Whether or not to generate an informative pop-up message.</param>
    /// <returns></returns>
    public bool TryProccessRadioMessage(
        EntityUid source,
        string input,
        out string output,
        out RadioChannelPrototype? channel,
        bool quiet = false)
    {
        output = input.Trim();
        channel = null;

        if (input.Length == 0)
            return false;

        if (input.StartsWith(RadioCommonPrefix))
        {
            output = SanitizeMessageCapital(input[1..].TrimStart());
            channel = _prototypeManager.Index<RadioChannelPrototype>(CommonChannel);
            return true;
        }

        if (!(input.StartsWith(RadioChannelPrefix) || input.StartsWith(RadioChannelAltPrefix)))
            return false;

        if (input.Length < 2 || char.IsWhiteSpace(input[1]))
        {
            output = SanitizeMessageCapital(input[1..].TrimStart());
            if (!quiet)
                _popup.PopupEntity(Loc.GetString("chat-manager-no-radio-key"), source, source);
            return true;
        }

        var channelKey = input[1];
        output = SanitizeMessageCapital(input[2..].TrimStart());

        if (channelKey == DefaultChannelKey)
        {
            var ev = new GetDefaultRadioChannelEvent();
            RaiseLocalEvent(source, ev);

            if (ev.Channel != null)
                _prototypeManager.TryIndex(ev.Channel, out channel);
            return true;
        }

        if (!_keyCodes.TryGetValue(channelKey, out channel) && !quiet)
        {
            var msg = Loc.GetString("chat-manager-no-such-channel", ("key", channelKey));
            _popup.PopupEntity(msg, source, source);
        }

        return true;
    }

    public string SanitizeMessageCapital(string message)
    {
        if (string.IsNullOrEmpty(message))
            return message;
        // Capitalize first letter
        message = char.ToUpper(message[0]) + message.Remove(0, 1);
        return message;
    }
}<|MERGE_RESOLUTION|>--- conflicted
+++ resolved
@@ -19,13 +19,9 @@
     public const char EmotesAltPrefix = '*';
     public const char AdminPrefix = ']';
     public const char WhisperPrefix = ',';
-<<<<<<< HEAD
     public const char DefaultChannelKey = 'р'; // Corvax-Localization
-=======
-    public const char DefaultChannelKey = 'h';
 
     [ValidatePrototypeId<RadioChannelPrototype>]
->>>>>>> 979aa8c1
     public const string CommonChannel = "Common";
 
     public static string DefaultChannelPrefix = $"{RadioChannelPrefix}{DefaultChannelKey}";
