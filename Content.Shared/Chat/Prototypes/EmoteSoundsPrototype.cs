using Robust.Shared.Audio;
using Robust.Shared.Prototypes;
using Robust.Shared.Serialization;
using Robust.Shared.Serialization.TypeSerializers.Implementations.Custom.Prototype.Dictionary;

namespace Content.Shared.Chat.Prototypes;

/// <summary>
///     Sounds collection for each <see cref="EmotePrototype"/>.
///     Different entities may use different sounds collections.
/// </summary>
<<<<<<< HEAD
[Prototype("emoteSounds"), Serializable, NetSerializable]
=======
[Prototype, Serializable, NetSerializable]
>>>>>>> a594c7b6
public sealed partial class EmoteSoundsPrototype : IPrototype
{
    [IdDataField]
    public string ID { get; private set; } = default!;

    /// <summary>
    ///     Optional fallback sound that will play if collection
    ///     doesn't have specific sound for this emote id.
    /// </summary>
    [DataField("sound")]
    public SoundSpecifier? FallbackSound;

    /// <summary>
    ///     Optional audio params that will be applied to ALL sounds.
    ///     This will overwrite any params that may be set in sound specifiers.
    /// </summary>
    [DataField("params")]
    public AudioParams? GeneralParams;

    /// <summary>
    ///     Collection of emote prototypes and their sounds.
    /// </summary>
    [DataField("sounds", customTypeSerializer: typeof(PrototypeIdDictionarySerializer<SoundSpecifier, EmotePrototype>))]
    public Dictionary<string, SoundSpecifier> Sounds = new();
}<|MERGE_RESOLUTION|>--- conflicted
+++ resolved
@@ -9,11 +9,7 @@
 ///     Sounds collection for each <see cref="EmotePrototype"/>.
 ///     Different entities may use different sounds collections.
 /// </summary>
-<<<<<<< HEAD
-[Prototype("emoteSounds"), Serializable, NetSerializable]
-=======
 [Prototype, Serializable, NetSerializable]
->>>>>>> a594c7b6
 public sealed partial class EmoteSoundsPrototype : IPrototype
 {
     [IdDataField]
