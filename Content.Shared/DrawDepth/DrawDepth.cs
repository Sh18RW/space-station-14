--- conflicted
+++ resolved
@@ -9,24 +9,15 @@
         /// <summary>
         ///     This is for sub-floors, the floors you see after prying off a tile.
         /// </summary>
-<<<<<<< HEAD
-        LowFloors = DrawDepthTag.Default - 18,
-=======
         LowFloors = DrawDepthTag.Default - 20,
->>>>>>> a594c7b6
 
         // various entity types that require different
         // draw depths, as to avoid hiding
         #region SubfloorEntities
-<<<<<<< HEAD
-        ThickPipe = DrawDepthTag.Default - 17,
-        ThickWire = DrawDepthTag.Default - 16,
-=======
         ThickPipe = DrawDepthTag.Default - 19,
         ThickWire = DrawDepthTag.Default - 18,
         ThinPipeAlt2 = DrawDepthTag.Default - 17,
         ThinPipeAlt1 = DrawDepthTag.Default - 16,
->>>>>>> a594c7b6
         ThinPipe = DrawDepthTag.Default - 15,
         ThinWire = DrawDepthTag.Default - 14,
         #endregion
