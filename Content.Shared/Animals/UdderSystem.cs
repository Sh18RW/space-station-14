--- conflicted
+++ resolved
@@ -32,10 +32,7 @@
         SubscribeLocalEvent<UdderComponent, MapInitEvent>(OnMapInit);
         SubscribeLocalEvent<UdderComponent, GetVerbsEvent<AlternativeVerb>>(AddMilkVerb);
         SubscribeLocalEvent<UdderComponent, MilkingDoAfterEvent>(OnDoAfter);
-<<<<<<< HEAD
-=======
         SubscribeLocalEvent<UdderComponent, EntRemovedFromContainerMessage>(OnEntRemoved);
->>>>>>> a594c7b6
     }
 
     private void OnMapInit(EntityUid uid, UdderComponent component, MapInitEvent args)
