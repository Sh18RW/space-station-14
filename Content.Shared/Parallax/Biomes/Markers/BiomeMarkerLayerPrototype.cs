using Robust.Shared.Prototypes;
using Robust.Shared.Serialization.TypeSerializers.Implementations.Custom.Prototype;

namespace Content.Shared.Parallax.Biomes.Markers;

/// <summary>
/// Spawns entities inside of the specified area with the minimum specified radius.
/// </summary>
<<<<<<< HEAD
[Prototype("biomeMarkerLayer")]
=======
[Prototype]
>>>>>>> a594c7b6
public sealed partial class BiomeMarkerLayerPrototype : IBiomeMarkerLayer
{
    [IdDataField] public string ID { get; private set; } = default!;

    /// <summary>
    /// Checks for the relevant entity for the tile before spawning. Useful for substituting walls with ore veins for example.
    /// </summary>
    [DataField]
    public Dictionary<EntProtoId, EntProtoId> EntityMask { get; private set; } = new();

    /// <summary>
    /// Default prototype to spawn. If null will fall back to entity mask.
    /// </summary>
    [DataField]
    public string? Prototype { get; private set; }

    /// <summary>
    /// Minimum radius between 2 points
    /// </summary>
    [DataField("radius")]
    public float Radius = 32f;

    /// <summary>
    /// Maximum amount of group spawns
    /// </summary>
    [DataField("maxCount")]
    public int MaxCount = int.MaxValue;

    /// <summary>
    /// Minimum entities to spawn in one group.
    /// </summary>
    [DataField]
    public int MinGroupSize = 1;

    /// <summary>
    /// Maximum entities to spawn in one group.
    /// </summary>
    [DataField]
    public int MaxGroupSize = 1;

    /// <inheritdoc />
    [DataField("size")]
    public int Size { get; private set; } = 128;
}<|MERGE_RESOLUTION|>--- conflicted
+++ resolved
@@ -6,11 +6,7 @@
 /// <summary>
 /// Spawns entities inside of the specified area with the minimum specified radius.
 /// </summary>
-<<<<<<< HEAD
-[Prototype("biomeMarkerLayer")]
-=======
 [Prototype]
->>>>>>> a594c7b6
 public sealed partial class BiomeMarkerLayerPrototype : IBiomeMarkerLayer
 {
     [IdDataField] public string ID { get; private set; } = default!;
