using Content.Shared.Emag.Components;
using Robust.Shared.Prototypes;
using System.Linq;
using Content.Shared.Access.Components;
using Content.Shared.Access.Systems;
using Content.Shared.Advertise.Components;
using Content.Shared.Advertise.Systems;
using Content.Shared.DoAfter;
using Content.Shared.Emag.Systems;
using Content.Shared.Interaction;
using Content.Shared.Popups;
using Content.Shared.Power.EntitySystems;
using Robust.Shared.Audio;
using Robust.Shared.Audio.Systems;
using Robust.Shared.GameStates;
using Robust.Shared.Network;
using Robust.Shared.Random;
using Robust.Shared.Timing;

namespace Content.Shared.VendingMachines;

public abstract partial class SharedVendingMachineSystem : EntitySystem
{
    [Dependency] protected readonly IGameTiming Timing = default!;
<<<<<<< HEAD
    [Dependency] private   readonly INetManager _net = default!;
=======
>>>>>>> a594c7b6
    [Dependency] protected readonly IPrototypeManager PrototypeManager = default!;
    [Dependency] private   readonly AccessReaderSystem _accessReader = default!;
    [Dependency] private   readonly SharedAppearanceSystem _appearanceSystem = default!;
    [Dependency] protected readonly SharedAudioSystem Audio = default!;
    [Dependency] private   readonly SharedDoAfterSystem _doAfter = default!;
    [Dependency] protected readonly SharedPointLightSystem Light = default!;
    [Dependency] private   readonly SharedPowerReceiverSystem _receiver = default!;
    [Dependency] protected readonly SharedPopupSystem Popup = default!;
    [Dependency] private   readonly SharedSpeakOnUIClosedSystem _speakOn = default!;
    [Dependency] protected readonly SharedUserInterfaceSystem UISystem = default!;
    [Dependency] protected readonly IRobustRandom Randomizer = default!;
    [Dependency] private readonly EmagSystem _emag = default!;

    public override void Initialize()
    {
        base.Initialize();
        SubscribeLocalEvent<VendingMachineComponent, ComponentGetState>(OnVendingGetState);
        SubscribeLocalEvent<VendingMachineComponent, MapInitEvent>(OnMapInit);
        SubscribeLocalEvent<VendingMachineComponent, GotEmaggedEvent>(OnEmagged);

        SubscribeLocalEvent<VendingMachineRestockComponent, AfterInteractEvent>(OnAfterInteract);

        Subs.BuiEvents<VendingMachineComponent>(VendingMachineUiKey.Key, subs =>
        {
            subs.Event<VendingMachineEjectMessage>(OnInventoryEjectMessage);
        });
    }

    private void OnVendingGetState(Entity<VendingMachineComponent> entity, ref ComponentGetState args)
    {
        var component = entity.Comp;

        var inventory = new Dictionary<string, VendingMachineInventoryEntry>();
        var emaggedInventory = new Dictionary<string, VendingMachineInventoryEntry>();
        var contrabandInventory = new Dictionary<string, VendingMachineInventoryEntry>();

        foreach (var weh in component.Inventory)
        {
            inventory[weh.Key] = new(weh.Value);
        }

        foreach (var weh in component.EmaggedInventory)
        {
            emaggedInventory[weh.Key] = new(weh.Value);
        }

        foreach (var weh in component.ContrabandInventory)
        {
            contrabandInventory[weh.Key] = new(weh.Value);
        }

        args.State = new VendingMachineComponentState()
        {
            Inventory = inventory,
            EmaggedInventory = emaggedInventory,
            ContrabandInventory = contrabandInventory,
            Contraband = component.Contraband,
            EjectEnd = component.EjectEnd,
            DenyEnd = component.DenyEnd,
            DispenseOnHitEnd = component.DispenseOnHitEnd,
        };
    }

    public override void Update(float frameTime)
    {
        base.Update(frameTime);

        var query = EntityQueryEnumerator<VendingMachineComponent>();
        var curTime = Timing.CurTime;

        while (query.MoveNext(out var uid, out var comp))
        {
            if (comp.Ejecting)
            {
                if (curTime > comp.EjectEnd)
                {
                    comp.EjectEnd = null;
                    Dirty(uid, comp);

                    EjectItem(uid, comp);
                    UpdateUI((uid, comp));
                }
            }

            if (comp.Denying)
            {
                if (curTime > comp.DenyEnd)
                {
                    comp.DenyEnd = null;
                    Dirty(uid, comp);

                    TryUpdateVisualState((uid, comp));
                }
            }

            if (comp.DispenseOnHitCoolingDown)
            {
                if (curTime > comp.DispenseOnHitEnd)
                {
                    comp.DispenseOnHitEnd = null;
                    Dirty(uid, comp);
                }
            }
        }
    }

    private void OnInventoryEjectMessage(Entity<VendingMachineComponent> entity, ref VendingMachineEjectMessage args)
    {
        if (!_receiver.IsPowered(entity.Owner) || Deleted(entity))
            return;

        if (args.Actor is not { Valid: true } actor)
            return;

        AuthorizedVend(entity.Owner, actor, args.Type, args.ID, entity.Comp);
    }

    protected virtual void OnMapInit(EntityUid uid, VendingMachineComponent component, MapInitEvent args)
    {
        RestockInventoryFromPrototype(uid, component, component.InitialStockQuality);
    }

    protected virtual void EjectItem(EntityUid uid, VendingMachineComponent? vendComponent = null, bool forceEject = false) { }

    /// <summary>
    /// Checks if the user is authorized to use this vending machine
    /// </summary>
    /// <param name="uid"></param>
    /// <param name="sender">Entity trying to use the vending machine</param>
    /// <param name="vendComponent"></param>
    public bool IsAuthorized(EntityUid uid, EntityUid sender, VendingMachineComponent? vendComponent = null)
    {
        if (!Resolve(uid, ref vendComponent))
            return false;

        if (!TryComp<AccessReaderComponent>(uid, out var accessReader))
            return true;

        if (_accessReader.IsAllowed(sender, uid, accessReader) || HasComp<EmaggedComponent>(uid))
            return true;

        Popup.PopupClient(Loc.GetString("vending-machine-component-try-eject-access-denied"), uid, sender);
        Deny((uid, vendComponent), sender);
        return false;
    }

    protected VendingMachineInventoryEntry? GetEntry(EntityUid uid, string entryId, InventoryType type, VendingMachineComponent? component = null)
    {
        if (!Resolve(uid, ref component))
            return null;

        if (type == InventoryType.Emagged && HasComp<EmaggedComponent>(uid))
            return component.EmaggedInventory.GetValueOrDefault(entryId);

        if (type == InventoryType.Contraband && component.Contraband)
            return component.ContrabandInventory.GetValueOrDefault(entryId);

        return component.Inventory.GetValueOrDefault(entryId);
    }

    /// <summary>
    /// Tries to eject the provided item. Will do nothing if the vending machine is incapable of ejecting, already ejecting
    /// or the item doesn't exist in its inventory.
    /// </summary>
    /// <param name="uid"></param>
    /// <param name="type">The type of inventory the item is from</param>
    /// <param name="itemId">The prototype ID of the item</param>
    /// <param name="throwItem">Whether the item should be thrown in a random direction after ejection</param>
    /// <param name="vendComponent"></param>
    public void TryEjectVendorItem(EntityUid uid, InventoryType type, string itemId, bool throwItem, EntityUid? user = null, VendingMachineComponent? vendComponent = null)
    {
        if (!Resolve(uid, ref vendComponent))
            return;

        if (vendComponent.Ejecting || vendComponent.Broken || !_receiver.IsPowered(uid))
        {
            return;
        }

        var entry = GetEntry(uid, itemId, type, vendComponent);

        if (string.IsNullOrEmpty(entry?.ID))
        {
            Popup.PopupClient(Loc.GetString("vending-machine-component-try-eject-invalid-item"), uid);
            Deny((uid, vendComponent));
            return;
        }

        if (entry.Amount <= 0)
        {
            Popup.PopupClient(Loc.GetString("vending-machine-component-try-eject-out-of-stock"), uid);
            Deny((uid, vendComponent));
            return;
        }

        // Start Ejecting, and prevent users from ordering while anim playing
        vendComponent.EjectEnd = Timing.CurTime + vendComponent.EjectDelay;
        vendComponent.NextItemToEject = entry.ID;
        vendComponent.ThrowNextItem = throwItem;

        if (TryComp(uid, out SpeakOnUIClosedComponent? speakComponent))
            _speakOn.TrySetFlag((uid, speakComponent));

        entry.Amount--;
        Dirty(uid, vendComponent);
        UpdateUI((uid, vendComponent));
        TryUpdateVisualState((uid, vendComponent));
        Audio.PlayPredicted(vendComponent.SoundVend, uid, user);
    }

    public void Deny(Entity<VendingMachineComponent?> entity, EntityUid? user = null)
    {
        if (!Resolve(entity.Owner, ref entity.Comp))
            return;

        if (entity.Comp.Denying)
            return;

        entity.Comp.DenyEnd = Timing.CurTime + entity.Comp.DenyDelay;
        Audio.PlayPredicted(entity.Comp.SoundDeny, entity.Owner, user, AudioParams.Default.WithVolume(-2f));
        TryUpdateVisualState(entity);
        Dirty(entity);
    }

    protected virtual void UpdateUI(Entity<VendingMachineComponent?> entity) { }

    /// <summary>
    /// Tries to update the visuals of the component based on its current state.
    /// </summary>
    public void TryUpdateVisualState(Entity<VendingMachineComponent?> entity)
    {
        if (!Resolve(entity.Owner, ref entity.Comp))
            return;

        var finalState = VendingMachineVisualState.Normal;
        if (entity.Comp.Broken)
        {
            finalState = VendingMachineVisualState.Broken;
        }
        else if (entity.Comp.Ejecting)
        {
            finalState = VendingMachineVisualState.Eject;
        }
        else if (entity.Comp.Denying)
        {
            finalState = VendingMachineVisualState.Deny;
        }
        else if (!_receiver.IsPowered(entity.Owner))
        {
            finalState = VendingMachineVisualState.Off;
        }

        // TODO: You know this should really live on the client with netsync off because client knows the state.
        if (Light.TryGetLight(entity.Owner, out var pointlight))
        {
            var lightEnabled = finalState != VendingMachineVisualState.Broken && finalState != VendingMachineVisualState.Off;
            Light.SetEnabled(entity.Owner, lightEnabled, pointlight);
        }

        _appearanceSystem.SetData(entity.Owner, VendingMachineVisuals.VisualState, finalState);
    }

    /// <summary>
    /// Checks whether the user is authorized to use the vending machine, then ejects the provided item if true
    /// </summary>
    /// <param name="uid"></param>
    /// <param name="sender">Entity that is trying to use the vending machine</param>
    /// <param name="type">The type of inventory the item is from</param>
    /// <param name="itemId">The prototype ID of the item</param>
    /// <param name="component"></param>
    public void AuthorizedVend(EntityUid uid, EntityUid sender, InventoryType type, string itemId, VendingMachineComponent component)
    {
        if (IsAuthorized(uid, sender, component))
        {
            TryEjectVendorItem(uid, type, itemId, component.CanShoot, sender, component);
        }
    }

    public void RestockInventoryFromPrototype(EntityUid uid,
        VendingMachineComponent? component = null, float restockQuality = 1f)
    {
        if (!Resolve(uid, ref component))
        {
            return;
        }

        if (!PrototypeManager.TryIndex(component.PackPrototypeId, out VendingMachineInventoryPrototype? packPrototype))
            return;

        AddInventoryFromPrototype(uid, packPrototype.StartingInventory, InventoryType.Regular, component, restockQuality);
        AddInventoryFromPrototype(uid, packPrototype.EmaggedInventory, InventoryType.Emagged, component, restockQuality);
        AddInventoryFromPrototype(uid, packPrototype.ContrabandInventory, InventoryType.Contraband, component, restockQuality);
        Dirty(uid, component);
    }

    private void OnEmagged(EntityUid uid, VendingMachineComponent component, ref GotEmaggedEvent args)
    {
        if (!_emag.CompareFlag(args.Type, EmagType.Interaction))
            return;

        if (_emag.CheckFlag(uid, EmagType.Interaction))
            return;

        // only emag if there are emag-only items
        args.Handled = component.EmaggedInventory.Count > 0;
    }

    /// <summary>
    /// Returns all of the vending machine's inventory. Only includes emagged and contraband inventories if
    /// <see cref="EmaggedComponent"/> with the EmagType.Interaction flag exists and <see cref="VendingMachineComponent.Contraband"/> is true
    /// are <c>true</c> respectively.
    /// </summary>
    /// <param name="uid"></param>
    /// <param name="component"></param>
    /// <returns></returns>
    public List<VendingMachineInventoryEntry> GetAllInventory(EntityUid uid, VendingMachineComponent? component = null)
    {
        if (!Resolve(uid, ref component))
            return new();

        var inventory = new List<VendingMachineInventoryEntry>(component.Inventory.Values);

        if (_emag.CheckFlag(uid, EmagType.Interaction))
            inventory.AddRange(component.EmaggedInventory.Values);

        if (component.Contraband)
            inventory.AddRange(component.ContrabandInventory.Values);

        return inventory;
    }

    public List<VendingMachineInventoryEntry> GetAvailableInventory(EntityUid uid, VendingMachineComponent? component = null)
    {
        if (!Resolve(uid, ref component))
            return new();

        return GetAllInventory(uid, component).Where(_ => _.Amount > 0).ToList();
    }

    private void AddInventoryFromPrototype(EntityUid uid, Dictionary<string, uint>? entries,
        InventoryType type,
        VendingMachineComponent? component = null, float restockQuality = 1.0f)
    {
        if (!Resolve(uid, ref component) || entries == null)
        {
            return;
        }

        Dictionary<string, VendingMachineInventoryEntry> inventory;
        switch (type)
        {
            case InventoryType.Regular:
                inventory = component.Inventory;
                break;
            case InventoryType.Emagged:
                inventory = component.EmaggedInventory;
                break;
            case InventoryType.Contraband:
                inventory = component.ContrabandInventory;
                break;
            default:
                return;
        }

        foreach (var (id, amount) in entries)
        {
            if (PrototypeManager.HasIndex<EntityPrototype>(id))
            {
                var restock = amount;
                var chanceOfMissingStock = 1 - restockQuality;

                var result = Randomizer.NextFloat(0, 1);
                if (result < chanceOfMissingStock)
                {
                    restock = (uint) Math.Floor(amount * result / chanceOfMissingStock);
                }

                if (inventory.TryGetValue(id, out var entry))
                    // Prevent a machine's stock from going over three times
                    // the prototype's normal amount. This is an arbitrary
                    // number and meant to be a convenience for someone
                    // restocking a machine who doesn't want to force vend out
                    // all the items just to restock one empty slot without
                    // losing the rest of the restock.
                    entry.Amount = Math.Min(entry.Amount + amount, 3 * restock);
                else
                    inventory.Add(id, new VendingMachineInventoryEntry(type, id, restock));
            }
        }
    }
}<|MERGE_RESOLUTION|>--- conflicted
+++ resolved
@@ -22,10 +22,6 @@
 public abstract partial class SharedVendingMachineSystem : EntitySystem
 {
     [Dependency] protected readonly IGameTiming Timing = default!;
-<<<<<<< HEAD
-    [Dependency] private   readonly INetManager _net = default!;
-=======
->>>>>>> a594c7b6
     [Dependency] protected readonly IPrototypeManager PrototypeManager = default!;
     [Dependency] private   readonly AccessReaderSystem _accessReader = default!;
     [Dependency] private   readonly SharedAppearanceSystem _appearanceSystem = default!;
