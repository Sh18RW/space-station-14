using System.Linq;
using Content.Shared.Administration.Logs;
using Content.Shared.UserInterface;
using Content.Shared.Database;
using Content.Shared.Examine;
using Content.Shared.Interaction;
using Content.Shared.Random.Helpers;
using Content.Shared.Popups;
using Content.Shared.Tag;
using Robust.Shared.Player;
using Robust.Shared.Audio.Systems;
using static Content.Shared.Paper.PaperComponent;
using Robust.Shared.Prototypes;
using Robust.Shared.Random;

namespace Content.Shared.Paper;

public sealed class PaperSystem : EntitySystem
{
    [Dependency] private readonly ISharedAdminLogManager _adminLogger = default!;
    [Dependency] private readonly IPrototypeManager _protoMan = default!;
    [Dependency] private readonly IRobustRandom _random = default!;
    [Dependency] private readonly SharedAppearanceSystem _appearance = default!;
    [Dependency] private readonly SharedInteractionSystem _interaction = default!;
    [Dependency] private readonly SharedPopupSystem _popupSystem = default!;
    [Dependency] private readonly TagSystem _tagSystem = default!;
    [Dependency] private readonly SharedUserInterfaceSystem _uiSystem = default!;
    [Dependency] private readonly MetaDataSystem _metaSystem = default!;
    [Dependency] private readonly SharedAudioSystem _audio = default!;

    private static readonly ProtoId<TagPrototype> WriteIgnoreStampsTag = "WriteIgnoreStamps";
    private static readonly ProtoId<TagPrototype> WriteTag = "Write";

    private EntityQuery<PaperComponent> _paperQuery;

    public override void Initialize()
    {
        base.Initialize();

        SubscribeLocalEvent<PaperComponent, MapInitEvent>(OnMapInit);
        SubscribeLocalEvent<PaperComponent, ComponentInit>(OnInit);
        SubscribeLocalEvent<PaperComponent, BeforeActivatableUIOpenEvent>(BeforeUIOpen);
        SubscribeLocalEvent<PaperComponent, ExaminedEvent>(OnExamined);
        SubscribeLocalEvent<PaperComponent, InteractUsingEvent>(OnInteractUsing);
        SubscribeLocalEvent<PaperComponent, PaperInputTextMessage>(OnInputTextMessage);

        SubscribeLocalEvent<RandomPaperContentComponent, MapInitEvent>(OnRandomPaperContentMapInit);

        SubscribeLocalEvent<ActivateOnPaperOpenedComponent, PaperWriteEvent>(OnPaperWrite);

        _paperQuery = GetEntityQuery<PaperComponent>();
    }

    private void OnMapInit(Entity<PaperComponent> entity, ref MapInitEvent args)
    {
        if (!string.IsNullOrEmpty(entity.Comp.Content))
        {
            SetContent(entity, Loc.GetString(entity.Comp.Content));
        }
    }

    private void OnInit(Entity<PaperComponent> entity, ref ComponentInit args)
    {
        entity.Comp.Mode = PaperAction.Read;
        UpdateUserInterface(entity);

        if (TryComp<AppearanceComponent>(entity, out var appearance))
        {
            if (entity.Comp.Content != "")
                _appearance.SetData(entity, PaperVisuals.Status, PaperStatus.Written, appearance);

            if (entity.Comp.StampState != null)
                _appearance.SetData(entity, PaperVisuals.Stamp, entity.Comp.StampState, appearance);
        }
    }

    private void BeforeUIOpen(Entity<PaperComponent> entity, ref BeforeActivatableUIOpenEvent args)
    {
        entity.Comp.Mode = PaperAction.Read;
        UpdateUserInterface(entity);
    }

    private void OnExamined(Entity<PaperComponent> entity, ref ExaminedEvent args)
    {
        if (!args.IsInDetailsRange)
            return;

        using (args.PushGroup(nameof(PaperComponent)))
        {
            if (entity.Comp.Content != "")
            {
                args.PushMarkup(
                    Loc.GetString(
                        "paper-component-examine-detail-has-words",
                        ("paper", entity)
                    )
                );
            }

            if (entity.Comp.StampedBy.Count > 0)
            {
                var commaSeparated =
                    string.Join(", ", entity.Comp.StampedBy.Select(s => Loc.GetString(s.StampedName)));
                args.PushMarkup(
                    Loc.GetString(
                        "paper-component-examine-detail-stamped-by",
                        ("paper", entity),
                        ("stamps", commaSeparated))
                );
            }
        }
    }

    private void OnInteractUsing(Entity<PaperComponent> entity, ref InteractUsingEvent args)
    {
        // only allow editing if there are no stamps or when using a cyberpen
        var editable = entity.Comp.StampedBy.Count == 0 || _tagSystem.HasTag(args.Used, WriteIgnoreStampsTag);
        if (_tagSystem.HasTag(args.Used, WriteTag))
        {
            if (editable)
            {
                if (entity.Comp.EditingDisabled)
                {
                    var paperEditingDisabledMessage = Loc.GetString("paper-tamper-proof-modified-message");
                    _popupSystem.PopupClient(paperEditingDisabledMessage, entity, args.User);

                    args.Handled = true;
                    return;
                }

                var ev = new PaperWriteAttemptEvent(entity.Owner);
                RaiseLocalEvent(args.User, ref ev);
                if (ev.Cancelled)
                {
                    if (ev.FailReason is not null)
                    {
                        var fileWriteMessage = Loc.GetString(ev.FailReason);
                        _popupSystem.PopupClient(fileWriteMessage, entity.Owner, args.User);
                    }

                    args.Handled = true;
                    return;
                }

<<<<<<< HEAD
                var ev = new PaperWriteAttemptEvent(entity.Owner);
                RaiseLocalEvent(args.User, ref ev);
                if (ev.Cancelled)
                {
                    if (ev.FailReason is not null)
                    {
                        var fileWriteMessage = Loc.GetString(ev.FailReason);
                        _popupSystem.PopupClient(fileWriteMessage, entity.Owner, args.User);
                    }

                    args.Handled = true;
                    return;
                }

                var writeEvent = new PaperWriteEvent(entity, args.User);
=======
                var writeEvent = new PaperWriteEvent(args.User, entity);
>>>>>>> a594c7b6
                RaiseLocalEvent(args.Used, ref writeEvent);

                entity.Comp.Mode = PaperAction.Write;
                _uiSystem.OpenUi(entity.Owner, PaperUiKey.Key, args.User);
                UpdateUserInterface(entity);
            }
            args.Handled = true;
            return;
        }

        // If a stamp, attempt to stamp paper
        if (TryComp<StampComponent>(args.Used, out var stampComp) && TryStamp(entity, GetStampInfo(stampComp), stampComp.StampState))
        {
            // successfully stamped, play popup
            var stampPaperOtherMessage = Loc.GetString("paper-component-action-stamp-paper-other",
                    ("user", args.User),
                    ("target", args.Target),
                    ("stamp", args.Used));

            _popupSystem.PopupEntity(stampPaperOtherMessage, args.User, Filter.PvsExcept(args.User, entityManager: EntityManager), true);
            var stampPaperSelfMessage = Loc.GetString("paper-component-action-stamp-paper-self",
                    ("target", args.Target),
                    ("stamp", args.Used));
            _popupSystem.PopupClient(stampPaperSelfMessage, args.User, args.User);

            _audio.PlayPredicted(stampComp.Sound, entity, args.User);

            UpdateUserInterface(entity);
        }
    }

    private static StampDisplayInfo GetStampInfo(StampComponent stamp)
    {
        return new StampDisplayInfo
        {
            StampedName = stamp.StampedName,
            StampedColor = stamp.StampedColor
        };
    }

    private void OnInputTextMessage(Entity<PaperComponent> entity, ref PaperInputTextMessage args)
    {
        var ev = new PaperWriteAttemptEvent(entity.Owner);
        RaiseLocalEvent(args.Actor, ref ev);
        if (ev.Cancelled)
            return;

        if (args.Text.Length <= entity.Comp.ContentSize)
        {
            SetContent(entity, args.Text);

            var paperStatus = string.IsNullOrWhiteSpace(args.Text) ? PaperStatus.Blank : PaperStatus.Written;

            if (TryComp<AppearanceComponent>(entity, out var appearance))
                _appearance.SetData(entity, PaperVisuals.Status, paperStatus, appearance);

            if (TryComp(entity, out MetaDataComponent? meta))
                _metaSystem.SetEntityDescription(entity, "", meta);

            _adminLogger.Add(LogType.Chat,
                LogImpact.Low,
                $"{ToPrettyString(args.Actor):player} has written on {ToPrettyString(entity):entity} the following text: {args.Text}");

            _audio.PlayPvs(entity.Comp.Sound, entity);
        }

        entity.Comp.Mode = PaperAction.Read;
        UpdateUserInterface(entity);
    }

    private void OnRandomPaperContentMapInit(Entity<RandomPaperContentComponent> ent, ref MapInitEvent args)
    {
        if (!_paperQuery.TryComp(ent, out var paperComp))
        {
            Log.Warning($"{EntityManager.ToPrettyString(ent)} has a {nameof(RandomPaperContentComponent)} but no {nameof(PaperComponent)}!");
            RemCompDeferred(ent, ent.Comp);
            return;
        }
        var dataset = _protoMan.Index(ent.Comp.Dataset);
        // Intentionally not using the Pick overload that directly takes a LocalizedDataset,
        // because we want to get multiple attributes from the same pick.
        var pick = _random.Pick(dataset.Values);

        // Name
        _metaSystem.SetEntityName(ent, Loc.GetString(pick));
        // Description
        _metaSystem.SetEntityDescription(ent, Loc.GetString($"{pick}.desc"));
        // Content
        SetContent((ent, paperComp), Loc.GetString($"{pick}.content"));

        // Our work here is done
        RemCompDeferred(ent, ent.Comp);
    }

    private void OnPaperWrite(Entity<ActivateOnPaperOpenedComponent> entity, ref PaperWriteEvent args)
    {
        _interaction.UseInHandInteraction(args.User, entity);
    }

    /// <summary>
    ///     Accepts the name and state to be stamped onto the paper, returns true if successful.
    /// </summary>
    public bool TryStamp(Entity<PaperComponent> entity, StampDisplayInfo stampInfo, string spriteStampState)
    {
        if (!entity.Comp.StampedBy.Contains(stampInfo))
        {
            entity.Comp.StampedBy.Add(stampInfo);
            Dirty(entity);
            if (entity.Comp.StampState == null && TryComp<AppearanceComponent>(entity, out var appearance))
            {
                entity.Comp.StampState = spriteStampState;
                // Would be nice to be able to display multiple sprites on the paper
                // but most of the existing images overlap
                _appearance.SetData(entity, PaperVisuals.Stamp, entity.Comp.StampState, appearance);
            }
        }
        return true;
    }

    /// <summary>
    ///     Copy any stamp information from one piece of paper to another.
    /// </summary>
    public void CopyStamps(Entity<PaperComponent?> source, Entity<PaperComponent?> target)
    {
        if (!Resolve(source, ref source.Comp) || !Resolve(target, ref target.Comp))
            return;

        target.Comp.StampedBy = new List<StampDisplayInfo>(source.Comp.StampedBy);
        target.Comp.StampState = source.Comp.StampState;
        Dirty(target);

        if (TryComp<AppearanceComponent>(target, out var appearance))
        {
            // delete any stamps if the stamp state is null
            _appearance.SetData(target, PaperVisuals.Stamp, target.Comp.StampState ?? "", appearance);
        }
    }

    public void SetContent(EntityUid entity, string content)
    {
        if (!TryComp<PaperComponent>(entity, out var paper))
            return;
        SetContent((entity, paper), content);
    }

    public void SetContent(Entity<PaperComponent> entity, string content)
    {
        entity.Comp.Content = content;
        Dirty(entity);
        UpdateUserInterface(entity);

        if (!TryComp<AppearanceComponent>(entity, out var appearance))
            return;

        var status = string.IsNullOrWhiteSpace(content)
            ? PaperStatus.Blank
            : PaperStatus.Written;

        _appearance.SetData(entity, PaperVisuals.Status, status, appearance);
    }

    private void UpdateUserInterface(Entity<PaperComponent> entity)
    {
        _uiSystem.SetUiState(entity.Owner, PaperUiKey.Key, new PaperBoundUserInterfaceState(entity.Comp.Content, entity.Comp.StampedBy, entity.Comp.Mode));
    }
}

/// <summary>
/// Event fired when using a pen on paper, opening the UI.
/// </summary>
[ByRefEvent]
public record struct PaperWriteEvent(EntityUid User, EntityUid Paper);

/// <summary>
/// Cancellable event for attempting to write on a piece of paper.
/// </summary>
/// <param name="paper">The paper that the writing will take place on.</param>
[ByRefEvent]
public record struct PaperWriteAttemptEvent(EntityUid Paper, string? FailReason = null, bool Cancelled = false);<|MERGE_RESOLUTION|>--- conflicted
+++ resolved
@@ -142,25 +142,7 @@
                     return;
                 }
 
-<<<<<<< HEAD
-                var ev = new PaperWriteAttemptEvent(entity.Owner);
-                RaiseLocalEvent(args.User, ref ev);
-                if (ev.Cancelled)
-                {
-                    if (ev.FailReason is not null)
-                    {
-                        var fileWriteMessage = Loc.GetString(ev.FailReason);
-                        _popupSystem.PopupClient(fileWriteMessage, entity.Owner, args.User);
-                    }
-
-                    args.Handled = true;
-                    return;
-                }
-
-                var writeEvent = new PaperWriteEvent(entity, args.User);
-=======
                 var writeEvent = new PaperWriteEvent(args.User, entity);
->>>>>>> a594c7b6
                 RaiseLocalEvent(args.Used, ref writeEvent);
 
                 entity.Comp.Mode = PaperAction.Write;
