--- conflicted
+++ resolved
@@ -15,10 +15,6 @@
 public sealed class EmagProviderSystem : EntitySystem
 {
     [Dependency] private readonly SharedAudioSystem _audio = default!;
-<<<<<<< HEAD
-    [Dependency] private readonly EmagSystem _emag = default!;
-=======
->>>>>>> a594c7b6
     [Dependency] private readonly EntityWhitelistSystem _whitelist = default!;
     [Dependency] private readonly ISharedAdminLogManager _adminLogger = default!;
     [Dependency] private readonly SharedNinjaGlovesSystem _gloves = default!;
