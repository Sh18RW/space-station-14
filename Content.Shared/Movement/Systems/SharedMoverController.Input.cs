--- conflicted
+++ resolved
@@ -207,15 +207,10 @@
                 relativeRot = _transform.GetWorldRotation(relativeXform);
             }
 
-<<<<<<< HEAD
-            // If we went from grid -> map we'll preserve our worldrotation
-            if (relative != null && HasComp<MapComponent>(relative.Value))
-=======
             var diff = relativeRot - oldRelativeRot;
 
             // If we're going from a grid -> map then preserve the relative rotation so it's seamless if they go into space and back.
             if (MapQuery.HasComp(relative) && MapGridQuery.HasComp(mover.RelativeEntity))
->>>>>>> a594c7b6
             {
                 mover.TargetRelativeRotation -= diff;
             }
