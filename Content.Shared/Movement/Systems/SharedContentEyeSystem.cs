using System.Numerics;
using Content.Shared.Administration;
using Content.Shared.Administration.Managers;
using Content.Shared.Camera;
using Content.Shared.Ghost;
using Content.Shared.Input;
using Content.Shared.Movement.Components;
using Robust.Shared.Input.Binding;
using Robust.Shared.Player;
using Robust.Shared.Serialization;

namespace Content.Shared.Movement.Systems;

/// <summary>
/// Lets specific sessions scroll and set their zoom directly.
/// </summary>
public abstract class SharedContentEyeSystem : EntitySystem
{
    [Dependency] private readonly ISharedAdminManager _admin = default!;

    // Admin flags required to ignore normal eye restrictions.
    public const AdminFlags EyeFlag = AdminFlags.Debug;

    public const float ZoomMod = 1.5f;
    public static readonly Vector2 DefaultZoom = Vector2.One;
    public static readonly Vector2 MinZoom = DefaultZoom * (float)Math.Pow(ZoomMod, -3);

    [Dependency] private readonly SharedEyeSystem _eye = default!;

    public override void Initialize()
    {
        base.Initialize();
        SubscribeLocalEvent<ContentEyeComponent, ComponentStartup>(OnContentEyeStartup);
        SubscribeAllEvent<RequestTargetZoomEvent>(OnContentZoomRequest);
        SubscribeAllEvent<RequestPvsScaleEvent>(OnPvsScale);
        SubscribeAllEvent<RequestEyeEvent>(OnRequestEye);

        CommandBinds.Builder
            .Bind(ContentKeyFunctions.ZoomIn, InputCmdHandler.FromDelegate(ZoomIn, handle:false))
            .Bind(ContentKeyFunctions.ZoomOut, InputCmdHandler.FromDelegate(ZoomOut, handle:false))
            .Bind(ContentKeyFunctions.ResetZoom, InputCmdHandler.FromDelegate(ResetZoom, handle:false))
            .Register<SharedContentEyeSystem>();

        Log.Level = LogLevel.Info;
        UpdatesOutsidePrediction = true;
    }

    public override void Shutdown()
    {
        base.Shutdown();
        CommandBinds.Unregister<SharedContentEyeSystem>();
    }

    private void ResetZoom(ICommonSession? session)
    {
        if (TryComp(session?.AttachedEntity, out ContentEyeComponent? eye))
            ResetZoom(session.AttachedEntity.Value, eye);
    }

    private void ZoomOut(ICommonSession? session)
    {
        if (TryComp(session?.AttachedEntity, out ContentEyeComponent? eye))
            SetZoom(session.AttachedEntity.Value, eye.TargetZoom * ZoomMod, eye: eye);
    }

    private void ZoomIn(ICommonSession? session)
    {
        if (TryComp(session?.AttachedEntity, out ContentEyeComponent? eye))
            SetZoom(session.AttachedEntity.Value, eye.TargetZoom / ZoomMod, eye: eye);
    }

    private Vector2 Clamp(Vector2 zoom, ContentEyeComponent component)
    {
        return Vector2.Clamp(zoom, MinZoom, component.MaxZoom);
    }

    /// <summary>
    /// Sets the target zoom, optionally ignoring normal zoom limits.
    /// </summary>
    public void SetZoom(EntityUid uid, Vector2 zoom, bool ignoreLimits = false, ContentEyeComponent? eye = null)
    {
        if (!Resolve(uid, ref eye, false))
            return;

        eye.TargetZoom = ignoreLimits ? zoom : Clamp(zoom, eye);
        Dirty(uid, eye);
    }

    private void OnContentZoomRequest(RequestTargetZoomEvent msg, EntitySessionEventArgs args)
    {
        var ignoreLimit = msg.IgnoreLimit && _admin.HasAdminFlag(args.SenderSession, EyeFlag);

        if (TryComp<ContentEyeComponent>(args.SenderSession.AttachedEntity, out var content))
            SetZoom(args.SenderSession.AttachedEntity.Value, msg.TargetZoom, ignoreLimit, eye: content);
    }

    private void OnPvsScale(RequestPvsScaleEvent ev, EntitySessionEventArgs args)
    {
        if (args.SenderSession.AttachedEntity is {} uid && _admin.HasAdminFlag(args.SenderSession, EyeFlag))
            _eye.SetPvsScale(uid, ev.Scale);
    }

    private void OnRequestEye(RequestEyeEvent msg, EntitySessionEventArgs args)
    {
        if (args.SenderSession.AttachedEntity is not { } player)
            return;

        if (!HasComp<GhostComponent>(player) && !_admin.IsAdmin(player))
            return;

        if (TryComp<EyeComponent>(player, out var eyeComp))
        {
            _eye.SetDrawFov(player, msg.DrawFov, eyeComp);
            _eye.SetDrawLight((player, eyeComp), msg.DrawLight);
        }
    }

    private void OnContentEyeStartup(EntityUid uid, ContentEyeComponent component, ComponentStartup args)
    {
        if (!TryComp<EyeComponent>(uid, out var eyeComp))
            return;

        _eye.SetZoom(uid, component.TargetZoom, eyeComp);
        Dirty(uid, component);
    }

    public void ResetZoom(EntityUid uid, ContentEyeComponent? component = null)
    {
        _eye.SetPvsScale(uid, 1);
        SetZoom(uid, DefaultZoom, eye: component);
    }

    public void SetMaxZoom(EntityUid uid, Vector2 value, ContentEyeComponent? component = null)
    {
        if (!Resolve(uid, ref component))
            return;

        component.MaxZoom = value;
        component.TargetZoom = Clamp(component.TargetZoom, component);
        Dirty(uid, component);
    }

    public void UpdateEyeOffset(Entity<EyeComponent> eye)
    {
        var evAttempt = new GetEyeOffsetAttemptEvent();
        RaiseLocalEvent(eye, ref evAttempt);

        if (evAttempt.Cancelled)
        {
            _eye.SetOffset(eye, Vector2.Zero, eye);
            return;
        }

        var ev = new GetEyeOffsetEvent();
        RaiseLocalEvent(eye, ref ev);

        var evRelayed = new GetEyeOffsetRelayedEvent();
        RaiseLocalEvent(eye, ref evRelayed);

        _eye.SetOffset(eye, ev.Offset + evRelayed.Offset, eye);
    }

    public void UpdatePvsScale(EntityUid uid, ContentEyeComponent? contentEye = null, EyeComponent? eye = null)
    {
        if (!Resolve(uid, ref contentEye) || !Resolve(uid, ref eye))
            return;

<<<<<<< HEAD
=======
        var evAttempt = new GetEyePvsScaleAttemptEvent();
        RaiseLocalEvent(uid, ref evAttempt);

        if (evAttempt.Cancelled)
        {
            _eye.SetPvsScale((uid, eye), 1);
            return;
        }

>>>>>>> a594c7b6
        var ev = new GetEyePvsScaleEvent();
        RaiseLocalEvent(uid, ref ev);

        var evRelayed = new GetEyePvsScaleRelayedEvent();
        RaiseLocalEvent(uid, ref evRelayed);

        _eye.SetPvsScale((uid, eye), 1 + ev.Scale + evRelayed.Scale);
    }

    /// <summary>
    /// Sendable from client to server to request a target zoom.
    /// </summary>
    [Serializable, NetSerializable]
    public sealed class RequestTargetZoomEvent : EntityEventArgs
    {
        public Vector2 TargetZoom;
        public bool IgnoreLimit;
    }

    /// <summary>
    /// Client->Server request for new PVS scale.
    /// </summary>
    [Serializable, NetSerializable]
    public sealed class RequestPvsScaleEvent(float scale) : EntityEventArgs
    {
        public float Scale = scale;
    }

    /// <summary>
    /// Sendable from client to server to request changing fov.
    /// </summary>
    [Serializable, NetSerializable]
    public sealed class RequestEyeEvent : EntityEventArgs
    {
        public readonly bool DrawFov;
        public readonly bool DrawLight;

        public RequestEyeEvent(bool drawFov, bool drawLight)
        {
            DrawFov = drawFov;
            DrawLight = drawLight;
        }
    }
}<|MERGE_RESOLUTION|>--- conflicted
+++ resolved
@@ -165,8 +165,6 @@
         if (!Resolve(uid, ref contentEye) || !Resolve(uid, ref eye))
             return;
 
-<<<<<<< HEAD
-=======
         var evAttempt = new GetEyePvsScaleAttemptEvent();
         RaiseLocalEvent(uid, ref evAttempt);
 
@@ -176,7 +174,6 @@
             return;
         }
 
->>>>>>> a594c7b6
         var ev = new GetEyePvsScaleEvent();
         RaiseLocalEvent(uid, ref ev);
 
