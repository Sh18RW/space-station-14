--- conflicted
+++ resolved
@@ -54,11 +54,7 @@
 /// server to all of it's clients.
 /// </remarks>
 [ByRefEvent]
-<<<<<<< HEAD
-public readonly record struct TechnologyDatabaseModifiedEvent;
-=======
 public readonly record struct TechnologyDatabaseModifiedEvent(List<string>? NewlyUnlockedRecipes);
->>>>>>> a594c7b6
 
 /// <summary>
 /// Event raised on a database after being synchronized
