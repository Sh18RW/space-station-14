using Content.Shared.StepTrigger.Components;
using Robust.Shared.Audio;
using Robust.Shared.GameStates;
using Robust.Shared.Serialization;

namespace Content.Shared.Slippery
{
    /// <summary>
    /// Causes somebody to slip when they walk over this entity.
    /// </summary>
    /// <remarks>
    /// Requires <see cref="StepTriggerComponent"/>, see that component for some additional properties.
    /// </remarks>
    [RegisterComponent, NetworkedComponent, AutoGenerateComponentState]
    public sealed partial class SlipperyComponent : Component
    {
        public const float DefaultParalyzeTime = 1.5f;
        public const float DefaultLaunchForwardsMultiplier = 1.5f;
        /// <summary>
        /// Path to the sound to be played when a mob slips.
        /// </summary>
        [DataField, AutoNetworkedField]
        [Access(Other = AccessPermissions.ReadWriteExecute)]
        public SoundSpecifier SlipSound = new SoundPathSpecifier("/Audio/Effects/slip.ogg");

        /// <summary>
        /// Loads the data needed to determine how slippery something is.
        /// </summary>
        [DataField, AutoNetworkedField]
<<<<<<< HEAD
        [Access(Other = AccessPermissions.ReadWrite)]
        public float ParalyzeTime = DefaultParalyzeTime;
=======
        public SlipperyEffectEntry SlipData = new();
    }
    /// <summary>
    /// Stores the data for slipperiness that way reagents and this component can use it.
    /// </summary>
    [DataDefinition, Serializable, NetSerializable]
    public sealed partial class SlipperyEffectEntry
    {
        /// <summary>
        /// How many seconds the mob will be paralyzed for.
        /// </summary>
        [DataField]
        public TimeSpan ParalyzeTime = TimeSpan.FromSeconds(1.5);
>>>>>>> a594c7b6

        /// <summary>
        /// The entity's speed will be multiplied by this to slip it forwards.
        /// </summary>
<<<<<<< HEAD
        [DataField, AutoNetworkedField]
        [Access(Other = AccessPermissions.ReadWrite)]
        public float LaunchForwardsMultiplier = DefaultLaunchForwardsMultiplier;
=======
        [DataField]
        public float LaunchForwardsMultiplier = 1.5f;
>>>>>>> a594c7b6

        /// <summary>
        /// Minimum speed entity must be moving to slip.
        /// </summary>
        [DataField]
        public float RequiredSlipSpeed = 3.5f;

        /// <summary>
        /// If this is true, any slipping entity loses its friction until
        /// it's not colliding with any SuperSlippery entities anymore.
        /// They also will fail any attempts to stand up unless they have no-slips.
        /// </summary>
        [DataField]
        public bool SuperSlippery;

        /// <summary>
        /// This is used to store the friction modifier that is used on a sliding entity.
        /// </summary>
        [DataField]
        public float SlipFriction;
    }
}<|MERGE_RESOLUTION|>--- conflicted
+++ resolved
@@ -14,8 +14,6 @@
     [RegisterComponent, NetworkedComponent, AutoGenerateComponentState]
     public sealed partial class SlipperyComponent : Component
     {
-        public const float DefaultParalyzeTime = 1.5f;
-        public const float DefaultLaunchForwardsMultiplier = 1.5f;
         /// <summary>
         /// Path to the sound to be played when a mob slips.
         /// </summary>
@@ -27,10 +25,6 @@
         /// Loads the data needed to determine how slippery something is.
         /// </summary>
         [DataField, AutoNetworkedField]
-<<<<<<< HEAD
-        [Access(Other = AccessPermissions.ReadWrite)]
-        public float ParalyzeTime = DefaultParalyzeTime;
-=======
         public SlipperyEffectEntry SlipData = new();
     }
     /// <summary>
@@ -44,19 +38,12 @@
         /// </summary>
         [DataField]
         public TimeSpan ParalyzeTime = TimeSpan.FromSeconds(1.5);
->>>>>>> a594c7b6
 
         /// <summary>
         /// The entity's speed will be multiplied by this to slip it forwards.
         /// </summary>
-<<<<<<< HEAD
-        [DataField, AutoNetworkedField]
-        [Access(Other = AccessPermissions.ReadWrite)]
-        public float LaunchForwardsMultiplier = DefaultLaunchForwardsMultiplier;
-=======
         [DataField]
         public float LaunchForwardsMultiplier = 1.5f;
->>>>>>> a594c7b6
 
         /// <summary>
         /// Minimum speed entity must be moving to slip.
