--- conflicted
+++ resolved
@@ -24,13 +24,8 @@
     [Dependency] private readonly MovementModStatusSystem _movementMod = default!;
     [Dependency] private readonly SharedAudioSystem _audio = default!;
     [Dependency] private readonly SharedStunSystem _stun = default!;
-<<<<<<< HEAD
-    [Dependency] private readonly SharedStaminaSystem _stamina = default!;
-    [Dependency] private readonly StatusEffectsSystem _statusEffects = default!;
-=======
     [Dependency] private readonly StatusEffectsSystem _status = default!;
     [Dependency] private readonly SharedStaminaSystem _stamina = default!;
->>>>>>> ed6ed6c5
     [Dependency] private readonly SharedContainerSystem _container = default!;
     [Dependency] private readonly SharedPhysicsSystem _physics = default!;
     [Dependency] private readonly SpeedModifierContactsSystem _speedModifier = default!;
@@ -127,11 +122,6 @@
         // Preventing from playing the slip sound and stunning when you are already knocked down.
         if (!HasComp<KnockedDownComponent>(other))
         {
-<<<<<<< HEAD
-            _stun.TryStun(other, component.SlipData.StunTime, true);
-            _stamina.TakeStaminaDamage(other, component.StaminaDamage); // Note that this can stamCrit
-            _movementMod.TryFriction(other, component.FrictionStatusTime, true, component.SlipData.SlipFriction, component.SlipData.SlipFriction);
-=======
             _stun.TryUpdateStunDuration(other, component.SlipData.StunTime);
             _stamina.TakeStaminaDamage(other, component.StaminaDamage); // Note that this can stamCrit
             _movementMod.TryUpdateFrictionModDuration(
@@ -140,16 +130,11 @@
                 component.SlipData.SlipFriction,
                 component.SlipData.SlipFriction
             );
->>>>>>> ed6ed6c5
             _audio.PlayPredicted(component.SlipSound, other, other);
         }
-        _stun.TryKnockdown(other, component.SlipData.KnockdownTime, true, true);
 
-<<<<<<< HEAD
-=======
         _stun.TryKnockdown(other, component.SlipData.KnockdownTime, true, force: true);
 
->>>>>>> ed6ed6c5
         _adminLogger.Add(LogType.Slip, LogImpact.Low, $"{ToPrettyString(other):mob} slipped on collision with {ToPrettyString(uid):entity}");
     }
 }
