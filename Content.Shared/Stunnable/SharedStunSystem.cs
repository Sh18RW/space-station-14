--- conflicted
+++ resolved
@@ -4,10 +4,6 @@
 using Content.Shared.Interaction.Events;
 using Content.Shared.Inventory.Events;
 using Content.Shared.Item;
-<<<<<<< HEAD
-using Content.Shared.Damage.Components;
-=======
->>>>>>> ed6ed6c5
 using Content.Shared.Damage.Systems;
 using Content.Shared.Database;
 using Content.Shared.DoAfter;
@@ -22,22 +18,13 @@
 using Content.Shared.Whitelist;
 using Robust.Shared.Audio.Systems;
 using Robust.Shared.Physics.Events;
-<<<<<<< HEAD
-=======
 using Robust.Shared.Prototypes;
->>>>>>> ed6ed6c5
 using Robust.Shared.Timing;
 
 namespace Content.Shared.Stunnable;
 
 public abstract partial class SharedStunSystem : EntitySystem
 {
-<<<<<<< HEAD
-    [Dependency] protected readonly ActionBlockerSystem Blocker = default!;
-    [Dependency] protected readonly AlertsSystem Alerts = default!;
-    [Dependency] protected readonly IGameTiming GameTiming = default!;
-    [Dependency] private readonly ISharedAdminLogManager _adminLogger = default!;
-=======
     public static readonly EntProtoId StunId = "StatusEffectStunned";
     public static readonly EntProtoId KnockdownId = "StatusEffectKnockdown";
 
@@ -45,28 +32,16 @@
     [Dependency] private readonly ISharedAdminLogManager _adminLogger = default!;
     [Dependency] protected readonly ActionBlockerSystem Blocker = default!;
     [Dependency] protected readonly AlertsSystem Alerts = default!;
->>>>>>> ed6ed6c5
     [Dependency] private readonly EntityWhitelistSystem _entityWhitelist = default!;
     [Dependency] private readonly MovementSpeedModifierSystem _movementSpeedModifier = default!;
     [Dependency] private readonly SharedAudioSystem _audio = default!;
     [Dependency] protected readonly SharedAppearanceSystem Appearance = default!;
     [Dependency] protected readonly SharedDoAfterSystem DoAfter = default!;
     [Dependency] protected readonly SharedStaminaSystem Stamina = default!;
-<<<<<<< HEAD
-    [Dependency] private readonly StatusEffectsSystem _statusEffect = default!;
+    [Dependency] private readonly StatusEffectsSystem _status = default!;
 
     public override void Initialize()
     {
-        SubscribeLocalEvent<SlowedDownComponent, ComponentInit>(OnSlowInit);
-        SubscribeLocalEvent<SlowedDownComponent, ComponentShutdown>(OnSlowRemove);
-        SubscribeLocalEvent<SlowedDownComponent, RefreshMovementSpeedModifiersEvent>(OnRefreshMovespeed);
-
-=======
-    [Dependency] private readonly StatusEffectsSystem _status = default!;
-
-    public override void Initialize()
-    {
->>>>>>> ed6ed6c5
         SubscribeLocalEvent<StunnedComponent, ComponentStartup>(UpdateCanMove);
         SubscribeLocalEvent<StunnedComponent, ComponentShutdown>(OnStunShutdown);
 
@@ -85,8 +60,6 @@
         SubscribeLocalEvent<StunnedComponent, IsUnequippingAttemptEvent>(OnUnequipAttempt);
         SubscribeLocalEvent<MobStateComponent, MobStateChangedEvent>(OnMobStateChanged);
 
-<<<<<<< HEAD
-=======
         // New Status Effect subscriptions
         SubscribeLocalEvent<StunnedStatusEffectComponent, StatusEffectAppliedEvent>(OnStunEffectApplied);
         SubscribeLocalEvent<StunnedStatusEffectComponent, StatusEffectRemovedEvent>(OnStunStatusRemoved);
@@ -95,7 +68,6 @@
         SubscribeLocalEvent<KnockdownStatusEffectComponent, StatusEffectRelayedEvent<StandUpAttemptEvent>>(OnStandUpAttempt);
 
         // Stun Appearance Data
->>>>>>> ed6ed6c5
         InitializeKnockdown();
         InitializeAppearance();
     }
@@ -150,14 +122,6 @@
         if (_entityWhitelist.IsBlacklistPass(ent.Comp.Blacklist, args.OtherEntity))
             return;
 
-<<<<<<< HEAD
-        if (!TryComp<StatusEffectsComponent>(args.OtherEntity, out var status))
-            return;
-
-        TryStun(args.OtherEntity, ent.Comp.Duration, true, status);
-        TryKnockdown(args.OtherEntity, ent.Comp.Duration, ent.Comp.Refresh, ent.Comp.AutoStand);
-    }
-=======
         TryUpdateStunDuration(args.OtherEntity, ent.Comp.Duration);
         TryKnockdown(args.OtherEntity, ent.Comp.Duration, true, force: true);
     }
@@ -167,7 +131,6 @@
     {
         if (!_status.TryAddStatusEffectDuration(uid, StunId, duration))
             return false;
->>>>>>> ed6ed6c5
 
         OnStunnedSuccessfully(uid, duration);
         return true;
@@ -178,20 +141,11 @@
         if (!_status.TryUpdateStatusEffectDuration(uid, StunId, duration))
             return false;
 
-<<<<<<< HEAD
-    // TODO STUN: Make events for different things. (Getting modifiers, attempt events, informative events...)
-
-    /// <summary>
-    ///     Stuns the entity, disallowing it from doing many interactions temporarily.
-    /// </summary>
-    public bool TryStun(EntityUid uid, TimeSpan time, bool refresh, StatusEffectsComponent? status = null)
-=======
         OnStunnedSuccessfully(uid, duration);
         return true;
     }
 
     private void OnStunnedSuccessfully(EntityUid uid, TimeSpan? duration)
->>>>>>> ed6ed6c5
     {
         var ev = new StunnedEvent(); // todo: rename event or change how it is raised - this event is raised each time duration of stun was externally changed
         RaiseLocalEvent(uid, ref ev);
@@ -202,87 +156,29 @@
         _adminLogger.Add(LogType.Stamina, LogImpact.Medium, $"{ToPrettyString(uid):user} stunned for {timeForLogs} seconds");
     }
 
-<<<<<<< HEAD
+    public bool TryAddKnockdownDuration(EntityUid uid, TimeSpan duration)
+    {
+        if (!_status.TryAddStatusEffectDuration(uid, KnockdownId, duration))
+            return false;
+
+        TryKnockdown(uid, duration, true, force: true);
+
+        return true;
+
+    }
+
+    public bool TryUpdateKnockdownDuration(EntityUid uid, TimeSpan? duration)
+    {
+        if (!_status.TryUpdateStatusEffectDuration(uid, KnockdownId, duration))
+            return false;
+
+        return TryKnockdown(uid, duration, true, force: true);
+    }
+
     /// <summary>
     ///     Knocks down the entity, making it fall to the ground.
     /// </summary>
-    public bool TryKnockdown(EntityUid uid, TimeSpan time, bool refresh, bool autoStand = true, bool drop = true)
-    {
-        if (time <= TimeSpan.Zero)
-            return false;
-
-        // Can't fall down if you can't actually be downed.
-        if (!HasComp<StandingStateComponent>(uid))
-            return false;
-
-        var evAttempt = new KnockDownAttemptEvent(autoStand, drop);
-        RaiseLocalEvent(uid, ref evAttempt);
-
-        if (evAttempt.Cancelled)
-            return false;
-
-        // Initialize our component with the relevant data we need if we don't have it
-        if (EnsureComp<KnockedDownComponent>(uid, out var component))
-        {
-            RefreshKnockedMovement((uid, component));
-            CancelKnockdownDoAfter((uid, component));
-        }
-        else
-        {
-            // Only drop items the first time we want to fall...
-            if (drop)
-            {
-                var ev = new DropHandItemsEvent();
-                RaiseLocalEvent(uid, ref ev);
-            }
-
-            // Only update Autostand value if it's our first time being knocked down...
-            SetAutoStand((uid, component), evAttempt.AutoStand);
-        }
-
-        var knockedEv = new KnockedDownEvent(time);
-        RaiseLocalEvent(uid, ref knockedEv);
-
-        UpdateKnockdownTime((uid, component), knockedEv.Time, refresh);
-
-        Alerts.ShowAlert(uid, KnockdownAlert, null, (GameTiming.CurTime, component.NextUpdate));
-
-        _adminLogger.Add(LogType.Stamina, LogImpact.Medium, $"{ToPrettyString(uid):user} knocked down for {time.Seconds} seconds");
-=======
-    public bool TryAddKnockdownDuration(EntityUid uid, TimeSpan duration)
-    {
-        if (!_status.TryAddStatusEffectDuration(uid, KnockdownId, duration))
-            return false;
-
-        TryKnockdown(uid, duration, true, force: true);
->>>>>>> ed6ed6c5
-
-        return true;
-
-    }
-
-    public bool TryUpdateKnockdownDuration(EntityUid uid, TimeSpan? duration)
-    {
-        if (!_status.TryUpdateStatusEffectDuration(uid, KnockdownId, duration))
-            return false;
-
-<<<<<<< HEAD
-        return TryKnockdown(uid, time, refresh) && TryStun(uid, time, refresh, status);
-=======
-        return TryKnockdown(uid, duration, true, force: true);
->>>>>>> ed6ed6c5
-    }
-
-    /// <summary>
-    ///     Knocks down the entity, making it fall to the ground.
-    /// </summary>
-<<<<<<< HEAD
-    public bool TrySlowdown(EntityUid uid, TimeSpan time, bool refresh,
-        float walkSpeedMod = 1f, float sprintSpeedMod = 1f,
-        StatusEffectsComponent? status = null)
-=======
     public bool TryKnockdown(Entity<StandingStateComponent?> entity, TimeSpan? time, bool refresh, bool autoStand = true, bool drop = true, bool force = false)
->>>>>>> ed6ed6c5
     {
         if (time <= TimeSpan.Zero)
             return false;
@@ -293,21 +189,11 @@
 
         if (!force)
         {
-<<<<<<< HEAD
-            var slowed = Comp<SlowedDownComponent>(uid);
-            // Doesn't make much sense to have the "TrySlowdown" method speed up entities now does it?
-            walkSpeedMod = Math.Clamp(walkSpeedMod, 0f, 1f);
-            sprintSpeedMod = Math.Clamp(sprintSpeedMod, 0f, 1f);
-
-            slowed.WalkSpeedModifier *= walkSpeedMod;
-            slowed.SprintSpeedModifier *= sprintSpeedMod;
-=======
             var evAttempt = new KnockDownAttemptEvent(autoStand, drop);
             RaiseLocalEvent(entity, ref evAttempt);
 
             if (evAttempt.Cancelled)
                 return false;
->>>>>>> ed6ed6c5
 
             autoStand = evAttempt.AutoStand;
             drop = evAttempt.Drop;
@@ -380,13 +266,6 @@
         return !ev.Cancelled && RemComp<StunnedComponent>(entity);
     }
 
-<<<<<<< HEAD
-    #region friction and movement listeners
-
-    private void OnRefreshMovespeed(EntityUid ent, SlowedDownComponent comp, RefreshMovementSpeedModifiersEvent args)
-    {
-        args.ModifySpeed(comp.WalkSpeedModifier, comp.SprintSpeedModifier);
-=======
     private void OnStunEffectApplied(Entity<StunnedStatusEffectComponent> entity, ref StatusEffectAppliedEvent args)
     {
         if (GameTiming.ApplyingState)
@@ -418,10 +297,7 @@
         var ev = args.Args;
         ev.Cancelled = true;
         args.Args = ev;
->>>>>>> ed6ed6c5
-    }
-
-    #endregion
+    }
 
     #region Attempt Event Handling
 
