--- conflicted
+++ resolved
@@ -112,15 +112,6 @@
         _blocker.UpdateCanMove(uid);
     }
 
-<<<<<<< HEAD
-    private void OnStunOnContactStartup(Entity<StunOnContactComponent> ent, ref ComponentStartup args)
-    {
-        if (TryComp<PhysicsComponent>(ent, out var body))
-            _broadphase.RegenerateContacts((ent, body));
-    }
-
-=======
->>>>>>> a594c7b6
     private void OnStunOnContactCollide(Entity<StunOnContactComponent> ent, ref StartCollideEvent args)
     {
         if (args.OurFixtureId != ent.Comp.FixtureId)
